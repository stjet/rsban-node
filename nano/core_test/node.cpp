#include "nano/lib/locks.hpp"

#include <nano/lib/config.hpp>
#include <nano/node/election.hpp>
#include <nano/node/make_store.hpp>
#include <nano/node/scheduler/component.hpp>
#include <nano/node/scheduler/manual.hpp>
#include <nano/node/scheduler/priority.hpp>
#include <nano/node/transport/fake.hpp>
#include <nano/node/transport/inproc.hpp>
#include <nano/test_common/network.hpp>
#include <nano/test_common/system.hpp>
#include <nano/test_common/testutil.hpp>

#include <gtest/gtest.h>

#include <boost/filesystem.hpp>
#include <boost/make_shared.hpp>
#include <boost/optional.hpp>

#include <fstream>
#include <numeric>
#include <thread>

using namespace std::chrono_literals;

TEST (node, null_account)
{
	auto const & null_account = nano::account::null ();
	ASSERT_EQ (null_account, nullptr);
	ASSERT_FALSE (null_account != nullptr);

	nano::account default_account{};
	ASSERT_FALSE (default_account == nullptr);
	ASSERT_NE (default_account, nullptr);
}

TEST (node, DISABLED_memory_leak)
{
	{
		nano::test::system system (2);
	}
	auto alive = rsnano::rsn_sockets_alive ();
	ASSERT_EQ (0, alive);
}

TEST (node, stop)
{
	nano::test::system system (1);
	ASSERT_EQ (1, system.nodes[0]->wallets.wallet_count ());
	system.nodes[0]->stop ();
	system.io_guard.reset ();
	system.async_rt.io_ctx.run ();
	ASSERT_TRUE (true);
}

TEST (node, work_generate)
{
	nano::test::system system (1);
	auto & node (*system.nodes[0]);
	nano::block_hash root{ 1 };
	nano::work_version version{ nano::work_version::work_1 };
	{
		auto difficulty = nano::difficulty::from_multiplier (1.5, node.network_params.work.get_base ());
		auto work = node.work_generate_blocking (version, root, difficulty);
		ASSERT_TRUE (work.is_initialized ());
		ASSERT_GE (nano::dev::network_params.work.difficulty (version, root, *work), difficulty);
	}
	{
		auto difficulty = nano::difficulty::from_multiplier (0.5, node.network_params.work.get_base ());
		boost::optional<uint64_t> work;
		do
		{
			work = node.work_generate_blocking (version, root, difficulty);
		} while (nano::dev::network_params.work.difficulty (version, root, *work) >= node.network_params.work.get_base ());
		ASSERT_TRUE (work.is_initialized ());
		ASSERT_GE (nano::dev::network_params.work.difficulty (version, root, *work), difficulty);
		ASSERT_FALSE (nano::dev::network_params.work.difficulty (version, root, *work) >= node.network_params.work.get_base ());
	}
}

TEST (node, block_store_path_failure)
{
	nano::test::system system;
	auto service (boost::make_shared<rsnano::async_runtime> (false));
	auto path (nano::unique_path ());
	nano::work_pool pool{ nano::dev::network_params.network, std::numeric_limits<unsigned>::max () };
	auto node (std::make_shared<nano::node> (*service, system.get_available_port (), path, pool));
	ASSERT_EQ (0, node->wallets.wallet_count ());
	node->stop ();
}

TEST (node, balance)
{
	nano::test::system system (1);
	auto node = system.nodes[0];
	auto wallet_id = node->wallets.first_wallet_id ();
	(void)node->wallets.insert_adhoc (wallet_id, nano::dev::genesis_key.prv);
	auto transaction (node->store.tx_begin_write ());
	ASSERT_EQ (std::numeric_limits<nano::uint128_t>::max (), node->ledger.account_balance (*transaction, nano::dev::genesis_key.pub));
}

TEST (node, send_unkeyed)
{
	nano::test::system system (1);
	auto node = system.nodes[0];
	auto wallet_id = node->wallets.first_wallet_id ();
	nano::keypair key2;
	(void)node->wallets.insert_adhoc (wallet_id, nano::dev::genesis_key.prv);
	node->wallets.set_password (wallet_id, nano::keypair ().prv);
	ASSERT_EQ (nullptr, node->wallets.send_action (wallet_id, nano::dev::genesis_key.pub, key2.pub, node->config->receive_minimum.number ()));
}

TEST (node, send_self)
{
	nano::test::system system (1);
	nano::keypair key2;
	auto node = system.nodes[0];
	auto wallet_id = node->wallets.first_wallet_id ();
	(void)node->wallets.insert_adhoc (wallet_id, nano::dev::genesis_key.prv);
	(void)node->wallets.insert_adhoc (wallet_id, key2.prv);
	ASSERT_NE (nullptr, node->wallets.send_action (wallet_id, nano::dev::genesis_key.pub, key2.pub, node->config->receive_minimum.number ()));
	ASSERT_TIMELY (10s, !node->balance (key2.pub).is_zero ());
	ASSERT_EQ (std::numeric_limits<nano::uint128_t>::max () - node->config->receive_minimum.number (), node->balance (nano::dev::genesis_key.pub));
}

TEST (node, send_single)
{
	nano::test::system system (2);
	nano::keypair key2;
	auto node1 = system.nodes[0];
	auto node2 = system.nodes[1];
	auto wallet_id1 = node1->wallets.first_wallet_id ();
	auto wallet_id2 = node2->wallets.first_wallet_id ();
	(void)node1->wallets.insert_adhoc (wallet_id1, nano::dev::genesis_key.prv);
	(void)node2->wallets.insert_adhoc (wallet_id2, key2.prv);
	ASSERT_NE (nullptr, node1->wallets.send_action (wallet_id1, nano::dev::genesis_key.pub, key2.pub, node1->config->receive_minimum.number ()));
	ASSERT_EQ (std::numeric_limits<nano::uint128_t>::max () - node1->config->receive_minimum.number (), node1->balance (nano::dev::genesis_key.pub));
	ASSERT_TRUE (node1->balance (key2.pub).is_zero ());
	ASSERT_TIMELY (10s, !node1->balance (key2.pub).is_zero ());
}

TEST (node, send_single_observing_peer)
{
	nano::test::system system (3);
	nano::keypair key2;
	auto node1 = system.nodes[0];
	auto node2 = system.nodes[1];
	auto wallet_id1 = node1->wallets.first_wallet_id ();
	auto wallet_id2 = node2->wallets.first_wallet_id ();
	(void)node1->wallets.insert_adhoc (wallet_id1, nano::dev::genesis_key.prv);
	(void)node2->wallets.insert_adhoc (wallet_id2, key2.prv);
	ASSERT_NE (nullptr, node1->wallets.send_action (wallet_id1, nano::dev::genesis_key.pub, key2.pub, node1->config->receive_minimum.number ()));
	ASSERT_EQ (std::numeric_limits<nano::uint128_t>::max () - node1->config->receive_minimum.number (), node1->balance (nano::dev::genesis_key.pub));
	ASSERT_TRUE (node1->balance (key2.pub).is_zero ());
	ASSERT_TIMELY (10s, std::all_of (system.nodes.begin (), system.nodes.end (), [&] (std::shared_ptr<nano::node> const & node_a) { return !node_a->balance (key2.pub).is_zero (); }));
}

TEST (node, send_out_of_order)
{
	nano::test::system system (2);
	auto & node1 (*system.nodes[0]);
	nano::keypair key2;
	nano::send_block_builder builder;
	auto send1 = builder.make_block ()
				 .previous (nano::dev::genesis->hash ())
				 .destination (key2.pub)
				 .balance (std::numeric_limits<nano::uint128_t>::max () - node1.config->receive_minimum.number ())
				 .sign (nano::dev::genesis_key.prv, nano::dev::genesis_key.pub)
				 .work (*system.work.generate (nano::dev::genesis->hash ()))
				 .build ();
	auto send2 = builder.make_block ()
				 .previous (send1->hash ())
				 .destination (key2.pub)
				 .balance (std::numeric_limits<nano::uint128_t>::max () - 2 * node1.config->receive_minimum.number ())
				 .sign (nano::dev::genesis_key.prv, nano::dev::genesis_key.pub)
				 .work (*system.work.generate (send1->hash ()))
				 .build ();
	auto send3 = builder.make_block ()
				 .previous (send2->hash ())
				 .destination (key2.pub)
				 .balance (std::numeric_limits<nano::uint128_t>::max () - 3 * node1.config->receive_minimum.number ())
				 .sign (nano::dev::genesis_key.prv, nano::dev::genesis_key.pub)
				 .work (*system.work.generate (send2->hash ()))
				 .build ();
	node1.process_active (send3);
	node1.process_active (send2);
	node1.process_active (send1);
	ASSERT_TIMELY (10s, std::all_of (system.nodes.begin (), system.nodes.end (), [&] (std::shared_ptr<nano::node> const & node_a) { return node_a->balance (nano::dev::genesis_key.pub) == nano::dev::constants.genesis_amount - node1.config->receive_minimum.number () * 3; }));
}

TEST (node, quick_confirm)
{
	nano::test::system system (1);
	auto & node1 (*system.nodes[0]);
	auto wallet_id = node1.wallets.first_wallet_id ();
	nano::keypair key;
	nano::block_hash previous (node1.latest (nano::dev::genesis_key.pub));
	auto genesis_start_balance (node1.balance (nano::dev::genesis_key.pub));
	(void)node1.wallets.insert_adhoc (wallet_id, key.prv);
	(void)node1.wallets.insert_adhoc (wallet_id, nano::dev::genesis_key.prv);
	auto send = nano::send_block_builder ()
				.previous (previous)
				.destination (key.pub)
				.balance (node1.online_reps.delta () + 1)
				.sign (nano::dev::genesis_key.prv, nano::dev::genesis_key.pub)
				.work (*system.work.generate (previous))
				.build ();
	node1.process_active (send);
	ASSERT_TIMELY (10s, !node1.balance (key.pub).is_zero ());
	ASSERT_EQ (node1.balance (nano::dev::genesis_key.pub), node1.online_reps.delta () + 1);
	ASSERT_EQ (node1.balance (key.pub), genesis_start_balance - (node1.online_reps.delta () + 1));
}

TEST (node, node_receive_quorum)
{
	nano::test::system system (1);
	auto & node1 = *system.nodes[0];
	auto wallet_id = node1.wallets.first_wallet_id ();
	nano::keypair key;
	nano::block_hash previous (node1.latest (nano::dev::genesis_key.pub));
	(void)node1.wallets.insert_adhoc (wallet_id, key.prv);
	auto send = nano::send_block_builder ()
				.previous (previous)
				.destination (key.pub)
				.balance (nano::dev::constants.genesis_amount - nano::Gxrb_ratio)
				.sign (nano::dev::genesis_key.prv, nano::dev::genesis_key.pub)
				.work (*system.work.generate (previous))
				.build ();
	node1.process_active (send);
	ASSERT_TIMELY (10s, node1.ledger.block_or_pruned_exists (send->hash ()));
	ASSERT_TIMELY (10s, node1.active.election (nano::qualified_root (previous, previous)) != nullptr);
	auto election (node1.active.election (nano::qualified_root (previous, previous)));
	ASSERT_NE (nullptr, election);
	ASSERT_FALSE (node1.active.confirmed (*election));
	ASSERT_EQ (1, election->votes ().size ());

	nano::test::system system2;
	system2.add_node ();
	auto node2 = system2.nodes[0];
	auto wallet_id2 = node2->wallets.first_wallet_id ();

	(void)node2->wallets.insert_adhoc (wallet_id2, nano::dev::genesis_key.prv);
	ASSERT_TRUE (node1.balance (key.pub).is_zero ());
	node1.network->tcp_channels->start_tcp (node2->network->endpoint ());
	while (node1.balance (key.pub).is_zero ())
	{
		ASSERT_NO_ERROR (system.poll ());
		ASSERT_NO_ERROR (system2.poll ());
	}
}

TEST (node, auto_bootstrap)
{
	nano::test::system system;
	nano::node_config config (system.get_available_port ());
	config.frontiers_confirmation = nano::frontiers_confirmation_mode::disabled;
	nano::node_flags node_flags;
	node_flags.set_disable_bootstrap_bulk_push_client (true);
	node_flags.set_disable_lazy_bootstrap (true);
	auto node0 = system.add_node (config, node_flags);
	auto wallet_id = node0->wallets.first_wallet_id ();
	nano::keypair key2;
	(void)node0->wallets.insert_adhoc (wallet_id, nano::dev::genesis_key.prv);
	(void)node0->wallets.insert_adhoc (wallet_id, key2.prv);
	auto send1 (node0->wallets.send_action (wallet_id, nano::dev::genesis_key.pub, key2.pub, node0->config->receive_minimum.number ()));
	ASSERT_NE (nullptr, send1);
	ASSERT_TIMELY_EQ (10s, node0->balance (key2.pub), node0->config->receive_minimum.number ());
	auto node1 (std::make_shared<nano::node> (system.async_rt, system.get_available_port (), nano::unique_path (), system.work, node_flags));
	ASSERT_FALSE (node1->init_error ());
	node1->start ();
	system.nodes.push_back (node1);
	ASSERT_NE (nullptr, nano::test::establish_tcp (system, *node1, node0->network->endpoint ()));
	// ASSERT_TIMELY (10s, node1->bootstrap_initiator.in_progress ());
	ASSERT_TIMELY_EQ (10s, node1->balance (key2.pub), node0->config->receive_minimum.number ());
	// ASSERT_TIMELY (10s, !node1->bootstrap_initiator.in_progress ());
	ASSERT_TRUE (node1->ledger.block_or_pruned_exists (send1->hash ()));
	// Wait block receive
	ASSERT_TIMELY_EQ (5s, node1->ledger.cache.block_count (), 3);
	// Confirmation for all blocks
	ASSERT_TIMELY_EQ (5s, node1->ledger.cache.cemented_count (), 3);
	node1->stop ();
}

TEST (node, auto_bootstrap_reverse)
{
	nano::test::system system;
	nano::node_config config (system.get_available_port ());
	config.frontiers_confirmation = nano::frontiers_confirmation_mode::disabled;
	nano::node_flags node_flags;
	node_flags.set_disable_bootstrap_bulk_push_client (true);
	node_flags.set_disable_lazy_bootstrap (true);
	auto node0 = system.add_node (config, node_flags);
	auto wallet_id = node0->wallets.first_wallet_id ();
	nano::keypair key2;
	(void)node0->wallets.insert_adhoc (wallet_id, nano::dev::genesis_key.prv);
	(void)node0->wallets.insert_adhoc (wallet_id, key2.prv);
	auto node1 (std::make_shared<nano::node> (system.async_rt, system.get_available_port (), nano::unique_path (), system.work, node_flags));
	ASSERT_FALSE (node1->init_error ());
	ASSERT_NE (nullptr, node0->wallets.send_action (wallet_id, nano::dev::genesis_key.pub, key2.pub, node0->config->receive_minimum.number ()));
	node1->start ();
	system.nodes.push_back (node1);
	ASSERT_NE (nullptr, nano::test::establish_tcp (system, *node0, node1->network->endpoint ()));
	ASSERT_TIMELY_EQ (10s, node1->balance (key2.pub), node0->config->receive_minimum.number ());
}

TEST (node, auto_bootstrap_age)
{
	nano::test::system system;
	nano::node_config config (system.get_available_port ());
	config.frontiers_confirmation = nano::frontiers_confirmation_mode::disabled;
	nano::node_flags node_flags;
	node_flags.set_disable_bootstrap_bulk_push_client (true);
	node_flags.set_disable_lazy_bootstrap (true);
	node_flags.set_bootstrap_interval (1);
	auto node0 = system.add_node (config, node_flags);
	auto node1 (std::make_shared<nano::node> (system.async_rt, system.get_available_port (), nano::unique_path (), system.work, node_flags));
	ASSERT_FALSE (node1->init_error ());
	node1->start ();
	system.nodes.push_back (node1);
	ASSERT_NE (nullptr, nano::test::establish_tcp (system, *node1, node0->network->endpoint ()));
	// ASSERT_TIMELY (10s, node1->bootstrap_initiator.in_progress ());
	//  4 bootstraps with frontiers age
	ASSERT_TIMELY (10s, node0->stats->count (nano::stat::type::bootstrap, nano::stat::detail::initiate_legacy_age, nano::stat::dir::out) >= 3);
	// More attempts with frontiers age
	ASSERT_GE (node0->stats->count (nano::stat::type::bootstrap, nano::stat::detail::initiate_legacy_age, nano::stat::dir::out), node0->stats->count (nano::stat::type::bootstrap, nano::stat::detail::initiate, nano::stat::dir::out));

	node1->stop ();
}

TEST (node, merge_peers)
{
	nano::test::system system (1);
	std::array<nano::endpoint, 8> endpoints;
	endpoints.fill (nano::endpoint (boost::asio::ip::address_v6::loopback (), system.get_available_port ()));
	endpoints[0] = nano::endpoint (boost::asio::ip::address_v6::loopback (), system.get_available_port ());
	system.nodes[0]->network->merge_peers (endpoints);
	ASSERT_EQ (0, system.nodes[0]->network->size ());
}

TEST (node, search_receivable)
{
	nano::test::system system (1);
	auto node (system.nodes[0]);
	auto wallet_id = node->wallets.first_wallet_id ();
	nano::keypair key2;
	(void)node->wallets.insert_adhoc (wallet_id, nano::dev::genesis_key.prv);
	ASSERT_NE (nullptr, node->wallets.send_action (wallet_id, nano::dev::genesis_key.pub, key2.pub, node->config->receive_minimum.number ()));
	(void)node->wallets.insert_adhoc (wallet_id, key2.prv);
	ASSERT_EQ (nano::wallets_error::none, node->wallets.search_receivable (wallet_id));
	ASSERT_TIMELY (10s, !node->balance (key2.pub).is_zero ());
}

TEST (node, search_receivable_same)
{
	nano::test::system system (1);
	auto node (system.nodes[0]);
	auto wallet_id = node->wallets.first_wallet_id ();
	nano::keypair key2;
	(void)node->wallets.insert_adhoc (wallet_id, nano::dev::genesis_key.prv);
	ASSERT_NE (nullptr, node->wallets.send_action (wallet_id, nano::dev::genesis_key.pub, key2.pub, node->config->receive_minimum.number ()));
	ASSERT_NE (nullptr, node->wallets.send_action (wallet_id, nano::dev::genesis_key.pub, key2.pub, node->config->receive_minimum.number ()));
	(void)node->wallets.insert_adhoc (wallet_id, key2.prv);
	ASSERT_EQ (nano::wallets_error::none, node->wallets.search_receivable (wallet_id));
	ASSERT_TIMELY_EQ (10s, node->balance (key2.pub), 2 * node->config->receive_minimum.number ());
}

TEST (node, search_receivable_multiple)
{
	nano::test::system system (1);
	auto node (system.nodes[0]);
	auto wallet_id = node->wallets.first_wallet_id ();
	nano::keypair key2;
	nano::keypair key3;
	(void)node->wallets.insert_adhoc (wallet_id, nano::dev::genesis_key.prv);
	(void)node->wallets.insert_adhoc (wallet_id, key3.prv);
	ASSERT_NE (nullptr, node->wallets.send_action (wallet_id, nano::dev::genesis_key.pub, key3.pub, node->config->receive_minimum.number ()));
	ASSERT_TIMELY (10s, !node->balance (key3.pub).is_zero ());
	ASSERT_NE (nullptr, node->wallets.send_action (wallet_id, nano::dev::genesis_key.pub, key2.pub, node->config->receive_minimum.number ()));
	ASSERT_NE (nullptr, node->wallets.send_action (wallet_id, key3.pub, key2.pub, node->config->receive_minimum.number ()));
	(void)node->wallets.insert_adhoc (wallet_id, key2.prv);
	ASSERT_EQ (nano::wallets_error::none, node->wallets.search_receivable (wallet_id));
	ASSERT_TIMELY_EQ (10s, node->balance (key2.pub), 2 * node->config->receive_minimum.number ());
}

TEST (node, search_receivable_confirmed)
{
	nano::test::system system;
	nano::node_config node_config (system.get_available_port ());
	node_config.frontiers_confirmation = nano::frontiers_confirmation_mode::disabled;
	auto node = system.add_node (node_config);
	auto wallet_id = node->wallets.first_wallet_id ();
	nano::keypair key2;
	(void)node->wallets.insert_adhoc (wallet_id, nano::dev::genesis_key.prv);

	auto send1 (node->wallets.send_action (wallet_id, nano::dev::genesis_key.pub, key2.pub, node->config->receive_minimum.number ()));
	ASSERT_NE (nullptr, send1);
	ASSERT_TIMELY (5s, nano::test::confirmed (*node, { send1 }));

	auto send2 (node->wallets.send_action (wallet_id, nano::dev::genesis_key.pub, key2.pub, node->config->receive_minimum.number ()));
	ASSERT_NE (nullptr, send2);
	ASSERT_TIMELY (5s, nano::test::confirmed (*node, { send2 }));

	ASSERT_EQ (nano::wallets_error::none, node->wallets.remove_account (wallet_id, nano::dev::genesis_key.pub));

	(void)node->wallets.insert_adhoc (wallet_id, key2.prv);
	ASSERT_EQ (nano::wallets_error::none, node->wallets.search_receivable (wallet_id));
	ASSERT_TIMELY (5s, !node->active.active (send1->hash ()));
	ASSERT_TIMELY (5s, !node->active.active (send2->hash ()));
	ASSERT_TIMELY_EQ (5s, node->balance (key2.pub), 2 * node->config->receive_minimum.number ());
}

TEST (node, search_receivable_pruned)
{
	nano::test::system system;
	nano::node_config node_config (system.get_available_port ());
	node_config.frontiers_confirmation = nano::frontiers_confirmation_mode::disabled;
	auto node1 = system.add_node (node_config);
	auto wallet_id = node1->wallets.first_wallet_id ();
	nano::node_flags node_flags;
	node_flags.set_enable_pruning (true);
	nano::node_config config (system.get_available_port ());
	config.enable_voting = false; // Remove after allowing pruned voting
	auto node2 = system.add_node (config, node_flags);
	auto wallet_id2 = node2->wallets.first_wallet_id ();
	nano::keypair key2;
	(void)node1->wallets.insert_adhoc (wallet_id, nano::dev::genesis_key.prv);
	auto send1 (node1->wallets.send_action (wallet_id, nano::dev::genesis_key.pub, key2.pub, node2->config->receive_minimum.number ()));
	ASSERT_NE (nullptr, send1);
	auto send2 (node1->wallets.send_action (wallet_id, nano::dev::genesis_key.pub, key2.pub, node2->config->receive_minimum.number ()));
	ASSERT_NE (nullptr, send2);

	// Confirmation
	ASSERT_TIMELY (10s, node1->active.empty () && node2->active.empty ());
	ASSERT_TIMELY (5s, node1->ledger.block_confirmed (*node1->store.tx_begin_read (), send2->hash ()));
	ASSERT_TIMELY_EQ (5s, node2->ledger.cache.cemented_count (), 3);
	ASSERT_EQ (nano::wallets_error::none, node1->wallets.remove_account (wallet_id, nano::dev::genesis_key.pub));

	// Pruning
	{
		auto transaction (node2->store.tx_begin_write ());
		ASSERT_EQ (1, node2->ledger.pruning_action (*transaction, send1->hash (), 1));
	}
	ASSERT_EQ (1, node2->ledger.cache.pruned_count ());
	ASSERT_TRUE (node2->ledger.block_or_pruned_exists (send1->hash ())); // true for pruned

	// Receive pruned block
	(void)node2->wallets.insert_adhoc (wallet_id2, key2.prv);
	ASSERT_EQ (nano::wallets_error::none, node2->wallets.search_receivable (wallet_id2));
	ASSERT_TIMELY_EQ (10s, node2->balance (key2.pub), 2 * node2->config->receive_minimum.number ());
}

TEST (node, unlock_search)
{
	nano::test::system system (1);
	auto node (system.nodes[0]);
	auto wallet_id = node->wallets.first_wallet_id ();
	nano::keypair key2;
	nano::uint128_t balance (node->balance (nano::dev::genesis_key.pub));
	ASSERT_EQ (nano::wallets_error::none, node->wallets.rekey (wallet_id, ""));
	(void)node->wallets.insert_adhoc (wallet_id, nano::dev::genesis_key.prv);
	ASSERT_NE (nullptr, node->wallets.send_action (wallet_id, nano::dev::genesis_key.pub, key2.pub, node->config->receive_minimum.number ()));
	ASSERT_TIMELY (10s, node->balance (nano::dev::genesis_key.pub) != balance);
	ASSERT_TIMELY (10s, node->active.empty ());
	(void)node->wallets.insert_adhoc (wallet_id, key2.prv);
	node->wallets.set_password (wallet_id, nano::keypair ().prv);
	ASSERT_EQ (nano::wallets_error::none, node->wallets.enter_password (wallet_id, ""));
	ASSERT_TIMELY (10s, !node->balance (key2.pub).is_zero ());
}

TEST (node, working)
{
	auto path (nano::working_path ());
	ASSERT_FALSE (path.empty ());
}

TEST (node, price)
{
	nano::test::system system (1);
	auto price1 (system.nodes[0]->price (nano::Gxrb_ratio, 1));
	ASSERT_EQ (nano::node::price_max * 100.0, price1);
	auto price2 (system.nodes[0]->price (nano::Gxrb_ratio * int (nano::node::free_cutoff + 1), 1));
	ASSERT_EQ (0, price2);
	auto price3 (system.nodes[0]->price (nano::Gxrb_ratio * int (nano::node::free_cutoff + 2) / 2, 1));
	ASSERT_EQ (nano::node::price_max * 100.0 / 2, price3);
	auto price4 (system.nodes[0]->price (nano::Gxrb_ratio * int (nano::node::free_cutoff) * 2, 1));
	ASSERT_EQ (0, price4);
}

TEST (node, confirm_locked)
{
	nano::test::system system (1);
	auto node (system.nodes[0]);
	auto wallet_id{ node->wallets.first_wallet_id () };
	(void)node->wallets.insert_adhoc (wallet_id, nano::dev::genesis_key.prv);
	ASSERT_EQ (nano::wallets_error::invalid_password, node->wallets.enter_password (wallet_id, "1"));
	auto block = nano::send_block_builder ()
				 .previous (0)
				 .destination (0)
				 .balance (0)
				 .sign (nano::keypair ().prv, 0)
				 .work (0)
				 .build ();
	system.nodes[0]->network->flood_block (block);
}

TEST (node_config, random_rep)
{
	auto path (nano::unique_path ());
	nano::node_config config1 (100);
	auto rep (config1.random_representative ());
	ASSERT_NE (config1.preconfigured_representatives.end (), std::find (config1.preconfigured_representatives.begin (), config1.preconfigured_representatives.end (), rep));
}

TEST (node, expire)
{
	std::weak_ptr<nano::node> node0;
	{
		nano::test::system system (1);
		node0 = system.nodes[0];
		auto wallet_id0 = system.nodes[0]->wallets.first_wallet_id ();
		auto & node1 (*system.nodes[0]);
		auto wallet_id1 = node1.wallets.first_wallet_id ();
		(void)system.nodes[0]->wallets.insert_adhoc (wallet_id0, nano::dev::genesis_key.prv);
	}
	ASSERT_TRUE (node0.expired ());
}

TEST (node, fork_publish)
{
	nano::test::system system (1);
	auto & node1 (*system.nodes[0]);
	auto wallet_id1 = node1.wallets.first_wallet_id ();
	(void)system.nodes[0]->wallets.insert_adhoc (wallet_id1, nano::dev::genesis_key.prv);
	nano::keypair key1;
	nano::send_block_builder builder;
	auto send1 = builder.make_block ()
				 .previous (nano::dev::genesis->hash ())
				 .destination (key1.pub)
				 .balance (nano::dev::constants.genesis_amount - 100)
				 .sign (nano::dev::genesis_key.prv, nano::dev::genesis_key.pub)
				 .work (0)
				 .build ();
	node1.work_generate_blocking (*send1);
	nano::keypair key2;
	auto send2 = builder.make_block ()
				 .previous (nano::dev::genesis->hash ())
				 .destination (key2.pub)
				 .balance (nano::dev::constants.genesis_amount - 100)
				 .sign (nano::dev::genesis_key.prv, nano::dev::genesis_key.pub)
				 .work (0)
				 .build ();
	node1.work_generate_blocking (*send2);
	node1.process_active (send1);
	ASSERT_TIMELY_EQ (5s, 1, node1.active.size ());
	auto election (node1.active.election (send1->qualified_root ()));
	ASSERT_NE (nullptr, election);
	// Wait until the genesis rep activated & makes vote
	ASSERT_TIMELY_EQ (1s, election->votes ().size (), 2);
	node1.process_active (send2);
	ASSERT_TIMELY (5s, node1.active.active (*send2));
	auto votes1 (election->votes ());
	auto existing1 (votes1.find (nano::dev::genesis_key.pub));
	ASSERT_NE (votes1.end (), existing1);
	ASSERT_EQ (send1->hash (), existing1->second.get_hash ());
	auto winner (election->winner ());
	ASSERT_EQ (*send1, *winner);
	ASSERT_EQ (nano::dev::constants.genesis_amount - 100, election->get_status ().get_tally ().number ());
}

// In test case there used to be a race condition, it was worked around in:.
// https://github.com/nanocurrency/nano-node/pull/4091
// The election and the processing of block send2 happen in parallel.
// Usually the election happens first and the send2 block is added to the election.
// However, if the send2 block is processed before the election is started then
// there is a race somewhere and the election might not notice the send2 block.
// The test case can be made to pass by ensuring the election is started before the send2 is processed.
// However, is this a problem with the test case or this is a problem with the node handling of forks?
TEST (DISABLED_node, fork_publish_inactive)
{
	nano::test::system system (1);
	auto & node = *system.nodes[0];
	nano::keypair key1;
	nano::keypair key2;

	nano::send_block_builder builder;

	auto send1 = builder.make_block ()
				 .previous (nano::dev::genesis->hash ())
				 .destination (key1.pub)
				 .balance (nano::dev::constants.genesis_amount - 100)
				 .sign (nano::dev::genesis_key.prv, nano::dev::genesis_key.pub)
				 .work (*system.work.generate (nano::dev::genesis->hash ()))
				 .build ();

	auto send2 = builder.make_block ()
				 .previous (nano::dev::genesis->hash ())
				 .destination (key2.pub)
				 .balance (nano::dev::constants.genesis_amount - 100)
				 .sign (nano::dev::genesis_key.prv, nano::dev::genesis_key.pub)
				 .work (send1->block_work ())
				 .build ();

	node.process_active (send1);
	ASSERT_TIMELY (5s, node.block (send1->hash ()));

	std::shared_ptr<nano::election> election;
	ASSERT_TIMELY (5s, election = node.active.election (send1->qualified_root ()));

	ASSERT_EQ (nano::block_status::fork, node.process_local (send2).value ());

	ASSERT_TIMELY_EQ (5s, election->blocks ().size (), 2);

	auto find_block = [&election] (nano::block_hash hash_a) -> bool {
		auto blocks = election->blocks ();
		return blocks.end () != blocks.find (hash_a);
	};
	ASSERT_TRUE (find_block (send1->hash ()));
	ASSERT_TRUE (find_block (send2->hash ()));

	ASSERT_EQ (election->winner ()->hash (), send1->hash ());
	ASSERT_NE (election->winner ()->hash (), send2->hash ());
}

TEST (node, fork_keep)
{
	nano::test::system system (2);
	auto & node1 (*system.nodes[0]);
	auto & node2 (*system.nodes[1]);
	auto wallet_id1 = node1.wallets.first_wallet_id ();
	ASSERT_EQ (1, node1.network->size ());
	nano::keypair key1;
	nano::keypair key2;
	nano::send_block_builder builder;
	// send1 and send2 fork to different accounts
	auto send1 = builder.make_block ()
				 .previous (nano::dev::genesis->hash ())
				 .destination (key1.pub)
				 .balance (nano::dev::constants.genesis_amount - 100)
				 .sign (nano::dev::genesis_key.prv, nano::dev::genesis_key.pub)
				 .work (*system.work.generate (nano::dev::genesis->hash ()))
				 .build ();
	auto send2 = builder.make_block ()
				 .previous (nano::dev::genesis->hash ())
				 .destination (key2.pub)
				 .balance (nano::dev::constants.genesis_amount - 100)
				 .sign (nano::dev::genesis_key.prv, nano::dev::genesis_key.pub)
				 .work (*system.work.generate (nano::dev::genesis->hash ()))
				 .build ();
	node1.process_active (send1);
	node2.process_active (send1);
	ASSERT_TIMELY_EQ (5s, 1, node1.active.size ());
	ASSERT_TIMELY_EQ (5s, 1, node2.active.size ());
	(void)node1.wallets.insert_adhoc (wallet_id1, nano::dev::genesis_key.prv);
	// Fill node with forked blocks
	node1.process_active (send2);
	ASSERT_TIMELY (5s, node1.active.active (*send2));
	node2.process_active (send2);
	ASSERT_TIMELY (5s, node2.active.active (*send2));
	auto election1 (node2.active.election (nano::qualified_root (nano::dev::genesis->hash (), nano::dev::genesis->hash ())));
	ASSERT_NE (nullptr, election1);
	ASSERT_EQ (1, election1->votes ().size ());
	ASSERT_TRUE (node1.ledger.block_or_pruned_exists (send1->hash ()));
	ASSERT_TRUE (node2.ledger.block_or_pruned_exists (send1->hash ()));
	// Wait until the genesis rep makes a vote
	ASSERT_TIMELY (1.5min, election1->votes ().size () != 1);
	auto transaction0 (node1.store.tx_begin_read ());
	auto transaction1 (node2.store.tx_begin_read ());
	// The vote should be in agreement with what we already have.
	auto winner (*node2.active.tally (*election1).begin ());
	ASSERT_EQ (*send1, *winner.second);
	ASSERT_EQ (nano::dev::constants.genesis_amount - 100, winner.first);
<<<<<<< HEAD
	ASSERT_TRUE (node1.store.block ().exists (*transaction0, send1->hash ()));
	ASSERT_TRUE (node2.store.block ().exists (*transaction1, send1->hash ()));
=======
	ASSERT_TRUE (node1.ledger.block_exists (transaction0, send1->hash ()));
	ASSERT_TRUE (node2.ledger.block_exists (transaction1, send1->hash ()));
>>>>>>> f8ab9be8
}

TEST (node, fork_flip)
{
	nano::test::system system (2);
	auto & node1 (*system.nodes[0]);
	auto & node2 (*system.nodes[1]);
	auto wallet_id1 = node1.wallets.first_wallet_id ();
	ASSERT_EQ (1, node1.network->size ());
	nano::keypair key1;
	nano::send_block_builder builder;
	auto send1 = builder.make_block ()
				 .previous (nano::dev::genesis->hash ())
				 .destination (key1.pub)
				 .balance (nano::dev::constants.genesis_amount - 100)
				 .sign (nano::dev::genesis_key.prv, nano::dev::genesis_key.pub)
				 .work (*system.work.generate (nano::dev::genesis->hash ()))
				 .build ();
	nano::publish publish1{ nano::dev::network_params.network, send1 };
	nano::keypair key2;
	auto send2 = builder.make_block ()
				 .previous (nano::dev::genesis->hash ())
				 .destination (key2.pub)
				 .balance (nano::dev::constants.genesis_amount - 100)
				 .sign (nano::dev::genesis_key.prv, nano::dev::genesis_key.pub)
				 .work (*system.work.generate (nano::dev::genesis->hash ()))
				 .build ();
	nano::publish publish2{ nano::dev::network_params.network, send2 };
	std::shared_ptr<nano::transport::channel_tcp> ignored_channel;

	node1.network->inbound (publish1, ignored_channel);
	node2.network->inbound (publish2, ignored_channel);
	ASSERT_TIMELY_EQ (5s, 1, node1.active.size ());
	ASSERT_TIMELY_EQ (5s, 1, node2.active.size ());
	(void)node1.wallets.insert_adhoc (wallet_id1, nano::dev::genesis_key.prv);
	// Fill nodes with forked blocks
	node1.network->inbound (publish2, ignored_channel);
	ASSERT_TIMELY (5s, node1.active.active (*send2));
	node2.network->inbound (publish1, ignored_channel);
	ASSERT_TIMELY (5s, node2.active.active (*send1));
	auto election1 (node2.active.election (nano::qualified_root (nano::dev::genesis->hash (), nano::dev::genesis->hash ())));
	ASSERT_NE (nullptr, election1);
	ASSERT_EQ (1, election1->votes ().size ());
	ASSERT_NE (nullptr, node1.block (publish1.get_block ()->hash ()));
	ASSERT_NE (nullptr, node2.block (publish2.get_block ()->hash ()));
	ASSERT_TIMELY (10s, node2.ledger.block_or_pruned_exists (publish1.get_block ()->hash ()));
	auto winner (*node2.active.tally (*election1).begin ());
	ASSERT_EQ (*publish1.get_block (), *winner.second);
	ASSERT_EQ (nano::dev::constants.genesis_amount - 100, winner.first);
	ASSERT_TRUE (node1.ledger.block_or_pruned_exists (publish1.get_block ()->hash ()));
	ASSERT_TRUE (node2.ledger.block_or_pruned_exists (publish1.get_block ()->hash ()));
	ASSERT_FALSE (node2.ledger.block_or_pruned_exists (publish2.get_block ()->hash ()));
}

// Test that more than one block can be rolled back
TEST (node, fork_multi_flip)
{
	auto type = nano::transport::transport_type::tcp;
	nano::test::system system;
	nano::node_flags node_flags;
	nano::node_config node_config (system.get_available_port ());
	node_config.frontiers_confirmation = nano::frontiers_confirmation_mode::disabled;
	auto & node1 (*system.add_node (node_config, node_flags, type));
	auto wallet_id1 = node1.wallets.first_wallet_id ();
	node_config.peering_port = system.get_available_port ();
	auto & node2 (*system.add_node (node_config, node_flags, type));
	ASSERT_EQ (1, node1.network->size ());
	nano::keypair key1;
	nano::send_block_builder builder;
	auto send1 = builder.make_block ()
				 .previous (nano::dev::genesis->hash ())
				 .destination (key1.pub)
				 .balance (nano::dev::constants.genesis_amount - 100)
				 .sign (nano::dev::genesis_key.prv, nano::dev::genesis_key.pub)
				 .work (*system.work.generate (nano::dev::genesis->hash ()))
				 .build ();
	nano::keypair key2;
	auto send2 = builder.make_block ()
				 .previous (nano::dev::genesis->hash ())
				 .destination (key2.pub)
				 .balance (nano::dev::constants.genesis_amount - 100)
				 .sign (nano::dev::genesis_key.prv, nano::dev::genesis_key.pub)
				 .work (*system.work.generate (nano::dev::genesis->hash ()))
				 .build ();
	auto send3 = builder.make_block ()
				 .previous (send2->hash ())
				 .destination (key2.pub)
				 .balance (nano::dev::constants.genesis_amount - 100)
				 .sign (nano::dev::genesis_key.prv, nano::dev::genesis_key.pub)
				 .work (*system.work.generate (send2->hash ()))
				 .build ();
	ASSERT_EQ (nano::block_status::progress, node1.ledger.process (*node1.store.tx_begin_write (), send1));
	// Node2 has two blocks that will be rolled back by node1's vote
	ASSERT_EQ (nano::block_status::progress, node2.ledger.process (*node2.store.tx_begin_write (), send2));
	ASSERT_EQ (nano::block_status::progress, node2.ledger.process (*node2.store.tx_begin_write (), send3));
	(void)node1.wallets.insert_adhoc (wallet_id1, nano::dev::genesis_key.prv); // Insert voting key in to node1

	auto election = nano::test::start_election (system, node2, send2->hash ());
	ASSERT_NE (nullptr, election);
	ASSERT_TIMELY (5s, node2.ledger.block_or_pruned_exists (send1->hash ()));
	ASSERT_TRUE (nano::test::block_or_pruned_none_exists (node2, { send2, send3 }));

	auto winner = election->winner ();
	ASSERT_EQ (*send1, *winner);
	ASSERT_EQ (nano::dev::constants.genesis_amount - 100, election->get_status ().get_tally ().number ());
}

// Blocks that are no longer actively being voted on should be able to be evicted through bootstrapping.
// This could happen if a fork wasn't resolved before the process previously shut down
TEST (node, fork_bootstrap_flip)
{
	nano::test::system system;
	nano::test::system system0;
	nano::test::system system1;
	nano::node_config config0{ system.get_available_port () };
	config0.frontiers_confirmation = nano::frontiers_confirmation_mode::disabled;
	nano::node_flags node_flags;
	node_flags.set_disable_bootstrap_bulk_push_client (true);
	node_flags.set_disable_lazy_bootstrap (true);
	auto & node1 = *system0.add_node (config0, node_flags);
	auto wallet_id1 = node1.wallets.first_wallet_id ();
	nano::node_config config1 (system.get_available_port ());
	auto & node2 = *system1.add_node (config1, node_flags);
	(void)node1.wallets.insert_adhoc (wallet_id1, nano::dev::genesis_key.prv);
	nano::block_hash latest = node1.latest (nano::dev::genesis_key.pub);
	nano::keypair key1;
	nano::send_block_builder builder;
	auto send1 = builder.make_block ()
				 .previous (latest)
				 .destination (key1.pub)
				 .balance (nano::dev::constants.genesis_amount - nano::Gxrb_ratio)
				 .sign (nano::dev::genesis_key.prv, nano::dev::genesis_key.pub)
				 .work (*system0.work.generate (latest))
				 .build ();
	nano::keypair key2;
	auto send2 = builder.make_block ()
				 .previous (latest)
				 .destination (key2.pub)
				 .balance (nano::dev::constants.genesis_amount - nano::Gxrb_ratio)
				 .sign (nano::dev::genesis_key.prv, nano::dev::genesis_key.pub)
				 .work (*system0.work.generate (latest))
				 .build ();
	// Insert but don't rebroadcast, simulating settled blocks
<<<<<<< HEAD
	{
		auto tx{ node1.store.tx_begin_write () };
		ASSERT_EQ (nano::block_status::progress, node1.ledger.process (*tx, send1));
	}
	{
		auto tx{ node2.store.tx_begin_write () };
		ASSERT_EQ (nano::block_status::progress, node2.ledger.process (*tx, send2));
	}
	{
		auto tx{ node2.store.tx_begin_read () };
		ASSERT_TRUE (node2.store.block ().exists (*tx, send2->hash ()));
	}
	node2.bootstrap_initiator.bootstrap (node1.network->endpoint ()); // Additionally add new peer to confirm & replace bootstrap block
=======
	ASSERT_EQ (nano::block_status::progress, node1.ledger.process (node1.store.tx_begin_write (), send1));
	ASSERT_EQ (nano::block_status::progress, node2.ledger.process (node2.store.tx_begin_write (), send2));
	ASSERT_TRUE (node2.ledger.block_exists (node2.store.tx_begin_read (), send2->hash ()));
	node2.bootstrap_initiator.bootstrap (node1.network.endpoint ()); // Additionally add new peer to confirm & replace bootstrap block
>>>>>>> f8ab9be8
	auto again (true);
	system0.deadline_set (50s);
	system1.deadline_set (50s);
	while (again)
	{
		ASSERT_NO_ERROR (system0.poll ());
		ASSERT_NO_ERROR (system1.poll ());
<<<<<<< HEAD
		auto tx{ node2.store.tx_begin_read () };
		again = !node2.store.block ().exists (*tx, send1->hash ());
=======
		again = !node2.ledger.block_exists (node2.store.tx_begin_read (), send1->hash ());
>>>>>>> f8ab9be8
	}
}

TEST (node, fork_open)
{
	nano::test::system system (1);
	auto & node = *system.nodes[0];
	auto wallet_id = node.wallets.first_wallet_id ();
	std::shared_ptr<nano::election> election;

	// create block send1, to send all the balance from genesis to key1
	// this is done to ensure that the open block(s) cannot be voted on and confirmed
	nano::keypair key1;
	auto send1 = nano::send_block_builder ()
				 .previous (nano::dev::genesis->hash ())
				 .destination (key1.pub)
				 .balance (0)
				 .sign (nano::dev::genesis_key.prv, nano::dev::genesis_key.pub)
				 .work (*system.work.generate (nano::dev::genesis->hash ()))
				 .build ();
	nano::publish publish1{ nano::dev::network_params.network, send1 };
	auto channel1 = std::make_shared<nano::transport::fake::channel> (node);
	node.network->inbound (publish1, channel1);
	ASSERT_TIMELY (5s, (election = node.active.election (publish1.get_block ()->qualified_root ())) != nullptr);
	node.active.force_confirm (*election);
	ASSERT_TIMELY (5s, node.active.empty () && node.block_confirmed (publish1.get_block ()->hash ()));

	// register key for genesis account, not sure why we do this, it seems needless,
	// since the genesis account at this stage has zero voting weight
	(void)node.wallets.insert_adhoc (wallet_id, nano::dev::genesis_key.prv);

	// create the 1st open block to receive send1, which should be regarded as the winner just because it is first
	nano::open_block_builder builder;
	auto open1 = builder.make_block ()
				 .source (publish1.get_block ()->hash ())
				 .representative (1)
				 .account (key1.pub)
				 .sign (key1.prv, key1.pub)
				 .work (*system.work.generate (key1.pub))
				 .build ();
	nano::publish publish2{ nano::dev::network_params.network, open1 };
	node.network->inbound (publish2, channel1);
	ASSERT_TIMELY_EQ (5s, 1, node.active.size ());

	// create 2nd open block, which is a fork of open1 block
	auto open2 = builder.make_block ()
				 .source (publish1.get_block ()->hash ())
				 .representative (2)
				 .account (key1.pub)
				 .sign (key1.prv, key1.pub)
				 .work (*system.work.generate (key1.pub))
				 .build ();
	nano::publish publish3{ nano::dev::network_params.network, open2 };
	node.network->inbound (publish3, channel1);
	ASSERT_TIMELY (5s, (election = node.active.election (publish3.get_block ()->qualified_root ())) != nullptr);

	// we expect to find 2 blocks in the election and we expect the first block to be the winner just because it was first
	ASSERT_TIMELY_EQ (5s, 2, election->blocks ().size ());
	ASSERT_EQ (publish2.get_block ()->hash (), election->winner ()->hash ());

	// wait for a second and check that the election did not get confirmed
	system.delay_ms (1000ms);
	ASSERT_FALSE (node.active.confirmed (*election));

	// check that only the first block is saved to the ledger
	ASSERT_TIMELY (5s, node.block (publish2.get_block ()->hash ()));
	ASSERT_FALSE (node.block (publish3.get_block ()->hash ()));
}

TEST (node, fork_open_flip)
{
	nano::test::system system (1);
	auto & node1 = *system.nodes[0];
	auto wallet_id = node1.wallets.first_wallet_id ();

	std::shared_ptr<nano::election> election;
	nano::keypair key1;
	nano::keypair rep1;
	nano::keypair rep2;

	// send 1 raw from genesis to key1 on both node1 and node2
	auto send1 = nano::send_block_builder ()
				 .previous (nano::dev::genesis->hash ())
				 .destination (key1.pub)
				 .balance (nano::dev::constants.genesis_amount - 1)
				 .sign (nano::dev::genesis_key.prv, nano::dev::genesis_key.pub)
				 .work (*system.work.generate (nano::dev::genesis->hash ()))
				 .build ();
	node1.process_active (send1);

	// We should be keeping this block
	nano::open_block_builder builder;
	auto open1 = builder.make_block ()
				 .source (send1->hash ())
				 .representative (rep1.pub)
				 .account (key1.pub)
				 .sign (key1.prv, key1.pub)
				 .work (*system.work.generate (key1.pub))
				 .build ();

	// create a fork of block open1, this block will lose the election
	auto open2 = builder.make_block ()
				 .source (send1->hash ())
				 .representative (rep2.pub)
				 .account (key1.pub)
				 .sign (key1.prv, key1.pub)
				 .work (*system.work.generate (key1.pub))
				 .build ();
	ASSERT_FALSE (*open1 == *open2);

	// give block open1 to node1, manually trigger an election for open1 and ensure it is in the ledger
	node1.process_active (open1);
	ASSERT_TIMELY (5s, node1.block (open1->hash ()) != nullptr);
	node1.scheduler.manual.push (open1);
	ASSERT_TIMELY (5s, (election = node1.active.election (open1->qualified_root ())) != nullptr);
	election->transition_active ();

	// create node2, with blocks send1 and open2 pre-initialised in the ledger,
	// so that block open1 cannot possibly get in the ledger before open2 via background sync
	system.initialization_blocks.push_back (send1);
	system.initialization_blocks.push_back (open2);
	auto & node2 = *system.add_node ();
	system.initialization_blocks.clear ();

	// ensure open2 is in node2 ledger (and therefore has sideband) and manually trigger an election for open2
	ASSERT_TIMELY (5s, node2.block (open2->hash ()) != nullptr);
	node2.scheduler.manual.push (open2);
	ASSERT_TIMELY (5s, (election = node2.active.election (open2->qualified_root ())) != nullptr);
	election->transition_active ();

	ASSERT_TIMELY_EQ (5s, 2, node1.active.size ());
	ASSERT_TIMELY_EQ (5s, 2, node2.active.size ());

	// allow node1 to vote and wait for open1 to be confirmed on node1
	(void)node1.wallets.insert_adhoc (wallet_id, nano::dev::genesis_key.prv);
	ASSERT_TIMELY (5s, node1.block_confirmed (open1->hash ()));

	// Notify both nodes of both blocks, both nodes will become aware that a fork exists
	node1.process_active (open2);
	node2.process_active (open1);

	ASSERT_TIMELY_EQ (5s, 2, election->votes ().size ()); // one more than expected due to elections having dummy votes

	// Node2 should eventually settle on open1
	ASSERT_TIMELY (10s, node2.block (open1->hash ()));
	ASSERT_TIMELY (5s, node1.block_confirmed (open1->hash ()));
	auto winner = *node2.active.tally (*election).begin ();
	ASSERT_EQ (*open1, *winner.second);
	ASSERT_EQ (nano::dev::constants.genesis_amount - 1, winner.first);

	// check the correct blocks are in the ledgers
	auto transaction1 (node1.store.tx_begin_read ());
	auto transaction2 (node2.store.tx_begin_read ());
<<<<<<< HEAD
	ASSERT_TRUE (node1.store.block ().exists (*transaction1, open1->hash ()));
	ASSERT_TRUE (node2.store.block ().exists (*transaction2, open1->hash ()));
	ASSERT_FALSE (node2.store.block ().exists (*transaction2, open2->hash ()));
=======
	ASSERT_TRUE (node1.ledger.block_exists (transaction1, open1->hash ()));
	ASSERT_TRUE (node2.ledger.block_exists (transaction2, open1->hash ()));
	ASSERT_FALSE (node2.ledger.block_exists (transaction2, open2->hash ()));
>>>>>>> f8ab9be8
}

TEST (node, coherent_observer)
{
	nano::test::system system (1);
	auto & node1 (*system.nodes[0]);
	auto wallet_id = node1.wallets.first_wallet_id ();
	node1.observers->blocks.add ([&node1] (nano::election_status const & status_a, std::vector<nano::vote_with_weight_info> const &, nano::account const &, nano::uint128_t const &, bool, bool) {
		auto transaction (node1.store.tx_begin_read ());
<<<<<<< HEAD
		ASSERT_TRUE (node1.store.block ().exists (*transaction, status_a.get_winner ()->hash ()));
=======
		ASSERT_TRUE (node1.ledger.block_exists (transaction, status_a.winner->hash ()));
>>>>>>> f8ab9be8
	});
	(void)node1.wallets.insert_adhoc (wallet_id, nano::dev::genesis_key.prv);
	nano::keypair key;
	node1.wallets.send_action (wallet_id, nano::dev::genesis_key.pub, key.pub, 1);
}

TEST (node, fork_no_vote_quorum)
{
	nano::test::system system (3);
	auto & node1 (*system.nodes[0]);
	auto & node2 (*system.nodes[1]);
	auto & node3 (*system.nodes[2]);
	auto wallet_id = node1.wallets.first_wallet_id ();
	auto wallet_id2 = node2.wallets.first_wallet_id ();
	auto wallet_id3 = node3.wallets.first_wallet_id ();
	(void)node1.wallets.insert_adhoc (wallet_id, nano::dev::genesis_key.prv);
	nano::public_key key4;
	(void)node1.wallets.deterministic_insert (wallet_id, true, key4);
	node1.wallets.send_action (wallet_id, nano::dev::genesis_key.pub, key4, nano::dev::constants.genesis_amount / 4);
	nano::public_key key1;
	(void)node2.wallets.deterministic_insert (wallet_id2, true, key1);
	(void)node2.wallets.set_representative (wallet_id2, key1);
	auto block (node1.wallets.send_action (wallet_id, nano::dev::genesis_key.pub, key1, node1.config->receive_minimum.number ()));
	ASSERT_NE (nullptr, block);
	ASSERT_TIMELY (30s, node3.balance (key1) == node1.config->receive_minimum.number () && node2.balance (key1) == node1.config->receive_minimum.number () && node1.balance (key1) == node1.config->receive_minimum.number ());
	ASSERT_EQ (node1.config->receive_minimum.number (), node1.weight (key1));
	ASSERT_EQ (node1.config->receive_minimum.number (), node2.weight (key1));
	ASSERT_EQ (node1.config->receive_minimum.number (), node3.weight (key1));
	nano::block_builder builder;
	auto send1 = builder
				 .state ()
				 .account (nano::dev::genesis_key.pub)
				 .previous (block->hash ())
				 .representative (nano::dev::genesis_key.pub)
				 .balance ((nano::dev::constants.genesis_amount / 4) - (node1.config->receive_minimum.number () * 2))
				 .link (key1)
				 .sign (nano::dev::genesis_key.prv, nano::dev::genesis_key.pub)
				 .work (*system.work.generate (block->hash ()))
				 .build ();
	ASSERT_EQ (nano::block_status::progress, node1.process (send1));
	ASSERT_EQ (nano::block_status::progress, node2.process (send1));
	ASSERT_EQ (nano::block_status::progress, node3.process (send1));
	nano::public_key key2;
	(void)node3.wallets.deterministic_insert (wallet_id3, true, key2);
	auto send2 = nano::send_block_builder ()
				 .previous (block->hash ())
				 .destination (key2)
				 .balance ((nano::dev::constants.genesis_amount / 4) - (node1.config->receive_minimum.number () * 2))
				 .sign (nano::dev::genesis_key.prv, nano::dev::genesis_key.pub)
				 .work (*system.work.generate (block->hash ()))
				 .build ();
	nano::raw_key key3;
	auto vote = std::make_shared<nano::vote> (key1, key3, 0, 0, std::vector<nano::block_hash>{ send2->hash () });
	nano::confirm_ack confirm{ nano::dev::network_params.network, vote };
	auto channel = node2.network->find_node_id (node3.node_id.pub);
	ASSERT_NE (nullptr, channel);
	channel->send (confirm);
	ASSERT_TIMELY (10s, node3.stats->count (nano::stat::type::message, nano::stat::detail::confirm_ack, nano::stat::dir::in) >= 3);
	ASSERT_EQ (node1.latest (nano::dev::genesis_key.pub), send1->hash ());
	ASSERT_EQ (node2.latest (nano::dev::genesis_key.pub), send1->hash ());
	ASSERT_EQ (node3.latest (nano::dev::genesis_key.pub), send1->hash ());
}

// Disabled because it sometimes takes way too long (but still eventually finishes)
TEST (node, DISABLED_fork_pre_confirm)
{
	nano::test::system system (3);
	auto & node0 (*system.nodes[0]);
	auto & node1 (*system.nodes[1]);
	auto & node2 (*system.nodes[2]);
	auto wallet_id0 = node0.wallets.first_wallet_id ();
	auto wallet_id1 = node1.wallets.first_wallet_id ();
	auto wallet_id2 = node2.wallets.first_wallet_id ();
	(void)node0.wallets.insert_adhoc (wallet_id0, nano::dev::genesis_key.prv);
	nano::keypair key1;
	(void)node1.wallets.insert_adhoc (wallet_id1, key1.prv);
	(void)node1.wallets.set_representative (wallet_id1, key1.pub);
	nano::keypair key2;
	(void)node2.wallets.insert_adhoc (wallet_id2, key2.prv);
	(void)node2.wallets.set_representative (wallet_id2, key2.pub);
	auto block0 (node0.wallets.send_action (wallet_id0, nano::dev::genesis_key.pub, key1.pub, nano::dev::constants.genesis_amount / 3));
	ASSERT_NE (nullptr, block0);
	ASSERT_TIMELY (30s, node0.balance (key1.pub) != 0);
	auto block1 (node0.wallets.send_action (wallet_id0, nano::dev::genesis_key.pub, key2.pub, nano::dev::constants.genesis_amount / 3));
	ASSERT_NE (nullptr, block1);
	ASSERT_TIMELY (30s, node0.balance (key2.pub) != 0);
	nano::keypair key3;
	nano::keypair key4;
	nano::state_block_builder builder;
	auto block2 = builder.make_block ()
				  .account (nano::dev::genesis_key.pub)
				  .previous (node0.latest (nano::dev::genesis_key.pub))
				  .representative (key3.pub)
				  .balance (node0.balance (nano::dev::genesis_key.pub))
				  .link (0)
				  .sign (nano::dev::genesis_key.prv, nano::dev::genesis_key.pub)
				  .work (0)
				  .build ();
	auto block3 = builder.make_block ()
				  .account (nano::dev::genesis_key.pub)
				  .previous (node0.latest (nano::dev::genesis_key.pub))
				  .representative (key4.pub)
				  .balance (node0.balance (nano::dev::genesis_key.pub))
				  .link (0)
				  .sign (nano::dev::genesis_key.prv, nano::dev::genesis_key.pub)
				  .work (0)
				  .build ();
	node0.work_generate_blocking (*block2);
	node0.work_generate_blocking (*block3);
	node0.process_active (block2);
	node1.process_active (block2);
	node2.process_active (block3);
	auto done (false);
	// Extend deadline; we must finish within a total of 100 seconds
	system.deadline_set (70s);
	while (!done)
	{
		done |= node0.latest (nano::dev::genesis_key.pub) == block2->hash () && node1.latest (nano::dev::genesis_key.pub) == block2->hash () && node2.latest (nano::dev::genesis_key.pub) == block2->hash ();
		done |= node0.latest (nano::dev::genesis_key.pub) == block3->hash () && node1.latest (nano::dev::genesis_key.pub) == block3->hash () && node2.latest (nano::dev::genesis_key.pub) == block3->hash ();
		ASSERT_NO_ERROR (system.poll ());
	}
}

// Sometimes hangs on the bootstrap_initiator.bootstrap call
TEST (node, DISABLED_fork_stale)
{
	nano::test::system system1 (1);
	(void)system1.nodes[0]->wallets.insert_adhoc (system1.nodes[0]->wallets.first_wallet_id (), nano::dev::genesis_key.prv);
	nano::test::system system2 (1);
	auto & node1 (*system1.nodes[0]);
	auto & node2 (*system2.nodes[0]);
	node2.bootstrap_initiator.bootstrap (node1.network->endpoint (), false);

	auto channel = nano::test::establish_tcp (system1, node2, node1.network->endpoint ());
	auto vote = std::make_shared<nano::vote> (nano::dev::genesis_key.pub, nano::dev::genesis_key.prv, 0, 0, std::vector<nano::block_hash> ());
	node2.rep_crawler.response (channel, vote);
	nano::keypair key1;
	nano::keypair key2;
	nano::state_block_builder builder;
	auto send3 = builder.make_block ()
				 .account (nano::dev::genesis_key.pub)
				 .previous (nano::dev::genesis->hash ())
				 .representative (nano::dev::genesis_key.pub)
				 .balance (nano::dev::constants.genesis_amount - nano::Mxrb_ratio)
				 .link (key1.pub)
				 .sign (nano::dev::genesis_key.prv, nano::dev::genesis_key.pub)
				 .work (0)
				 .build ();
	node1.work_generate_blocking (*send3);
	node1.process_active (send3);
	system2.deadline_set (10s);
	while (node2.block (send3->hash ()) == nullptr)
	{
		system1.poll ();
		ASSERT_NO_ERROR (system2.poll ());
	}
	auto send1 = builder.make_block ()
				 .account (nano::dev::genesis_key.pub)
				 .previous (send3->hash ())
				 .representative (nano::dev::genesis_key.pub)
				 .balance (nano::dev::constants.genesis_amount - 2 * nano::Mxrb_ratio)
				 .link (key1.pub)
				 .sign (nano::dev::genesis_key.prv, nano::dev::genesis_key.pub)
				 .work (0)
				 .build ();
	node1.work_generate_blocking (*send1);
	auto send2 = builder.make_block ()
				 .account (nano::dev::genesis_key.pub)
				 .previous (send3->hash ())
				 .representative (nano::dev::genesis_key.pub)
				 .balance (nano::dev::constants.genesis_amount - 2 * nano::Mxrb_ratio)
				 .link (key2.pub)
				 .sign (nano::dev::genesis_key.prv, nano::dev::genesis_key.pub)
				 .work (0)
				 .build ();
	node1.work_generate_blocking (*send2);
	{
		auto transaction1 (node1.store.tx_begin_write ());
		ASSERT_EQ (nano::block_status::progress, node1.ledger.process (*transaction1, send1));
		auto transaction2 (node2.store.tx_begin_write ());
		ASSERT_EQ (nano::block_status::progress, node2.ledger.process (*transaction2, send2));
	}
	node1.process_active (send1);
	node1.process_active (send2);
	node2.process_active (send1);
	node2.process_active (send2);
	node2.bootstrap_initiator.bootstrap (node1.network->endpoint (), false);
	while (node2.block (send1->hash ()) == nullptr)
	{
		system1.poll ();
		ASSERT_NO_ERROR (system2.poll ());
	}
}

// Test disabled because it's failing intermittently.
// PR in which it got disabled: https://github.com/nanocurrency/nano-node/pull/3512
// Issue for investigating it: https://github.com/nanocurrency/nano-node/issues/3516
TEST (node, DISABLED_broadcast_elected)
{
	auto type = nano::transport::transport_type::tcp;
	nano::node_flags node_flags;
	nano::test::system system;
	nano::node_config node_config (system.get_available_port ());
	node_config.frontiers_confirmation = nano::frontiers_confirmation_mode::disabled;
	auto node0 = system.add_node (node_config, node_flags, type);
	node_config.peering_port = system.get_available_port ();
	auto node1 = system.add_node (node_config, node_flags, type);
	node_config.peering_port = system.get_available_port ();
	auto node2 = system.add_node (node_config, node_flags, type);
	auto wallet_id0 = node0->wallets.first_wallet_id ();
	auto wallet_id1 = node1->wallets.first_wallet_id ();
	auto wallet_id2 = node2->wallets.first_wallet_id ();
	nano::keypair rep_big;
	nano::keypair rep_small;
	nano::keypair rep_other;
	nano::block_builder builder;
	{
		auto transaction0 (node0->store.tx_begin_write ());
		auto transaction1 (node1->store.tx_begin_write ());
		auto transaction2 (node2->store.tx_begin_write ());
		auto fund_big = builder.send ()
						.previous (nano::dev::genesis->hash ())
						.destination (rep_big.pub)
						.balance (nano::Gxrb_ratio * 5)
						.sign (nano::dev::genesis_key.prv, nano::dev::genesis_key.pub)
						.work (*system.work.generate (nano::dev::genesis->hash ()))
						.build ();
		auto open_big = builder.open ()
						.source (fund_big->hash ())
						.representative (rep_big.pub)
						.account (rep_big.pub)
						.sign (rep_big.prv, rep_big.pub)
						.work (*system.work.generate (rep_big.pub))
						.build ();
		auto fund_small = builder.send ()
						  .previous (fund_big->hash ())
						  .destination (rep_small.pub)
						  .balance (nano::Gxrb_ratio * 2)
						  .sign (nano::dev::genesis_key.prv, nano::dev::genesis_key.pub)
						  .work (*system.work.generate (fund_big->hash ()))
						  .build ();
		auto open_small = builder.open ()
						  .source (fund_small->hash ())
						  .representative (rep_small.pub)
						  .account (rep_small.pub)
						  .sign (rep_small.prv, rep_small.pub)
						  .work (*system.work.generate (rep_small.pub))
						  .build ();
		auto fund_other = builder.send ()
						  .previous (fund_small->hash ())
						  .destination (rep_other.pub)
						  .balance (nano::Gxrb_ratio)
						  .sign (nano::dev::genesis_key.prv, nano::dev::genesis_key.pub)
						  .work (*system.work.generate (fund_small->hash ()))
						  .build ();
		auto open_other = builder.open ()
						  .source (fund_other->hash ())
						  .representative (rep_other.pub)
						  .account (rep_other.pub)
						  .sign (rep_other.prv, rep_other.pub)
						  .work (*system.work.generate (rep_other.pub))
						  .build ();
		ASSERT_EQ (nano::block_status::progress, node0->ledger.process (*transaction0, fund_big));
		ASSERT_EQ (nano::block_status::progress, node1->ledger.process (*transaction1, fund_big));
		ASSERT_EQ (nano::block_status::progress, node2->ledger.process (*transaction2, fund_big));
		ASSERT_EQ (nano::block_status::progress, node0->ledger.process (*transaction0, open_big));
		ASSERT_EQ (nano::block_status::progress, node1->ledger.process (*transaction1, open_big));
		ASSERT_EQ (nano::block_status::progress, node2->ledger.process (*transaction2, open_big));
		ASSERT_EQ (nano::block_status::progress, node0->ledger.process (*transaction0, fund_small));
		ASSERT_EQ (nano::block_status::progress, node1->ledger.process (*transaction1, fund_small));
		ASSERT_EQ (nano::block_status::progress, node2->ledger.process (*transaction2, fund_small));
		ASSERT_EQ (nano::block_status::progress, node0->ledger.process (*transaction0, open_small));
		ASSERT_EQ (nano::block_status::progress, node1->ledger.process (*transaction1, open_small));
		ASSERT_EQ (nano::block_status::progress, node2->ledger.process (*transaction2, open_small));
		ASSERT_EQ (nano::block_status::progress, node0->ledger.process (*transaction0, fund_other));
		ASSERT_EQ (nano::block_status::progress, node1->ledger.process (*transaction1, fund_other));
		ASSERT_EQ (nano::block_status::progress, node2->ledger.process (*transaction2, fund_other));
		ASSERT_EQ (nano::block_status::progress, node0->ledger.process (*transaction0, open_other));
		ASSERT_EQ (nano::block_status::progress, node1->ledger.process (*transaction1, open_other));
		ASSERT_EQ (nano::block_status::progress, node2->ledger.process (*transaction2, open_other));
	}
	// Confirm blocks to allow voting
	for (auto & node : system.nodes)
	{
		auto block (node->block (node->latest (nano::dev::genesis_key.pub)));
		ASSERT_NE (nullptr, block);
		node->start_election (block);
		auto election (node->active.election (block->qualified_root ()));
		ASSERT_NE (nullptr, election);
		node->active.force_confirm (*election);
		ASSERT_TIMELY_EQ (5s, 4, node->ledger.cache.cemented_count ())
	}

	(void)node0->wallets.insert_adhoc (wallet_id0, rep_big.prv);
	(void)node1->wallets.insert_adhoc (wallet_id1, rep_small.prv);
	(void)node2->wallets.insert_adhoc (wallet_id2, rep_other.prv);
	auto fork0 = builder.send ()
				 .previous (node2->latest (nano::dev::genesis_key.pub))
				 .destination (rep_small.pub)
				 .balance (0)
				 .sign (nano::dev::genesis_key.prv, nano::dev::genesis_key.pub)
				 .work (*node0->work_generate_blocking (node2->latest (nano::dev::genesis_key.pub)))
				 .build ();
	// A copy is necessary to avoid data races during ledger processing, which sets the sideband
	auto fork0_copy (std::make_shared<nano::send_block> (*fork0));
	node0->process_active (fork0);
	node1->process_active (fork0_copy);
	auto fork1 = builder.send ()
				 .previous (node2->latest (nano::dev::genesis_key.pub))
				 .destination (rep_big.pub)
				 .balance (0)
				 .sign (nano::dev::genesis_key.prv, nano::dev::genesis_key.pub)
				 .work (*node0->work_generate_blocking (node2->latest (nano::dev::genesis_key.pub)))
				 .build ();
	(void)node2->wallets.insert_adhoc (wallet_id2, rep_small.prv);
	node2->process_active (fork1);
	ASSERT_TIMELY (10s, node0->ledger.block_or_pruned_exists (fork0->hash ()) && node1->ledger.block_or_pruned_exists (fork0->hash ()));
	system.deadline_set (50s);
	while (!node2->ledger.block_or_pruned_exists (fork0->hash ()))
	{
		auto ec = system.poll ();
		ASSERT_TRUE (node0->ledger.block_or_pruned_exists (fork0->hash ()));
		ASSERT_TRUE (node1->ledger.block_or_pruned_exists (fork0->hash ()));
		ASSERT_NO_ERROR (ec);
	}
	ASSERT_TIMELY (5s, node1->stats->count (nano::stat::type::confirmation_observer, nano::stat::detail::inactive_conf_height, nano::stat::dir::out) != 0);
}

TEST (node, rep_self_vote)
{
	nano::test::system system;
	nano::node_config node_config (system.get_available_port ());
	node_config.online_weight_minimum = std::numeric_limits<nano::uint128_t>::max ();
	node_config.frontiers_confirmation = nano::frontiers_confirmation_mode::disabled;
	auto node0 = system.add_node (node_config);
	auto wallet_id = node0->wallets.first_wallet_id ();
	nano::keypair rep_big;
	nano::block_builder builder;
	auto fund_big = builder.send ()
					.previous (nano::dev::genesis->hash ())
					.destination (rep_big.pub)
					.balance (nano::uint128_t{ "0xb0000000000000000000000000000000" })
					.sign (nano::dev::genesis_key.prv, nano::dev::genesis_key.pub)
					.work (*system.work.generate (nano::dev::genesis->hash ()))
					.build ();
	auto open_big = builder.open ()
					.source (fund_big->hash ())
					.representative (rep_big.pub)
					.account (rep_big.pub)
					.sign (rep_big.prv, rep_big.pub)
					.work (*system.work.generate (rep_big.pub))
					.build ();
	ASSERT_EQ (nano::block_status::progress, node0->process (fund_big));
	ASSERT_EQ (nano::block_status::progress, node0->process (open_big));
	// Confirm both blocks, allowing voting on the upcoming block
	node0->start_election (node0->block (open_big->hash ()));
	std::shared_ptr<nano::election> election;
	ASSERT_TIMELY (5s, election = node0->active.election (open_big->qualified_root ()));
	node0->active.force_confirm (*election);

	(void)node0->wallets.insert_adhoc (wallet_id, rep_big.prv);
	(void)node0->wallets.insert_adhoc (wallet_id, nano::dev::genesis_key.prv);
	ASSERT_EQ (node0->wallets.voting_reps_count (), 2);
	auto block0 = builder.send ()
				  .previous (fund_big->hash ())
				  .destination (rep_big.pub)
				  .balance (nano::uint128_t ("0x60000000000000000000000000000000"))
				  .sign (nano::dev::genesis_key.prv, nano::dev::genesis_key.pub)
				  .work (*system.work.generate (fund_big->hash ()))
				  .build ();
	ASSERT_EQ (nano::block_status::progress, node0->process (block0));
	auto & active = node0->active;
	auto & scheduler = node0->scheduler;
	scheduler.priority.activate (nano::dev::genesis_key.pub, *node0->store.tx_begin_read ());
	ASSERT_TIMELY (5s, active.election (block0->qualified_root ()));
	auto election1 = active.election (block0->qualified_root ());
	ASSERT_NE (nullptr, election1);
	// Wait until representatives are activated & make vote
	ASSERT_TIMELY_EQ (1s, election1->votes ().size (), 3);
	auto rep_votes (election1->votes ());
	ASSERT_NE (rep_votes.end (), rep_votes.find (nano::dev::genesis_key.pub));
	ASSERT_NE (rep_votes.end (), rep_votes.find (rep_big.pub));
}

// Bootstrapping shouldn't republish the blocks to the network.
TEST (node, DISABLED_bootstrap_no_publish)
{
	nano::test::system system0 (1);
	nano::test::system system1 (1);
	auto node0 (system0.nodes[0]);
	auto node1 (system1.nodes[0]);
	nano::keypair key0;
	// node0 knows about send0 but node1 doesn't.
	nano::block_builder builder;
	auto send0 = builder
				 .send ()
				 .previous (node0->latest (nano::dev::genesis_key.pub))
				 .destination (key0.pub)
				 .balance (500)
				 .sign (nano::dev::genesis_key.prv, nano::dev::genesis_key.pub)
				 .work (0)
				 .build ();
	{
		auto transaction (node0->store.tx_begin_write ());
		ASSERT_EQ (nano::block_status::progress, node0->ledger.process (*transaction, send0));
	}
	ASSERT_FALSE (node1->bootstrap_initiator.in_progress ());
	node1->bootstrap_initiator.bootstrap (node0->network->endpoint (), false);
	ASSERT_TRUE (node1->active.empty ());
	system1.deadline_set (10s);
	while (node1->block (send0->hash ()) == nullptr)
	{
		// Poll until the TCP connection is torn down and in_progress goes false
		system0.poll ();
		auto ec = system1.poll ();
		// There should never be an active transaction because the only activity is bootstrapping 1 block which shouldn't be publishing.
		ASSERT_TRUE (node1->active.empty ());
		ASSERT_NO_ERROR (ec);
	}
}

// Check that an outgoing bootstrap request can push blocks
// Test disabled because it's failing intermittently.
// PR in which it got disabled: https://github.com/nanocurrency/nano-node/pull/3512
// Issue for investigating it: https://github.com/nanocurrency/nano-node/issues/3515
TEST (node, DISABLED_bootstrap_bulk_push)
{
	nano::test::system system;
	nano::test::system system0;
	nano::test::system system1;
	nano::node_config config0 (system.get_available_port ());
	config0.frontiers_confirmation = nano::frontiers_confirmation_mode::disabled;
	auto node0 (system0.add_node (config0));
	nano::node_config config1 (system.get_available_port ());
	config1.frontiers_confirmation = nano::frontiers_confirmation_mode::disabled;
	auto node1 (system1.add_node (config1));
	nano::keypair key0;
	// node0 knows about send0 but node1 doesn't.
	auto send0 = nano::send_block_builder ()
				 .previous (nano::dev::genesis->hash ())
				 .destination (key0.pub)
				 .balance (500)
				 .sign (nano::dev::genesis_key.prv, nano::dev::genesis_key.pub)
				 .work (*node0->work_generate_blocking (nano::dev::genesis->hash ()))
				 .build ();
	ASSERT_EQ (nano::block_status::progress, node0->process (send0));

	ASSERT_FALSE (node0->bootstrap_initiator.in_progress ());
	ASSERT_FALSE (node1->bootstrap_initiator.in_progress ());
	ASSERT_TRUE (node1->active.empty ());
	node0->bootstrap_initiator.bootstrap (node1->network->endpoint (), false);
	system1.deadline_set (10s);
	while (node1->block (send0->hash ()) == nullptr)
	{
		ASSERT_NO_ERROR (system0.poll ());
		ASSERT_NO_ERROR (system1.poll ());
	}
	// since this uses bulk_push, the new block should be republished
	system1.deadline_set (10s);
	while (node1->active.empty ())
	{
		ASSERT_NO_ERROR (system0.poll ());
		ASSERT_NO_ERROR (system1.poll ());
	}
}

// Bootstrapping a forked open block should succeed.
TEST (node, bootstrap_fork_open)
{
	nano::test::system system;
	nano::node_config node_config (system.get_available_port ());
	auto node0 = system.add_node (node_config);
	auto wallet_id0 = node0->wallets.first_wallet_id ();
	node_config.peering_port = system.get_available_port ();
	auto node1 = system.add_node (node_config);
	nano::keypair key0;
	nano::block_builder builder;
	auto send0 = builder.send ()
				 .previous (nano::dev::genesis->hash ())
				 .destination (key0.pub)
				 .balance (nano::dev::constants.genesis_amount - 500)
				 .sign (nano::dev::genesis_key.prv, nano::dev::genesis_key.pub)
				 .work (*system.work.generate (nano::dev::genesis->hash ()))
				 .build ();
	auto open0 = builder.open ()
				 .source (send0->hash ())
				 .representative (1)
				 .account (key0.pub)
				 .sign (key0.prv, key0.pub)
				 .work (*system.work.generate (key0.pub))
				 .build ();
	auto open1 = builder.open ()
				 .source (send0->hash ())
				 .representative (2)
				 .account (key0.pub)
				 .sign (key0.prv, key0.pub)
				 .work (*system.work.generate (key0.pub))
				 .build ();
	// Both know about send0
	ASSERT_EQ (nano::block_status::progress, node0->process (send0));
	ASSERT_EQ (nano::block_status::progress, node1->process (send0));
	// Confirm send0 to allow starting and voting on the following blocks
	for (auto node : system.nodes)
	{
		node->start_election (node->block (node->latest (nano::dev::genesis_key.pub)));
		ASSERT_TIMELY (1s, node->active.election (send0->qualified_root ()));
		auto election = node->active.election (send0->qualified_root ());
		ASSERT_NE (nullptr, election);
		node->active.force_confirm (*election);
		ASSERT_TIMELY (2s, node->active.empty ());
	}
	ASSERT_TIMELY (3s, node0->block_confirmed (send0->hash ()));
	// They disagree about open0/open1
	ASSERT_EQ (nano::block_status::progress, node0->process (open0));
	ASSERT_EQ (nano::block_status::progress, node1->process (open1));
	(void)node0->wallets.insert_adhoc (wallet_id0, nano::dev::genesis_key.prv);
	ASSERT_FALSE (node1->ledger.block_or_pruned_exists (open0->hash ()));
	ASSERT_FALSE (node1->bootstrap_initiator.in_progress ());
	node1->bootstrap_initiator.bootstrap (node0->network->endpoint (), false);
	ASSERT_TIMELY (1s, node1->active.empty ());
	ASSERT_TIMELY (10s, !node1->ledger.block_or_pruned_exists (open1->hash ()) && node1->ledger.block_or_pruned_exists (open0->hash ()));
}

// Unconfirmed blocks from bootstrap should be confirmed
TEST (node, bootstrap_confirm_frontiers)
{
	// create 2 separate systems, the 2 system do not interact with each other automatically
	nano::test::system system0 (1);
	nano::test::system system1 (1);
	auto node0 = system0.nodes[0];
	auto node1 = system1.nodes[0];
	auto wallet_id0 = node0->wallets.first_wallet_id ();
	auto wallet_id1 = node1->wallets.first_wallet_id ();
	(void)node0->wallets.insert_adhoc (wallet_id0, nano::dev::genesis_key.prv);
	nano::keypair key0;

	// create block to send 500 raw from genesis to key0 and save into node0 ledger without immediately triggering an election
	auto send0 = nano::send_block_builder ()
				 .previous (nano::dev::genesis->hash ())
				 .destination (key0.pub)
				 .balance (nano::dev::constants.genesis_amount - 500)
				 .sign (nano::dev::genesis_key.prv, nano::dev::genesis_key.pub)
				 .work (*node0->work_generate_blocking (nano::dev::genesis->hash ()))
				 .build ();
	ASSERT_EQ (nano::block_status::progress, node0->process (send0));

	// each system only has one node, so there should be no bootstrapping going on
	ASSERT_FALSE (node0->bootstrap_initiator.in_progress ());
	ASSERT_FALSE (node1->bootstrap_initiator.in_progress ());
	ASSERT_TRUE (node1->active.empty ());

	// create a bootstrap connection from node1 to node0
	// this also has the side effect of adding node0 to node1's list of peers, which will trigger realtime connections too
	node1->bootstrap_initiator.bootstrap (node0->network->endpoint ());

	// Wait until the block is confirmed on node1. Poll more than usual because we are polling
	// on 2 different systems at once and in sequence and there might be strange timing effects.
	system0.deadline_set (10s);
	system1.deadline_set (10s);
	while (true)
	{
		{
			auto tx{ node1->store.tx_begin_read () };
			if (node1->ledger.block_confirmed (*tx, send0->hash ()))
			{
				break;
			}
		}
		ASSERT_NO_ERROR (system0.poll (std::chrono::milliseconds (1)));
		ASSERT_NO_ERROR (system1.poll (std::chrono::milliseconds (1)));
	}
}

// Test that if we create a block that isn't confirmed, the bootstrapping processes sync the missing block.
TEST (node, unconfirmed_send)
{
	nano::test::system system{};

	auto & node1 = *system.add_node ();
	auto wallet_id1 = node1.wallets.first_wallet_id ();
	(void)node1.wallets.insert_adhoc (wallet_id1, nano::dev::genesis_key.prv);

	nano::keypair key2{};
	auto & node2 = *system.add_node ();
	auto wallet_id2 = node2.wallets.first_wallet_id ();
	(void)node2.wallets.insert_adhoc (wallet_id2, key2.prv);

	// firstly, send two units from node1 to node2 and expect that both nodes see the block as confirmed
	// (node1 will start an election for it, vote on it and node2 gets synced up)
	auto send1 = node1.wallets.send_action (wallet_id1, nano::dev::genesis->account (), key2.pub, 2 * nano::Mxrb_ratio);
	ASSERT_TIMELY (5s, node1.block_confirmed (send1->hash ()));
	ASSERT_TIMELY (5s, node2.block_confirmed (send1->hash ()));

	// wait until receive1 (auto-receive created by wallet) is cemented
	ASSERT_TIMELY_EQ (5s, node2.get_confirmation_height (*node2.store.tx_begin_read (), key2.pub), 1);
	ASSERT_EQ (node2.balance (key2.pub), 2 * nano::Mxrb_ratio);
	auto recv1 = node2.ledger.find_receive_block_by_send_hash (*node2.store.tx_begin_read (), key2.pub, send1->hash ());

	// create send2 to send from node2 to node1 and save it to node2's ledger without triggering an election (node1 does not hear about it)
	auto send2 = nano::state_block_builder{}
				 .make_block ()
				 .account (key2.pub)
				 .previous (recv1->hash ())
				 .representative (nano::dev::genesis_key.pub)
				 .balance (nano::Mxrb_ratio)
				 .link (nano::dev::genesis->account ())
				 .sign (key2.prv, key2.pub)
				 .work (*system.work.generate (recv1->hash ()))
				 .build ();
	ASSERT_EQ (nano::block_status::progress, node2.process (send2));

	auto send3 = node2.wallets.send_action (wallet_id2, key2.pub, nano::dev::genesis->account (), nano::Mxrb_ratio);
	ASSERT_TIMELY (5s, node2.block_confirmed (send2->hash ()));
	ASSERT_TIMELY (5s, node1.block_confirmed (send2->hash ()));
	ASSERT_TIMELY (5s, node2.block_confirmed (send3->hash ()));
	ASSERT_TIMELY (5s, node1.block_confirmed (send3->hash ()));
	ASSERT_TIMELY_EQ (5s, node2.ledger.cache.cemented_count (), 7);
	ASSERT_TIMELY_EQ (5s, node1.balance (nano::dev::genesis->account ()), nano::dev::constants.genesis_amount);
}

// Test that nodes can track nodes that have rep weight for priority broadcasting
TEST (node, rep_list)
{
	nano::test::system system (2);
	auto & node0 (*system.nodes[0]);
	auto & node1 (*system.nodes[1]);
	auto wallet_id0 = node0.wallets.first_wallet_id ();
	auto wallet_id1 = node1.wallets.first_wallet_id ();
	// Node0 has a rep
	(void)node0.wallets.insert_adhoc (wallet_id0, nano::dev::genesis_key.prv);
	nano::keypair key1;
	// Broadcast a confirm so others should know this is a rep node
	node0.wallets.send_action (wallet_id0, nano::dev::genesis_key.pub, key1.pub, nano::Mxrb_ratio);
	ASSERT_EQ (0, node1.representative_register.representatives (1).size ());
	system.deadline_set (10s);
	auto done (false);
	while (!done)
	{
		auto reps = node1.representative_register.representatives (1);
		if (!reps.empty ())
		{
			if (!node1.ledger.weight (reps[0].get_account ()).is_zero ())
			{
				done = true;
			}
		}
		ASSERT_NO_ERROR (system.poll ());
	}
}

TEST (node, rep_weight)
{
	nano::test::system system;
	auto add_node = [&system] {
		auto node = std::make_shared<nano::node> (system.async_rt, system.get_available_port (), nano::unique_path (), system.work);
		node->start ();
		system.nodes.push_back (node);
		return node;
	};
	auto & node = *add_node ();
	auto & node1 = *add_node ();
	auto & node2 = *add_node ();
	auto & node3 = *add_node ();
	nano::keypair keypair1;
	nano::keypair keypair2;
	nano::block_builder builder;
	auto amount_pr (node.minimum_principal_weight () + 100);
	auto amount_not_pr (node.minimum_principal_weight () - 100);
	std::shared_ptr<nano::block> block1 = builder
										  .state ()
										  .account (nano::dev::genesis_key.pub)
										  .previous (nano::dev::genesis->hash ())
										  .representative (nano::dev::genesis_key.pub)
										  .balance (nano::dev::constants.genesis_amount - amount_not_pr)
										  .link (keypair1.pub)
										  .sign (nano::dev::genesis_key.prv, nano::dev::genesis_key.pub)
										  .work (*system.work.generate (nano::dev::genesis->hash ()))
										  .build ();
	std::shared_ptr<nano::block> block2 = builder
										  .state ()
										  .account (keypair1.pub)
										  .previous (0)
										  .representative (keypair1.pub)
										  .balance (amount_not_pr)
										  .link (block1->hash ())
										  .sign (keypair1.prv, keypair1.pub)
										  .work (*system.work.generate (keypair1.pub))
										  .build ();
	std::shared_ptr<nano::block> block3 = builder
										  .state ()
										  .account (nano::dev::genesis_key.pub)
										  .previous (block1->hash ())
										  .representative (nano::dev::genesis_key.pub)
										  .balance (nano::dev::constants.genesis_amount - amount_not_pr - amount_pr)
										  .link (keypair2.pub)
										  .sign (nano::dev::genesis_key.prv, nano::dev::genesis_key.pub)
										  .work (*system.work.generate (block1->hash ()))
										  .build ();
	std::shared_ptr<nano::block> block4 = builder
										  .state ()
										  .account (keypair2.pub)
										  .previous (0)
										  .representative (keypair2.pub)
										  .balance (amount_pr)
										  .link (block3->hash ())
										  .sign (keypair2.prv, keypair2.pub)
										  .work (*system.work.generate (keypair2.pub))
										  .build ();
	{
		auto transaction = node.store.tx_begin_write ();
		ASSERT_EQ (nano::block_status::progress, node.ledger.process (*transaction, block1));
		ASSERT_EQ (nano::block_status::progress, node.ledger.process (*transaction, block2));
		ASSERT_EQ (nano::block_status::progress, node.ledger.process (*transaction, block3));
		ASSERT_EQ (nano::block_status::progress, node.ledger.process (*transaction, block4));
	}
	ASSERT_TRUE (node.representative_register.representatives (1).empty ());
	std::shared_ptr<nano::transport::channel> channel1 = nano::test::establish_tcp (system, node, node1.network->endpoint ());
	ASSERT_NE (nullptr, channel1);
	std::shared_ptr<nano::transport::channel> channel2 = nano::test::establish_tcp (system, node, node2.network->endpoint ());
	ASSERT_NE (nullptr, channel2);
	std::shared_ptr<nano::transport::channel> channel3 = nano::test::establish_tcp (system, node, node3.network->endpoint ());
	ASSERT_NE (nullptr, channel3);
	auto vote0 = std::make_shared<nano::vote> (nano::dev::genesis_key.pub, nano::dev::genesis_key.prv, 0, 0, std::vector<nano::block_hash>{ nano::dev::genesis->hash () });
	auto vote1 = std::make_shared<nano::vote> (keypair1.pub, keypair1.prv, 0, 0, std::vector<nano::block_hash>{ nano::dev::genesis->hash () });
	auto vote2 = std::make_shared<nano::vote> (keypair2.pub, keypair2.prv, 0, 0, std::vector<nano::block_hash>{ nano::dev::genesis->hash () });
	node.rep_crawler.response (channel1, vote0);
	node.rep_crawler.response (channel2, vote1);
	node.rep_crawler.response (channel3, vote2);
	ASSERT_TIMELY_EQ (5s, node.representative_register.representative_count (), 2);
	// Make sure we get the rep with the most weight first
	auto reps = node.representative_register.representatives (1);
	ASSERT_EQ (1, reps.size ());
	ASSERT_EQ (node.balance (nano::dev::genesis_key.pub), node.ledger.weight (reps[0].get_account ()));
	ASSERT_EQ (nano::dev::genesis_key.pub, reps[0].get_account ());
	ASSERT_EQ (channel1->channel_id (), reps[0].channel_id ());
	ASSERT_TRUE (node.representative_register.is_pr (*channel1));
	ASSERT_FALSE (node.representative_register.is_pr (*channel2));
	ASSERT_TRUE (node.representative_register.is_pr (*channel3));
}

// Test that rep_crawler removes unreachable reps from its search results.
// This test creates three principal representatives (rep1, rep2, genesis_rep) and
// one node for searching them (searching_node).
TEST (node, rep_remove)
{
	nano::test::system system;
	auto & searching_node = *system.add_node (); // will be used to find principal representatives
	nano::keypair keys_rep1; // Principal representative 1
	nano::keypair keys_rep2; // Principal representative 2
	nano::block_builder builder;

	// Send enough nanos to Rep1 to make it a principal representative
	std::shared_ptr<nano::block> send_to_rep1 = builder
												.state ()
												.account (nano::dev::genesis_key.pub)
												.previous (nano::dev::genesis->hash ())
												.representative (nano::dev::genesis_key.pub)
												.balance (nano::dev::constants.genesis_amount - searching_node.minimum_principal_weight () * 2)
												.link (keys_rep1.pub)
												.sign (nano::dev::genesis_key.prv, nano::dev::genesis_key.pub)
												.work (*system.work.generate (nano::dev::genesis->hash ()))
												.build ();

	// Receive by Rep1
	std::shared_ptr<nano::block> receive_rep1 = builder
												.state ()
												.account (keys_rep1.pub)
												.previous (0)
												.representative (keys_rep1.pub)
												.balance (searching_node.minimum_principal_weight () * 2)
												.link (send_to_rep1->hash ())
												.sign (keys_rep1.prv, keys_rep1.pub)
												.work (*system.work.generate (keys_rep1.pub))
												.build ();

	// Send enough nanos to Rep2 to make it a principal representative
	std::shared_ptr<nano::block> send_to_rep2 = builder
												.state ()
												.account (nano::dev::genesis_key.pub)
												.previous (send_to_rep1->hash ())
												.representative (nano::dev::genesis_key.pub)
												.balance (nano::dev::constants.genesis_amount - searching_node.minimum_principal_weight () * 4)
												.link (keys_rep2.pub)
												.sign (nano::dev::genesis_key.prv, nano::dev::genesis_key.pub)
												.work (*system.work.generate (send_to_rep1->hash ()))
												.build ();

	// Receive by Rep2
	std::shared_ptr<nano::block> receive_rep2 = builder
												.state ()
												.account (keys_rep2.pub)
												.previous (0)
												.representative (keys_rep2.pub)
												.balance (searching_node.minimum_principal_weight () * 2)
												.link (send_to_rep2->hash ())
												.sign (keys_rep2.prv, keys_rep2.pub)
												.work (*system.work.generate (keys_rep2.pub))
												.build ();
	{
		auto transaction = searching_node.store.tx_begin_write ();
		ASSERT_EQ (nano::block_status::progress, searching_node.ledger.process (*transaction, send_to_rep1));
		ASSERT_EQ (nano::block_status::progress, searching_node.ledger.process (*transaction, receive_rep1));
		ASSERT_EQ (nano::block_status::progress, searching_node.ledger.process (*transaction, send_to_rep2));
		ASSERT_EQ (nano::block_status::progress, searching_node.ledger.process (*transaction, receive_rep2));
	}

	// Create channel for Rep1
	auto channel_rep1 (std::make_shared<nano::transport::fake::channel> (searching_node));

	// Ensure Rep1 is found by the rep_crawler after receiving a vote from it
	auto vote_rep1 = std::make_shared<nano::vote> (keys_rep1.pub, keys_rep1.prv, 0, 0, std::vector<nano::block_hash>{ nano::dev::genesis->hash () });
	ASSERT_FALSE (searching_node.rep_crawler.response (channel_rep1, vote_rep1, true));
	ASSERT_TIMELY_EQ (5s, searching_node.representative_register.representative_count (), 1);
	auto reps (searching_node.representative_register.representatives (1));
	ASSERT_EQ (1, reps.size ());
	ASSERT_EQ (searching_node.minimum_principal_weight () * 2, searching_node.ledger.weight (reps[0].get_account ()));
	ASSERT_EQ (keys_rep1.pub, reps[0].get_account ());
	ASSERT_EQ (channel_rep1->channel_id (), reps[0].channel_id ());

	// When rep1 disconnects then rep1 should not be found anymore
	channel_rep1->close ();
	ASSERT_TIMELY_EQ (5s, searching_node.representative_register.representative_count (), 0);

	// Add working node for genesis representative
	auto node_genesis_rep = system.add_node (nano::node_config (system.get_available_port ()));
	auto wallet_id = node_genesis_rep->wallets.first_wallet_id ();
	(void)node_genesis_rep->wallets.insert_adhoc (wallet_id, nano::dev::genesis_key.prv);
	auto channel_genesis_rep (searching_node.network->find_node_id (node_genesis_rep->get_node_id ()));
	ASSERT_NE (nullptr, channel_genesis_rep);

	// genesis_rep should be found as principal representative after receiving a vote from it
	auto vote_genesis_rep = std::make_shared<nano::vote> (nano::dev::genesis_key.pub, nano::dev::genesis_key.prv, 0, 0, std::vector<nano::block_hash>{ nano::dev::genesis->hash () });
	searching_node.rep_crawler.response (channel_genesis_rep, vote_genesis_rep, true);
	ASSERT_TIMELY_EQ (10s, searching_node.representative_register.representative_count (), 1);

	// Start a node for Rep2 and wait until it is connected
	auto node_rep2 (std::make_shared<nano::node> (system.async_rt, nano::unique_path (), nano::node_config (system.get_available_port ()), system.work));
	node_rep2->start ();
	searching_node.network->tcp_channels->start_tcp (node_rep2->network->endpoint ());
	std::shared_ptr<nano::transport::channel> channel_rep2;
	ASSERT_TIMELY (10s, (channel_rep2 = searching_node.network->tcp_channels->find_node_id (node_rep2->get_node_id ())) != nullptr);

	// Rep2 should be found as a principal representative after receiving a vote from it
	auto vote_rep2 = std::make_shared<nano::vote> (keys_rep2.pub, keys_rep2.prv, 0, 0, std::vector<nano::block_hash>{ nano::dev::genesis->hash () });
	ASSERT_FALSE (searching_node.rep_crawler.response (channel_rep2, vote_rep2, true));
	ASSERT_TIMELY_EQ (10s, searching_node.representative_register.representative_count (), 2);

	// When Rep2 is stopped, it should not be found as principal representative anymore
	node_rep2->stop ();
	ASSERT_TIMELY_EQ (10s, searching_node.representative_register.representative_count (), 1);

	// Now only genesisRep should be found:
	reps = searching_node.representative_register.representatives (1);
	ASSERT_EQ (nano::dev::genesis_key.pub, reps[0].get_account ());
	ASSERT_TIMELY_EQ (5s, searching_node.network->size (), 1);
	auto list (searching_node.network->tcp_channels->list (1));
	ASSERT_EQ (node_genesis_rep->network->endpoint (), list[0]->get_remote_endpoint ());
}

TEST (node, rep_connection_close)
{
	nano::test::system system (2);
	auto & node1 (*system.nodes[0]);
	auto & node2 (*system.nodes[1]);
	// Add working representative (node 2)
	(void)node2.wallets.insert_adhoc (node2.wallets.first_wallet_id (), nano::dev::genesis_key.prv);
	ASSERT_TIMELY_EQ (10s, node1.representative_register.representative_count (), 1);
	node2.stop ();
	// Remove representative with closed channel
	ASSERT_TIMELY_EQ (10s, node1.representative_register.representative_count (), 0);
}

// Test that nodes can disable representative voting
TEST (node, no_voting)
{
	nano::test::system system (1);
	auto & node0 (*system.nodes[0]);
	nano::node_config node_config (system.get_available_port ());
	node_config.enable_voting = false;
	auto node1 = system.add_node (node_config);

	auto wallet_id0 = node0.wallets.first_wallet_id ();
	auto wallet_id1 = node1->wallets.first_wallet_id ();
	// Node1 has a rep
	(void)node0.wallets.insert_adhoc (wallet_id0, nano::dev::genesis_key.prv);
	nano::keypair key1;
	(void)node1->wallets.insert_adhoc (wallet_id1, key1.prv);
	// Broadcast a confirm so others should know this is a rep node
	node1->wallets.send_action (wallet_id1, nano::dev::genesis_key.pub, key1.pub, nano::Mxrb_ratio);
	ASSERT_TIMELY (10s, node0.active.empty ());
	ASSERT_EQ (0, node0.stats->count (nano::stat::type::message, nano::stat::detail::confirm_ack, nano::stat::dir::in));
}

TEST (node, send_callback)
{
	nano::test::system system (1);
	auto & node0 (*system.nodes[0]);
	auto wallet_id = node0.wallets.first_wallet_id ();
	nano::keypair key2;
	(void)node0.wallets.insert_adhoc (wallet_id, nano::dev::genesis_key.prv);
	(void)node0.wallets.insert_adhoc (wallet_id, key2.prv);
	node0.config->callback_address = "localhost";
	node0.config->callback_port = 8010;
	node0.config->callback_target = "/";
	ASSERT_NE (nullptr, node0.wallets.send_action (wallet_id, nano::dev::genesis_key.pub, key2.pub, node0.config->receive_minimum.number ()));
	ASSERT_TIMELY (10s, node0.balance (key2.pub).is_zero ());
	ASSERT_EQ (std::numeric_limits<nano::uint128_t>::max () - node0.config->receive_minimum.number (), node0.balance (nano::dev::genesis_key.pub));
}

TEST (node, balance_observer)
{
	nano::test::system system (1);
	auto & node1 (*system.nodes[0]);
	auto wallet_id = node1.wallets.first_wallet_id ();
	std::atomic<int> balances (0);
	nano::keypair key;
	node1.observers->account_balance.add ([&key, &balances] (nano::account const & account_a, bool is_pending) {
		if (key.pub == account_a && is_pending)
		{
			balances++;
		}
		else if (nano::dev::genesis_key.pub == account_a && !is_pending)
		{
			balances++;
		}
	});
	(void)node1.wallets.insert_adhoc (wallet_id, nano::dev::genesis_key.prv);
	node1.wallets.send_action (wallet_id, nano::dev::genesis_key.pub, key.pub, 1);
	system.deadline_set (10s);
	auto done (false);
	while (!done)
	{
		auto ec = system.poll ();
		done = balances.load () == 2;
		ASSERT_NO_ERROR (ec);
	}
}

TEST (node, bootstrap_connection_scaling)
{
	nano::test::system system (1);
	auto & node1 (*system.nodes[0]);
	ASSERT_EQ (34, node1.bootstrap_initiator.connections->target_connections (5000, 1));
	ASSERT_EQ (4, node1.bootstrap_initiator.connections->target_connections (0, 1));
	ASSERT_EQ (64, node1.bootstrap_initiator.connections->target_connections (50000, 1));
	ASSERT_EQ (64, node1.bootstrap_initiator.connections->target_connections (10000000000, 1));
	ASSERT_EQ (32, node1.bootstrap_initiator.connections->target_connections (5000, 0));
	ASSERT_EQ (1, node1.bootstrap_initiator.connections->target_connections (0, 0));
	ASSERT_EQ (64, node1.bootstrap_initiator.connections->target_connections (50000, 0));
	ASSERT_EQ (64, node1.bootstrap_initiator.connections->target_connections (10000000000, 0));
	ASSERT_EQ (36, node1.bootstrap_initiator.connections->target_connections (5000, 2));
	ASSERT_EQ (8, node1.bootstrap_initiator.connections->target_connections (0, 2));
	ASSERT_EQ (64, node1.bootstrap_initiator.connections->target_connections (50000, 2));
	ASSERT_EQ (64, node1.bootstrap_initiator.connections->target_connections (10000000000, 2));
	node1.config->bootstrap_connections = 128;
	ASSERT_EQ (64, node1.bootstrap_initiator.connections->target_connections (0, 1));
	ASSERT_EQ (64, node1.bootstrap_initiator.connections->target_connections (50000, 1));
	ASSERT_EQ (64, node1.bootstrap_initiator.connections->target_connections (0, 2));
	ASSERT_EQ (64, node1.bootstrap_initiator.connections->target_connections (50000, 2));
	node1.config->bootstrap_connections_max = 256;
	ASSERT_EQ (128, node1.bootstrap_initiator.connections->target_connections (0, 1));
	ASSERT_EQ (256, node1.bootstrap_initiator.connections->target_connections (50000, 1));
	ASSERT_EQ (256, node1.bootstrap_initiator.connections->target_connections (0, 2));
	ASSERT_EQ (256, node1.bootstrap_initiator.connections->target_connections (50000, 2));
	node1.config->bootstrap_connections_max = 0;
	ASSERT_EQ (1, node1.bootstrap_initiator.connections->target_connections (0, 1));
	ASSERT_EQ (1, node1.bootstrap_initiator.connections->target_connections (50000, 1));
}

// Test stat counting at both type and detail levels
TEST (node, stat_counting)
{
	nano::test::system system (1);
	auto & node1 (*system.nodes[0]);
	node1.stats->add (nano::stat::type::ledger, nano::stat::dir::in, 1);
	node1.stats->add (nano::stat::type::ledger, nano::stat::dir::in, 5);
	node1.stats->inc (nano::stat::type::ledger, nano::stat::dir::in);
	node1.stats->inc (nano::stat::type::ledger, nano::stat::detail::send, nano::stat::dir::in);
	node1.stats->inc (nano::stat::type::ledger, nano::stat::detail::send, nano::stat::dir::in);
	node1.stats->inc (nano::stat::type::ledger, nano::stat::detail::receive, nano::stat::dir::in);
	ASSERT_EQ (10, node1.stats->count (nano::stat::type::ledger, nano::stat::dir::in));
	ASSERT_EQ (2, node1.stats->count (nano::stat::type::ledger, nano::stat::detail::send, nano::stat::dir::in));
	ASSERT_EQ (1, node1.stats->count (nano::stat::type::ledger, nano::stat::detail::receive, nano::stat::dir::in));
	node1.stats->add (nano::stat::type::ledger, nano::stat::dir::in, 0);
	ASSERT_EQ (10, node1.stats->count (nano::stat::type::ledger, nano::stat::dir::in));
}

TEST (node, online_reps)
{
	nano::test::system system (1);
	auto & node1 (*system.nodes[0]);
	// 1 sample of minimum weight
	ASSERT_EQ (node1.config->online_weight_minimum, node1.online_reps.trended ());
	auto vote (std::make_shared<nano::vote> ());
	ASSERT_EQ (0, node1.online_reps.online ());
	node1.online_reps.observe (nano::dev::genesis_key.pub);
	ASSERT_EQ (nano::dev::constants.genesis_amount, node1.online_reps.online ());
	// 1 minimum, 1 maximum
	ASSERT_EQ (node1.config->online_weight_minimum, node1.online_reps.trended ());
	node1.online_reps.sample ();
	ASSERT_EQ (nano::dev::constants.genesis_amount, node1.online_reps.trended ());
	node1.online_reps.clear ();
	// 2 minimum, 1 maximum
	node1.online_reps.sample ();
	ASSERT_EQ (node1.config->online_weight_minimum, node1.online_reps.trended ());
}

namespace nano
{
TEST (node, online_reps_rep_crawler)
{
	nano::test::system system;
	nano::node_flags flags;
	flags.set_disable_rep_crawler (true);
	auto & node1 = *system.add_node (flags);
	auto vote = std::make_shared<nano::vote> (nano::dev::genesis_key.pub, nano::dev::genesis_key.prv, nano::milliseconds_since_epoch (), 0, std::vector<nano::block_hash>{ nano::dev::genesis->hash () });
	ASSERT_EQ (0, node1.online_reps.online ());
	// Without rep crawler
	node1.vote_processor.vote_blocking (vote, std::make_shared<nano::transport::fake::channel> (node1));
	ASSERT_EQ (0, node1.online_reps.online ());
	// After inserting to rep crawler
	node1.rep_crawler.insert_active (nano::dev::genesis->hash ());
	node1.vote_processor.vote_blocking (vote, std::make_shared<nano::transport::fake::channel> (node1));
	ASSERT_EQ (nano::dev::constants.genesis_amount, node1.online_reps.online ());
}
}

TEST (node, online_reps_election)
{
	nano::test::system system;
	nano::node_flags flags;
	flags.set_disable_rep_crawler (true);
	auto & node1 = *system.add_node (flags);
	// Start election
	nano::keypair key;
	nano::state_block_builder builder;
	auto send1 = builder.make_block ()
				 .account (nano::dev::genesis_key.pub)
				 .previous (nano::dev::genesis->hash ())
				 .representative (nano::dev::genesis_key.pub)
				 .balance (nano::dev::constants.genesis_amount - nano::Gxrb_ratio)
				 .link (key.pub)
				 .sign (nano::dev::genesis_key.prv, nano::dev::genesis_key.pub)
				 .work (*node1.work_generate_blocking (nano::dev::genesis->hash ()))
				 .build ();
	node1.process_active (send1);
	ASSERT_TIMELY_EQ (5s, 1, node1.active.size ());
	// Process vote for ongoing election
	auto vote = std::make_shared<nano::vote> (nano::dev::genesis_key.pub, nano::dev::genesis_key.prv, nano::milliseconds_since_epoch (), 0, std::vector<nano::block_hash>{ send1->hash () });
	ASSERT_EQ (0, node1.online_reps.online ());
	node1.vote_processor.vote_blocking (vote, std::make_shared<nano::transport::fake::channel> (node1));
	ASSERT_EQ (nano::dev::constants.genesis_amount - nano::Gxrb_ratio, node1.online_reps.online ());
}

TEST (node, block_confirm)
{
	auto type = nano::transport::transport_type::tcp;
	nano::node_flags node_flags;
	nano::test::system system (2, type, node_flags);
	auto & node1 (*system.nodes[0]);
	auto & node2 (*system.nodes[1]);
	auto wallet_id1 = node1.wallets.first_wallet_id ();
	auto wallet_id2 = node2.wallets.first_wallet_id ();
	nano::keypair key;
	nano::state_block_builder builder;
	(void)node2.wallets.insert_adhoc (wallet_id2, nano::dev::genesis_key.prv);
	auto send1 = builder.make_block ()
				 .account (nano::dev::genesis_key.pub)
				 .previous (nano::dev::genesis->hash ())
				 .representative (nano::dev::genesis_key.pub)
				 .balance (nano::dev::constants.genesis_amount - nano::Gxrb_ratio)
				 .link (key.pub)
				 .sign (nano::dev::genesis_key.prv, nano::dev::genesis_key.pub)
				 .work (*node1.work_generate_blocking (nano::dev::genesis->hash ()))
				 .build ();
	// A copy is necessary to avoid data races during ledger processing, which sets the sideband
	auto send1_copy = builder.make_block ()
					  .from (*send1)
					  .build ();
	auto hash1 = send1->hash ();
	auto hash2 = send1_copy->hash ();
	node1.block_processor.add (send1);
	node2.block_processor.add (send1_copy);
	ASSERT_TIMELY (5s, node1.ledger.block_or_pruned_exists (send1->hash ()) && node2.ledger.block_or_pruned_exists (send1_copy->hash ()));
	ASSERT_TRUE (node1.ledger.block_or_pruned_exists (send1->hash ()));
	ASSERT_TRUE (node2.ledger.block_or_pruned_exists (send1_copy->hash ()));
	// Confirm send1 on node2 so it can vote for send2
	node2.start_election (send1_copy);
	std::shared_ptr<nano::election> election;
	ASSERT_TIMELY (5s, election = node2.active.election (send1_copy->qualified_root ()));
	ASSERT_TIMELY_EQ (10s, node1.active.recently_cemented.list ().size (), 1);
}

TEST (node, confirm_quorum)
{
	nano::test::system system (1);
	auto & node1 = *system.nodes[0];
	auto wallet_id = node1.wallets.first_wallet_id ();
	(void)node1.wallets.insert_adhoc (wallet_id, nano::dev::genesis_key.prv);
	// Put greater than node.delta () in pending so quorum can't be reached
	nano::amount new_balance = node1.online_reps.delta () - nano::Gxrb_ratio;
	auto send1 = nano::state_block_builder ()
				 .account (nano::dev::genesis_key.pub)
				 .previous (nano::dev::genesis->hash ())
				 .representative (nano::dev::genesis_key.pub)
				 .balance (new_balance)
				 .link (nano::dev::genesis_key.pub)
				 .sign (nano::dev::genesis_key.prv, nano::dev::genesis_key.pub)
				 .work (*node1.work_generate_blocking (nano::dev::genesis->hash ()))
				 .build ();
	ASSERT_EQ (nano::block_status::progress, node1.process (send1));
	node1.wallets.send_action (wallet_id, nano::dev::genesis_key.pub, nano::dev::genesis_key.pub, new_balance.number ());
	ASSERT_TIMELY (2s, node1.active.election (send1->qualified_root ()));
	auto election = node1.active.election (send1->qualified_root ());
	ASSERT_NE (nullptr, election);
	ASSERT_FALSE (node1.active.confirmed (*election));
	ASSERT_EQ (1, election->votes ().size ());
	ASSERT_EQ (0, node1.balance (nano::dev::genesis_key.pub));
}

TEST (node, local_votes_cache)
{
	nano::test::system system;
	nano::node_config node_config (system.get_available_port ());
	node_config.frontiers_confirmation = nano::frontiers_confirmation_mode::disabled;
	node_config.receive_minimum = nano::dev::constants.genesis_amount;
	auto & node (*system.add_node (node_config));
	auto wallet_id = node.wallets.first_wallet_id ();
	nano::state_block_builder builder;
	auto send1 = builder.make_block ()
				 .account (nano::dev::genesis_key.pub)
				 .previous (nano::dev::genesis->hash ())
				 .representative (nano::dev::genesis_key.pub)
				 .balance (nano::dev::constants.genesis_amount - nano::Gxrb_ratio)
				 .link (nano::dev::genesis_key.pub)
				 .sign (nano::dev::genesis_key.prv, nano::dev::genesis_key.pub)
				 .work (*node.work_generate_blocking (nano::dev::genesis->hash ()))
				 .build ();
	auto send2 = builder.make_block ()
				 .account (nano::dev::genesis_key.pub)
				 .previous (send1->hash ())
				 .representative (nano::dev::genesis_key.pub)
				 .balance (nano::dev::constants.genesis_amount - 2 * nano::Gxrb_ratio)
				 .link (nano::dev::genesis_key.pub)
				 .sign (nano::dev::genesis_key.prv, nano::dev::genesis_key.pub)
				 .work (*node.work_generate_blocking (send1->hash ()))
				 .build ();
	auto send3 = builder.make_block ()
				 .account (nano::dev::genesis_key.pub)
				 .previous (send2->hash ())
				 .representative (nano::dev::genesis_key.pub)
				 .balance (nano::dev::constants.genesis_amount - 3 * nano::Gxrb_ratio)
				 .link (nano::dev::genesis_key.pub)
				 .sign (nano::dev::genesis_key.prv, nano::dev::genesis_key.pub)
				 .work (*node.work_generate_blocking (send2->hash ()))
				 .build ();
	{
		auto transaction (node.store.tx_begin_write ());
		ASSERT_EQ (nano::block_status::progress, node.ledger.process (*transaction, send1));
		ASSERT_EQ (nano::block_status::progress, node.ledger.process (*transaction, send2));
	}
	// Confirm blocks to allow voting
	node.start_election (send2);
	std::shared_ptr<nano::election> election;
	ASSERT_TIMELY (5s, election = node.active.election (send2->qualified_root ()));
	node.active.force_confirm (*election);
	ASSERT_TIMELY_EQ (3s, node.ledger.cache.cemented_count (), 3);
	(void)node.wallets.insert_adhoc (wallet_id, nano::dev::genesis_key.prv);
	nano::confirm_req message1{ nano::dev::network_params.network, send1->hash (), send1->root () };
	nano::confirm_req message2{ nano::dev::network_params.network, send2->hash (), send2->root () };
	auto channel = std::make_shared<nano::transport::fake::channel> (node);
	node.network->inbound (message1, channel);
	ASSERT_TIMELY_EQ (3s, node.stats->count (nano::stat::type::requests, nano::stat::detail::requests_generated_votes), 1);
	node.network->inbound (message2, channel);
	ASSERT_TIMELY_EQ (3s, node.stats->count (nano::stat::type::requests, nano::stat::detail::requests_generated_votes), 2);
	for (auto i (0); i < 100; ++i)
	{
		node.network->inbound (message1, channel);
		node.network->inbound (message2, channel);
	}
	for (int i = 0; i < 4; ++i)
	{
		ASSERT_NO_ERROR (system.poll (node.aggregator.max_delay));
	}
	// Make sure a new vote was not generated
	ASSERT_TIMELY_EQ (3s, node.stats->count (nano::stat::type::requests, nano::stat::detail::requests_generated_votes), 2);
	// Max cache
	{
		auto transaction (node.store.tx_begin_write ());
		ASSERT_EQ (nano::block_status::progress, node.ledger.process (*transaction, send3));
	}
	nano::confirm_req message3{ nano::dev::network_params.network, send3->hash (), send3->root () };
	for (auto i (0); i < 100; ++i)
	{
		node.network->inbound (message3, channel);
	}
	for (int i = 0; i < 4; ++i)
	{
		ASSERT_NO_ERROR (system.poll (node.aggregator.max_delay));
	}
	ASSERT_TIMELY (3s, node.stats->count (nano::stat::type::requests, nano::stat::detail::requests_generated_votes) >= 3);
	ASSERT_TIMELY (3s, !node.history.votes (send1->root (), send1->hash ()).empty ());
	ASSERT_TIMELY (3s, !node.history.votes (send2->root (), send2->hash ()).empty ());
	ASSERT_TIMELY (3s, !node.history.votes (send3->root (), send3->hash ()).empty ());
}

// Test disabled because it's failing intermittently.
// PR in which it got disabled: https://github.com/nanocurrency/nano-node/pull/3532
// Issue for investigating it: https://github.com/nanocurrency/nano-node/issues/3481
TEST (node, DISABLED_local_votes_cache_batch)
{
	nano::test::system system;
	nano::node_config node_config (system.get_available_port ());
	node_config.frontiers_confirmation = nano::frontiers_confirmation_mode::disabled;
	auto & node (*system.add_node (node_config));
	auto wallet_id = node.wallets.first_wallet_id ();
	ASSERT_GE (node.network_params.voting.max_cache, 2);
	(void)node.wallets.insert_adhoc (wallet_id, nano::dev::genesis_key.prv);
	nano::keypair key1;
	auto send1 = nano::state_block_builder ()
				 .account (nano::dev::genesis_key.pub)
				 .previous (nano::dev::genesis->hash ())
				 .representative (nano::dev::genesis_key.pub)
				 .balance (nano::dev::constants.genesis_amount - nano::Gxrb_ratio)
				 .link (key1.pub)
				 .sign (nano::dev::genesis_key.prv, nano::dev::genesis_key.pub)
				 .work (*node.work_generate_blocking (nano::dev::genesis->hash ()))
				 .build ();
	ASSERT_EQ (nano::block_status::progress, node.ledger.process (*node.store.tx_begin_write (), send1));
	node.confirmation_height_processor.add (send1);
	ASSERT_TIMELY (5s, node.ledger.block_confirmed (*node.store.tx_begin_read (), send1->hash ()));
	auto send2 = nano::state_block_builder ()
				 .account (nano::dev::genesis_key.pub)
				 .previous (send1->hash ())
				 .representative (nano::dev::genesis_key.pub)
				 .balance (nano::dev::constants.genesis_amount - 2 * nano::Gxrb_ratio)
				 .link (nano::dev::genesis_key.pub)
				 .sign (nano::dev::genesis_key.prv, nano::dev::genesis_key.pub)
				 .work (*node.work_generate_blocking (send1->hash ()))
				 .build ();
	ASSERT_EQ (nano::block_status::progress, node.ledger.process (*node.store.tx_begin_write (), send2));
	auto receive1 = nano::state_block_builder ()
					.account (key1.pub)
					.previous (0)
					.representative (nano::dev::genesis_key.pub)
					.balance (nano::Gxrb_ratio)
					.link (send1->hash ())
					.sign (key1.prv, key1.pub)
					.work (*node.work_generate_blocking (key1.pub))
					.build ();
	ASSERT_EQ (nano::block_status::progress, node.ledger.process (*node.store.tx_begin_write (), receive1));
	std::vector<std::pair<nano::block_hash, nano::root>> batch{ { send2->hash (), send2->root () }, { receive1->hash (), receive1->root () } };
	nano::confirm_req message{ nano::dev::network_params.network, batch };
	auto channel = std::make_shared<nano::transport::fake::channel> (node);
	// Generates and sends one vote for both hashes which is then cached
	node.network->inbound (message, channel);
	ASSERT_TIMELY_EQ (3s, node.stats->count (nano::stat::type::message, nano::stat::detail::confirm_ack, nano::stat::dir::out), 1);
	ASSERT_EQ (1, node.stats->count (nano::stat::type::message, nano::stat::detail::confirm_ack, nano::stat::dir::out));
	ASSERT_FALSE (node.history.votes (send2->root (), send2->hash ()).empty ());
	ASSERT_FALSE (node.history.votes (receive1->root (), receive1->hash ()).empty ());
	// Only one confirm_ack should be sent if all hashes are part of the same vote
	node.network->inbound (message, channel);
	ASSERT_TIMELY_EQ (3s, node.stats->count (nano::stat::type::message, nano::stat::detail::confirm_ack, nano::stat::dir::out), 2);
	ASSERT_EQ (2, node.stats->count (nano::stat::type::message, nano::stat::detail::confirm_ack, nano::stat::dir::out));
	// Test when votes are different
	node.history.erase (send2->root ());
	node.history.erase (receive1->root ());
	node.network->inbound (nano::confirm_req{ nano::dev::network_params.network, send2->hash (), send2->root () }, channel);
	ASSERT_TIMELY_EQ (3s, node.stats->count (nano::stat::type::message, nano::stat::detail::confirm_ack, nano::stat::dir::out), 3);
	ASSERT_EQ (3, node.stats->count (nano::stat::type::message, nano::stat::detail::confirm_ack, nano::stat::dir::out));
	node.network->inbound (nano::confirm_req{ nano::dev::network_params.network, receive1->hash (), receive1->root () }, channel);
	ASSERT_TIMELY_EQ (3s, node.stats->count (nano::stat::type::message, nano::stat::detail::confirm_ack, nano::stat::dir::out), 4);
	ASSERT_EQ (4, node.stats->count (nano::stat::type::message, nano::stat::detail::confirm_ack, nano::stat::dir::out));
	// There are two different votes, so both should be sent in response
	node.network->inbound (message, channel);
	ASSERT_TIMELY_EQ (3s, node.stats->count (nano::stat::type::message, nano::stat::detail::confirm_ack, nano::stat::dir::out), 6);
	ASSERT_EQ (6, node.stats->count (nano::stat::type::message, nano::stat::detail::confirm_ack, nano::stat::dir::out));
}

/**
 * There is a cache for locally generated votes. This test checks that the node
 * properly caches and uses those votes when replying to confirm_req requests.
 */
TEST (node, local_votes_cache_generate_new_vote)
{
	nano::test::system system;
	nano::node_config node_config (system.get_available_port ());
	node_config.frontiers_confirmation = nano::frontiers_confirmation_mode::disabled;
	auto & node (*system.add_node (node_config));
	auto wallet_id = node.wallets.first_wallet_id ();
	(void)node.wallets.insert_adhoc (wallet_id, nano::dev::genesis_key.prv);

	// Send a confirm req for genesis block to node
	nano::confirm_req message1{ nano::dev::network_params.network, nano::dev::genesis->hash (), nano::dev::genesis->root () };
	auto channel = std::make_shared<nano::transport::fake::channel> (node);
	node.network->inbound (message1, channel);

	// check that the node generated a vote for the genesis block and that it is stored in the local vote cache and it is the only vote
	ASSERT_TIMELY (5s, !node.history.votes (nano::dev::genesis->root (), nano::dev::genesis->hash ()).empty ());
	auto votes1 = node.history.votes (nano::dev::genesis->root (), nano::dev::genesis->hash ());
	ASSERT_EQ (1, votes1.size ());
	ASSERT_EQ (1, votes1[0]->hashes ().size ());
	ASSERT_EQ (nano::dev::genesis->hash (), votes1[0]->hashes ()[0]);
	ASSERT_TIMELY_EQ (3s, node.stats->count (nano::stat::type::requests, nano::stat::detail::requests_generated_votes), 1);

	auto send1 = nano::state_block_builder ()
				 .account (nano::dev::genesis_key.pub)
				 .previous (nano::dev::genesis->hash ())
				 .representative (nano::dev::genesis_key.pub)
				 .balance (nano::dev::constants.genesis_amount - nano::Gxrb_ratio)
				 .link (nano::dev::genesis_key.pub)
				 .sign (nano::dev::genesis_key.prv, nano::dev::genesis_key.pub)
				 .work (*node.work_generate_blocking (nano::dev::genesis->hash ()))
				 .build ();
	ASSERT_EQ (nano::block_status::progress, node.process (send1));
	// One of the hashes is cached
	std::vector<std::pair<nano::block_hash, nano::root>> roots_hashes{ std::make_pair (nano::dev::genesis->hash (), nano::dev::genesis->root ()), std::make_pair (send1->hash (), send1->root ()) };
	nano::confirm_req message2{ nano::dev::network_params.network, roots_hashes };
	node.network->inbound (message2, channel);
	ASSERT_TIMELY (3s, !node.history.votes (send1->root (), send1->hash ()).empty ());
	auto votes2 (node.history.votes (send1->root (), send1->hash ()));
	ASSERT_EQ (1, votes2.size ());
	ASSERT_EQ (1, votes2[0]->hashes ().size ());
	ASSERT_TIMELY_EQ (3s, node.stats->count (nano::stat::type::requests, nano::stat::detail::requests_generated_votes), 2);
	ASSERT_FALSE (node.history.votes (nano::dev::genesis->root (), nano::dev::genesis->hash ()).empty ());
	ASSERT_FALSE (node.history.votes (send1->root (), send1->hash ()).empty ());
	// First generated + again cached + new generated
	ASSERT_TIMELY_EQ (3s, 3, node.stats->count (nano::stat::type::message, nano::stat::detail::confirm_ack, nano::stat::dir::out));
}

TEST (node, local_votes_cache_fork)
{
	nano::test::system system;
	nano::node_flags node_flags;
	node_flags.set_disable_bootstrap_bulk_push_client (true);
	node_flags.set_disable_bootstrap_bulk_pull_server (true);
	node_flags.set_disable_bootstrap_listener (true);
	node_flags.set_disable_lazy_bootstrap (true);
	node_flags.set_disable_legacy_bootstrap (true);
	node_flags.set_disable_wallet_bootstrap (true);
	nano::node_config node_config (system.get_available_port ());
	node_config.frontiers_confirmation = nano::frontiers_confirmation_mode::disabled;
	auto & node1 (*system.add_node (node_config, node_flags));
	auto wallet_id = node1.wallets.first_wallet_id ();
	(void)node1.wallets.insert_adhoc (wallet_id, nano::dev::genesis_key.prv);
	auto send1 = nano::state_block_builder ()
				 .account (nano::dev::genesis_key.pub)
				 .previous (nano::dev::genesis->hash ())
				 .representative (nano::dev::genesis_key.pub)
				 .balance (nano::dev::constants.genesis_amount - nano::Gxrb_ratio)
				 .link (nano::dev::genesis_key.pub)
				 .sign (nano::dev::genesis_key.prv, nano::dev::genesis_key.pub)
				 .work (*node1.work_generate_blocking (nano::dev::genesis->hash ()))
				 .build ();
	auto send1_fork = nano::state_block_builder ()
					  .account (nano::dev::genesis_key.pub)
					  .previous (nano::dev::genesis->hash ())
					  .representative (nano::dev::genesis_key.pub)
					  .balance (nano::dev::constants.genesis_amount - 2 * nano::Gxrb_ratio)
					  .link (nano::dev::genesis_key.pub)
					  .sign (nano::dev::genesis_key.prv, nano::dev::genesis_key.pub)
					  .work (*node1.work_generate_blocking (nano::dev::genesis->hash ()))
					  .build ();
	ASSERT_EQ (nano::block_status::progress, node1.process (send1));
	// Cache vote
	auto vote = nano::test::make_vote (nano::dev::genesis_key, { send1 }, 0, 0);
	node1.vote_processor_queue.vote (vote, std::make_shared<nano::transport::fake::channel> (node1));
	node1.history.add (send1->root (), send1->hash (), vote);
	auto votes2 (node1.history.votes (send1->root (), send1->hash ()));
	ASSERT_EQ (1, votes2.size ());
	ASSERT_EQ (1, votes2[0]->hashes ().size ());
	// Start election for forked block
	node_config.peering_port = system.get_available_port ();
	auto & node2 (*system.add_node (node_config, node_flags));
	node2.process_active (send1_fork);
	ASSERT_TIMELY (5s, node2.ledger.block_or_pruned_exists (send1->hash ()));
}

TEST (node, vote_republish)
{
	nano::test::system system (2);
	auto & node1 = *system.nodes[0];
	auto & node2 = *system.nodes[1];
	nano::keypair key2;
	// by not setting a private key on node1's wallet for genesis account, it is stopped from voting
	auto wallet_id = node2.wallets.first_wallet_id ();
	(void)node2.wallets.insert_adhoc (wallet_id, key2.prv);

	// send1 and send2 are forks of each other
	nano::send_block_builder builder;
	auto send1 = builder.make_block ()
				 .previous (nano::dev::genesis->hash ())
				 .destination (key2.pub)
				 .balance (std::numeric_limits<nano::uint128_t>::max () - node1.config->receive_minimum.number ())
				 .sign (nano::dev::genesis_key.prv, nano::dev::genesis_key.pub)
				 .work (*system.work.generate (nano::dev::genesis->hash ()))
				 .build ();
	auto send2 = builder.make_block ()
				 .previous (nano::dev::genesis->hash ())
				 .destination (key2.pub)
				 .balance (std::numeric_limits<nano::uint128_t>::max () - node1.config->receive_minimum.number () * 2)
				 .sign (nano::dev::genesis_key.prv, nano::dev::genesis_key.pub)
				 .work (*system.work.generate (nano::dev::genesis->hash ()))
				 .build ();

	// process send1 first, this will make sure send1 goes into the ledger and an election is started
	node1.process_active (send1);
	ASSERT_TIMELY (5s, node2.block (send1->hash ()));
	ASSERT_TIMELY (5s, node1.active.active (*send1));
	ASSERT_TIMELY (5s, node2.active.active (*send1));

	// now process send2, send2 will not go in the ledger because only the first block of a fork goes in the ledger
	node1.process_active (send2);
	ASSERT_TIMELY (5s, node1.active.active (*send2));

	// send2 cannot be synced because it is not in the ledger of node1, it is only in the election object in RAM on node1
	ASSERT_FALSE (node1.block (send2->hash ()));

	// the vote causes the election to reach quorum and for the vote (and block?) to be published from node1 to node2
	auto vote = nano::test::make_final_vote (nano::dev::genesis_key, { send2 });
	node1.vote_processor_queue.vote (vote, std::make_shared<nano::transport::fake::channel> (node1));

	// FIXME: there is a race condition here, if the vote arrives before the block then the vote is wasted and the test fails
	// we could resend the vote but then there is a race condition between the vote resending and the election reaching quorum on node1
	// the proper fix would be to observe on node2 that both the block and the vote arrived in whatever order
	// the real node will do a confirm request if it needs to find a lost vote

	// check that send2 won on both nodes
	ASSERT_TIMELY (5s, node1.block_confirmed (send2->hash ()));
	ASSERT_TIMELY (5s, node2.block_confirmed (send2->hash ()));

	// check that send1 is deleted from the ledger on nodes
	ASSERT_FALSE (node1.block (send1->hash ()));
	ASSERT_FALSE (node2.block (send1->hash ()));
	ASSERT_TIMELY_EQ (5s, node2.balance (key2.pub), node1.config->receive_minimum.number () * 2);
	ASSERT_TIMELY_EQ (5s, node1.balance (key2.pub), node1.config->receive_minimum.number () * 2);
}

TEST (node, vote_by_hash_bundle)
{
	// Keep max_hashes above system to ensure it is kept in scope as votes can be added during system destruction
	std::atomic<size_t> max_hashes{ 0 };
	nano::test::system system (1);
	auto & node = *system.nodes[0];
	auto wallet_id = node.wallets.first_wallet_id ();
	nano::state_block_builder builder;
	std::vector<std::shared_ptr<nano::state_block>> blocks;
	auto block = builder.make_block ()
				 .account (nano::dev::genesis_key.pub)
				 .previous (nano::dev::genesis->hash ())
				 .representative (nano::dev::genesis_key.pub)
				 .balance (nano::dev::constants.genesis_amount - 1)
				 .link (nano::dev::genesis_key.pub)
				 .sign (nano::dev::genesis_key.prv, nano::dev::genesis_key.pub)
				 .work (*system.work.generate (nano::dev::genesis->hash ()))
				 .build ();
	blocks.push_back (block);
	ASSERT_EQ (nano::block_status::progress, node.ledger.process (*node.store.tx_begin_write (), blocks.back ()));
	for (auto i = 2; i < 200; ++i)
	{
		auto block = builder.make_block ()
					 .from (*blocks.back ())
					 .previous (blocks.back ()->hash ())
					 .balance (nano::dev::constants.genesis_amount - i)
					 .sign (nano::dev::genesis_key.prv, nano::dev::genesis_key.pub)
					 .work (*system.work.generate (blocks.back ()->hash ()))
					 .build ();
		blocks.push_back (block);
		ASSERT_EQ (nano::block_status::progress, node.ledger.process (*node.store.tx_begin_write (), blocks.back ()));
	}

	// Confirming last block will confirm whole chain and allow us to generate votes for those blocks later
	ASSERT_TRUE (nano::test::start_elections (system, node, { blocks.back () }, true));
	ASSERT_TIMELY (5s, nano::test::confirmed (node, { blocks.back () }));

	(void)node.wallets.insert_adhoc (wallet_id, nano::dev::genesis_key.prv);
	nano::keypair key1;
	(void)node.wallets.insert_adhoc (wallet_id, key1.prv);

	system.nodes[0]->observers->vote.add ([&max_hashes] (std::shared_ptr<nano::vote> const & vote_a, std::shared_ptr<nano::transport::channel> const &, nano::vote_code) {
		if (vote_a->hashes ().size () > max_hashes)
		{
			max_hashes = vote_a->hashes ().size ();
		}
	});

	for (auto const & block : blocks)
	{
		system.nodes[0]->generator.add (block->root (), block->hash ());
	}

	// Verify that bundling occurs. While reaching 12 should be common on most hardware in release mode,
	// we set this low enough to allow the test to pass on CI/with sanitizers.
	ASSERT_TIMELY (20s, max_hashes.load () >= 3);
}

// This test places block send1 onto every node. Then it creates block send2 (which is a fork of send1) and sends it to node1.
// Then it sends a vote for send2 to node1 and expects node2 to also get the block plus vote and confirm send2.
// TODO: This test enforces the order block followed by vote on node1, should vote followed by block also work? It doesn't currently.
TEST (node, vote_by_hash_republish)
{
	nano::test::system system{ 2 };
	auto & node1 = *system.nodes[0];
	auto & node2 = *system.nodes[1];
	nano::keypair key2;
	(void)node2.wallets.insert_adhoc (node2.wallets.first_wallet_id (), key2.prv);

	// send1 and send2 are forks of each other
	nano::send_block_builder builder;
	auto send1 = builder.make_block ()
				 .previous (nano::dev::genesis->hash ())
				 .destination (key2.pub)
				 .balance (std::numeric_limits<nano::uint128_t>::max () - node1.config->receive_minimum.number ())
				 .sign (nano::dev::genesis_key.prv, nano::dev::genesis_key.pub)
				 .work (*system.work.generate (nano::dev::genesis->hash ()))
				 .build ();
	auto send2 = builder.make_block ()
				 .previous (nano::dev::genesis->hash ())
				 .destination (key2.pub)
				 .balance (std::numeric_limits<nano::uint128_t>::max () - node1.config->receive_minimum.number () * 2)
				 .sign (nano::dev::genesis_key.prv, nano::dev::genesis_key.pub)
				 .work (*system.work.generate (nano::dev::genesis->hash ()))
				 .build ();

	// give block send1 to node1 and check that an election for send1 starts on both nodes
	node1.process_active (send1);
	ASSERT_TIMELY (5s, node1.active.active (*send1));
	ASSERT_TIMELY (5s, node2.active.active (*send1));

	// give block send2 to node1 and wait until the block is received and processed by node1
	node1.network->tcp_channels->publish_filter->clear ();
	node1.process_active (send2);
	ASSERT_TIMELY (5s, node1.active.active (*send2));

	// construct a vote for send2 in order to overturn send1
	std::vector<nano::block_hash> vote_blocks;
	vote_blocks.push_back (send2->hash ());
	auto vote = nano::test::make_final_vote (nano::dev::genesis_key, { vote_blocks });
	node1.vote_processor_queue.vote (vote, std::make_shared<nano::transport::fake::channel> (node1));

	// send2 should win on both nodes
	ASSERT_TIMELY (5s, node1.block_confirmed (send2->hash ()));
	ASSERT_TIMELY (5s, node2.block_confirmed (send2->hash ()));
	ASSERT_FALSE (node1.block (send1->hash ()));
	ASSERT_FALSE (node2.block (send1->hash ()));
	ASSERT_TIMELY_EQ (5s, node2.balance (key2.pub), node1.config->receive_minimum.number () * 2);
	ASSERT_TIMELY_EQ (5s, node1.balance (key2.pub), node1.config->receive_minimum.number () * 2);
}

// Test disabled because it's failing intermittently.
// PR in which it got disabled: https://github.com/nanocurrency/nano-node/pull/3629
// Issue for investigating it: https://github.com/nanocurrency/nano-node/issues/3638
TEST (node, DISABLED_vote_by_hash_epoch_block_republish)
{
	nano::test::system system (2);
	auto & node1 (*system.nodes[0]);
	auto & node2 (*system.nodes[1]);
	nano::keypair key2;
	(void)node2.wallets.insert_adhoc (node2.wallets.first_wallet_id (), key2.prv);
	auto send1 = nano::send_block_builder ()
				 .previous (nano::dev::genesis->hash ())
				 .destination (key2.pub)
				 .balance (std::numeric_limits<nano::uint128_t>::max () - node1.config->receive_minimum.number ())
				 .sign (nano::dev::genesis_key.prv, nano::dev::genesis_key.pub)
				 .work (*system.work.generate (nano::dev::genesis->hash ()))
				 .build ();
	auto epoch1 = nano::state_block_builder ()
				  .account (nano::dev::genesis->account ())
				  .previous (nano::dev::genesis->hash ())
				  .representative (nano::dev::genesis->account ())
				  .balance (nano::dev::constants.genesis_amount)
				  .link (node1.ledger.epoch_link (nano::epoch::epoch_1))
				  .sign (nano::dev::genesis_key.prv, nano::dev::genesis_key.pub)
				  .work (*system.work.generate (nano::dev::genesis->hash ()))
				  .build ();
	node1.process_active (send1);
	ASSERT_TIMELY (5s, node2.active.active (*send1));
	node1.active.publish (epoch1);
	std::vector<nano::block_hash> vote_blocks;
	vote_blocks.push_back (epoch1->hash ());
	auto vote = nano::test::make_vote (nano::dev::genesis_key, { vote_blocks }, 0, 0);
	ASSERT_TRUE (node1.active.active (*send1));
	ASSERT_TRUE (node2.active.active (*send1));
	node1.vote_processor_queue.vote (vote, std::make_shared<nano::transport::fake::channel> (node1));
	ASSERT_TIMELY (10s, node1.block (epoch1->hash ()));
	ASSERT_TIMELY (10s, node2.block (epoch1->hash ()));
	ASSERT_FALSE (node1.block (send1->hash ()));
	ASSERT_FALSE (node2.block (send1->hash ()));
}

TEST (node, epoch_conflict_confirm)
{
	nano::test::system system;
	nano::node_config node_config (system.get_available_port ());
	node_config.frontiers_confirmation = nano::frontiers_confirmation_mode::disabled;
	auto & node0 = *system.add_node (node_config);
	node_config.peering_port = system.get_available_port ();
	auto & node1 = *system.add_node (node_config);
	nano::keypair key;
	nano::keypair epoch_signer (nano::dev::genesis_key);
	nano::state_block_builder builder;
	auto send = builder.make_block ()
				.account (nano::dev::genesis_key.pub)
				.previous (nano::dev::genesis->hash ())
				.representative (nano::dev::genesis_key.pub)
				.balance (nano::dev::constants.genesis_amount - 1)
				.link (key.pub)
				.sign (nano::dev::genesis_key.prv, nano::dev::genesis_key.pub)
				.work (*system.work.generate (nano::dev::genesis->hash ()))
				.build ();
	auto open = builder.make_block ()
				.account (key.pub)
				.previous (0)
				.representative (key.pub)
				.balance (1)
				.link (send->hash ())
				.sign (key.prv, key.pub)
				.work (*system.work.generate (key.pub))
				.build ();
	auto change = builder.make_block ()
				  .account (key.pub)
				  .previous (open->hash ())
				  .representative (key.pub)
				  .balance (1)
				  .link (0)
				  .sign (key.prv, key.pub)
				  .work (*system.work.generate (open->hash ()))
				  .build ();
	auto send2 = builder.make_block ()
				 .account (nano::dev::genesis_key.pub)
				 .previous (send->hash ())
				 .representative (nano::dev::genesis_key.pub)
				 .balance (nano::dev::constants.genesis_amount - 2)
				 .link (open->hash ())
				 .sign (nano::dev::genesis_key.prv, nano::dev::genesis_key.pub)
				 .work (*system.work.generate (send->hash ()))
				 .build ();
	auto epoch_open = builder.make_block ()
					  .account (change->root ().as_account ())
					  .previous (0)
					  .representative (0)
					  .balance (0)
					  .link (node0.ledger.epoch_link (nano::epoch::epoch_1))
					  .sign (epoch_signer.prv, epoch_signer.pub)
					  .work (*system.work.generate (open->hash ()))
					  .build ();

	// Process initial blocks on node1
	ASSERT_TRUE (nano::test::process (node1, { send, send2, open }));

	// Confirm open block in node1 to allow generating votes
	ASSERT_TRUE (nano::test::start_elections (system, node1, { open }, true));
	ASSERT_TIMELY (5s, nano::test::confirmed (node1, { open }));

	// Process initial blocks on node0
	ASSERT_TRUE (nano::test::process (node0, { send, send2, open }));

	// Process conflicting blocks on node 0 as blocks coming from live network
	ASSERT_TRUE (nano::test::process_live (node0, { change, epoch_open }));

	// Ensure blocks were propagated to both nodes
	ASSERT_TIMELY (5s, nano::test::exists (node0, { change, epoch_open }));
	ASSERT_TIMELY (5s, nano::test::exists (node1, { change, epoch_open }));

	// Confirm initial blocks in node1 to allow generating votes later
	ASSERT_TRUE (nano::test::start_elections (system, node1, { change, epoch_open, send2 }, true));
	ASSERT_TIMELY (5s, nano::test::confirmed (node1, { change, epoch_open, send2 }));

	// Start elections for node0 for conflicting change and epoch_open blocks (those two blocks have the same root)
	ASSERT_TRUE (nano::test::activate (node0, { change, epoch_open }));
	ASSERT_TIMELY (5s, nano::test::active (node0, { change, epoch_open }));

	// Make node1 a representative
	(void)node1.wallets.insert_adhoc (node1.wallets.first_wallet_id (), nano::dev::genesis_key.prv);

	// Ensure the elections for conflicting blocks have completed
	ASSERT_TIMELY (5s, nano::test::active (node0, { change, epoch_open }));

	// Ensure both conflicting blocks were successfully processed and confirmed
	ASSERT_TIMELY (5s, nano::test::confirmed (node0, { change, epoch_open }));
}

// Test disabled because it's failing intermittently.
// PR in which it got disabled: https://github.com/nanocurrency/nano-node/pull/3526
// Issue for investigating it: https://github.com/nanocurrency/nano-node/issues/3527
TEST (node, DISABLED_fork_invalid_block_signature)
{
	nano::test::system system;
	nano::node_flags node_flags;
	// Disabling republishing + waiting for a rollback before sending the correct vote below fixes an intermittent failure in this test
	// If these are taken out, one of two things may cause the test two fail often:
	// - Block *send2* might get processed before the rollback happens, simply due to timings, with code "fork", and not be processed again. Waiting for the rollback fixes this issue.
	// - Block *send1* might get processed again after the rollback happens, which causes *send2* to be processed with code "fork". Disabling block republishing ensures "send1" is not processed again.
	// An alternative would be to repeatedly flood the correct vote
	node_flags.set_disable_block_processor_republishing (true);
	auto & node1 (*system.add_node (node_flags));
	auto & node2 (*system.add_node (node_flags));
	nano::keypair key2;
	nano::send_block_builder builder;
	auto send1 = builder.make_block ()
				 .previous (nano::dev::genesis->hash ())
				 .destination (key2.pub)
				 .balance (std::numeric_limits<nano::uint128_t>::max () - node1.config->receive_minimum.number ())
				 .sign (nano::dev::genesis_key.prv, nano::dev::genesis_key.pub)
				 .work (*system.work.generate (nano::dev::genesis->hash ()))
				 .build ();
	auto send2 = builder.make_block ()
				 .previous (nano::dev::genesis->hash ())
				 .destination (key2.pub)
				 .balance (std::numeric_limits<nano::uint128_t>::max () - node1.config->receive_minimum.number () * 2)
				 .sign (nano::dev::genesis_key.prv, nano::dev::genesis_key.pub)
				 .work (*system.work.generate (nano::dev::genesis->hash ()))
				 .build ();
	auto send2_corrupt (std::make_shared<nano::send_block> (*send2));
	send2_corrupt->signature_set (nano::signature (123));
	auto vote = nano::test::make_vote (nano::dev::genesis_key, { send2 }, 0, 0);
	auto vote_corrupt = nano::test::make_vote (nano::dev::genesis_key, { send2_corrupt }, 0, 0);

	node1.process_active (send1);
	ASSERT_TIMELY (5s, node1.block (send1->hash ()));
	// Send the vote with the corrupt block signature
	nano::confirm_ack ack{ node1.network_params.network, vote_corrupt };
	node2.network->tcp_channels->flood_message (ack, 1.0f);
	// Wait for the rollback
	ASSERT_TIMELY (5s, node1.stats->count (nano::stat::type::rollback, nano::stat::detail::all));
	// Send the vote with the correct block
	nano::confirm_ack ack2{ node1.network_params.network, vote };
	node2.network->tcp_channels->flood_message (ack2, 1.0f);
	ASSERT_TIMELY (10s, !node1.block (send1->hash ()));
	ASSERT_TIMELY (10s, node1.block (send2->hash ()));
	ASSERT_EQ (node1.block (send2->hash ())->block_signature (), send2->block_signature ());
}

TEST (node, fork_election_invalid_block_signature)
{
	nano::test::system system (1);
	auto & node1 (*system.nodes[0]);
	nano::block_builder builder;
	auto send1 = builder.state ()
				 .account (nano::dev::genesis_key.pub)
				 .previous (nano::dev::genesis->hash ())
				 .representative (nano::dev::genesis_key.pub)
				 .balance (nano::dev::constants.genesis_amount - nano::Gxrb_ratio)
				 .link (nano::dev::genesis_key.pub)
				 .work (*system.work.generate (nano::dev::genesis->hash ()))
				 .sign (nano::dev::genesis_key.prv, nano::dev::genesis_key.pub)
				 .build ();
	auto send2 = builder.state ()
				 .account (nano::dev::genesis_key.pub)
				 .previous (nano::dev::genesis->hash ())
				 .representative (nano::dev::genesis_key.pub)
				 .balance (nano::dev::constants.genesis_amount - 2 * nano::Gxrb_ratio)
				 .link (nano::dev::genesis_key.pub)
				 .work (*system.work.generate (nano::dev::genesis->hash ()))
				 .sign (nano::dev::genesis_key.prv, nano::dev::genesis_key.pub)
				 .build ();
	auto send3 = builder.state ()
				 .account (nano::dev::genesis_key.pub)
				 .previous (nano::dev::genesis->hash ())
				 .representative (nano::dev::genesis_key.pub)
				 .balance (nano::dev::constants.genesis_amount - 2 * nano::Gxrb_ratio)
				 .link (nano::dev::genesis_key.pub)
				 .work (*system.work.generate (nano::dev::genesis->hash ()))
				 .sign (nano::dev::genesis_key.prv, 0) // Invalid signature
				 .build ();

	auto channel1 = std::make_shared<nano::transport::fake::channel> (node1);
	node1.network->inbound (nano::publish{ nano::dev::network_params.network, send1 }, channel1);
	ASSERT_TIMELY (5s, node1.active.active (send1->qualified_root ()));
	auto election (node1.active.election (send1->qualified_root ()));
	ASSERT_NE (nullptr, election);
	ASSERT_EQ (1, election->blocks ().size ());
	node1.network->inbound (nano::publish{ nano::dev::network_params.network, send3 }, channel1);
	node1.network->inbound (nano::publish{ nano::dev::network_params.network, send2 }, channel1);
	ASSERT_TIMELY (3s, election->blocks ().size () > 1);
	ASSERT_EQ (election->blocks ()[send2->hash ()]->block_signature (), send2->block_signature ());
}

TEST (node, block_processor_signatures)
{
	nano::test::system system{ 1 };
	auto & node1 = *system.nodes[0];
	(void)node1.wallets.insert_adhoc (node1.wallets.first_wallet_id (), nano::dev::genesis_key.prv);
	nano::block_hash latest = system.nodes[0]->latest (nano::dev::genesis_key.pub);
	nano::state_block_builder builder;
	nano::keypair key1;
	nano::keypair key2;
	nano::keypair key3;
	auto send1 = builder.make_block ()
				 .account (nano::dev::genesis_key.pub)
				 .previous (latest)
				 .representative (nano::dev::genesis_key.pub)
				 .balance (nano::dev::constants.genesis_amount - nano::Gxrb_ratio)
				 .link (key1.pub)
				 .sign (nano::dev::genesis_key.prv, nano::dev::genesis_key.pub)
				 .work (*node1.work_generate_blocking (latest))
				 .build ();
	auto send2 = builder.make_block ()
				 .account (nano::dev::genesis_key.pub)
				 .previous (send1->hash ())
				 .representative (nano::dev::genesis_key.pub)
				 .balance (nano::dev::constants.genesis_amount - 2 * nano::Gxrb_ratio)
				 .link (key2.pub)
				 .sign (nano::dev::genesis_key.prv, nano::dev::genesis_key.pub)
				 .work (*node1.work_generate_blocking (send1->hash ()))
				 .build ();
	auto send3 = builder.make_block ()
				 .account (nano::dev::genesis_key.pub)
				 .previous (send2->hash ())
				 .representative (nano::dev::genesis_key.pub)
				 .balance (nano::dev::constants.genesis_amount - 3 * nano::Gxrb_ratio)
				 .link (key3.pub)
				 .sign (nano::dev::genesis_key.prv, nano::dev::genesis_key.pub)
				 .work (*node1.work_generate_blocking (send2->hash ()))
				 .build ();
	// Invalid signature bit
	auto send4 = builder.make_block ()
				 .account (nano::dev::genesis_key.pub)
				 .previous (send3->hash ())
				 .representative (nano::dev::genesis_key.pub)
				 .balance (nano::dev::constants.genesis_amount - 4 * nano::Gxrb_ratio)
				 .link (key3.pub)
				 .sign (nano::dev::genesis_key.prv, nano::dev::genesis_key.pub)
				 .work (*node1.work_generate_blocking (send3->hash ()))
				 .build ();
	auto sig{ send4->block_signature () };
	sig.bytes[32] ^= 0x1;
	send4->signature_set (sig);
	// Invalid signature bit (force)
	auto send5 = builder.make_block ()
				 .account (nano::dev::genesis_key.pub)
				 .previous (send3->hash ())
				 .representative (nano::dev::genesis_key.pub)
				 .balance (nano::dev::constants.genesis_amount - 5 * nano::Gxrb_ratio)
				 .link (key3.pub)
				 .sign (nano::dev::genesis_key.prv, nano::dev::genesis_key.pub)
				 .work (*node1.work_generate_blocking (send3->hash ()))
				 .build ();
	auto signature = send5->block_signature ();
	signature.bytes[31] ^= 0x1;
	send5->signature_set (signature);
	// Invalid signature to unchecked
	node1.unchecked.put (send5->previous (), nano::unchecked_info{ send5 });
	auto receive1 = builder.make_block ()
					.account (key1.pub)
					.previous (0)
					.representative (nano::dev::genesis_key.pub)
					.balance (nano::Gxrb_ratio)
					.link (send1->hash ())
					.sign (key1.prv, key1.pub)
					.work (*node1.work_generate_blocking (key1.pub))
					.build ();
	auto receive2 = builder.make_block ()
					.account (key2.pub)
					.previous (0)
					.representative (nano::dev::genesis_key.pub)
					.balance (nano::Gxrb_ratio)
					.link (send2->hash ())
					.sign (key2.prv, key2.pub)
					.work (*node1.work_generate_blocking (key2.pub))
					.build ();
	// Invalid private key
	auto receive3 = builder.make_block ()
					.account (key3.pub)
					.previous (0)
					.representative (nano::dev::genesis_key.pub)
					.balance (nano::Gxrb_ratio)
					.link (send3->hash ())
					.sign (key2.prv, key3.pub)
					.work (*node1.work_generate_blocking (key3.pub))
					.build ();
	node1.process_active (send1);
	node1.process_active (send2);
	node1.process_active (send3);
	node1.process_active (send4);
	node1.process_active (receive1);
	node1.process_active (receive2);
	node1.process_active (receive3);
	ASSERT_TIMELY (5s, node1.block (receive2->hash ()) != nullptr); // Implies send1, send2, send3, receive1.
	ASSERT_TIMELY_EQ (5s, node1.unchecked.count (), 0);
	ASSERT_EQ (nullptr, node1.block (receive3->hash ())); // Invalid signer
	ASSERT_EQ (nullptr, node1.block (send4->hash ())); // Invalid signature via process_active
	ASSERT_EQ (nullptr, node1.block (send5->hash ())); // Invalid signature via unchecked
}

/*
 *  State blocks go through a different signature path, ensure invalidly signed state blocks are rejected
 *  This test can freeze if the wake conditions in block_processor::flush are off, for that reason this is done async here
 */
TEST (node, block_processor_reject_state)
{
	nano::test::system system (1);
	auto & node (*system.nodes[0]);
	nano::state_block_builder builder;
	auto send1 = builder.make_block ()
				 .account (nano::dev::genesis_key.pub)
				 .previous (nano::dev::genesis->hash ())
				 .representative (nano::dev::genesis_key.pub)
				 .balance (nano::dev::constants.genesis_amount - nano::Gxrb_ratio)
				 .link (nano::dev::genesis_key.pub)
				 .sign (nano::dev::genesis_key.prv, nano::dev::genesis_key.pub)
				 .work (*node.work_generate_blocking (nano::dev::genesis->hash ()))
				 .build ();
	auto sig{ send1->block_signature () };
	sig.bytes[0] ^= 1;
	send1->signature_set (sig);
	ASSERT_FALSE (node.ledger.block_or_pruned_exists (send1->hash ()));
	node.process_active (send1);
	ASSERT_TIMELY_EQ (5s, 1, node.stats->count (nano::stat::type::blockprocessor_result, nano::stat::detail::bad_signature));
	ASSERT_FALSE (node.ledger.block_or_pruned_exists (send1->hash ()));
	auto send2 = builder.make_block ()
				 .account (nano::dev::genesis_key.pub)
				 .previous (nano::dev::genesis->hash ())
				 .representative (nano::dev::genesis_key.pub)
				 .balance (nano::dev::constants.genesis_amount - 2 * nano::Gxrb_ratio)
				 .link (nano::dev::genesis_key.pub)
				 .sign (nano::dev::genesis_key.prv, nano::dev::genesis_key.pub)
				 .work (*node.work_generate_blocking (nano::dev::genesis->hash ()))
				 .build ();
	node.process_active (send2);
	ASSERT_TIMELY (5s, node.ledger.block_or_pruned_exists (send2->hash ()));
}

TEST (node, block_processor_full)
{
	nano::test::system system;
	nano::node_flags node_flags;
	node_flags.set_force_use_write_database_queue (true);
	node_flags.set_block_processor_full_size (3);
	auto & node = *system.add_node (nano::node_config (system.get_available_port ()), node_flags);
	nano::state_block_builder builder;
	auto send1 = builder.make_block ()
				 .account (nano::dev::genesis_key.pub)
				 .previous (nano::dev::genesis->hash ())
				 .representative (nano::dev::genesis_key.pub)
				 .balance (nano::dev::constants.genesis_amount - nano::Gxrb_ratio)
				 .link (nano::dev::genesis_key.pub)
				 .sign (nano::dev::genesis_key.prv, nano::dev::genesis_key.pub)
				 .work (*node.work_generate_blocking (nano::dev::genesis->hash ()))
				 .build ();
	auto send2 = builder.make_block ()
				 .account (nano::dev::genesis_key.pub)
				 .previous (nano::dev::genesis->hash ())
				 .representative (nano::dev::genesis_key.pub)
				 .balance (nano::dev::constants.genesis_amount - 2 * nano::Gxrb_ratio)
				 .link (nano::dev::genesis_key.pub)
				 .sign (nano::dev::genesis_key.prv, nano::dev::genesis_key.pub)
				 .work (*node.work_generate_blocking (nano::dev::genesis->hash ()))
				 .build ();
	auto send3 = builder.make_block ()
				 .account (nano::dev::genesis_key.pub)
				 .previous (nano::dev::genesis->hash ())
				 .representative (nano::dev::genesis_key.pub)
				 .balance (nano::dev::constants.genesis_amount - 3 * nano::Gxrb_ratio)
				 .link (nano::dev::genesis_key.pub)
				 .sign (nano::dev::genesis_key.prv, nano::dev::genesis_key.pub)
				 .work (*node.work_generate_blocking (nano::dev::genesis->hash ()))
				 .build ();
	node.block_processor.stop (); // Stop processing the block queue
	node.block_processor.add (send1);
	ASSERT_FALSE (node.block_processor.full ());
	node.block_processor.add (send2);
	ASSERT_FALSE (node.block_processor.full ());
	node.block_processor.add (send3);
	// Block processor may be not full during state blocks signatures verification
	ASSERT_TIMELY (5s, node.block_processor.full ());
}

TEST (node, block_processor_half_full)
{
	nano::test::system system;
	nano::node_flags node_flags;
	node_flags.set_block_processor_full_size (6);
	node_flags.set_force_use_write_database_queue (true);
	auto & node = *system.add_node (nano::node_config (system.get_available_port ()), node_flags);
	nano::state_block_builder builder;
	auto send1 = builder.make_block ()
				 .account (nano::dev::genesis_key.pub)
				 .previous (nano::dev::genesis->hash ())
				 .representative (nano::dev::genesis_key.pub)
				 .balance (nano::dev::constants.genesis_amount - nano::Gxrb_ratio)
				 .link (nano::dev::genesis_key.pub)
				 .sign (nano::dev::genesis_key.prv, nano::dev::genesis_key.pub)
				 .work (*node.work_generate_blocking (nano::dev::genesis->hash ()))
				 .build ();
	auto send2 = builder.make_block ()
				 .account (nano::dev::genesis_key.pub)
				 .previous (send1->hash ())
				 .representative (nano::dev::genesis_key.pub)
				 .balance (nano::dev::constants.genesis_amount - 2 * nano::Gxrb_ratio)
				 .link (nano::dev::genesis_key.pub)
				 .sign (nano::dev::genesis_key.prv, nano::dev::genesis_key.pub)
				 .work (*node.work_generate_blocking (send1->hash ()))
				 .build ();
	auto send3 = builder.make_block ()
				 .account (nano::dev::genesis_key.pub)
				 .previous (send2->hash ())
				 .representative (nano::dev::genesis_key.pub)
				 .balance (nano::dev::constants.genesis_amount - 3 * nano::Gxrb_ratio)
				 .link (nano::dev::genesis_key.pub)
				 .sign (nano::dev::genesis_key.prv, nano::dev::genesis_key.pub)
				 .work (*node.work_generate_blocking (send2->hash ()))
				 .build ();
	// The write guard prevents block processor doing any writes
	auto write_guard = node.write_database_queue.wait (nano::writer::testing);
	node.block_processor.add (send1);
	ASSERT_FALSE (node.block_processor.half_full ());
	node.block_processor.add (send2);
	ASSERT_FALSE (node.block_processor.half_full ());
	node.block_processor.add (send3);
	// Block processor may be not half_full during state blocks signatures verification
	ASSERT_TIMELY (2s, node.block_processor.half_full ());
	ASSERT_FALSE (node.block_processor.full ());
}

TEST (node, confirm_back)
{
	nano::test::system system (1);
	nano::keypair key;
	auto & node (*system.nodes[0]);
	auto genesis_start_balance (node.balance (nano::dev::genesis_key.pub));
	auto send1 = nano::send_block_builder ()
				 .previous (nano::dev::genesis->hash ())
				 .destination (key.pub)
				 .balance (genesis_start_balance - 1)
				 .sign (nano::dev::genesis_key.prv, nano::dev::genesis_key.pub)
				 .work (*system.work.generate (nano::dev::genesis->hash ()))
				 .build ();
	nano::state_block_builder builder;
	auto open = builder.make_block ()
				.account (key.pub)
				.previous (0)
				.representative (key.pub)
				.balance (1)
				.link (send1->hash ())
				.sign (key.prv, key.pub)
				.work (*system.work.generate (key.pub))
				.build ();
	auto send2 = builder.make_block ()
				 .account (key.pub)
				 .previous (open->hash ())
				 .representative (key.pub)
				 .balance (0)
				 .link (nano::dev::genesis_key.pub)
				 .sign (key.prv, key.pub)
				 .work (*system.work.generate (open->hash ()))
				 .build ();
	node.process_active (send1);
	node.process_active (open);
	node.process_active (send2);
	ASSERT_TIMELY (5s, node.block (send2->hash ()) != nullptr);
	ASSERT_TRUE (nano::test::start_elections (system, node, { send1, open, send2 }));
	ASSERT_EQ (3, node.active.size ());
	std::vector<nano::block_hash> vote_blocks;
	vote_blocks.push_back (send2->hash ());
	auto vote = nano::test::make_final_vote (nano::dev::genesis_key, { vote_blocks });
	node.vote_processor.vote_blocking (vote, std::make_shared<nano::transport::fake::channel> (node));
	ASSERT_TIMELY (10s, node.active.empty ());
}

TEST (node, peers)
{
	nano::test::system system (1);
	auto node1 (system.nodes[0]);
	ASSERT_TRUE (node1->network->empty ());

	auto node2 (std::make_shared<nano::node> (system.async_rt, system.get_available_port (), nano::unique_path (), system.work));
	system.nodes.push_back (node2);

	auto endpoint = node1->network->endpoint ();
	nano::endpoint_key endpoint_key{ endpoint.address ().to_v6 ().to_bytes (), endpoint.port () };
	auto & store = node2->store;
	{
		// Add a peer to the database
		auto transaction (store.tx_begin_write ());
		store.peer ().put (*transaction, endpoint_key);

		// Add a peer which is not contactable
		store.peer ().put (*transaction, nano::endpoint_key{ boost::asio::ip::address_v6::any ().to_bytes (), 55555 });
	}

	node2->start ();
	ASSERT_TIMELY (10s, !node2->network->empty () && !node1->network->empty ())
	// Wait to finish TCP node ID handshakes
	ASSERT_TIMELY (10s, node1->tcp_listener->get_realtime_count () != 0 && node2->tcp_listener->get_realtime_count () != 0);
	// Confirm that the peers match with the endpoints we are expecting
	ASSERT_EQ (1, node1->network->size ());
	auto list1 (node1->network->tcp_channels->list (2));
	ASSERT_EQ (node2->get_node_id (), list1[0]->get_node_id ());
	ASSERT_EQ (nano::transport::transport_type::tcp, list1[0]->get_type ());
	ASSERT_EQ (1, node2->network->size ());
	auto list2 (node2->network->tcp_channels->list (2));
	ASSERT_EQ (node1->get_node_id (), list2[0]->get_node_id ());
	ASSERT_EQ (nano::transport::transport_type::tcp, list2[0]->get_type ());

	// Uncontactable peer should not be stored
	ASSERT_TIMELY_EQ (5s, store.peer ().count (*store.tx_begin_read ()), 1);
	ASSERT_TRUE (store.peer ().exists (*store.tx_begin_read (), endpoint_key));

	// Stop the peer node and check that it is removed from the store
	node1->stop ();

	// TODO: In `tcp_channels::store_all` we skip store operation when there are no peers present,
	// so the best we can do here is check if network is empty
	ASSERT_TIMELY (10s, node2->network->empty ());
}

TEST (node, peer_cache_restart)
{
	nano::test::system system (1);
	auto node1 (system.nodes[0]);
	ASSERT_TRUE (node1->network->empty ());
	auto endpoint = node1->network->endpoint ();
	nano::endpoint_key endpoint_key{ endpoint.address ().to_v6 ().to_bytes (), endpoint.port () };
	auto path (nano::unique_path ());
	{
		auto node2 (std::make_shared<nano::node> (system.async_rt, system.get_available_port (), path, system.work));
		system.nodes.push_back (node2);
		auto & store = node2->store;
		{
			// Add a peer to the database
			auto transaction (store.tx_begin_write ());
			store.peer ().put (*transaction, endpoint_key);
		}
		node2->start ();
		ASSERT_TIMELY (10s, !node2->network->empty ());
		// Confirm that the peers match with the endpoints we are expecting
		auto list (node2->network->tcp_channels->list (2));
		ASSERT_EQ (node1->network->endpoint (), list[0]->get_remote_endpoint ());
		ASSERT_EQ (1, node2->network->size ());
		node2->stop ();
	}
	// Restart node
	{
		nano::node_flags node_flags;
		node_flags.set_read_only (true);
		auto node3 (std::make_shared<nano::node> (system.async_rt, system.get_available_port (), path, system.work, node_flags));
		system.nodes.push_back (node3);
		// Check cached peers after restart
		node3->network->start ();
		node3->add_initial_peers ();

		auto & store = node3->store;
		{
			auto transaction (store.tx_begin_read ());
			ASSERT_EQ (store.peer ().count (*transaction), 1);
			ASSERT_TRUE (store.peer ().exists (*transaction, endpoint_key));
		}
		ASSERT_TIMELY (10s, !node3->network->empty ());
		// Confirm that the peers match with the endpoints we are expecting
		auto list (node3->network->tcp_channels->list (2));
		ASSERT_EQ (node1->network->endpoint (), list[0]->get_remote_endpoint ());
		ASSERT_EQ (1, node3->network->size ());
		node3->stop ();
	}
}

/** This checks that a node can be opened (without being blocked) when a write lock is held elsewhere */
TEST (node, dont_write_lock_node)
{
	auto path = nano::unique_path ();

	std::promise<void> write_lock_held_promise;
	std::promise<void> finished_promise;
	std::thread ([&path, &write_lock_held_promise, &finished_promise] () {
		auto store = nano::make_store (path, nano::dev::constants, false, true);

		// Hold write lock open until main thread is done needing it
		auto transaction (store->tx_begin_write ());
		write_lock_held_promise.set_value ();
		finished_promise.get_future ().wait ();
	})
	.detach ();

	write_lock_held_promise.get_future ().wait ();

	// Check inactive node can finish executing while a write lock is open
	nano::node_flags flags{ nano::inactive_node_flag_defaults () };
	nano::inactive_node node (path, flags);
	finished_promise.set_value ();
}

TEST (node, bidirectional_tcp)
{
	nano::test::system system;
	nano::node_flags node_flags;
	// Disable bootstrap to start elections for new blocks
	node_flags.set_disable_legacy_bootstrap (true);
	node_flags.set_disable_lazy_bootstrap (true);
	node_flags.set_disable_wallet_bootstrap (true);
	nano::node_config node_config (system.get_available_port ());
	node_config.frontiers_confirmation = nano::frontiers_confirmation_mode::disabled;
	auto node1 = system.add_node (node_config, node_flags);
	auto wallet_id1 = node1->wallets.first_wallet_id ();
	node_config.peering_port = system.get_available_port ();
	node_config.tcp_incoming_connections_max = 0; // Disable incoming TCP connections for node 2
	auto node2 = system.add_node (node_config, node_flags);
	auto wallet_id2 = node2->wallets.first_wallet_id ();
	// Check network connections
	ASSERT_EQ (1, node1->network->size ());
	ASSERT_EQ (1, node2->network->size ());
	auto list1 (node1->network->tcp_channels->list (1));
	ASSERT_EQ (nano::transport::transport_type::tcp, list1[0]->get_type ());
	ASSERT_NE (node2->network->endpoint (), list1[0]->get_remote_endpoint ()); // Ephemeral port
	ASSERT_EQ (node2->node_id.pub, list1[0]->get_node_id ());
	auto list2 (node2->network->tcp_channels->list (1));
	ASSERT_EQ (nano::transport::transport_type::tcp, list2[0]->get_type ());
	ASSERT_EQ (node1->network->endpoint (), list2[0]->get_remote_endpoint ());
	ASSERT_EQ (node1->node_id.pub, list2[0]->get_node_id ());
	// Test block propagation from node 1
	nano::keypair key;
	nano::state_block_builder builder;
	auto send1 = builder.make_block ()
				 .account (nano::dev::genesis_key.pub)
				 .previous (nano::dev::genesis->hash ())
				 .representative (nano::dev::genesis_key.pub)
				 .balance (nano::dev::constants.genesis_amount - nano::Gxrb_ratio)
				 .link (key.pub)
				 .sign (nano::dev::genesis_key.prv, nano::dev::genesis_key.pub)
				 .work (*node1->work_generate_blocking (nano::dev::genesis->hash ()))
				 .build ();
	node1->process_active (send1);
	ASSERT_TIMELY (10s, node1->ledger.block_or_pruned_exists (send1->hash ()) && node2->ledger.block_or_pruned_exists (send1->hash ()));
	// Test block confirmation from node 1 (add representative to node 1)
	(void)node1->wallets.insert_adhoc (wallet_id1, nano::dev::genesis_key.prv);
	// Wait to find new reresentative
	ASSERT_TIMELY (10s, node2->representative_register.representative_count () != 0);
	/* Wait for confirmation
	To check connection we need only node 2 confirmation status
	Node 1 election can be unconfirmed because representative private key was inserted after election start (and node 2 isn't flooding new votes to principal representatives) */
	bool confirmed (false);
	system.deadline_set (10s);
	while (!confirmed)
	{
		auto transaction2 (node2->store.tx_begin_read ());
		confirmed = node2->ledger.block_confirmed (*transaction2, send1->hash ());
		ASSERT_NO_ERROR (system.poll ());
	}
	// Test block propagation & confirmation from node 2 (remove representative from node 1)
	ASSERT_EQ (nano::wallets_error::none, node1->wallets.remove_account (wallet_id1, nano::dev::genesis_key.pub));
	/* Test block propagation from node 2
	Node 2 has only ephemeral TCP port open. Node 1 cannot establish connection to node 2 listening port */
	auto send2 = builder.make_block ()
				 .account (nano::dev::genesis_key.pub)
				 .previous (send1->hash ())
				 .representative (nano::dev::genesis_key.pub)
				 .balance (nano::dev::constants.genesis_amount - 2 * nano::Gxrb_ratio)
				 .link (key.pub)
				 .sign (nano::dev::genesis_key.prv, nano::dev::genesis_key.pub)
				 .work (*node1->work_generate_blocking (send1->hash ()))
				 .build ();
	node2->process_active (send2);
	ASSERT_TIMELY (10s, node1->ledger.block_or_pruned_exists (send2->hash ()) && node2->ledger.block_or_pruned_exists (send2->hash ()));
	// Test block confirmation from node 2 (add representative to node 2)
	(void)node2->wallets.insert_adhoc (wallet_id2, nano::dev::genesis_key.prv);
	// Wait to find changed reresentative
	ASSERT_TIMELY (10s, node1->representative_register.representative_count () != 0);
	/* Wait for confirmation
	To check connection we need only node 1 confirmation status
	Node 2 election can be unconfirmed because representative private key was inserted after election start (and node 1 isn't flooding new votes to principal representatives) */
	confirmed = false;
	system.deadline_set (20s);
	while (!confirmed)
	{
		auto transaction1 (node1->store.tx_begin_read ());
		confirmed = node1->ledger.block_confirmed (*transaction1, send2->hash ());
		ASSERT_NO_ERROR (system.poll ());
	}
}

TEST (node, node_sequence)
{
	nano::test::system system (3);
	ASSERT_EQ (0, system.nodes[0]->node_seq);
	ASSERT_EQ (0, system.nodes[0]->node_seq);
	ASSERT_EQ (1, system.nodes[1]->node_seq);
	ASSERT_EQ (2, system.nodes[2]->node_seq);
}

/**
 * This test checks that a node can generate a self generated vote to rollback an election.
 * It also checks that the vote aggregrator replies with the election winner at the time.
 */
TEST (node, rollback_vote_self)
{
	nano::test::system system;
	nano::node_flags flags;
	flags.set_disable_request_loop (true);
	auto & node = *system.add_node (flags);
	auto wallet_id = node.wallets.first_wallet_id ();
	nano::state_block_builder builder;
	nano::keypair key;

	// send half the voting weight to a non voting rep to ensure quorum cannot be reached
	auto send1 = builder.make_block ()
				 .account (nano::dev::genesis_key.pub)
				 .previous (nano::dev::genesis->hash ())
				 .representative (nano::dev::genesis_key.pub)
				 .link (key.pub)
				 .balance (nano::dev::constants.genesis_amount - (nano::dev::constants.genesis_amount / 2))
				 .sign (nano::dev::genesis_key.prv, nano::dev::genesis_key.pub)
				 .work (*system.work.generate (nano::dev::genesis->hash ()))
				 .build ();

	auto open = builder.make_block ()
				.account (key.pub)
				.previous (0)
				.representative (key.pub)
				.link (send1->hash ())
				.balance (nano::dev::constants.genesis_amount / 2)
				.sign (key.prv, key.pub)
				.work (*system.work.generate (key.pub))
				.build ();

	// send 1 raw
	auto send2 = builder.make_block ()
				 .from (*send1)
				 .previous (send1->hash ())
				 .balance (send1->balance ().number () - 1)
				 .link (nano::dev::genesis_key.pub)
				 .sign (nano::dev::genesis_key.prv, nano::dev::genesis_key.pub)
				 .work (*system.work.generate (send1->hash ()))
				 .build ();

	// fork of send2 block
	auto fork = builder.make_block ()
				.from (*send2)
				.balance (send1->balance ().number () - 2)
				.sign (nano::dev::genesis_key.prv, nano::dev::genesis_key.pub)
				.build ();

	// Process and mark the first 2 blocks as confirmed to allow voting
	ASSERT_TRUE (nano::test::process (node, { send1, open }));
	ASSERT_TRUE (nano::test::start_elections (system, node, { send1, open }, true));
	ASSERT_TIMELY_EQ (5s, node.ledger.cache.cemented_count (), 3);

	// wait until the rep weights have caught up with the weight transfer
	ASSERT_TIMELY_EQ (5s, nano::dev::constants.genesis_amount / 2, node.weight (key.pub));

	// process forked blocks, send2 will be the winner because it was first and there are no votes yet
	node.process_active (send2);
	std::shared_ptr<nano::election> election;
	ASSERT_TIMELY (5s, election = node.active.election (send2->qualified_root ()));
	node.process_active (fork);
	ASSERT_TIMELY_EQ (5s, 2, election->blocks ().size ());
	ASSERT_EQ (election->winner ()->hash (), send2->hash ());

	{
		// The write guard prevents the block processor from performing the rollback
		auto write_guard = node.write_database_queue.wait (nano::writer::testing);

		ASSERT_EQ (0, node.active.votes_with_weight (*election).size ());
		// Vote with key to switch the winner
		node.active.vote (*election, key.pub, 0, fork->hash ());
		ASSERT_EQ (1, node.active.votes_with_weight (*election).size ());
		// The winner changed
		ASSERT_EQ (election->winner ()->hash (), fork->hash ());

		// Insert genesis key in the wallet
		(void)node.wallets.insert_adhoc (wallet_id, nano::dev::genesis_key.prv);

		// Even without the rollback being finished, the aggregator must reply with a vote for the new winner, not the old one
		ASSERT_TRUE (node.history.votes (send2->root (), send2->hash ()).empty ());
		ASSERT_TRUE (node.history.votes (fork->root (), fork->hash ()).empty ());
		auto channel = std::make_shared<nano::transport::fake::channel> (node);
		node.aggregator.add (channel, { { send2->hash (), send2->root () } });
		ASSERT_TIMELY (5s, !node.history.votes (fork->root (), fork->hash ()).empty ());
		ASSERT_TRUE (node.history.votes (send2->root (), send2->hash ()).empty ());

		// Going out of the scope allows the rollback to complete
	}

	// A vote is eventually generated from the local representative
	auto is_genesis_vote = [] (nano::vote_with_weight_info info) {
		return info.representative == nano::dev::genesis_key.pub;
	};
	ASSERT_TIMELY_EQ (5s, 2, node.active.votes_with_weight (*election).size ());
	auto votes_with_weight = node.active.votes_with_weight (*election);
	ASSERT_EQ (1, std::count_if (votes_with_weight.begin (), votes_with_weight.end (), is_genesis_vote));
	auto vote = std::find_if (votes_with_weight.begin (), votes_with_weight.end (), is_genesis_vote);
	ASSERT_NE (votes_with_weight.end (), vote);
	ASSERT_EQ (fork->hash (), vote->hash);
}

TEST (node, rollback_gap_source)
{
	nano::test::system system;
	nano::node_config node_config (system.get_available_port ());
	node_config.frontiers_confirmation = nano::frontiers_confirmation_mode::disabled;
	auto & node = *system.add_node (node_config);
	nano::state_block_builder builder;
	nano::keypair key;
	auto send1 = builder.make_block ()
				 .account (nano::dev::genesis_key.pub)
				 .previous (nano::dev::genesis->hash ())
				 .representative (nano::dev::genesis_key.pub)
				 .link (key.pub)
				 .balance (nano::dev::constants.genesis_amount - 1)
				 .sign (nano::dev::genesis_key.prv, nano::dev::genesis_key.pub)
				 .work (*system.work.generate (nano::dev::genesis->hash ()))
				 .build ();
	// Side a of a forked open block receiving from send1
	// This is a losing block
	auto fork1a = builder.make_block ()
				  .account (key.pub)
				  .previous (0)
				  .representative (key.pub)
				  .link (send1->hash ())
				  .balance (1)
				  .sign (key.prv, key.pub)
				  .work (*system.work.generate (key.pub))
				  .build ();
	auto send2 = builder.make_block ()
				 .from (*send1)
				 .previous (send1->hash ())
				 .balance (send1->balance ().number () - 1)
				 .link (key.pub)
				 .sign (nano::dev::genesis_key.prv, nano::dev::genesis_key.pub)
				 .work (*system.work.generate (send1->hash ()))
				 .build ();
	// Side b of a forked open block receiving from send2.
	// This is the winning block
	auto fork1b = builder.make_block ()
				  .from (*fork1a)
				  .link (send2->hash ())
				  .sign (key.prv, key.pub)
				  .build ();
	// Set 'node' up with losing block 'fork1a'
	ASSERT_EQ (nano::block_status::progress, node.process (send1));
	ASSERT_EQ (nano::block_status::progress, node.process (fork1a));
	// Node has 'fork1a' & doesn't have source 'send2' for winning 'fork1b' block
	ASSERT_EQ (nullptr, node.block (send2->hash ()));
	node.block_processor.force (fork1b);
	ASSERT_TIMELY_EQ (5s, node.block (fork1a->hash ()), nullptr);
	// Wait for the rollback (attempt to replace fork with open)
	ASSERT_TIMELY_EQ (5s, node.stats->count (nano::stat::type::rollback, nano::stat::detail::open), 1);
	// But replacing is not possible (missing source block - send2)
	ASSERT_EQ (nullptr, node.block (fork1b->hash ()));
	// Fork can be returned by some other forked node
	node.process_active (fork1a);
	ASSERT_TIMELY (5s, node.block (fork1a->hash ()) != nullptr);
	// With send2 block in ledger election can start again to remove fork block
	ASSERT_EQ (nano::block_status::progress, node.process (send2));
	node.block_processor.force (fork1b);
	// Wait for new rollback
	ASSERT_TIMELY_EQ (5s, node.stats->count (nano::stat::type::rollback, nano::stat::detail::open), 2);
	// Now fork block should be replaced with open
	ASSERT_TIMELY (5s, node.block (fork1b->hash ()) != nullptr);
	ASSERT_EQ (nullptr, node.block (fork1a->hash ()));
}

// Confirm a complex dependency graph starting from the first block
TEST (node, dependency_graph)
{
	nano::test::system system;
	nano::node_config config (system.get_available_port ());
	config.frontiers_confirmation = nano::frontiers_confirmation_mode::disabled;
	auto & node = *system.add_node (config);
	auto wallet_id = node.wallets.first_wallet_id ();

	nano::state_block_builder builder;
	nano::keypair key1, key2, key3;

	// Send to key1
	auto gen_send1 = builder.make_block ()
					 .account (nano::dev::genesis_key.pub)
					 .previous (nano::dev::genesis->hash ())
					 .representative (nano::dev::genesis_key.pub)
					 .link (key1.pub)
					 .balance (nano::dev::constants.genesis_amount - 1)
					 .sign (nano::dev::genesis_key.prv, nano::dev::genesis_key.pub)
					 .work (*system.work.generate (nano::dev::genesis->hash ()))
					 .build ();
	// Receive from genesis
	auto key1_open = builder.make_block ()
					 .account (key1.pub)
					 .previous (0)
					 .representative (key1.pub)
					 .link (gen_send1->hash ())
					 .balance (1)
					 .sign (key1.prv, key1.pub)
					 .work (*system.work.generate (key1.pub))
					 .build ();
	// Send to genesis
	auto key1_send1 = builder.make_block ()
					  .account (key1.pub)
					  .previous (key1_open->hash ())
					  .representative (key1.pub)
					  .link (nano::dev::genesis_key.pub)
					  .balance (0)
					  .sign (key1.prv, key1.pub)
					  .work (*system.work.generate (key1_open->hash ()))
					  .build ();
	// Receive from key1
	auto gen_receive = builder.make_block ()
					   .from (*gen_send1)
					   .previous (gen_send1->hash ())
					   .link (key1_send1->hash ())
					   .balance (nano::dev::constants.genesis_amount)
					   .sign (nano::dev::genesis_key.prv, nano::dev::genesis_key.pub)
					   .work (*system.work.generate (gen_send1->hash ()))
					   .build ();
	// Send to key2
	auto gen_send2 = builder.make_block ()
					 .from (*gen_receive)
					 .previous (gen_receive->hash ())
					 .link (key2.pub)
					 .balance (gen_receive->balance ().number () - 2)
					 .sign (nano::dev::genesis_key.prv, nano::dev::genesis_key.pub)
					 .work (*system.work.generate (gen_receive->hash ()))
					 .build ();
	// Receive from genesis
	auto key2_open = builder.make_block ()
					 .account (key2.pub)
					 .previous (0)
					 .representative (key2.pub)
					 .link (gen_send2->hash ())
					 .balance (2)
					 .sign (key2.prv, key2.pub)
					 .work (*system.work.generate (key2.pub))
					 .build ();
	// Send to key3
	auto key2_send1 = builder.make_block ()
					  .account (key2.pub)
					  .previous (key2_open->hash ())
					  .representative (key2.pub)
					  .link (key3.pub)
					  .balance (1)
					  .sign (key2.prv, key2.pub)
					  .work (*system.work.generate (key2_open->hash ()))
					  .build ();
	// Receive from key2
	auto key3_open = builder.make_block ()
					 .account (key3.pub)
					 .previous (0)
					 .representative (key3.pub)
					 .link (key2_send1->hash ())
					 .balance (1)
					 .sign (key3.prv, key3.pub)
					 .work (*system.work.generate (key3.pub))
					 .build ();
	// Send to key1
	auto key2_send2 = builder.make_block ()
					  .from (*key2_send1)
					  .previous (key2_send1->hash ())
					  .link (key1.pub)
					  .balance (key2_send1->balance ().number () - 1)
					  .sign (key2.prv, key2.pub)
					  .work (*system.work.generate (key2_send1->hash ()))
					  .build ();
	// Receive from key2
	auto key1_receive = builder.make_block ()
						.from (*key1_send1)
						.previous (key1_send1->hash ())
						.link (key2_send2->hash ())
						.balance (key1_send1->balance ().number () + 1)
						.sign (key1.prv, key1.pub)
						.work (*system.work.generate (key1_send1->hash ()))
						.build ();
	// Send to key3
	auto key1_send2 = builder.make_block ()
					  .from (*key1_receive)
					  .previous (key1_receive->hash ())
					  .link (key3.pub)
					  .balance (key1_receive->balance ().number () - 1)
					  .sign (key1.prv, key1.pub)
					  .work (*system.work.generate (key1_receive->hash ()))
					  .build ();
	// Receive from key1
	auto key3_receive = builder.make_block ()
						.from (*key3_open)
						.previous (key3_open->hash ())
						.link (key1_send2->hash ())
						.balance (key3_open->balance ().number () + 1)
						.sign (key3.prv, key3.pub)
						.work (*system.work.generate (key3_open->hash ()))
						.build ();
	// Upgrade key3
	auto key3_epoch = builder.make_block ()
					  .from (*key3_receive)
					  .previous (key3_receive->hash ())
					  .link (node.ledger.epoch_link (nano::epoch::epoch_1))
					  .balance (key3_receive->balance ())
					  .sign (nano::dev::genesis_key.prv, nano::dev::genesis_key.pub)
					  .work (*system.work.generate (key3_receive->hash ()))
					  .build ();

	ASSERT_EQ (nano::block_status::progress, node.process (gen_send1));
	ASSERT_EQ (nano::block_status::progress, node.process (key1_open));
	ASSERT_EQ (nano::block_status::progress, node.process (key1_send1));
	ASSERT_EQ (nano::block_status::progress, node.process (gen_receive));
	ASSERT_EQ (nano::block_status::progress, node.process (gen_send2));
	ASSERT_EQ (nano::block_status::progress, node.process (key2_open));
	ASSERT_EQ (nano::block_status::progress, node.process (key2_send1));
	ASSERT_EQ (nano::block_status::progress, node.process (key3_open));
	ASSERT_EQ (nano::block_status::progress, node.process (key2_send2));
	ASSERT_EQ (nano::block_status::progress, node.process (key1_receive));
	ASSERT_EQ (nano::block_status::progress, node.process (key1_send2));
	ASSERT_EQ (nano::block_status::progress, node.process (key3_receive));
	ASSERT_EQ (nano::block_status::progress, node.process (key3_epoch));
	ASSERT_TRUE (node.active.empty ());

	// Hash -> Ancestors
	std::unordered_map<nano::block_hash, std::vector<nano::block_hash>> dependency_graph{
		{ key1_open->hash (), { gen_send1->hash () } },
		{ key1_send1->hash (), { key1_open->hash () } },
		{ gen_receive->hash (), { gen_send1->hash (), key1_open->hash () } },
		{ gen_send2->hash (), { gen_receive->hash () } },
		{ key2_open->hash (), { gen_send2->hash () } },
		{ key2_send1->hash (), { key2_open->hash () } },
		{ key3_open->hash (), { key2_send1->hash () } },
		{ key2_send2->hash (), { key2_send1->hash () } },
		{ key1_receive->hash (), { key1_send1->hash (), key2_send2->hash () } },
		{ key1_send2->hash (), { key1_send1->hash () } },
		{ key3_receive->hash (), { key3_open->hash (), key1_send2->hash () } },
		{ key3_epoch->hash (), { key3_receive->hash () } },
	};
	ASSERT_EQ (node.ledger.cache.block_count () - 2, dependency_graph.size ());

	// Start an election for the first block of the dependency graph, and ensure all blocks are eventually confirmed
	(void)node.wallets.insert_adhoc (wallet_id, nano::dev::genesis_key.prv);
	node.start_election (gen_send1);

	ASSERT_NO_ERROR (system.poll_until_true (15s, [&] {
		// Not many blocks should be active simultaneously
		EXPECT_LT (node.active.size (), 6);

		// Ensure that active blocks have their ancestors confirmed
		auto error = std::any_of (dependency_graph.cbegin (), dependency_graph.cend (), [&] (auto entry) {
			if (node.active.active (entry.first))
			{
				for (auto ancestor : entry.second)
				{
					if (!node.block_confirmed (ancestor))
					{
						return true;
					}
				}
			}
			return false;
		});

		EXPECT_FALSE (error);
		return error || node.ledger.cache.cemented_count () == node.ledger.cache.block_count ();
	}));
	ASSERT_EQ (node.ledger.cache.cemented_count (), node.ledger.cache.block_count ());
	ASSERT_TIMELY (5s, node.active.empty ());
}

// Confirm a complex dependency graph. Uses frontiers confirmation which will fail to
// confirm a frontier optimistically then fallback to pessimistic confirmation.
TEST (node, dependency_graph_frontier)
{
	nano::test::system system;
	nano::node_config config (system.get_available_port ());
	config.frontiers_confirmation = nano::frontiers_confirmation_mode::disabled;
	auto & node1 = *system.add_node (config);
	auto wallet_id1 = node1.wallets.first_wallet_id ();
	config.peering_port = system.get_available_port ();
	config.frontiers_confirmation = nano::frontiers_confirmation_mode::always;
	auto & node2 = *system.add_node (config);
	auto wallet_id2 = node2.wallets.first_wallet_id ();

	nano::state_block_builder builder;
	nano::keypair key1, key2, key3;

	// Send to key1
	auto gen_send1 = builder.make_block ()
					 .account (nano::dev::genesis_key.pub)
					 .previous (nano::dev::genesis->hash ())
					 .representative (nano::dev::genesis_key.pub)
					 .link (key1.pub)
					 .balance (nano::dev::constants.genesis_amount - 1)
					 .sign (nano::dev::genesis_key.prv, nano::dev::genesis_key.pub)
					 .work (*system.work.generate (nano::dev::genesis->hash ()))
					 .build ();
	// Receive from genesis
	auto key1_open = builder.make_block ()
					 .account (key1.pub)
					 .previous (0)
					 .representative (key1.pub)
					 .link (gen_send1->hash ())
					 .balance (1)
					 .sign (key1.prv, key1.pub)
					 .work (*system.work.generate (key1.pub))
					 .build ();
	// Send to genesis
	auto key1_send1 = builder.make_block ()
					  .account (key1.pub)
					  .previous (key1_open->hash ())
					  .representative (key1.pub)
					  .link (nano::dev::genesis_key.pub)
					  .balance (0)
					  .sign (key1.prv, key1.pub)
					  .work (*system.work.generate (key1_open->hash ()))
					  .build ();
	// Receive from key1
	auto gen_receive = builder.make_block ()
					   .from (*gen_send1)
					   .previous (gen_send1->hash ())
					   .link (key1_send1->hash ())
					   .balance (nano::dev::constants.genesis_amount)
					   .sign (nano::dev::genesis_key.prv, nano::dev::genesis_key.pub)
					   .work (*system.work.generate (gen_send1->hash ()))
					   .build ();
	// Send to key2
	auto gen_send2 = builder.make_block ()
					 .from (*gen_receive)
					 .previous (gen_receive->hash ())
					 .link (key2.pub)
					 .balance (gen_receive->balance ().number () - 2)
					 .sign (nano::dev::genesis_key.prv, nano::dev::genesis_key.pub)
					 .work (*system.work.generate (gen_receive->hash ()))
					 .build ();
	// Receive from genesis
	auto key2_open = builder.make_block ()
					 .account (key2.pub)
					 .previous (0)
					 .representative (key2.pub)
					 .link (gen_send2->hash ())
					 .balance (2)
					 .sign (key2.prv, key2.pub)
					 .work (*system.work.generate (key2.pub))
					 .build ();
	// Send to key3
	auto key2_send1 = builder.make_block ()
					  .account (key2.pub)
					  .previous (key2_open->hash ())
					  .representative (key2.pub)
					  .link (key3.pub)
					  .balance (1)
					  .sign (key2.prv, key2.pub)
					  .work (*system.work.generate (key2_open->hash ()))
					  .build ();
	// Receive from key2
	auto key3_open = builder.make_block ()
					 .account (key3.pub)
					 .previous (0)
					 .representative (key3.pub)
					 .link (key2_send1->hash ())
					 .balance (1)
					 .sign (key3.prv, key3.pub)
					 .work (*system.work.generate (key3.pub))
					 .build ();
	// Send to key1
	auto key2_send2 = builder.make_block ()
					  .from (*key2_send1)
					  .previous (key2_send1->hash ())
					  .link (key1.pub)
					  .balance (key2_send1->balance ().number () - 1)
					  .sign (key2.prv, key2.pub)
					  .work (*system.work.generate (key2_send1->hash ()))
					  .build ();
	// Receive from key2
	auto key1_receive = builder.make_block ()
						.from (*key1_send1)
						.previous (key1_send1->hash ())
						.link (key2_send2->hash ())
						.balance (key1_send1->balance ().number () + 1)
						.sign (key1.prv, key1.pub)
						.work (*system.work.generate (key1_send1->hash ()))
						.build ();
	// Send to key3
	auto key1_send2 = builder.make_block ()
					  .from (*key1_receive)
					  .previous (key1_receive->hash ())
					  .link (key3.pub)
					  .balance (key1_receive->balance ().number () - 1)
					  .sign (key1.prv, key1.pub)
					  .work (*system.work.generate (key1_receive->hash ()))
					  .build ();
	// Receive from key1
	auto key3_receive = builder.make_block ()
						.from (*key3_open)
						.previous (key3_open->hash ())
						.link (key1_send2->hash ())
						.balance (key3_open->balance ().number () + 1)
						.sign (key3.prv, key3.pub)
						.work (*system.work.generate (key3_open->hash ()))
						.build ();
	// Upgrade key3
	auto key3_epoch = builder.make_block ()
					  .from (*key3_receive)
					  .previous (key3_receive->hash ())
					  .link (node1.ledger.epoch_link (nano::epoch::epoch_1))
					  .balance (key3_receive->balance ())
					  .sign (nano::dev::genesis_key.prv, nano::dev::genesis_key.pub)
					  .work (*system.work.generate (key3_receive->hash ()))
					  .build ();

	for (auto const & node : system.nodes)
	{
		auto transaction (node->store.tx_begin_write ());
		ASSERT_EQ (nano::block_status::progress, node->ledger.process (*transaction, gen_send1));
		ASSERT_EQ (nano::block_status::progress, node->ledger.process (*transaction, key1_open));
		ASSERT_EQ (nano::block_status::progress, node->ledger.process (*transaction, key1_send1));
		ASSERT_EQ (nano::block_status::progress, node->ledger.process (*transaction, gen_receive));
		ASSERT_EQ (nano::block_status::progress, node->ledger.process (*transaction, gen_send2));
		ASSERT_EQ (nano::block_status::progress, node->ledger.process (*transaction, key2_open));
		ASSERT_EQ (nano::block_status::progress, node->ledger.process (*transaction, key2_send1));
		ASSERT_EQ (nano::block_status::progress, node->ledger.process (*transaction, key3_open));
		ASSERT_EQ (nano::block_status::progress, node->ledger.process (*transaction, key2_send2));
		ASSERT_EQ (nano::block_status::progress, node->ledger.process (*transaction, key1_receive));
		ASSERT_EQ (nano::block_status::progress, node->ledger.process (*transaction, key1_send2));
		ASSERT_EQ (nano::block_status::progress, node->ledger.process (*transaction, key3_receive));
		ASSERT_EQ (nano::block_status::progress, node->ledger.process (*transaction, key3_epoch));
	}

	// node1 can vote, but only on the first block
	(void)node1.wallets.insert_adhoc (wallet_id1, nano::dev::genesis_key.prv);

	ASSERT_TIMELY (10s, node2.active.active (gen_send1->qualified_root ()));
	node1.start_election (gen_send1);

	ASSERT_TIMELY_EQ (15s, node1.ledger.cache.cemented_count (), node1.ledger.cache.block_count ());
	ASSERT_TIMELY_EQ (15s, node2.ledger.cache.cemented_count (), node2.ledger.cache.block_count ());
}

namespace nano
{
TEST (node, deferred_dependent_elections)
{
	nano::test::system system;
	nano::node_config node_config_1{ system.get_available_port () };
	node_config_1.frontiers_confirmation = nano::frontiers_confirmation_mode::disabled;
	nano::node_config node_config_2{ system.get_available_port () };
	node_config_2.frontiers_confirmation = nano::frontiers_confirmation_mode::disabled;
	nano::node_flags flags;
	flags.set_disable_request_loop (true);
	auto & node = *system.add_node (node_config_1, flags);
	auto & node2 = *system.add_node (node_config_2, flags); // node2 will be used to ensure all blocks are being propagated

	nano::state_block_builder builder;
	nano::keypair key;
	auto send1 = builder.make_block ()
				 .account (nano::dev::genesis_key.pub)
				 .previous (nano::dev::genesis->hash ())
				 .representative (nano::dev::genesis_key.pub)
				 .link (key.pub)
				 .balance (nano::dev::constants.genesis_amount - 1)
				 .sign (nano::dev::genesis_key.prv, nano::dev::genesis_key.pub)
				 .work (*system.work.generate (nano::dev::genesis->hash ()))
				 .build ();
	auto open = builder.make_block ()
				.account (key.pub)
				.previous (0)
				.representative (key.pub)
				.link (send1->hash ())
				.balance (1)
				.sign (key.prv, key.pub)
				.work (*system.work.generate (key.pub))
				.build ();
	auto send2 = builder.make_block ()
				 .from (*send1)
				 .previous (send1->hash ())
				 .balance (send1->balance ().number () - 1)
				 .link (key.pub)
				 .sign (nano::dev::genesis_key.prv, nano::dev::genesis_key.pub)
				 .work (*system.work.generate (send1->hash ()))
				 .build ();
	auto receive = builder.make_block ()
				   .from (*open)
				   .previous (open->hash ())
				   .link (send2->hash ())
				   .balance (2)
				   .sign (key.prv, key.pub)
				   .work (*system.work.generate (open->hash ()))
				   .build ();
	auto fork = builder.make_block ()
				.from (*receive)
				.representative (nano::dev::genesis_key.pub) // was key.pub
				.sign (key.prv, key.pub)
				.build ();

	nano::test::process (node, { send1 });
	auto election_send1 = nano::test::start_election (system, node, send1->hash ());
	ASSERT_NE (nullptr, election_send1);

	// Should process and republish but not start an election for any dependent blocks
	nano::test::process (node, { open, send2 });
	ASSERT_TIMELY (5s, node.block (open->hash ()));
	ASSERT_TIMELY (5s, node.block (send2->hash ()));
	ASSERT_NEVER (0.5s, node.active.active (open->qualified_root ()) || node.active.active (send2->qualified_root ()));
	ASSERT_TIMELY (5s, node2.block (open->hash ()));
	ASSERT_TIMELY (5s, node2.block (send2->hash ()));

	// Re-processing older blocks with updated work also does not start an election
	node.work_generate_blocking (*open, nano::dev::network_params.work.difficulty (*open) + 1);
	node.process_local (open);
	ASSERT_NEVER (0.5s, node.active.active (open->qualified_root ()));

	// It is however possible to manually start an election from elsewhere
	ASSERT_TRUE (nano::test::start_election (system, node, open->hash ()));
	node.active.erase (*open);
	ASSERT_FALSE (node.active.active (open->qualified_root ()));

	/// The election was dropped but it's still not possible to restart it
	node.work_generate_blocking (*open, nano::dev::network_params.work.difficulty (*open) + 1);
	ASSERT_FALSE (node.active.active (open->qualified_root ()));
	node.process_local (open);
	ASSERT_NEVER (0.5s, node.active.active (open->qualified_root ()));

	// Drop both elections
	node.active.erase (*open);
	ASSERT_FALSE (node.active.active (open->qualified_root ()));
	node.active.erase (*send2);
	ASSERT_FALSE (node.active.active (send2->qualified_root ()));

	// Confirming send1 will automatically start elections for the dependents
	node.active.force_confirm (*election_send1);
	ASSERT_TIMELY (5s, node.block_confirmed (send1->hash ()));
	ASSERT_TIMELY (5s, node.active.active (open->qualified_root ()));
	ASSERT_TIMELY (5s, node.active.active (send2->qualified_root ()));
	auto election_open = node.active.election (open->qualified_root ());
	ASSERT_NE (nullptr, election_open);
	auto election_send2 = node.active.election (send2->qualified_root ());
	ASSERT_NE (nullptr, election_open);

	// Confirm one of the dependents of the receive but not the other, to ensure both have to be confirmed to start an election on processing
	ASSERT_EQ (nano::block_status::progress, node.process (receive));
	ASSERT_FALSE (node.active.active (receive->qualified_root ()));
	node.active.force_confirm (*election_open);
	ASSERT_TIMELY (5s, node.block_confirmed (open->hash ()));
	ASSERT_FALSE (node.ledger.dependents_confirmed (*node.store.tx_begin_read (), *receive));
	ASSERT_NEVER (0.5s, node.active.active (receive->qualified_root ()));
	ASSERT_FALSE (node.ledger.rollback (*node.store.tx_begin_write (), receive->hash ()));
	ASSERT_FALSE (node.block (receive->hash ()));
	node.process_local (receive);
	ASSERT_TIMELY (5s, node.block (receive->hash ()));
	ASSERT_NEVER (0.5s, node.active.active (receive->qualified_root ()));

	// Processing a fork will also not start an election
	ASSERT_EQ (nano::block_status::fork, node.process (fork));
	node.process_local (fork);
	ASSERT_NEVER (0.5s, node.active.active (receive->qualified_root ()));

	// Confirming the other dependency allows starting an election from a fork
	node.active.force_confirm (*election_send2);
	ASSERT_TIMELY (5s, node.block_confirmed (send2->hash ()));
	ASSERT_TIMELY (5s, node.active.active (receive->qualified_root ()));
}
}

// This test checks that if a block is in the recently_confirmed list then the repcrawler will not send a request for it.
// The behaviour of this test previously was the opposite, that the repcrawler eventually send out such a block and deleted the block
// from the recently confirmed list to try to make ammends for sending it, which is bad behaviour.
// In the long term, we should have a better way to check for reps and this test should become redundant
TEST (rep_crawler, recently_confirmed)
{
	nano::test::system system (1);
	auto & node1 (*system.nodes[0]);
	ASSERT_EQ (1, node1.ledger.cache.block_count ());
	auto const block = nano::dev::genesis;
	node1.active.recently_confirmed.put (block->qualified_root (), block->hash ());
	auto & node2 (*system.add_node ());
	auto wallet_id2 = node2.wallets.first_wallet_id ();
	(void)node2.wallets.insert_adhoc (wallet_id2, nano::dev::genesis_key.prv);
	auto channel = node1.network->find_node_id (node2.get_node_id ());
	ASSERT_NE (nullptr, channel);
	node1.rep_crawler.query (channel); // this query should be dropped due to the recently_confirmed entry
	ASSERT_ALWAYS_EQ (0.5s, node1.representative_register.representative_count (), 0);
}

namespace nano
{
TEST (rep_crawler, local)
{
	nano::test::system system;
	nano::node_flags flags;
	flags.set_disable_rep_crawler (true);
	auto & node = *system.add_node (flags);
	auto loopback = std::make_shared<nano::transport::inproc::channel> (node, node);
	auto vote = std::make_shared<nano::vote> (nano::dev::genesis_key.pub, nano::dev::genesis_key.prv, 0, 0, std::vector{ nano::dev::genesis->hash () });
	node.rep_crawler.insert_active (nano::dev::genesis->hash ());
	node.rep_crawler.insert_response (loopback, vote);
	node.rep_crawler.validate ();
	ASSERT_EQ (0, node.representative_register.representative_count ());
}
}

// Test that a node configured with `enable_pruning` and `max_pruning_age = 1s` will automatically
// prune old confirmed blocks without explicitly saying `node.ledger_pruning` in the unit test
TEST (node, pruning_automatic)
{
	nano::test::system system{};

	nano::node_config node_config{ system.get_available_port () };
	// TODO: remove after allowing pruned voting
	node_config.enable_voting = false;
	node_config.max_pruning_age = std::chrono::seconds (1);

	nano::node_flags node_flags{};
	node_flags.set_enable_pruning (true);

	auto & node1 = *system.add_node (node_config, node_flags);
	nano::keypair key1{};
	nano::send_block_builder builder{};
	auto latest_hash = nano::dev::genesis->hash ();

	auto send1 = builder.make_block ()
				 .previous (latest_hash)
				 .destination (key1.pub)
				 .balance (nano::dev::constants.genesis_amount - nano::Gxrb_ratio)
				 .sign (nano::dev::genesis_key.prv, nano::dev::genesis_key.pub)
				 .work (*system.work.generate (latest_hash))
				 .build ();
	node1.process_active (send1);

	latest_hash = send1->hash ();
	auto send2 = builder.make_block ()
				 .previous (latest_hash)
				 .destination (key1.pub)
				 .balance (0)
				 .sign (nano::dev::genesis_key.prv, nano::dev::genesis_key.pub)
				 .work (*system.work.generate (latest_hash))
				 .build ();
	node1.process_active (send2);
	ASSERT_TIMELY (5s, node1.block (send2->hash ()) != nullptr);

	// Force-confirm both blocks
	node1.process_confirmed (nano::election_status{ send1 });
	ASSERT_TIMELY (5s, node1.block_confirmed (send1->hash ()));
	node1.process_confirmed (nano::election_status{ send2 });
	ASSERT_TIMELY (5s, node1.block_confirmed (send2->hash ()));

	// Check pruning result
	ASSERT_EQ (3, node1.ledger.cache.block_count ());
	ASSERT_TIMELY_EQ (5s, node1.ledger.cache.pruned_count (), 1);
	ASSERT_TIMELY_EQ (5s, node1.store.pruned ().count (*node1.store.tx_begin_read ()), 1);
	ASSERT_EQ (1, node1.ledger.cache.pruned_count ());
	ASSERT_EQ (3, node1.ledger.cache.block_count ());

	ASSERT_TRUE (nano::test::block_or_pruned_all_exists (node1, { nano::dev::genesis, send1, send2 }));
}

TEST (node, pruning_age)
{
	nano::test::system system{};

	nano::node_config node_config{ system.get_available_port () };
	// TODO: remove after allowing pruned voting
	node_config.enable_voting = false;

	nano::node_flags node_flags{};
	node_flags.set_enable_pruning (true);

	auto & node1 = *system.add_node (node_config, node_flags);
	nano::keypair key1{};
	nano::send_block_builder builder{};
	auto latest_hash = nano::dev::genesis->hash ();

	auto send1 = builder.make_block ()
				 .previous (latest_hash)
				 .destination (key1.pub)
				 .balance (nano::dev::constants.genesis_amount - nano::Gxrb_ratio)
				 .sign (nano::dev::genesis_key.prv, nano::dev::genesis_key.pub)
				 .work (*system.work.generate (latest_hash))
				 .build ();
	node1.process_active (send1);

	latest_hash = send1->hash ();
	auto send2 = builder.make_block ()
				 .previous (latest_hash)
				 .destination (key1.pub)
				 .balance (0)
				 .sign (nano::dev::genesis_key.prv, nano::dev::genesis_key.pub)
				 .work (*system.work.generate (latest_hash))
				 .build ();
	node1.process_active (send2);

	// Force-confirm both blocks
	node1.process_confirmed (nano::election_status{ send1 });
	ASSERT_TIMELY (5s, node1.block_confirmed (send1->hash ()));
	node1.process_confirmed (nano::election_status{ send2 });
	ASSERT_TIMELY (5s, node1.block_confirmed (send2->hash ()));

	// Three blocks in total, nothing pruned yet
	ASSERT_EQ (0, node1.ledger.cache.pruned_count ());
	ASSERT_EQ (3, node1.ledger.cache.block_count ());

	// Pruning with default age 1 day
	node1.ledger_pruning (1, true);
	ASSERT_EQ (0, node1.ledger.cache.pruned_count ());
	ASSERT_EQ (3, node1.ledger.cache.block_count ());

	// Pruning with max age 0
	node1.config->max_pruning_age = std::chrono::seconds{ 0 };
	node1.ledger_pruning (1, true);
	ASSERT_EQ (1, node1.ledger.cache.pruned_count ());
	ASSERT_EQ (3, node1.ledger.cache.block_count ());

	ASSERT_TRUE (nano::test::block_or_pruned_all_exists (node1, { nano::dev::genesis, send1, send2 }));
}

// Test that a node configured with `enable_pruning` will
// prune DEEP-enough confirmed blocks by explicitly saying `node.ledger_pruning` in the unit test
TEST (node, pruning_depth)
{
	nano::test::system system{};

	nano::node_config node_config{ system.get_available_port () };
	// TODO: remove after allowing pruned voting
	node_config.enable_voting = false;

	nano::node_flags node_flags{};
	node_flags.set_enable_pruning (true);

	auto & node1 = *system.add_node (node_config, node_flags);
	nano::keypair key1{};
	nano::send_block_builder builder{};
	auto latest_hash = nano::dev::genesis->hash ();

	auto send1 = builder.make_block ()
				 .previous (latest_hash)
				 .destination (key1.pub)
				 .balance (nano::dev::constants.genesis_amount - nano::Gxrb_ratio)
				 .sign (nano::dev::genesis_key.prv, nano::dev::genesis_key.pub)
				 .work (*system.work.generate (latest_hash))
				 .build ();
	node1.process_active (send1);

	latest_hash = send1->hash ();
	auto send2 = builder.make_block ()
				 .previous (latest_hash)
				 .destination (key1.pub)
				 .balance (0)
				 .sign (nano::dev::genesis_key.prv, nano::dev::genesis_key.pub)
				 .work (*system.work.generate (latest_hash))
				 .build ();
	node1.process_active (send2);

	// Force-confirm both blocks
	node1.process_confirmed (nano::election_status{ send1 });
	ASSERT_TIMELY (5s, node1.block_confirmed (send1->hash ()));
	node1.process_confirmed (nano::election_status{ send2 });
	ASSERT_TIMELY (5s, node1.block_confirmed (send2->hash ()));

	// Three blocks in total, nothing pruned yet
	ASSERT_EQ (0, node1.ledger.cache.pruned_count ());
	ASSERT_EQ (3, node1.ledger.cache.block_count ());

	// Pruning with default depth (unlimited)
	node1.ledger_pruning (1, true);
	ASSERT_EQ (0, node1.ledger.cache.pruned_count ());
	ASSERT_EQ (3, node1.ledger.cache.block_count ());

	// Pruning with max depth 1
	node1.config->max_pruning_depth = 1;
	node1.ledger_pruning (1, true);
	ASSERT_EQ (1, node1.ledger.cache.pruned_count ());
	ASSERT_EQ (3, node1.ledger.cache.block_count ());

	ASSERT_TRUE (nano::test::block_or_pruned_all_exists (node1, { nano::dev::genesis, send1, send2 }));
}

TEST (node_config, node_id_private_key_persistence)
{
	nano::test::system system;

	// create the directory and the file
	auto path = nano::unique_path ();
	ASSERT_TRUE (std::filesystem::exists (path));
	auto priv_key_filename = path / "node_id_private.key";

	// check that the key generated is random when the key does not exist
	nano::keypair kp1 = nano::load_or_create_node_id (path);
	std::filesystem::remove (priv_key_filename);
	nano::keypair kp2 = nano::load_or_create_node_id (path);
	ASSERT_NE (kp1.prv, kp2.prv);

	// check that the key persists
	nano::keypair kp3 = nano::load_or_create_node_id (path);
	ASSERT_EQ (kp2.prv, kp3.prv);

	// write the key file manually and check that right key is loaded
	std::ofstream ofs (priv_key_filename.string (), std::ofstream::out | std::ofstream::trunc);
	ofs << "3F28D035B8AA75EA53DF753BFD065CF6138E742971B2C99B84FD8FE328FED2D9" << std::flush;
	ofs.close ();
	nano::keypair kp4 = nano::load_or_create_node_id (path);
	ASSERT_EQ (kp4.prv, nano::keypair ("3F28D035B8AA75EA53DF753BFD065CF6138E742971B2C99B84FD8FE328FED2D9").prv);
}<|MERGE_RESOLUTION|>--- conflicted
+++ resolved
@@ -670,13 +670,8 @@
 	auto winner (*node2.active.tally (*election1).begin ());
 	ASSERT_EQ (*send1, *winner.second);
 	ASSERT_EQ (nano::dev::constants.genesis_amount - 100, winner.first);
-<<<<<<< HEAD
-	ASSERT_TRUE (node1.store.block ().exists (*transaction0, send1->hash ()));
-	ASSERT_TRUE (node2.store.block ().exists (*transaction1, send1->hash ()));
-=======
-	ASSERT_TRUE (node1.ledger.block_exists (transaction0, send1->hash ()));
-	ASSERT_TRUE (node2.ledger.block_exists (transaction1, send1->hash ()));
->>>>>>> f8ab9be8
+	ASSERT_TRUE (node1.ledger.block_exists (*transaction0, send1->hash ()));
+	ASSERT_TRUE (node2.ledger.block_exists (*transaction1, send1->hash ()));
 }
 
 TEST (node, fork_flip)
@@ -820,7 +815,6 @@
 				 .work (*system0.work.generate (latest))
 				 .build ();
 	// Insert but don't rebroadcast, simulating settled blocks
-<<<<<<< HEAD
 	{
 		auto tx{ node1.store.tx_begin_write () };
 		ASSERT_EQ (nano::block_status::progress, node1.ledger.process (*tx, send1));
@@ -831,15 +825,9 @@
 	}
 	{
 		auto tx{ node2.store.tx_begin_read () };
-		ASSERT_TRUE (node2.store.block ().exists (*tx, send2->hash ()));
+		ASSERT_TRUE (node2.ledger.block_exists (*tx, send2->hash ()));
 	}
 	node2.bootstrap_initiator.bootstrap (node1.network->endpoint ()); // Additionally add new peer to confirm & replace bootstrap block
-=======
-	ASSERT_EQ (nano::block_status::progress, node1.ledger.process (node1.store.tx_begin_write (), send1));
-	ASSERT_EQ (nano::block_status::progress, node2.ledger.process (node2.store.tx_begin_write (), send2));
-	ASSERT_TRUE (node2.ledger.block_exists (node2.store.tx_begin_read (), send2->hash ()));
-	node2.bootstrap_initiator.bootstrap (node1.network.endpoint ()); // Additionally add new peer to confirm & replace bootstrap block
->>>>>>> f8ab9be8
 	auto again (true);
 	system0.deadline_set (50s);
 	system1.deadline_set (50s);
@@ -847,12 +835,8 @@
 	{
 		ASSERT_NO_ERROR (system0.poll ());
 		ASSERT_NO_ERROR (system1.poll ());
-<<<<<<< HEAD
 		auto tx{ node2.store.tx_begin_read () };
-		again = !node2.store.block ().exists (*tx, send1->hash ());
-=======
-		again = !node2.ledger.block_exists (node2.store.tx_begin_read (), send1->hash ());
->>>>>>> f8ab9be8
+		again = !node2.ledger.block_exists (*tx, send1->hash ());
 	}
 }
 
@@ -1006,15 +990,9 @@
 	// check the correct blocks are in the ledgers
 	auto transaction1 (node1.store.tx_begin_read ());
 	auto transaction2 (node2.store.tx_begin_read ());
-<<<<<<< HEAD
-	ASSERT_TRUE (node1.store.block ().exists (*transaction1, open1->hash ()));
-	ASSERT_TRUE (node2.store.block ().exists (*transaction2, open1->hash ()));
-	ASSERT_FALSE (node2.store.block ().exists (*transaction2, open2->hash ()));
-=======
-	ASSERT_TRUE (node1.ledger.block_exists (transaction1, open1->hash ()));
-	ASSERT_TRUE (node2.ledger.block_exists (transaction2, open1->hash ()));
-	ASSERT_FALSE (node2.ledger.block_exists (transaction2, open2->hash ()));
->>>>>>> f8ab9be8
+	ASSERT_TRUE (node1.ledger.block_exists (*transaction1, open1->hash ()));
+	ASSERT_TRUE (node2.ledger.block_exists (*transaction2, open1->hash ()));
+	ASSERT_FALSE (node2.ledger.block_exists (*transaction2, open2->hash ()));
 }
 
 TEST (node, coherent_observer)
@@ -1024,11 +1002,7 @@
 	auto wallet_id = node1.wallets.first_wallet_id ();
 	node1.observers->blocks.add ([&node1] (nano::election_status const & status_a, std::vector<nano::vote_with_weight_info> const &, nano::account const &, nano::uint128_t const &, bool, bool) {
 		auto transaction (node1.store.tx_begin_read ());
-<<<<<<< HEAD
-		ASSERT_TRUE (node1.store.block ().exists (*transaction, status_a.get_winner ()->hash ()));
-=======
-		ASSERT_TRUE (node1.ledger.block_exists (transaction, status_a.winner->hash ()));
->>>>>>> f8ab9be8
+		ASSERT_TRUE (node1.ledger.block_exists (*transaction, status_a.get_winner ()->hash ()));
 	});
 	(void)node1.wallets.insert_adhoc (wallet_id, nano::dev::genesis_key.prv);
 	nano::keypair key;
