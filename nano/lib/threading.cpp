<<<<<<< HEAD
#include "nano/lib/rsnano.hpp"
#include "nano/lib/thread_roles.hpp"

#include <nano/boost/asio/post.hpp>
=======
>>>>>>> 4fdc0ce08e4cd30ee54d2b473d3fbd7ac2cb0cfd
#include <nano/lib/config.hpp>
#include <nano/lib/threading.hpp>

#include <boost/asio/post.hpp>
#include <boost/asio/steady_timer.hpp>
#include <boost/asio/thread_pool.hpp>
#include <boost/format.hpp>

#include <chrono>
#include <exception>
#include <future>
#include <iostream>
#include <stdexcept>
#include <thread>

/*
 * thread_attributes
 */

boost::thread::attributes nano::thread_attributes::get_default ()
{
	boost::thread::attributes attrs;
	attrs.set_stack_size (8000000); // 8MB
	return attrs;
}

<<<<<<< HEAD
/*
 * thread_pool
 */

nano::thread_pool::thread_pool (unsigned num_threads, nano::thread_role::name thread_name) :
	handle{ rsnano::rsn_thread_pool_create (num_threads, nano::thread_role::get_string (thread_name).c_str ()) }
{
}

nano::thread_pool::~thread_pool ()
{
	rsnano::rsn_thread_pool_destroy (handle);
}

void nano::thread_pool::stop ()
{
	rsnano::rsn_thread_pool_stop (handle);
}

namespace
{
void execute_task (void * context)
{
	auto callback = static_cast<std::function<void ()> *> (context);
	(*callback) ();
}

void delete_task_context (void * context)
{
	auto callback = static_cast<std::function<void ()> *> (context);
	delete callback;
}
}

void nano::thread_pool::push_task (std::function<void ()> task)
{
	auto context = new std::function<void ()> ([task] () {
		try{
			task();
		}
		catch (std::exception e){
			std::cerr << "Thread pool task failed: " << e.what() << std::endl;
		}
		catch (...) {
			std::cerr << "Thread pool task failed!" << std::endl;
		} });
	rsnano::rsn_thread_pool_push_task (handle, execute_task, context, delete_task_context);
}

void nano::thread_pool::add_timed_task (std::chrono::steady_clock::time_point const & expiry_time, std::function<void ()> task)
{
	auto context = new std::function<void ()> ([task] () {
		try{
			task();
		}
		catch (std::exception e){
			std::cerr << "Thread pool task failed: " << e.what() << std::endl;
		}
		catch (...) {
			std::cerr << "Thread pool task failed!" << std::endl;
		} });
	int64_t delay_ms = std::chrono::duration_cast<std::chrono::milliseconds> (expiry_time - std::chrono::steady_clock::now ()).count ();
	if (delay_ms < 0)
	{
		delay_ms = 0;
	}
	rsnano::rsn_thread_pool_add_delayed_task (handle, delay_ms, execute_task, context, delete_task_context);
}

std::unique_ptr<nano::container_info_component> nano::collect_container_info (thread_pool & thread_pool, std::string const & name)
{
	auto composite = std::make_unique<container_info_composite> (name);
	// composite->add_component (std::make_unique<container_info_leaf> (container_info{ "count", thread_pool.num_queued_tasks (), sizeof (std::function<void ()>) }));
	return composite;
}

=======
>>>>>>> 76b4861f
unsigned int nano::hardware_concurrency ()
{
	// Try to read overridden value from environment variable
	static int value = nano::get_env_int_or_default ("NANO_HARDWARE_CONCURRENCY", 0);
	if (value <= 0)
	{
		// Not present or invalid, use default
		return std::thread::hardware_concurrency ();
	}
	return value;
}

bool nano::join_or_pass (std::thread & thread)
{
	if (thread.joinable ())
	{
		thread.join ();
		return true;
	}
	else
	{
		return false;
	}
}<|MERGE_RESOLUTION|>--- conflicted
+++ resolved
@@ -1,23 +1,10 @@
-<<<<<<< HEAD
-#include "nano/lib/rsnano.hpp"
 #include "nano/lib/thread_roles.hpp"
 
-#include <nano/boost/asio/post.hpp>
-=======
->>>>>>> 4fdc0ce08e4cd30ee54d2b473d3fbd7ac2cb0cfd
 #include <nano/lib/config.hpp>
 #include <nano/lib/threading.hpp>
 
-#include <boost/asio/post.hpp>
-#include <boost/asio/steady_timer.hpp>
-#include <boost/asio/thread_pool.hpp>
-#include <boost/format.hpp>
-
-#include <chrono>
-#include <exception>
 #include <future>
 #include <iostream>
-#include <stdexcept>
 #include <thread>
 
 /*
@@ -31,85 +18,6 @@
 	return attrs;
 }
 
-<<<<<<< HEAD
-/*
- * thread_pool
- */
-
-nano::thread_pool::thread_pool (unsigned num_threads, nano::thread_role::name thread_name) :
-	handle{ rsnano::rsn_thread_pool_create (num_threads, nano::thread_role::get_string (thread_name).c_str ()) }
-{
-}
-
-nano::thread_pool::~thread_pool ()
-{
-	rsnano::rsn_thread_pool_destroy (handle);
-}
-
-void nano::thread_pool::stop ()
-{
-	rsnano::rsn_thread_pool_stop (handle);
-}
-
-namespace
-{
-void execute_task (void * context)
-{
-	auto callback = static_cast<std::function<void ()> *> (context);
-	(*callback) ();
-}
-
-void delete_task_context (void * context)
-{
-	auto callback = static_cast<std::function<void ()> *> (context);
-	delete callback;
-}
-}
-
-void nano::thread_pool::push_task (std::function<void ()> task)
-{
-	auto context = new std::function<void ()> ([task] () {
-		try{
-			task();
-		}
-		catch (std::exception e){
-			std::cerr << "Thread pool task failed: " << e.what() << std::endl;
-		}
-		catch (...) {
-			std::cerr << "Thread pool task failed!" << std::endl;
-		} });
-	rsnano::rsn_thread_pool_push_task (handle, execute_task, context, delete_task_context);
-}
-
-void nano::thread_pool::add_timed_task (std::chrono::steady_clock::time_point const & expiry_time, std::function<void ()> task)
-{
-	auto context = new std::function<void ()> ([task] () {
-		try{
-			task();
-		}
-		catch (std::exception e){
-			std::cerr << "Thread pool task failed: " << e.what() << std::endl;
-		}
-		catch (...) {
-			std::cerr << "Thread pool task failed!" << std::endl;
-		} });
-	int64_t delay_ms = std::chrono::duration_cast<std::chrono::milliseconds> (expiry_time - std::chrono::steady_clock::now ()).count ();
-	if (delay_ms < 0)
-	{
-		delay_ms = 0;
-	}
-	rsnano::rsn_thread_pool_add_delayed_task (handle, delay_ms, execute_task, context, delete_task_context);
-}
-
-std::unique_ptr<nano::container_info_component> nano::collect_container_info (thread_pool & thread_pool, std::string const & name)
-{
-	auto composite = std::make_unique<container_info_composite> (name);
-	// composite->add_component (std::make_unique<container_info_leaf> (container_info{ "count", thread_pool.num_queued_tasks (), sizeof (std::function<void ()>) }));
-	return composite;
-}
-
-=======
->>>>>>> 76b4861f
 unsigned int nano::hardware_concurrency ()
 {
 	// Try to read overridden value from environment variable
