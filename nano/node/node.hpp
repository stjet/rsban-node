#pragma once

#include <nano/lib/config.hpp>
#include <nano/lib/stats.hpp>
#include <nano/lib/thread_pool.hpp>
#include <nano/lib/work.hpp>
#include <nano/node/active_transactions.hpp>
#include <nano/node/backlog_population.hpp>
#include <nano/node/bandwidth_limiter.hpp>
#include <nano/node/block_arrival.hpp>
#include <nano/node/block_broadcast.hpp>
#include <nano/node/block_publisher.hpp>
#include <nano/node/blockprocessor.hpp>
#include <nano/node/bootstrap/bootstrap.hpp>
#include <nano/node/bootstrap/bootstrap_attempt.hpp>
#include <nano/node/bootstrap/bootstrap_server.hpp>
#include <nano/node/bootstrap_ascending/service.hpp>
#include <nano/node/confirmation_height_processor.hpp>
#include <nano/node/distributed_work_factory.hpp>
#include <nano/node/election.hpp>
#include <nano/node/epoch_upgrader.hpp>
#include <nano/node/gap_cache.hpp>
#include <nano/node/gap_tracker.hpp>
#include <nano/node/network.hpp>
#include <nano/node/node_observers.hpp>
#include <nano/node/nodeconfig.hpp>
#include <nano/node/online_reps.hpp>
#include <nano/node/portmapping.hpp>
#include <nano/node/process_live_dispatcher.hpp>
#include <nano/node/repcrawler.hpp>
#include <nano/node/request_aggregator.hpp>
#include <nano/node/signatures.hpp>
#include <nano/node/telemetry.hpp>
#include <nano/node/transport/tcp_server.hpp>
#include <nano/node/unchecked_map.hpp>
#include <nano/node/vote_cache.hpp>
#include <nano/node/vote_processor.hpp>
#include <nano/node/wallet.hpp>
#include <nano/node/websocket.hpp>
#include <nano/node/write_database_queue.hpp>
#include <nano/secure/ledger.hpp>
#include <nano/secure/utility.hpp>

#include <boost/program_options.hpp>
#include <boost/thread/latch.hpp>

#include <atomic>
#include <memory>
#include <vector>

namespace nano
{
class node;
class work_pool;

namespace scheduler
{
	class component;
}

std::unique_ptr<container_info_component> collect_container_info (rep_crawler & rep_crawler, std::string const & name);

// Configs
backlog_population::config backlog_population_config (node_config const &);
outbound_bandwidth_limiter::config outbound_bandwidth_limiter_config (node_config const &);

class node final : public std::enable_shared_from_this<nano::node>
{
public:
<<<<<<< HEAD
	node (rsnano::async_runtime & async_rt_a, uint16_t, boost::filesystem::path const &, nano::logging const &, nano::work_pool &, nano::node_flags = nano::node_flags (), unsigned seq = 0);
	node (rsnano::async_runtime & async_rt_a, boost::filesystem::path const &, nano::node_config const &, nano::work_pool &, nano::node_flags = nano::node_flags (), unsigned seq = 0);
	~node ();

public:
	void background (std::function<void ()> action_a);
	bool copy_with_compaction (boost::filesystem::path const &);
=======
	node (boost::asio::io_context &, uint16_t, std::filesystem::path const &, nano::logging const &, nano::work_pool &, nano::node_flags = nano::node_flags (), unsigned seq = 0);
	node (boost::asio::io_context &, std::filesystem::path const &, nano::node_config const &, nano::work_pool &, nano::node_flags = nano::node_flags (), unsigned seq = 0);
	~node ();

public:
	template <typename T>
	void background (T action_a)
	{
		io_ctx.post (action_a);
	}
	bool copy_with_compaction (std::filesystem::path const &);
>>>>>>> 81178d0c
	void keepalive (std::string const &, uint16_t);
	void start ();
	void stop ();
	bool is_stopped () const;
	std::shared_ptr<nano::node> shared ();
	int store_version ();
	void receive_confirmed (store::transaction const & block_transaction_a, nano::block_hash const & hash_a, nano::account const & destination_a);
	void process_confirmed (nano::election_status const &, uint64_t = 0);
	void process_active (std::shared_ptr<nano::block> const &);
	std::optional<nano::process_return> process_local (std::shared_ptr<nano::block> const &);
	void process_local_async (std::shared_ptr<nano::block> const &);
	void keepalive_preconfigured (std::vector<std::string> const &);
	std::shared_ptr<nano::block> block (nano::block_hash const &);
	std::pair<nano::uint128_t, nano::uint128_t> balance_pending (nano::account const &, bool only_confirmed);
	nano::uint128_t weight (nano::account const &);
	nano::block_hash rep_block (nano::account const &);
	nano::uint128_t minimum_principal_weight ();
	void ongoing_rep_calculation ();
	void ongoing_bootstrap ();
	void ongoing_peer_store ();
	void ongoing_unchecked_cleanup ();
	void backup_wallet ();
	void search_receivable_all ();
	void bootstrap_wallet ();
	void unchecked_cleanup ();
	bool collect_ledger_pruning_targets (std::deque<nano::block_hash> &, nano::account &, uint64_t const, uint64_t const, uint64_t const);
	void ledger_pruning (uint64_t const, bool, bool);
	void ongoing_ledger_pruning ();
	int price (nano::uint128_t const &, int);
	// The default difficulty updates to base only when the first epoch_2 block is processed
	uint64_t default_difficulty (nano::work_version const) const;
	uint64_t default_receive_difficulty (nano::work_version const) const;
	uint64_t max_work_generate_difficulty (nano::work_version const) const;
	bool local_work_generation_enabled () const;
	bool work_generation_enabled () const;
	bool work_generation_enabled (std::vector<std::pair<std::string, uint16_t>> const &) const;
	boost::optional<uint64_t> work_generate_blocking (nano::block &, uint64_t);
	boost::optional<uint64_t> work_generate_blocking (nano::work_version const, nano::root const &, uint64_t, boost::optional<nano::account> const & = boost::none);
	void work_generate (nano::work_version const, nano::root const &, uint64_t, std::function<void (boost::optional<uint64_t>)>, boost::optional<nano::account> const & = boost::none, bool const = false);
	void add_initial_peers ();
	void start_election (std::shared_ptr<nano::block> const & block);
	bool block_confirmed (nano::block_hash const &);
	bool block_confirmed_or_being_confirmed (nano::store::transaction const &, nano::block_hash const &);
	bool block_confirmed_or_being_confirmed (nano::block_hash const &);
	void do_rpc_callback (boost::asio::ip::tcp::resolver::iterator i_a, std::string const &, uint16_t, std::shared_ptr<std::string> const &, std::shared_ptr<std::string> const &, std::shared_ptr<boost::asio::ip::tcp::resolver> const &);
	void ongoing_online_weight_calculation ();
	void ongoing_online_weight_calculation_queue ();
	bool online () const;
	bool init_error () const;
	std::pair<uint64_t, std::unordered_map<nano::account, nano::uint128_t>> get_bootstrap_weights () const;
	uint64_t get_confirmation_height (nano::store::transaction const &, nano::account &);
	/*
	 * Attempts to bootstrap block. This is the best effort, there is no guarantee that the block will be bootstrapped.
	 */
	void bootstrap_block (nano::block_hash const &);
	nano::account get_node_id () const;
	nano::telemetry_data local_telemetry () const;

public:
	nano::write_database_queue write_database_queue; // ported
	rsnano::async_runtime & async_rt; // ported
	boost::asio::io_context & io_ctx;
	boost::latch node_initialized_latch;
	std::shared_ptr<nano::node_observers> observers;
	std::shared_ptr<nano::node_config> config; // ported
	nano::network_params network_params; // ported
	std::shared_ptr<nano::logger_mt> logger;
	nano::keypair node_id; // ported
	std::shared_ptr<nano::stats> stats; // ported
	std::shared_ptr<nano::thread_pool> workers; // ported
	std::shared_ptr<nano::thread_pool> bootstrap_workers; // ported
	nano::node_flags flags; // ported
	nano::work_pool & work; // ported
	nano::distributed_work_factory distributed_work;
	std::unique_ptr<nano::store::component> store_impl; // ported
	nano::store::component & store; // ported
	nano::unchecked_map unchecked; // ported
	std::unique_ptr<nano::wallets_store> wallets_store_impl; // ported
	nano::wallets_store & wallets_store; // ported
	nano::ledger ledger; // ported
	nano::signature_checker checker; // ported
	nano::outbound_bandwidth_limiter outbound_limiter; // ported
	nano::block_uniquer block_uniquer; // ported
	nano::vote_uniquer vote_uniquer; // ported
	std::shared_ptr<nano::network> network;
	std::shared_ptr<nano::telemetry> telemetry;
	nano::bootstrap_initiator bootstrap_initiator;
	nano::bootstrap_server bootstrap_server;
<<<<<<< HEAD
	std::shared_ptr<nano::transport::tcp_listener> tcp_listener;
	boost::filesystem::path application_path;
=======
	nano::transport::tcp_listener tcp_listener;
	std::filesystem::path application_path;
	nano::node_observers observers;
>>>>>>> 81178d0c
	nano::port_mapping port_mapping;
	nano::online_reps online_reps; // ported
	nano::gap_cache gap_cache; // ported
	nano::rep_crawler rep_crawler;
	nano::vote_processor vote_processor;
	unsigned warmed_up;
	nano::local_vote_history history; // ported
	nano::block_arrival block_arrival; // ported
	nano::confirmation_height_processor confirmation_height_processor; // ported
	nano::vote_cache vote_cache; // ported
	nano::vote_generator generator;
	nano::vote_generator final_generator;
	nano::block_processor block_processor;
	nano::active_transactions active;

private: // Placed here to maintain initialization order
	std::unique_ptr<nano::scheduler::component> scheduler_impl;

public:
	nano::scheduler::component & scheduler;
	nano::request_aggregator aggregator;
	nano::wallets wallets;
	nano::backlog_population backlog; // ported
	nano::bootstrap_ascending::service ascendboot;
	nano::websocket_server websocket;
	nano::epoch_upgrader epoch_upgrader;
	nano::block_broadcast block_broadcast;
	nano::block_publisher block_publisher;
	nano::gap_tracker gap_tracker;
	nano::process_live_dispatcher process_live_dispatcher;

	std::chrono::steady_clock::time_point const startup_time;
	std::chrono::seconds unchecked_cutoff = std::chrono::seconds (7 * 24 * 60 * 60); // Week
	std::atomic<bool> unresponsive_work_peers{ false };
	std::atomic<bool> stopped{ false };
	static double constexpr price_max = 16.0;
	static double constexpr free_cutoff = 1024.0;
	// For tests only
	unsigned node_seq;
	// For tests only
	boost::optional<uint64_t> work_generate_blocking (nano::block &);
	// For tests only
	boost::optional<uint64_t> work_generate_blocking (nano::root const &, uint64_t);
	// For tests only
	boost::optional<uint64_t> work_generate_blocking (nano::root const &);

public: // Testing convenience functions
	/**
		Creates a new write transaction and inserts `block' and returns result
		Transaction is comitted before function return
	 */
	[[nodiscard]] nano::process_return process (nano::block & block);
	[[nodiscard]] nano::process_return process (store::write_transaction const &, nano::block & block);
	nano::block_hash latest (nano::account const &);
	nano::uint128_t balance (nano::account const &);

private:
	void long_inactivity_cleanup ();
};

nano::keypair load_or_create_node_id (std::filesystem::path const & application_path, nano::logger_mt & logger);
std::unique_ptr<container_info_component> collect_container_info (node & node, std::string const & name);

nano::node_flags const & inactive_node_flag_defaults ();

class node_wrapper final
{
public:
<<<<<<< HEAD
	node_wrapper (boost::filesystem::path const & path_a, boost::filesystem::path const & config_path_a, nano::node_flags & node_flags_a);
=======
	node_wrapper (std::filesystem::path const & path_a, std::filesystem::path const & config_path_a, nano::node_flags const & node_flags_a);
>>>>>>> 81178d0c
	~node_wrapper ();

	nano::network_params network_params;
	std::shared_ptr<rsnano::async_runtime> async_rt;
	nano::work_pool work;
	std::shared_ptr<nano::node> node;
};

class inactive_node final
{
public:
<<<<<<< HEAD
	inactive_node (boost::filesystem::path const & path_a, nano::node_flags & node_flags_a);
	inactive_node (boost::filesystem::path const & path_a, boost::filesystem::path const & config_path_a, nano::node_flags & node_flags_a);
=======
	inactive_node (std::filesystem::path const & path_a, nano::node_flags const & node_flags_a);
	inactive_node (std::filesystem::path const & path_a, std::filesystem::path const & config_path_a, nano::node_flags const & node_flags_a);
>>>>>>> 81178d0c

	nano::node_wrapper node_wrapper;
	std::shared_ptr<nano::node> node;
};
std::unique_ptr<nano::inactive_node> default_inactive_node (std::filesystem::path const &, boost::program_options::variables_map const &);
}<|MERGE_RESOLUTION|>--- conflicted
+++ resolved
@@ -67,27 +67,13 @@
 class node final : public std::enable_shared_from_this<nano::node>
 {
 public:
-<<<<<<< HEAD
-	node (rsnano::async_runtime & async_rt_a, uint16_t, boost::filesystem::path const &, nano::logging const &, nano::work_pool &, nano::node_flags = nano::node_flags (), unsigned seq = 0);
-	node (rsnano::async_runtime & async_rt_a, boost::filesystem::path const &, nano::node_config const &, nano::work_pool &, nano::node_flags = nano::node_flags (), unsigned seq = 0);
+	node (rsnano::async_runtime & async_rt_a, uint16_t, std::filesystem::path const &, nano::logging const &, nano::work_pool &, nano::node_flags = nano::node_flags (), unsigned seq = 0);
+	node (rsnano::async_runtime & async_rt_a, std::filesystem::path const &, nano::node_config const &, nano::work_pool &, nano::node_flags = nano::node_flags (), unsigned seq = 0);
 	~node ();
 
 public:
 	void background (std::function<void ()> action_a);
-	bool copy_with_compaction (boost::filesystem::path const &);
-=======
-	node (boost::asio::io_context &, uint16_t, std::filesystem::path const &, nano::logging const &, nano::work_pool &, nano::node_flags = nano::node_flags (), unsigned seq = 0);
-	node (boost::asio::io_context &, std::filesystem::path const &, nano::node_config const &, nano::work_pool &, nano::node_flags = nano::node_flags (), unsigned seq = 0);
-	~node ();
-
-public:
-	template <typename T>
-	void background (T action_a)
-	{
-		io_ctx.post (action_a);
-	}
 	bool copy_with_compaction (std::filesystem::path const &);
->>>>>>> 81178d0c
 	void keepalive (std::string const &, uint16_t);
 	void start ();
 	void stop ();
@@ -176,14 +162,8 @@
 	std::shared_ptr<nano::telemetry> telemetry;
 	nano::bootstrap_initiator bootstrap_initiator;
 	nano::bootstrap_server bootstrap_server;
-<<<<<<< HEAD
 	std::shared_ptr<nano::transport::tcp_listener> tcp_listener;
-	boost::filesystem::path application_path;
-=======
-	nano::transport::tcp_listener tcp_listener;
 	std::filesystem::path application_path;
-	nano::node_observers observers;
->>>>>>> 81178d0c
 	nano::port_mapping port_mapping;
 	nano::online_reps online_reps; // ported
 	nano::gap_cache gap_cache; // ported
@@ -252,11 +232,7 @@
 class node_wrapper final
 {
 public:
-<<<<<<< HEAD
-	node_wrapper (boost::filesystem::path const & path_a, boost::filesystem::path const & config_path_a, nano::node_flags & node_flags_a);
-=======
-	node_wrapper (std::filesystem::path const & path_a, std::filesystem::path const & config_path_a, nano::node_flags const & node_flags_a);
->>>>>>> 81178d0c
+	node_wrapper (std::filesystem::path const & path_a, std::filesystem::path const & config_path_a, nano::node_flags & node_flags_a);
 	~node_wrapper ();
 
 	nano::network_params network_params;
@@ -268,13 +244,8 @@
 class inactive_node final
 {
 public:
-<<<<<<< HEAD
-	inactive_node (boost::filesystem::path const & path_a, nano::node_flags & node_flags_a);
-	inactive_node (boost::filesystem::path const & path_a, boost::filesystem::path const & config_path_a, nano::node_flags & node_flags_a);
-=======
-	inactive_node (std::filesystem::path const & path_a, nano::node_flags const & node_flags_a);
-	inactive_node (std::filesystem::path const & path_a, std::filesystem::path const & config_path_a, nano::node_flags const & node_flags_a);
->>>>>>> 81178d0c
+	inactive_node (std::filesystem::path const & path_a, nano::node_flags & node_flags_a);
+	inactive_node (std::filesystem::path const & path_a, std::filesystem::path const & config_path_a, nano::node_flags & node_flags_a);
 
 	nano::node_wrapper node_wrapper;
 	std::shared_ptr<nano::node> node;
