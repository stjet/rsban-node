#include <nano/lib/rep_weights.hpp>
#include <nano/lib/rsnanoutils.hpp>
#include <nano/lib/stats.hpp>
#include <nano/lib/utility.hpp>
#include <nano/secure/common.hpp>
#include <nano/secure/ledger.hpp>
#include <nano/secure/store.hpp>

#include <boost/multiprecision/cpp_int.hpp>

nano::ledger::ledger (nano::store & store_a, nano::stats & stat_a, nano::ledger_constants & constants, nano::generate_cache const & generate_cache_a) :
	constants{ constants },
	store{ store_a },
	stats{ stat_a }
{
	auto constants_dto{ constants.to_dto () };
	handle = rsnano::rsn_ledger_create (store_a.get_handle (), &constants_dto, stat_a.handle, generate_cache_a.handle);
	cache = nano::ledger_cache (rsnano::rsn_ledger_get_cache_handle (handle));
}

nano::ledger::~ledger ()
{
	rsnano::rsn_ledger_destroy (handle);
}

rsnano::LedgerHandle * nano::ledger::get_handle () const
{
	return handle;
}

// Balance for account containing hash
nano::uint128_t nano::ledger::balance (nano::transaction const & transaction_a, nano::block_hash const & hash_a) const
{
	nano::amount result;
	rsnano::rsn_ledger_balance (handle, transaction_a.get_rust_handle (), hash_a.bytes.data (), result.bytes.data ());
	return result.number ();
}

nano::uint128_t nano::ledger::balance_safe (nano::transaction const & transaction_a, nano::block_hash const & hash_a, bool & error_a) const
{
	nano::amount result;
	auto success = rsnano::rsn_ledger_balance_safe (handle, transaction_a.get_rust_handle (), hash_a.bytes.data (), result.bytes.data ());
	error_a = !success;
	return result.number ();
}

// Balance for an account by account number
nano::uint128_t nano::ledger::account_balance (nano::transaction const & transaction_a, nano::account const & account_a, bool only_confirmed_a)
{
	nano::amount result;
	rsnano::rsn_ledger_account_balance (handle, transaction_a.get_rust_handle (), account_a.bytes.data (), only_confirmed_a, result.bytes.data ());
	return result.number ();
}

nano::uint128_t nano::ledger::account_receivable (nano::transaction const & transaction_a, nano::account const & account_a, bool only_confirmed_a)
{
	nano::amount result;
	rsnano::rsn_ledger_account_receivable (handle, transaction_a.get_rust_handle (), account_a.bytes.data (), only_confirmed_a, result.bytes.data ());
	return result.number ();
}

std::optional<nano::pending_info> nano::ledger::pending_info (nano::transaction const & transaction, nano::pending_key const & key) const
{
	nano::pending_info result;
	if (!store.pending ().get (transaction, key, result))
	{
		return result;
	}
	return std::nullopt;
}

nano::process_return nano::ledger::process (nano::write_transaction const & transaction_a, nano::block & block_a)
{
	rsnano::ProcessReturnDto result_dto;
	rsnano::rsn_ledger_process (handle, transaction_a.get_rust_handle (), block_a.get_handle (), &result_dto);
	nano::process_return result;
	result.code = static_cast<nano::process_result> (result_dto.code);
	return result;
}

nano::block_hash nano::ledger::representative (nano::transaction const & transaction_a, nano::block_hash const & hash_a)
{
	nano::block_hash result;
	rsnano::rsn_ledger_representative (handle, transaction_a.get_rust_handle (), hash_a.bytes.data (), result.bytes.data ());
	return result;
}

bool nano::ledger::block_or_pruned_exists (nano::block_hash const & hash_a) const
{
	return rsnano::rsn_ledger_block_or_pruned_exists (handle, hash_a.bytes.data ());
}

bool nano::ledger::block_or_pruned_exists (nano::transaction const & transaction_a, nano::block_hash const & hash_a) const
{
	return rsnano::rsn_ledger_block_or_pruned_exists_txn (handle, transaction_a.get_rust_handle (), hash_a.bytes.data ());
}

std::string nano::ledger::block_text (char const * hash_a)
{
	return block_text (nano::block_hash (hash_a));
}

std::string nano::ledger::block_text (nano::block_hash const & hash_a)
{
	rsnano::StringDto dto;
	rsnano::rsn_ledger_block_text (handle, hash_a.bytes.data (), &dto);
	return rsnano::convert_dto_to_string (dto);
}

bool nano::ledger::is_send (nano::transaction const & transaction_a, nano::block const & block_a) const
{
	return rsnano::rsn_ledger_is_send (handle, transaction_a.get_rust_handle (), block_a.get_handle ());
}

nano::account nano::ledger::block_destination (nano::transaction const & transaction_a, nano::block const & block_a)
{
	nano::account destination_l;
	rsnano::rsn_ledger_block_destination (handle, transaction_a.get_rust_handle (), block_a.get_handle (), destination_l.bytes.data ());
	return destination_l;
}

nano::block_hash nano::ledger::block_source (nano::transaction const & transaction_a, nano::block const & block_a)
{
	nano::block_hash source_l;
	rsnano::rsn_ledger_block_source (handle, transaction_a.get_rust_handle (), block_a.get_handle (), source_l.bytes.data ());
	return source_l;
}

std::pair<nano::block_hash, nano::block_hash> nano::ledger::hash_root_random (nano::transaction const & transaction_a) const
{
	nano::block_hash hash;
	nano::block_hash root;
	rsnano::rsn_ledger_hash_root_random (handle, transaction_a.get_rust_handle (), hash.bytes.data (), root.bytes.data ());
	return std::make_pair (hash, root);
}

// Vote weight of an account
nano::uint128_t nano::ledger::weight (nano::account const & account_a)
{
	nano::amount result;
	rsnano::rsn_ledger_weight (handle, account_a.bytes.data (), result.bytes.data ());
	return result.number ();
}

// Rollback blocks until `block_a' doesn't exist or it tries to penetrate the confirmation height
bool nano::ledger::rollback (nano::write_transaction const & transaction_a, nano::block_hash const & block_a, std::vector<std::shared_ptr<nano::block>> & list_a)
{
	rsnano::BlockArrayDto list_dto;
	auto error = rsnano::rsn_ledger_rollback (handle, transaction_a.get_rust_handle (), block_a.bytes.data (), &list_dto);
	rsnano::read_block_array_dto (list_dto, list_a);
	return error;
}

bool nano::ledger::rollback (nano::write_transaction const & transaction_a, nano::block_hash const & block_a)
{
	std::vector<std::shared_ptr<nano::block>> rollback_list;
	return rollback (transaction_a, block_a, rollback_list);
}

nano::account nano::ledger::account (nano::block const & block) const
{
<<<<<<< HEAD
	nano::account result;
	rsnano::rsn_ledger_account (handle, transaction_a.get_rust_handle (), hash_a.bytes.data (), result.bytes.data ());
	return result;
=======
	debug_assert (block.has_sideband ());
	nano::account result (block.account ());
	if (result.is_zero ())
	{
		result = block.sideband ().account;
	}
	debug_assert (!result.is_zero ());
	return result;
}

nano::account nano::ledger::account (nano::transaction const & transaction, nano::block_hash const & hash) const
{
	auto block = store.block.get (transaction, hash);
	debug_assert (block != nullptr);
	return account (*block);
>>>>>>> ac56df90
}

nano::account nano::ledger::account_safe (nano::transaction const & transaction_a, nano::block_hash const & hash_a, bool & error_a) const
{
<<<<<<< HEAD
	nano::account result;
	bool success = rsnano::rsn_ledger_account_safe (handle, transaction_a.get_rust_handle (), hash_a.bytes.data (), result.bytes.data ());
	if (!success)
	{
		error_a = true;
=======
	if (!pruning)
	{
		return account (transaction_a, hash_a);
	}
	else
	{
		auto block (store.block.get (transaction_a, hash_a));
		if (block != nullptr)
		{
			return account (*block);
		}
		else
		{
			error_a = true;
			return 0;
		}
>>>>>>> ac56df90
	}
	return result;
}

nano::account nano::ledger::account_safe (nano::transaction const & transaction, nano::block_hash const & hash) const
{
<<<<<<< HEAD
	bool ignored;
	return account_safe (transaction, hash, ignored);
=======
	auto block = store.block.get (transaction, hash);
	if (block)
	{
		return account (*block);
	}
	else
	{
		return { 0 };
	}
>>>>>>> ac56df90
}

std::optional<nano::account_info> nano::ledger::account_info (nano::transaction const & transaction, nano::account const & account) const
{
	return store.account ().get (transaction, account);
}

// Return amount decrease or increase for block
nano::uint128_t nano::ledger::amount (nano::transaction const & transaction_a, nano::account const & account_a)
{
	release_assert (account_a == constants.genesis->account ());
	return nano::dev::constants.genesis_amount;
}

nano::uint128_t nano::ledger::amount (nano::transaction const & transaction_a, nano::block_hash const & hash_a)
{
	nano::amount result;
	rsnano::rsn_ledger_amount (handle, transaction_a.get_rust_handle (), hash_a.bytes.data (), result.bytes.data ());
	return result.number ();
}

nano::uint128_t nano::ledger::amount_safe (nano::transaction const & transaction_a, nano::block_hash const & hash_a, bool & error_a) const
{
	nano::amount result;
	auto success = rsnano::rsn_ledger_amount_safe (handle, transaction_a.get_rust_handle (), hash_a.bytes.data (), result.bytes.data ());
	if (!success)
	{
		error_a = true;
	}
	return result.number ();
}

// Return latest block for account
nano::block_hash nano::ledger::latest (nano::transaction const & transaction_a, nano::account const & account_a)
{
	nano::block_hash latest_l;
	rsnano::rsn_ledger_latest (handle, transaction_a.get_rust_handle (), account_a.bytes.data (), latest_l.bytes.data ());
	return latest_l;
}

// Return latest root for account, account number if there are no blocks for this account.
nano::root nano::ledger::latest_root (nano::transaction const & transaction_a, nano::account const & account_a)
{
	nano::root latest_l;
	rsnano::rsn_ledger_latest_root (handle, transaction_a.get_rust_handle (), account_a.bytes.data (), latest_l.bytes.data ());
	return latest_l;
}

bool nano::ledger::could_fit (nano::transaction const & transaction_a, nano::block const & block_a) const
{
	return rsnano::rsn_ledger_could_fit (handle, transaction_a.get_rust_handle (), block_a.get_handle ());
}

bool nano::ledger::dependents_confirmed (nano::transaction const & transaction_a, nano::block const & block_a) const
{
	return rsnano::rsn_ledger_dependents_confirmed (handle, transaction_a.get_rust_handle (), block_a.get_handle ());
}

bool nano::ledger::is_epoch_link (nano::link const & link_a) const
{
	return rsnano::rsn_ledger_is_epoch_link (handle, link_a.bytes.data ());
}

std::array<nano::block_hash, 2> nano::ledger::dependent_blocks (nano::transaction const & transaction_a, nano::block const & block_a) const
{
	std::array<nano::block_hash, 2> result;
	rsnano::rsn_ledger_dependent_blocks (handle, transaction_a.get_rust_handle (), block_a.get_handle (), result[0].bytes.data (), result[1].bytes.data ());
	return result;
}

/** Given the block hash of a send block, find the associated receive block that receives that send.
 *  The send block hash is not checked in any way, it is assumed to be correct.
 * @return Return the receive block on success and null on failure
 */
std::shared_ptr<nano::block> nano::ledger::find_receive_block_by_send_hash (nano::transaction const & transaction, nano::account const & destination, nano::block_hash const & send_block_hash)
{
	auto block_handle = rsnano::rsn_ledger_find_receive_block_by_send_hash (handle, transaction.get_rust_handle (), destination.bytes.data (), send_block_hash.bytes.data ());
	return nano::block_handle_to_block (block_handle);
}

nano::account nano::ledger::epoch_signer (nano::link const & link_a) const
{
	nano::account signer;
	rsnano::rsn_ledger_epoch_signer (handle, link_a.bytes.data (), signer.bytes.data ());
	return signer;
}

nano::link nano::ledger::epoch_link (nano::epoch epoch_a) const
{
	nano::link link;
	rsnano::rsn_ledger_epoch_link (handle, static_cast<uint8_t> (epoch_a), link.bytes.data ());
	return link;
}

void nano::ledger::update_account (nano::write_transaction const & transaction_a, nano::account const & account_a, nano::account_info const & old_a, nano::account_info const & new_a)
{
	rsnano::rsn_ledger_update_account (handle, transaction_a.get_rust_handle (), account_a.bytes.data (), old_a.handle, new_a.handle);
}

std::shared_ptr<nano::block> nano::ledger::successor (nano::transaction const & transaction_a, nano::qualified_root const & root_a)
{
	auto block_handle = rsnano::rsn_ledger_successor (handle, transaction_a.get_rust_handle (), root_a.bytes.data ());
	return nano::block_handle_to_block (block_handle);
}

std::shared_ptr<nano::block> nano::ledger::head_block (nano::transaction const & transaction, nano::account const & account)
{
	auto info = store.account ().get (transaction, account);
	if (info)
	{
		return store.block ().get (transaction, info->head ());
	}
	return nullptr;
}

bool nano::ledger::block_confirmed (nano::transaction const & transaction_a, nano::block_hash const & hash_a) const
{
	return rsnano::rsn_ledger_block_confirmed (handle, transaction_a.get_rust_handle (), hash_a.bytes.data ());
}

uint64_t nano::ledger::pruning_action (nano::write_transaction & transaction_a, nano::block_hash const & hash_a, uint64_t const batch_size_a)
{
	return rsnano::rsn_ledger_pruning_action (handle, transaction_a.get_rust_handle (), hash_a.bytes.data (), batch_size_a);
}

std::multimap<uint64_t, nano::uncemented_info, std::greater<>> nano::ledger::unconfirmed_frontiers () const
{
	rsnano::UnconfirmedFrontierArrayDto array_dto;
	rsnano::rsn_ledger_unconfirmed_frontiers (handle, &array_dto);
	std::multimap<uint64_t, nano::uncemented_info, std::greater<>> result;
	for (int i = 0; i < array_dto.count; ++i)
	{
		const auto & item_dto = array_dto.items[i].info;
		nano::block_hash cemented_frontier;
		nano::block_hash frontier;
		nano::account account;
		std::copy (std::begin (item_dto.cemented_frontier), std::end (item_dto.cemented_frontier), std::begin (cemented_frontier.bytes));
		std::copy (std::begin (item_dto.frontier), std::end (item_dto.frontier), std::begin (frontier.bytes));
		std::copy (std::begin (item_dto.account), std::end (item_dto.account), std::begin (account.bytes));
		result.emplace (std::piecewise_construct, std::forward_as_tuple (array_dto.items[i].height_delta), std::forward_as_tuple (cemented_frontier, frontier, account));
	}
	rsnano::rsn_unconfirmed_frontiers_destroy (&array_dto);
	return result;
}

bool nano::ledger::bootstrap_weight_reached () const
{
	return rsnano::rsn_ledger_bootstrap_weight_reached (handle);
}

size_t nano::ledger::get_bootstrap_weights_size () const
{
	return get_bootstrap_weights ().size ();
}

void nano::ledger::enable_pruning ()
{
	rsnano::rsn_ledger_enable_pruning (handle);
}

bool nano::ledger::pruning_enabled () const
{
	return rsnano::rsn_ledger_pruning_enabled (handle);
}

std::unordered_map<nano::account, nano::uint128_t> nano::ledger::get_bootstrap_weights () const
{
	std::unordered_map<nano::account, nano::uint128_t> weights;
	rsnano::BootstrapWeightsDto dto;
	rsnano::rsn_ledger_bootstrap_weights (handle, &dto);
	for (int i = 0; i < dto.count; ++i)
	{
		nano::account account;
		nano::uint128_t amount;
		auto & item = dto.accounts[i];
		std::copy (std::begin (item.account), std::end (item.account), std::begin (account.bytes));
		boost::multiprecision::import_bits (amount, std::begin (item.weight), std::end (item.weight), 8, true);
		weights.emplace (account, amount);
	}
	rsnano::rsn_ledger_destroy_bootstrap_weights_dto (&dto);
	return weights;
}

void nano::ledger::set_bootstrap_weights (std::unordered_map<nano::account, nano::uint128_t> const & weights_a)
{
	std::vector<rsnano::BootstrapWeightsItem> dtos;
	dtos.reserve (weights_a.size ());
	for (auto & it : weights_a)
	{
		rsnano::BootstrapWeightsItem dto;
		std::copy (std::begin (it.first.bytes), std::end (it.first.bytes), std::begin (dto.account));
		std::fill (std::begin (dto.weight), std::end (dto.weight), 0);
		boost::multiprecision::export_bits (it.second, std::rbegin (dto.weight), 8, false);
		dtos.push_back (dto);
	}
	rsnano::rsn_ledger_set_bootstrap_weights (handle, dtos.data (), dtos.size ());
}

uint64_t nano::ledger::get_bootstrap_weight_max_blocks () const
{
	return rsnano::rsn_ledger_bootstrap_weight_max_blocks (handle);
}

void nano::ledger::set_bootstrap_weight_max_blocks (uint64_t max_a)
{
	rsnano::rsn_ledger_set_bootstrap_weight_max_blocks (handle, max_a);
}

nano::uncemented_info::uncemented_info (nano::block_hash const & cemented_frontier, nano::block_hash const & frontier, nano::account const & account) :
	cemented_frontier (cemented_frontier), frontier (frontier), account (account)
{
}

std::unique_ptr<nano::container_info_component> nano::collect_container_info (ledger & ledger, std::string const & name)
{
	auto count = ledger.get_bootstrap_weights_size ();
	auto sizeof_element = sizeof (nano::account) + sizeof (nano::uint128_t);
	auto composite = std::make_unique<container_info_composite> (name);
	composite->add_component (std::make_unique<container_info_leaf> (container_info{ "bootstrap_weights", count, sizeof_element }));
	composite->add_component (collect_container_info (ledger.cache.rep_weights (), "rep_weights"));
	return composite;
}<|MERGE_RESOLUTION|>--- conflicted
+++ resolved
@@ -159,16 +159,11 @@
 
 nano::account nano::ledger::account (nano::block const & block) const
 {
-<<<<<<< HEAD
-	nano::account result;
-	rsnano::rsn_ledger_account (handle, transaction_a.get_rust_handle (), hash_a.bytes.data (), result.bytes.data ());
-	return result;
-=======
 	debug_assert (block.has_sideband ());
 	nano::account result (block.account ());
 	if (result.is_zero ())
 	{
-		result = block.sideband ().account;
+		result = block.sideband ().account ();
 	}
 	debug_assert (!result.is_zero ());
 	return result;
@@ -176,58 +171,26 @@
 
 nano::account nano::ledger::account (nano::transaction const & transaction, nano::block_hash const & hash) const
 {
-	auto block = store.block.get (transaction, hash);
-	debug_assert (block != nullptr);
-	return account (*block);
->>>>>>> ac56df90
+	nano::account result;
+	rsnano::rsn_ledger_account (handle, transaction.get_rust_handle (), hash.bytes.data (), result.bytes.data ());
+	return result;
 }
 
 nano::account nano::ledger::account_safe (nano::transaction const & transaction_a, nano::block_hash const & hash_a, bool & error_a) const
 {
-<<<<<<< HEAD
 	nano::account result;
 	bool success = rsnano::rsn_ledger_account_safe (handle, transaction_a.get_rust_handle (), hash_a.bytes.data (), result.bytes.data ());
 	if (!success)
 	{
 		error_a = true;
-=======
-	if (!pruning)
-	{
-		return account (transaction_a, hash_a);
-	}
-	else
-	{
-		auto block (store.block.get (transaction_a, hash_a));
-		if (block != nullptr)
-		{
-			return account (*block);
-		}
-		else
-		{
-			error_a = true;
-			return 0;
-		}
->>>>>>> ac56df90
 	}
 	return result;
 }
 
 nano::account nano::ledger::account_safe (nano::transaction const & transaction, nano::block_hash const & hash) const
 {
-<<<<<<< HEAD
 	bool ignored;
 	return account_safe (transaction, hash, ignored);
-=======
-	auto block = store.block.get (transaction, hash);
-	if (block)
-	{
-		return account (*block);
-	}
-	else
-	{
-		return { 0 };
-	}
->>>>>>> ac56df90
 }
 
 std::optional<nano::account_info> nano::ledger::account_info (nano::transaction const & transaction, nano::account const & account) const
