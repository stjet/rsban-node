#include <nano/lib/config.hpp>
#include <nano/lib/json_error_response.hpp>
#include <nano/lib/timer.hpp>
#include <nano/node/bootstrap/bootstrap_lazy.hpp>
#include <nano/node/common.hpp>
#include <nano/node/election.hpp>
#include <nano/node/json_handler.hpp>
#include <nano/node/node.hpp>
#include <nano/node/node_rpc_config.hpp>
#include <nano/node/telemetry.hpp>

#include <boost/property_tree/json_parser.hpp>
#include <boost/property_tree/ptree.hpp>

#include <algorithm>
#include <chrono>
#include <vector>

namespace
{
void construct_json (nano::container_info_component * component, boost::property_tree::ptree & parent);
using ipc_json_handler_no_arg_func_map = std::unordered_map<std::string, std::function<void (nano::json_handler *)>>;
ipc_json_handler_no_arg_func_map create_ipc_json_handler_no_arg_func_map ();
auto ipc_json_handler_no_arg_funcs = create_ipc_json_handler_no_arg_func_map ();
bool block_confirmed (nano::node & node, nano::transaction & transaction, nano::block_hash const & hash, bool include_active, bool include_only_confirmed);
char const * epoch_as_string (nano::epoch);
}

nano::json_handler::json_handler (nano::node & node_a, nano::node_rpc_config const & node_rpc_config_a, std::string const & body_a, std::function<void (std::string const &)> const & response_a, std::function<void ()> stop_callback_a) :
	body (body_a),
	node (node_a),
	response (response_a),
	stop_callback (stop_callback_a),
	node_rpc_config (node_rpc_config_a)
{
}

std::function<void ()> nano::json_handler::create_worker_task (std::function<void (std::shared_ptr<nano::json_handler> const &)> const & action_a)
{
	return [rpc_l = shared_from_this (), action_a] () {
		try
		{
			action_a (rpc_l);
		}
		catch (std::runtime_error const &)
		{
			json_error_response (rpc_l->response, "Unable to parse JSON");
		}
		catch (...)
		{
			json_error_response (rpc_l->response, "Internal server error in RPC");
		}
	};
}

void nano::json_handler::process_request (bool unsafe_a)
{
	try
	{
		std::stringstream istream (body);
		boost::property_tree::read_json (istream, request);
		if (node_rpc_config.request_callback)
		{
			debug_assert (node.network_params.network.is_dev_network ());
			node_rpc_config.request_callback (request);
		}
		action = request.get<std::string> ("action");
		auto no_arg_func_iter = ipc_json_handler_no_arg_funcs.find (action);
		if (no_arg_func_iter != ipc_json_handler_no_arg_funcs.cend ())
		{
			// First try the map of options with no arguments
			no_arg_func_iter->second (this);
		}
		else
		{
			// Try the rest of the options
			if (action == "wallet_seed")
			{
				if (unsafe_a || node.network_params.network.is_dev_network ())
				{
					wallet_seed ();
				}
				else
				{
					json_error_response (response, "Unsafe RPC not allowed");
				}
			}
			else if (action == "chain")
			{
				chain ();
			}
			else if (action == "successors")
			{
				chain (true);
			}
			else if (action == "history")
			{
				response_l.put ("deprecated", "1");
				request.put ("head", request.get<std::string> ("hash"));
				account_history ();
			}
			else if (action == "knano_from_raw" || action == "krai_from_raw")
			{
				mnano_from_raw (nano::kxrb_ratio);
			}
			else if (action == "knano_to_raw" || action == "krai_to_raw")
			{
				mnano_to_raw (nano::kxrb_ratio);
			}
			else if (action == "rai_from_raw")
			{
				mnano_from_raw (nano::xrb_ratio);
			}
			else if (action == "rai_to_raw")
			{
				mnano_to_raw (nano::xrb_ratio);
			}
			else if (action == "mnano_from_raw" || action == "mrai_from_raw")
			{
				mnano_from_raw ();
			}
			else if (action == "mnano_to_raw" || action == "mrai_to_raw")
			{
				mnano_to_raw ();
			}
			else if (action == "nano_to_raw")
			{
				nano_to_raw ();
			}
			else if (action == "raw_to_nano")
			{
				raw_to_nano ();
			}
			else if (action == "password_valid")
			{
				password_valid ();
			}
			else if (action == "wallet_locked")
			{
				password_valid (true);
			}
			else
			{
				json_error_response (response, "Unknown command");
			}
		}
	}
	catch (std::runtime_error const &)
	{
		json_error_response (response, "Unable to parse JSON");
	}
	catch (...)
	{
		json_error_response (response, "Internal server error in RPC");
	}
}

void nano::json_handler::response_errors ()
{
	if (!ec && response_l.empty ())
	{
		// Return an error code if no response data was given
		ec = nano::error_rpc::empty_response;
	}
	if (ec)
	{
		boost::property_tree::ptree response_error;
		response_error.put ("error", ec.message ());
		std::stringstream ostream;
		boost::property_tree::write_json (ostream, response_error);
		response (ostream.str ());
	}
	else
	{
		std::stringstream ostream;
		boost::property_tree::write_json (ostream, response_l);
		response (ostream.str ());
	}
}

std::shared_ptr<nano::wallet> nano::json_handler::wallet_impl ()
{
	if (!ec)
	{
		std::string wallet_text (request.get<std::string> ("wallet"));
		nano::wallet_id wallet;
		if (!wallet.decode_hex (wallet_text))
		{
			if (auto existing = node.wallets.open (wallet); existing != nullptr)
			{
				return existing;
			}
			else
			{
				ec = nano::error_common::wallet_not_found;
			}
		}
		else
		{
			ec = nano::error_common::bad_wallet_number;
		}
	}
	return nullptr;
}

bool nano::json_handler::wallet_locked_impl (nano::transaction const & transaction_a, std::shared_ptr<nano::wallet> const & wallet_a)
{
	bool result (false);
	if (!ec)
	{
		if (!wallet_a->store.valid_password (transaction_a))
		{
			ec = nano::error_common::wallet_locked;
			result = true;
		}
	}
	return result;
}

bool nano::json_handler::wallet_account_impl (nano::transaction const & transaction_a, std::shared_ptr<nano::wallet> const & wallet_a, nano::account const & account_a)
{
	bool result (false);
	if (!ec)
	{
		if (wallet_a->store.find (transaction_a, account_a) != wallet_a->store.end ())
		{
			result = true;
		}
		else
		{
			ec = nano::error_common::account_not_found_wallet;
		}
	}
	return result;
}

nano::account nano::json_handler::account_impl (std::string account_text, std::error_code ec_a)
{
	nano::account result{};
	if (!ec)
	{
		if (account_text.empty ())
		{
			account_text = request.get<std::string> ("account");
		}
		if (result.decode_account (account_text))
		{
			ec = ec_a;
		}
		else if (account_text[3] == '-' || account_text[4] == '-')
		{
			// nano- and xrb- prefixes are deprecated
			response_l.put ("deprecated_account_format", "1");
		}
	}
	return result;
}

nano::account_info nano::json_handler::account_info_impl (nano::transaction const & transaction_a, nano::account const & account_a)
{
	nano::account_info result;
	if (!ec)
	{
		auto info = node.ledger.account_info (transaction_a, account_a);
		if (!info)
		{
			ec = nano::error_common::account_not_found;
			node.bootstrap_initiator.bootstrap_lazy (account_a, false, account_a.to_account ());
		}
		else
		{
			result = *info;
		}
	}
	return result;
}

nano::amount nano::json_handler::amount_impl ()
{
	nano::amount result (0);
	if (!ec)
	{
		std::string amount_text (request.get<std::string> ("amount"));
		if (result.decode_dec (amount_text))
		{
			ec = nano::error_common::invalid_amount;
		}
	}
	return result;
}

std::shared_ptr<nano::block> nano::json_handler::block_impl (bool signature_work_required)
{
	bool const json_block_l = request.get<bool> ("json_block", false);
	std::shared_ptr<nano::block> result{ nullptr };
	if (!ec)
	{
		boost::property_tree::ptree block_l;
		if (json_block_l)
		{
			block_l = request.get_child ("block");
		}
		else
		{
			std::string block_text (request.get<std::string> ("block"));
			std::stringstream block_stream (block_text);
			try
			{
				boost::property_tree::read_json (block_stream, block_l);
			}
			catch (...)
			{
				ec = nano::error_blocks::invalid_block;
			}
		}
		if (!ec)
		{
			if (!signature_work_required)
			{
				block_l.put ("signature", "0");
				block_l.put ("work", "0");
			}
			result = nano::deserialize_block_json (block_l);
			if (result == nullptr)
			{
				ec = nano::error_blocks::invalid_block;
			}
		}
	}
	return result;
}

nano::block_hash nano::json_handler::hash_impl (std::string search_text)
{
	nano::block_hash result (0);
	if (!ec)
	{
		std::string hash_text (request.get<std::string> (search_text));
		if (result.decode_hex (hash_text))
		{
			ec = nano::error_blocks::invalid_block_hash;
		}
	}
	return result;
}

nano::amount nano::json_handler::threshold_optional_impl ()
{
	nano::amount result (0);
	boost::optional<std::string> threshold_text (request.get_optional<std::string> ("threshold"));
	if (!ec && threshold_text.is_initialized ())
	{
		if (result.decode_dec (threshold_text.get ()))
		{
			ec = nano::error_common::bad_threshold;
		}
	}
	return result;
}

uint64_t nano::json_handler::work_optional_impl ()
{
	uint64_t result (0);
	boost::optional<std::string> work_text (request.get_optional<std::string> ("work"));
	if (!ec && work_text.is_initialized ())
	{
		if (nano::from_string_hex (work_text.get (), result))
		{
			ec = nano::error_common::bad_work_format;
		}
	}
	return result;
}

uint64_t nano::json_handler::difficulty_optional_impl (nano::work_version const version_a)
{
	auto difficulty (node.default_difficulty (version_a));
	boost::optional<std::string> difficulty_text (request.get_optional<std::string> ("difficulty"));
	if (!ec && difficulty_text.is_initialized ())
	{
		if (nano::from_string_hex (difficulty_text.get (), difficulty))
		{
			ec = nano::error_rpc::bad_difficulty_format;
		}
	}
	return difficulty;
}

uint64_t nano::json_handler::difficulty_ledger (nano::block const & block_a)
{
	nano::block_details details (nano::epoch::epoch_0, false, false, false);
	bool details_found (false);
	auto transaction (node.store.tx_begin_read ());
	// Previous block find
	std::shared_ptr<nano::block> block_previous (nullptr);
	auto previous (block_a.previous ());
	if (!previous.is_zero ())
	{
		block_previous = node.store.block ().get (*transaction, previous);
	}
	// Send check
	if (block_previous != nullptr)
	{
		auto is_send = node.store.block ().balance (*transaction, previous) > block_a.balance ().number ();
		details = nano::block_details (nano::epoch::epoch_0, is_send, false, false);
		details_found = true;
	}
	// Epoch check
	if (block_previous != nullptr)
	{
		auto epoch = block_previous->sideband ().details ().epoch ();
		details = nano::block_details (epoch, details.is_send (), details.is_receive (), details.is_epoch ());
	}
	auto link (block_a.link ());
	if (!link.is_zero () && !details.is_send ())
	{
		auto block_link (node.store.block ().get (*transaction, link.as_block_hash ()));
		if (block_link != nullptr && node.store.pending ().exists (*transaction, nano::pending_key (block_a.account (), link.as_block_hash ())))
		{
			auto epoch = std::max (details.epoch (), block_link->sideband ().details ().epoch ());
			details = nano::block_details (epoch, details.is_send (), true, details.is_epoch ());
			details_found = true;
		}
	}
	return details_found ? node.network_params.work.threshold (block_a.work_version (), details) : node.default_difficulty (block_a.work_version ());
}

double nano::json_handler::multiplier_optional_impl (nano::work_version const version_a, uint64_t & difficulty)
{
	double multiplier (1.);
	boost::optional<std::string> multiplier_text (request.get_optional<std::string> ("multiplier"));
	if (!ec && multiplier_text.is_initialized ())
	{
		auto success = boost::conversion::try_lexical_convert<double> (multiplier_text.get (), multiplier);
		if (success && multiplier > 0.)
		{
			difficulty = nano::difficulty::from_multiplier (multiplier, node.default_difficulty (version_a));
		}
		else
		{
			ec = nano::error_rpc::bad_multiplier_format;
		}
	}
	return multiplier;
}

nano::work_version nano::json_handler::work_version_optional_impl (nano::work_version const default_a)
{
	nano::work_version result = default_a;
	boost::optional<std::string> version_text (request.get_optional<std::string> ("version"));
	if (!ec && version_text.is_initialized ())
	{
		if (*version_text == nano::to_string (nano::work_version::work_1))
		{
			result = nano::work_version::work_1;
		}
		else
		{
			ec = nano::error_rpc::bad_work_version;
		}
	}
	return result;
}

namespace
{
bool decode_unsigned (std::string const & text, uint64_t & number)
{
	bool result;
	std::size_t end;
	try
	{
		number = std::stoull (text, &end);
		result = false;
	}
	catch (std::invalid_argument const &)
	{
		result = true;
	}
	catch (std::out_of_range const &)
	{
		result = true;
	}
	result = result || end != text.size ();
	return result;
}
}

uint64_t nano::json_handler::count_impl ()
{
	uint64_t result (0);
	if (!ec)
	{
		std::string count_text (request.get<std::string> ("count"));
		if (decode_unsigned (count_text, result) || result == 0)
		{
			ec = nano::error_common::invalid_count;
		}
	}
	return result;
}

uint64_t nano::json_handler::count_optional_impl (uint64_t result)
{
	boost::optional<std::string> count_text (request.get_optional<std::string> ("count"));
	if (!ec && count_text.is_initialized ())
	{
		if (decode_unsigned (count_text.get (), result))
		{
			ec = nano::error_common::invalid_count;
		}
	}
	return result;
}

uint64_t nano::json_handler::offset_optional_impl (uint64_t result)
{
	boost::optional<std::string> offset_text (request.get_optional<std::string> ("offset"));
	if (!ec && offset_text.is_initialized ())
	{
		if (decode_unsigned (offset_text.get (), result))
		{
			ec = nano::error_rpc::invalid_offset;
		}
	}
	return result;
}

void nano::json_handler::account_balance ()
{
	auto account (account_impl ());
	if (!ec)
	{
		bool const include_only_confirmed = request.get<bool> ("include_only_confirmed", true);
		auto balance (node.balance_pending (account, include_only_confirmed));
		response_l.put ("balance", balance.first.convert_to<std::string> ());
		response_l.put ("pending", balance.second.convert_to<std::string> ());
		response_l.put ("receivable", balance.second.convert_to<std::string> ());
	}
	response_errors ();
}

void nano::json_handler::account_block_count ()
{
	auto account (account_impl ());
	if (!ec)
	{
		auto transaction (node.store.tx_begin_read ());
		auto info (account_info_impl (*transaction, account));
		if (!ec)
		{
			response_l.put ("block_count", std::to_string (info.block_count ()));
		}
	}
	response_errors ();
}

void nano::json_handler::account_create ()
{
	node.workers->push_task (create_worker_task ([] (std::shared_ptr<nano::json_handler> const & rpc_l) {
		auto wallet (rpc_l->wallet_impl ());
		if (!rpc_l->ec)
		{
			bool const generate_work = rpc_l->request.get<bool> ("work", true);
			nano::account new_key;
			auto index_text (rpc_l->request.get_optional<std::string> ("index"));
			if (index_text.is_initialized ())
			{
				uint64_t index;
				if (decode_unsigned (index_text.get (), index) || index > static_cast<uint64_t> (std::numeric_limits<uint32_t>::max ()))
				{
					rpc_l->ec = nano::error_common::invalid_index;
				}
				else
				{
					new_key = wallet->deterministic_insert (static_cast<uint32_t> (index), generate_work);
				}
			}
			else
			{
				new_key = wallet->deterministic_insert (generate_work);
			}

			if (!rpc_l->ec)
			{
				if (!new_key.is_zero ())
				{
					rpc_l->response_l.put ("account", new_key.to_account ());
				}
				else
				{
					rpc_l->ec = nano::error_common::wallet_locked;
				}
			}
		}
		rpc_l->response_errors ();
	}));
}

void nano::json_handler::account_get ()
{
	std::string key_text (request.get<std::string> ("key"));
	nano::public_key pub;
	if (!pub.decode_hex (key_text))
	{
		response_l.put ("account", pub.to_account ());
	}
	else
	{
		ec = nano::error_common::bad_public_key;
	}
	response_errors ();
}

void nano::json_handler::account_info ()
{
	auto account (account_impl ());
	if (!ec)
	{
		bool const representative = request.get<bool> ("representative", false);
		bool const weight = request.get<bool> ("weight", false);
		bool const pending = request.get<bool> ("pending", false);
		bool const receivable = request.get<bool> ("receivable", pending);
		bool const include_confirmed = request.get<bool> ("include_confirmed", false);
		auto transaction (node.store.tx_begin_read ());
		auto info (account_info_impl (*transaction, account));
		nano::confirmation_height_info confirmation_height_info;
		node.store.confirmation_height ().get (*transaction, account, confirmation_height_info);
		if (!ec)
		{
			response_l.put ("frontier", info.head ().to_string ());
			response_l.put ("open_block", info.open_block ().to_string ());
			response_l.put ("representative_block", node.ledger.representative (*transaction, info.head ()).to_string ());
			nano::amount balance_l (info.balance ());
			std::string balance;
			balance_l.encode_dec (balance);

			response_l.put ("balance", balance);

			nano::amount confirmed_balance_l;
			if (include_confirmed)
			{
				if (info.block_count () != confirmation_height_info.height ())
				{
					confirmed_balance_l = node.ledger.balance (*transaction, confirmation_height_info.frontier ());
				}
				else
				{
					// block_height and confirmed height are the same, so can just reuse balance
					confirmed_balance_l = balance_l;
				}
				std::string confirmed_balance;
				confirmed_balance_l.encode_dec (confirmed_balance);
				response_l.put ("confirmed_balance", confirmed_balance);
			}

			response_l.put ("modified_timestamp", std::to_string (info.modified ()));
			response_l.put ("block_count", std::to_string (info.block_count ()));
			response_l.put ("account_version", epoch_as_string (info.epoch ()));
			auto confirmed_frontier = confirmation_height_info.frontier ().to_string ();
			if (include_confirmed)
			{
				response_l.put ("confirmed_height", std::to_string (confirmation_height_info.height ()));
				response_l.put ("confirmed_frontier", confirmed_frontier);
			}
			else
			{
				// For backwards compatibility purposes
				response_l.put ("confirmation_height", std::to_string (confirmation_height_info.height ()));
				response_l.put ("confirmation_height_frontier", confirmed_frontier);
			}

			std::shared_ptr<nano::block> confirmed_frontier_block;
			if (include_confirmed && confirmation_height_info.height () > 0)
			{
				confirmed_frontier_block = node.store.block ().get (*transaction, confirmation_height_info.frontier ());
			}

			if (representative)
			{
				response_l.put ("representative", info.representative ().to_account ());
				if (include_confirmed)
				{
					nano::account confirmed_representative{};
					if (confirmed_frontier_block)
					{
						confirmed_representative = confirmed_frontier_block->representative ();
						if (confirmed_representative.is_zero ())
						{
							confirmed_representative = node.store.block ().get (*transaction, node.ledger.representative (*transaction, confirmation_height_info.frontier ()))->representative ();
						}
					}

					response_l.put ("confirmed_representative", confirmed_representative.to_account ());
				}
			}
			if (weight)
			{
				auto account_weight (node.ledger.weight (account));
				response_l.put ("weight", account_weight.convert_to<std::string> ());
			}
			if (receivable)
			{
				auto account_receivable = node.ledger.account_receivable (*transaction, account);
				response_l.put ("pending", account_receivable.convert_to<std::string> ());
				response_l.put ("receivable", account_receivable.convert_to<std::string> ());

				if (include_confirmed)
				{
					auto account_receivable = node.ledger.account_receivable (*transaction, account, true);
					response_l.put ("confirmed_pending", account_receivable.convert_to<std::string> ());
					response_l.put ("confirmed_receivable", account_receivable.convert_to<std::string> ());
				}
			}
		}
	}
	response_errors ();
}

void nano::json_handler::account_key ()
{
	auto account (account_impl ());
	if (!ec)
	{
		response_l.put ("key", account.to_string ());
	}
	response_errors ();
}

void nano::json_handler::account_list ()
{
	auto wallet (wallet_impl ());
	if (!ec)
	{
		boost::property_tree::ptree accounts;
		auto transaction (node.wallets.tx_begin_read ());
		for (auto i (wallet->store.begin (*transaction)), j (wallet->store.end ()); i != j; ++i)
		{
			boost::property_tree::ptree entry;
			entry.put ("", nano::account (i->first).to_account ());
			accounts.push_back (std::make_pair ("", entry));
		}
		response_l.add_child ("accounts", accounts);
	}
	response_errors ();
}

void nano::json_handler::account_move ()
{
	node.workers->push_task (create_worker_task ([] (std::shared_ptr<nano::json_handler> const & rpc_l) {
		auto wallet (rpc_l->wallet_impl ());
		if (!rpc_l->ec)
		{
			std::string source_text (rpc_l->request.get<std::string> ("source"));
			auto accounts_text (rpc_l->request.get_child ("accounts"));
			nano::wallet_id source;
			if (!source.decode_hex (source_text))
			{
				auto existing (rpc_l->node.wallets.items.find (source));
				if (existing != rpc_l->node.wallets.items.end ())
				{
					auto source (existing->second);
					std::vector<nano::public_key> accounts;
					for (auto i (accounts_text.begin ()), n (accounts_text.end ()); i != n; ++i)
					{
						auto account (rpc_l->account_impl (i->second.get<std::string> ("")));
						accounts.push_back (account);
					}
					auto transaction (rpc_l->node.wallets.tx_begin_write ());
					auto error (wallet->store.move (*transaction, source->store, accounts));
					rpc_l->response_l.put ("moved", error ? "0" : "1");
				}
				else
				{
					rpc_l->ec = nano::error_rpc::source_not_found;
				}
			}
			else
			{
				rpc_l->ec = nano::error_rpc::bad_source;
			}
		}
		rpc_l->response_errors ();
	}));
}

void nano::json_handler::account_remove ()
{
	node.workers->push_task (create_worker_task ([] (std::shared_ptr<nano::json_handler> const & rpc_l) {
		auto wallet (rpc_l->wallet_impl ());
		auto account (rpc_l->account_impl ());
		if (!rpc_l->ec)
		{
			auto transaction (rpc_l->node.wallets.tx_begin_write ());
			rpc_l->wallet_locked_impl (*transaction, wallet);
			rpc_l->wallet_account_impl (*transaction, wallet, account);
			if (!rpc_l->ec)
			{
				wallet->store.erase (*transaction, account);
				rpc_l->response_l.put ("removed", "1");
			}
		}
		rpc_l->response_errors ();
	}));
}

void nano::json_handler::account_representative ()
{
	auto account (account_impl ());
	if (!ec)
	{
		auto transaction (node.store.tx_begin_read ());
		auto info (account_info_impl (*transaction, account));
		if (!ec)
		{
			response_l.put ("representative", info.representative ().to_account ());
		}
	}
	response_errors ();
}

void nano::json_handler::account_representative_set ()
{
	node.workers->push_task (create_worker_task ([work_generation_enabled = node.work_generation_enabled ()] (std::shared_ptr<nano::json_handler> const & rpc_l) {
		auto wallet (rpc_l->wallet_impl ());
		auto account (rpc_l->account_impl ());
		std::string representative_text (rpc_l->request.get<std::string> ("representative"));
		auto representative (rpc_l->account_impl (representative_text, nano::error_rpc::bad_representative_number));
		if (!rpc_l->ec)
		{
			auto work (rpc_l->work_optional_impl ());
			if (!rpc_l->ec && work)
			{
				auto transaction (rpc_l->node.wallets.tx_begin_write ());
				rpc_l->wallet_locked_impl (*transaction, wallet);
				rpc_l->wallet_account_impl (*transaction, wallet, account);
				if (!rpc_l->ec)
				{
					auto block_transaction (rpc_l->node.store.tx_begin_read ());
					auto info (rpc_l->account_info_impl (*block_transaction, account));
					if (!rpc_l->ec)
					{
						nano::block_details details (info.epoch (), false, false, false);
						if (rpc_l->node.network_params.work.difficulty (nano::work_version::work_1, info.head (), work) < rpc_l->node.network_params.work.threshold (nano::work_version::work_1, details))
						{
							rpc_l->ec = nano::error_common::invalid_work;
						}
					}
				}
			}
			else if (!rpc_l->ec) // work == 0
			{
				if (!work_generation_enabled)
				{
					rpc_l->ec = nano::error_common::disabled_work_generation;
				}
			}
			if (!rpc_l->ec)
			{
				bool generate_work (work == 0); // Disable work generation if "work" option is provided
				auto response_a (rpc_l->response);
				auto response_data (std::make_shared<boost::property_tree::ptree> (rpc_l->response_l));
				wallet->change_async (
				account, representative, [response_a, response_data] (std::shared_ptr<nano::block> const & block) {
					if (block != nullptr)
					{
						response_data->put ("block", block->hash ().to_string ());
						std::stringstream ostream;
						boost::property_tree::write_json (ostream, *response_data);
						response_a (ostream.str ());
					}
					else
					{
						json_error_response (response_a, "Error generating block");
					}
				},
				work, generate_work);
			}
		}
		// Because of change_async
		if (rpc_l->ec)
		{
			rpc_l->response_errors ();
		}
	}));
}

void nano::json_handler::account_weight ()
{
	auto account (account_impl ());
	if (!ec)
	{
		auto balance (node.weight (account));
		response_l.put ("weight", balance.convert_to<std::string> ());
	}
	response_errors ();
}

void nano::json_handler::accounts_balances ()
{
	boost::property_tree::ptree balances;
	auto transaction = node.store.tx_begin_read ();
	for (auto & account_from_request : request.get_child ("accounts"))
	{
		boost::property_tree::ptree entry;
		auto account = account_impl (account_from_request.second.data ());
		if (!ec)
		{
			bool const include_only_confirmed = request.get<bool> ("include_only_confirmed", true);
			auto balance = node.balance_pending (account, include_only_confirmed);
			entry.put ("balance", balance.first.convert_to<std::string> ());
			entry.put ("pending", balance.second.convert_to<std::string> ());
			entry.put ("receivable", balance.second.convert_to<std::string> ());
			balances.put_child (account_from_request.second.data (), entry);
			continue;
		}
		entry.put ("error", ec.message ());
		balances.put_child (account_from_request.second.data (), entry);
		ec = {};
	}
	response_l.add_child ("balances", balances);
	response_errors ();
}

void nano::json_handler::accounts_representatives ()
{
	boost::property_tree::ptree representatives;
	auto transaction = node.store.tx_begin_read ();
	for (auto & account_from_request : request.get_child ("accounts"))
	{
		auto account = account_impl (account_from_request.second.data ());
		if (!ec)
		{
			auto info = account_info_impl (*transaction, account);
			if (!ec)
			{
				representatives.put (account_from_request.second.data (), info.representative ().to_account ());
				continue;
			}
		}
		representatives.put (account_from_request.second.data (), boost::format ("error: %1%") % ec.message ());
		ec = {};
	}
	response_l.add_child ("representatives", representatives);
	response_errors ();
}

void nano::json_handler::accounts_create ()
{
	node.workers->push_task (create_worker_task ([] (std::shared_ptr<nano::json_handler> const & rpc_l) {
		auto wallet (rpc_l->wallet_impl ());
		auto count (rpc_l->count_impl ());
		if (!rpc_l->ec)
		{
			bool const generate_work = rpc_l->request.get<bool> ("work", false);
			boost::property_tree::ptree accounts;
			for (auto i (0); accounts.size () < count; ++i)
			{
				nano::account new_key (wallet->deterministic_insert (generate_work));
				if (!new_key.is_zero ())
				{
					boost::property_tree::ptree entry;
					entry.put ("", new_key.to_account ());
					accounts.push_back (std::make_pair ("", entry));
				}
			}
			rpc_l->response_l.add_child ("accounts", accounts);
		}
		rpc_l->response_errors ();
	}));
}

void nano::json_handler::accounts_frontiers ()
{
	boost::property_tree::ptree frontiers;
	auto transaction = node.store.tx_begin_read ();
	for (auto & account_from_request : request.get_child ("accounts"))
	{
		auto account = account_impl (account_from_request.second.data ());
		if (!ec)
		{
			auto latest = node.ledger.latest (*transaction, account);
			if (!latest.is_zero ())
			{
				frontiers.put (account.to_account (), latest.to_string ());
				continue;
			}
			else
			{
				ec = nano::error_common::account_not_found;
			}
		}
		frontiers.put (account_from_request.second.data (), boost::str (boost::format ("error: %1%") % ec.message ()));
		ec = {};
	}
	response_l.add_child ("frontiers", frontiers);
	response_errors ();
}

void nano::json_handler::accounts_pending ()
{
	response_l.put ("deprecated", "1");
	accounts_receivable ();
}

void nano::json_handler::accounts_receivable ()
{
	auto count (count_optional_impl ());
	auto threshold (threshold_optional_impl ());
	bool const source = request.get<bool> ("source", false);
	bool const include_active = request.get<bool> ("include_active", false);
	bool const include_only_confirmed = request.get<bool> ("include_only_confirmed", true);
	bool const sorting = request.get<bool> ("sorting", false);
	auto simple (threshold.is_zero () && !source && !sorting); // if simple, response is a list of hashes for each account
	boost::property_tree::ptree pending;
	auto transaction (node.store.tx_begin_read ());
	for (auto & accounts : request.get_child ("accounts"))
	{
		auto account (account_impl (accounts.second.data ()));
		if (!ec)
		{
			boost::property_tree::ptree peers_l;
			for (auto i (node.store.pending ().begin (*transaction, nano::pending_key (account, 0))), n (node.store.pending ().end ()); i != n && nano::pending_key (i->first).account == account && peers_l.size () < count; ++i)
			{
				nano::pending_key const & key (i->first);
				if (block_confirmed (node, *transaction, key.hash, include_active, include_only_confirmed))
				{
					if (simple)
					{
						boost::property_tree::ptree entry;
						entry.put ("", key.hash.to_string ());
						peers_l.push_back (std::make_pair ("", entry));
					}
					else
					{
						nano::pending_info const & info (i->second);
						if (info.amount.number () >= threshold.number ())
						{
							if (source)
							{
								boost::property_tree::ptree pending_tree;
								pending_tree.put ("amount", info.amount.number ().convert_to<std::string> ());
								pending_tree.put ("source", info.source.to_account ());
								peers_l.add_child (key.hash.to_string (), pending_tree);
							}
							else
							{
								peers_l.put (key.hash.to_string (), info.amount.number ().convert_to<std::string> ());
							}
						}
					}
				}
			}
			if (sorting && !simple)
			{
				if (source)
				{
					peers_l.sort ([] (auto const & child1, auto const & child2) -> bool {
						return child1.second.template get<nano::uint128_t> ("amount") > child2.second.template get<nano::uint128_t> ("amount");
					});
				}
				else
				{
					peers_l.sort ([] (auto const & child1, auto const & child2) -> bool {
						return child1.second.template get<nano::uint128_t> ("") > child2.second.template get<nano::uint128_t> ("");
					});
				}
			}
			if (!peers_l.empty ())
			{
				pending.add_child (account.to_account (), peers_l);
			}
		}
	}
	response_l.add_child ("blocks", pending);
	response_errors ();
}

void nano::json_handler::active_difficulty ()
{
	auto include_trend (request.get<bool> ("include_trend", false));
	auto const multiplier_active = 1.0;
	auto const default_difficulty (node.default_difficulty (nano::work_version::work_1));
	auto const default_receive_difficulty (node.default_receive_difficulty (nano::work_version::work_1));
	auto const receive_current_denormalized (node.network_params.work.denormalized_multiplier (multiplier_active, node.network_params.work.get_epoch_2_receive ()));
	response_l.put ("deprecated", "1");
	response_l.put ("network_minimum", nano::to_string_hex (default_difficulty));
	response_l.put ("network_receive_minimum", nano::to_string_hex (default_receive_difficulty));
	response_l.put ("network_current", nano::to_string_hex (nano::difficulty::from_multiplier (multiplier_active, default_difficulty)));
	response_l.put ("network_receive_current", nano::to_string_hex (nano::difficulty::from_multiplier (receive_current_denormalized, default_receive_difficulty)));
	response_l.put ("multiplier", 1.0);
	if (include_trend)
	{
		boost::property_tree::ptree difficulty_trend_l;

		// To keep this RPC backwards-compatible
		boost::property_tree::ptree entry;
		entry.put ("", "1.000000000000000");
		difficulty_trend_l.push_back (std::make_pair ("", entry));

		response_l.add_child ("difficulty_trend", difficulty_trend_l);
	}
	response_errors ();
}

void nano::json_handler::available_supply ()
{
	auto genesis_balance (node.balance (node.network_params.ledger.genesis->account ())); // Cold storage genesis
	auto landing_balance (node.balance (nano::account ("059F68AAB29DE0D3A27443625C7EA9CDDB6517A8B76FE37727EF6A4D76832AD5"))); // Active unavailable account
	auto faucet_balance (node.balance (nano::account ("8E319CE6F3025E5B2DF66DA7AB1467FE48F1679C13DD43BFDB29FA2E9FC40D3B"))); // Faucet account
	auto burned_balance ((node.balance_pending (nano::account{}, false)).second); // Burning 0 account
	auto available (nano::dev::constants.genesis_amount - genesis_balance - landing_balance - faucet_balance - burned_balance);
	response_l.put ("available", available.convert_to<std::string> ());
	response_errors ();
}

void nano::json_handler::block_info ()
{
	auto hash (hash_impl ());
	if (!ec)
	{
		auto transaction (node.store.tx_begin_read ());
		auto block (node.store.block ().get (*transaction, hash));
		if (block != nullptr)
		{
			nano::account account (block->account ().is_zero () ? block->sideband ().account () : block->account ());
			response_l.put ("block_account", account.to_account ());
			bool error_or_pruned (false);
			auto amount (node.ledger.amount_safe (*transaction, hash, error_or_pruned));
			if (!error_or_pruned)
			{
				response_l.put ("amount", amount.convert_to<std::string> ());
			}
			auto balance (node.ledger.balance (*transaction, hash));
			response_l.put ("balance", balance.convert_to<std::string> ());
			response_l.put ("height", std::to_string (block->sideband ().height ()));
			response_l.put ("local_timestamp", std::to_string (block->sideband ().timestamp ()));
			response_l.put ("successor", block->sideband ().successor ().to_string ());
			auto confirmed (node.ledger.block_confirmed (*transaction, hash));
			response_l.put ("confirmed", confirmed);

			bool json_block_l = request.get<bool> ("json_block", false);
			if (json_block_l)
			{
				boost::property_tree::ptree block_node_l;
				block->serialize_json (block_node_l);
				response_l.add_child ("contents", block_node_l);
			}
			else
			{
				std::string contents;
				block->serialize_json (contents);
				response_l.put ("contents", contents);
			}
			if (block->type () == nano::block_type::state)
			{
				auto subtype (nano::state_subtype (block->sideband ().details ()));
				response_l.put ("subtype", subtype);
			}
		}
		else
		{
			ec = nano::error_blocks::not_found;
		}
	}
	response_errors ();
}

void nano::json_handler::block_confirm ()
{
	auto hash (hash_impl ());
	if (!ec)
	{
		auto transaction (node.store.tx_begin_read ());
		auto block_l (node.store.block ().get (*transaction, hash));
		if (block_l != nullptr)
		{
			if (!node.ledger.block_confirmed (*transaction, hash))
			{
				// Start new confirmation for unconfirmed (or not being confirmed) block
				if (!node.confirmation_height_processor.is_processing_block (hash))
				{
					node.block_confirm (std::move (block_l));
				}
			}
			else
			{
				// Add record in confirmation history for confirmed block
				nano::election_status status{};
				status.set_winner (block_l);
				status.set_election_end (std::chrono::duration_cast<std::chrono::milliseconds> (std::chrono::system_clock::now ().time_since_epoch ()));
				status.set_block_count (1);
				status.set_election_status_type (nano::election_status_type::active_confirmation_height);
				node.active.recently_cemented.put (status);
				// Trigger callback for confirmed block
				node.block_arrival.add (hash);
				auto account (node.ledger.account (*transaction, hash));
				bool error_or_pruned (false);
				auto amount (node.ledger.amount_safe (*transaction, hash, error_or_pruned));
				bool is_state_send (false);
				bool is_state_epoch (false);
				if (!error_or_pruned)
				{
					if (auto state = dynamic_cast<nano::state_block *> (block_l.get ()))
					{
						is_state_send = node.ledger.is_send (*transaction, *state);
						is_state_epoch = amount == 0 && node.ledger.is_epoch_link (state->link ());
					}
				}
				node.observers->blocks.notify (status, {}, account, amount, is_state_send, is_state_epoch);
			}
			response_l.put ("started", "1");
		}
		else
		{
			ec = nano::error_blocks::not_found;
		}
	}
	response_errors ();
}

void nano::json_handler::blocks ()
{
	bool const json_block_l = request.get<bool> ("json_block", false);
	boost::property_tree::ptree blocks;
	auto transaction (node.store.tx_begin_read ());
	for (boost::property_tree::ptree::value_type & hashes : request.get_child ("hashes"))
	{
		if (!ec)
		{
			std::string hash_text = hashes.second.data ();
			nano::block_hash hash;
			if (!hash.decode_hex (hash_text))
			{
				auto block (node.store.block ().get (*transaction, hash));
				if (block != nullptr)
				{
					if (json_block_l)
					{
						boost::property_tree::ptree block_node_l;
						block->serialize_json (block_node_l);
						blocks.add_child (hash_text, block_node_l);
					}
					else
					{
						std::string contents;
						block->serialize_json (contents);
						blocks.put (hash_text, contents);
					}
				}
				else
				{
					ec = nano::error_blocks::not_found;
				}
			}
			else
			{
				ec = nano::error_blocks::bad_hash_number;
			}
		}
	}
	response_l.add_child ("blocks", blocks);
	response_errors ();
}

void nano::json_handler::blocks_info ()
{
	bool const pending = request.get<bool> ("pending", false);
	bool const receivable = request.get<bool> ("receivable", pending);
	bool const receive_hash = request.get<bool> ("receive_hash", false);
	bool const source = request.get<bool> ("source", false);
	bool const json_block_l = request.get<bool> ("json_block", false);
	bool const include_not_found = request.get<bool> ("include_not_found", false);

	boost::property_tree::ptree blocks;
	boost::property_tree::ptree blocks_not_found;
	auto transaction (node.store.tx_begin_read ());
	for (boost::property_tree::ptree::value_type & hashes : request.get_child ("hashes"))
	{
		if (!ec)
		{
			std::string hash_text = hashes.second.data ();
			nano::block_hash hash;
			if (!hash.decode_hex (hash_text))
			{
				auto block (node.store.block ().get (*transaction, hash));
				if (block != nullptr)
				{
					boost::property_tree::ptree entry;
					nano::account account (block->account ().is_zero () ? block->sideband ().account () : block->account ());
					entry.put ("block_account", account.to_account ());
					bool error_or_pruned (false);
					auto amount (node.ledger.amount_safe (*transaction, hash, error_or_pruned));
					if (!error_or_pruned)
					{
						entry.put ("amount", amount.convert_to<std::string> ());
					}
					auto balance (node.ledger.balance (*transaction, hash));
					entry.put ("balance", balance.convert_to<std::string> ());
					entry.put ("height", std::to_string (block->sideband ().height ()));
					entry.put ("local_timestamp", std::to_string (block->sideband ().timestamp ()));
					entry.put ("successor", block->sideband ().successor ().to_string ());
					auto confirmed (node.ledger.block_confirmed (*transaction, hash));
					entry.put ("confirmed", confirmed);

					if (json_block_l)
					{
						boost::property_tree::ptree block_node_l;
						block->serialize_json (block_node_l);
						entry.add_child ("contents", block_node_l);
					}
					else
					{
						std::string contents;
						block->serialize_json (contents);
						entry.put ("contents", contents);
					}
					if (block->type () == nano::block_type::state)
					{
						auto subtype (nano::state_subtype (block->sideband ().details ()));
						entry.put ("subtype", subtype);
					}
					if (receivable || receive_hash)
					{
						auto destination (node.ledger.block_destination (*transaction, *block));
						if (destination.is_zero ())
						{
							if (receivable)
							{
								entry.put ("pending", "0");
								entry.put ("receivable", "0");
							}
							if (receive_hash)
							{
								entry.put ("receive_hash", nano::block_hash (0).to_string ());
							}
						}
						else if (node.store.pending ().exists (*transaction, nano::pending_key (destination, hash)))
						{
							if (receivable)
							{
								entry.put ("pending", "1");
								entry.put ("receivable", "1");
							}
							if (receive_hash)
							{
								entry.put ("receive_hash", nano::block_hash (0).to_string ());
							}
						}
						else
						{
							if (receivable)
							{
								entry.put ("pending", "0");
								entry.put ("receivable", "0");
							}
							if (receive_hash)
							{
								std::shared_ptr<nano::block> receive_block = node.ledger.find_receive_block_by_send_hash (*transaction, destination, hash);
								std::string receive_hash = receive_block ? receive_block->hash ().to_string () : nano::block_hash (0).to_string ();
								entry.put ("receive_hash", receive_hash);
							}
						}
					}
					if (source)
					{
						nano::block_hash source_hash (node.ledger.block_source (*transaction, *block));
						auto block_a (node.store.block ().get (*transaction, source_hash));
						if (block_a != nullptr)
						{
							auto source_account (node.ledger.account (*transaction, source_hash));
							entry.put ("source_account", source_account.to_account ());
						}
						else
						{
							entry.put ("source_account", "0");
						}
					}
					blocks.push_back (std::make_pair (hash_text, entry));
				}
				else if (include_not_found)
				{
					boost::property_tree::ptree entry;
					entry.put ("", hash_text);
					blocks_not_found.push_back (std::make_pair ("", entry));
				}
				else
				{
					ec = nano::error_blocks::not_found;
				}
			}
			else
			{
				ec = nano::error_blocks::bad_hash_number;
			}
		}
	}
	if (!ec)
	{
		response_l.add_child ("blocks", blocks);
		if (include_not_found)
		{
			response_l.add_child ("blocks_not_found", blocks_not_found);
		}
	}
	response_errors ();
}

void nano::json_handler::block_account ()
{
	auto hash (hash_impl ());
	if (!ec)
	{
		auto transaction (node.store.tx_begin_read ());
		if (node.store.block ().exists (*transaction, hash))
		{
			auto account (node.ledger.account (*transaction, hash));
			response_l.put ("account", account.to_account ());
		}
		else
		{
			ec = nano::error_blocks::not_found;
		}
	}
	response_errors ();
}

void nano::json_handler::block_count ()
{
	response_l.put ("count", std::to_string (node.ledger.cache.block_count ()));
	{
		auto tx{ node.store.tx_begin_read () };
		response_l.put ("unchecked", std::to_string (node.unchecked.count (*tx)));
	}
	response_l.put ("cemented", std::to_string (node.ledger.cache.cemented_count ()));
	if (node.flags.enable_pruning ())
	{
		response_l.put ("full", std::to_string (node.ledger.cache.block_count () - node.ledger.cache.pruned_count ()));
		response_l.put ("pruned", std::to_string (node.ledger.cache.pruned_count ()));
	}
	response_errors ();
}

void nano::json_handler::block_create ()
{
	std::string type (request.get<std::string> ("type"));
	nano::wallet_id wallet (0);
	// Default to work_1 if not specified
	auto work_version (work_version_optional_impl (nano::work_version::work_1));
	auto difficulty_l (difficulty_optional_impl (work_version));
	boost::optional<std::string> wallet_text (request.get_optional<std::string> ("wallet"));
	if (!ec && wallet_text.is_initialized ())
	{
		if (wallet.decode_hex (wallet_text.get ()))
		{
			ec = nano::error_common::bad_wallet_number;
		}
	}
	nano::account account{};
	boost::optional<std::string> account_text (request.get_optional<std::string> ("account"));
	if (!ec && account_text.is_initialized ())
	{
		account = account_impl (account_text.get ());
	}
	nano::account representative{};
	boost::optional<std::string> representative_text (request.get_optional<std::string> ("representative"));
	if (!ec && representative_text.is_initialized ())
	{
		representative = account_impl (representative_text.get (), nano::error_rpc::bad_representative_number);
	}
	nano::account destination{};
	boost::optional<std::string> destination_text (request.get_optional<std::string> ("destination"));
	if (!ec && destination_text.is_initialized ())
	{
		destination = account_impl (destination_text.get (), nano::error_rpc::bad_destination);
	}
	nano::block_hash source (0);
	boost::optional<std::string> source_text (request.get_optional<std::string> ("source"));
	if (!ec && source_text.is_initialized ())
	{
		if (source.decode_hex (source_text.get ()))
		{
			ec = nano::error_rpc::bad_source;
		}
	}
	nano::amount amount (0);
	boost::optional<std::string> amount_text (request.get_optional<std::string> ("amount"));
	if (!ec && amount_text.is_initialized ())
	{
		if (amount.decode_dec (amount_text.get ()))
		{
			ec = nano::error_common::invalid_amount;
		}
	}
	auto work (work_optional_impl ());
	nano::raw_key prv;
	prv.clear ();
	nano::block_hash previous (0);
	nano::amount balance (0);
	if (work == 0 && !node.work_generation_enabled ())
	{
		ec = nano::error_common::disabled_work_generation;
	}
	if (!ec && wallet != 0 && account != 0)
	{
		auto existing (node.wallets.items.find (wallet));
		if (existing != node.wallets.items.end ())
		{
			auto transaction (node.wallets.tx_begin_read ());
			auto block_transaction (node.store.tx_begin_read ());
			wallet_locked_impl (*transaction, existing->second);
			wallet_account_impl (*transaction, existing->second, account);
			if (!ec)
			{
				existing->second->store.fetch (*transaction, account, prv);
				previous = node.ledger.latest (*block_transaction, account);
				balance = node.ledger.account_balance (*block_transaction, account);
			}
		}
		else
		{
			ec = nano::error_common::wallet_not_found;
		}
	}
	boost::optional<std::string> key_text (request.get_optional<std::string> ("key"));
	if (!ec && key_text.is_initialized ())
	{
		if (prv.decode_hex (key_text.get ()))
		{
			ec = nano::error_common::bad_private_key;
		}
	}
	boost::optional<std::string> previous_text (request.get_optional<std::string> ("previous"));
	if (!ec && previous_text.is_initialized ())
	{
		if (previous.decode_hex (previous_text.get ()))
		{
			ec = nano::error_rpc::bad_previous;
		}
	}
	boost::optional<std::string> balance_text (request.get_optional<std::string> ("balance"));
	if (!ec && balance_text.is_initialized ())
	{
		if (balance.decode_dec (balance_text.get ()))
		{
			ec = nano::error_rpc::invalid_balance;
		}
	}
	nano::link link (0);
	boost::optional<std::string> link_text (request.get_optional<std::string> ("link"));
	if (!ec && link_text.is_initialized ())
	{
		if (link.decode_account (link_text.get ()))
		{
			if (link.decode_hex (link_text.get ()))
			{
				ec = nano::error_rpc::bad_link;
			}
		}
	}
	else
	{
		// Retrieve link from source or destination
		if (source.is_zero ())
		{
			link = destination;
		}
		else
		{
			link = source;
		}
	}
	if (!ec)
	{
		auto rpc_l (shared_from_this ());
		// Serializes the block contents to the RPC response
		auto block_response_put_l = [rpc_l, this] (nano::block const & block_a) {
			boost::property_tree::ptree response_l;
			response_l.put ("hash", block_a.hash ().to_string ());
			response_l.put ("difficulty", nano::to_string_hex (rpc_l->node.network_params.work.difficulty (block_a)));
			bool json_block_l = request.get<bool> ("json_block", false);
			if (json_block_l)
			{
				boost::property_tree::ptree block_node_l;
				block_a.serialize_json (block_node_l);
				response_l.add_child ("block", block_node_l);
			}
			else
			{
				std::string contents;
				block_a.serialize_json (contents);
				response_l.put ("block", contents);
			}
			std::stringstream ostream;
			boost::property_tree::write_json (ostream, response_l);
			rpc_l->response (ostream.str ());
		};
		// Wrapper from argument to lambda capture, to extend the block's scope
		auto get_callback_l = [rpc_l, block_response_put_l] (std::shared_ptr<nano::block> const & block_a) {
			// Callback upon work generation success or failure
			return [block_a, rpc_l, block_response_put_l] (boost::optional<uint64_t> const & work_a) {
				if (block_a != nullptr)
				{
					if (work_a.is_initialized ())
					{
						block_a->block_work_set (*work_a);
						block_response_put_l (*block_a);
					}
					else
					{
						rpc_l->ec = nano::error_common::failure_work_generation;
					}
				}
				else
				{
					rpc_l->ec = nano::error_common::generic;
				}
				if (rpc_l->ec)
				{
					rpc_l->response_errors ();
				}
			};
		};
		if (prv != 0)
		{
			nano::account pub (nano::pub_key (prv));
			// Fetching account balance & previous for send blocks (if aren't given directly)
			if (!previous_text.is_initialized () && !balance_text.is_initialized ())
			{
				auto transaction (node.store.tx_begin_read ());
				previous = node.ledger.latest (*transaction, pub);
				balance = node.ledger.account_balance (*transaction, pub);
			}
			// Double check current balance if previous block is specified
			else if (previous_text.is_initialized () && balance_text.is_initialized () && type == "send")
			{
				auto transaction (node.store.tx_begin_read ());
				if (node.store.block ().exists (*transaction, previous) && node.store.block ().balance (*transaction, previous) != balance.number ())
				{
					ec = nano::error_rpc::block_create_balance_mismatch;
				}
			}
			// Check for incorrect account key
			if (!ec && account_text.is_initialized ())
			{
				if (account != pub)
				{
					ec = nano::error_rpc::block_create_public_key_mismatch;
				}
			}
			nano::block_builder builder_l;
			std::shared_ptr<nano::block> block_l{ nullptr };
			nano::root root_l;
			std::error_code ec_build;
			if (type == "state")
			{
				if (previous_text.is_initialized () && !representative.is_zero () && (!link.is_zero () || link_text.is_initialized ()))
				{
					block_l = builder_l.state ()
							  .account (pub)
							  .previous (previous)
							  .representative (representative)
							  .balance (balance)
							  .link (link)
							  .sign (prv, pub)
							  .build (ec_build);
					if (previous.is_zero ())
					{
						root_l = pub;
					}
					else
					{
						root_l = previous;
					}
				}
				else
				{
					ec = nano::error_rpc::block_create_requirements_state;
				}
			}
			else if (type == "open")
			{
				if (representative != 0 && source != 0)
				{
					block_l = builder_l.open ()
							  .account (pub)
							  .source (source)
							  .representative (representative)
							  .sign (prv, pub)
							  .build (ec_build);
					root_l = pub;
				}
				else
				{
					ec = nano::error_rpc::block_create_requirements_open;
				}
			}
			else if (type == "receive")
			{
				if (source != 0 && previous != 0)
				{
					block_l = builder_l.receive ()
							  .previous (previous)
							  .source (source)
							  .sign (prv, pub)
							  .build (ec_build);
					root_l = previous;
				}
				else
				{
					ec = nano::error_rpc::block_create_requirements_receive;
				}
			}
			else if (type == "change")
			{
				if (representative != 0 && previous != 0)
				{
					block_l = builder_l.change ()
							  .previous (previous)
							  .representative (representative)
							  .sign (prv, pub)
							  .build (ec_build);
					root_l = previous;
				}
				else
				{
					ec = nano::error_rpc::block_create_requirements_change;
				}
			}
			else if (type == "send")
			{
				if (destination != 0 && previous != 0 && balance != 0 && amount != 0)
				{
					if (balance.number () >= amount.number ())
					{
						block_l = builder_l.send ()
								  .previous (previous)
								  .destination (destination)
								  .balance (balance.number () - amount.number ())
								  .sign (prv, pub)
								  .build (ec_build);
						root_l = previous;
					}
					else
					{
						ec = nano::error_common::insufficient_balance;
					}
				}
				else
				{
					ec = nano::error_rpc::block_create_requirements_send;
				}
			}
			else
			{
				ec = nano::error_blocks::invalid_type;
			}
			if (!ec && (!ec_build || ec_build == nano::error_common::missing_work))
			{
				if (work == 0)
				{
					// Difficulty calculation
					if (request.count ("difficulty") == 0)
					{
						difficulty_l = difficulty_ledger (*block_l);
					}
					node.work_generate (work_version, root_l, difficulty_l, get_callback_l (block_l), nano::account (pub));
				}
				else
				{
					block_l->block_work_set (work);
					block_response_put_l (*block_l);
				}
			}
		}
		else
		{
			ec = nano::error_rpc::block_create_key_required;
		}
	}
	// Because of callback
	if (ec)
	{
		response_errors ();
	}
}

void nano::json_handler::block_hash ()
{
	auto block (block_impl (true));

	if (!ec)
	{
		response_l.put ("hash", block->hash ().to_string ());
	}
	response_errors ();
}

void nano::json_handler::bootstrap ()
{
	std::string address_text = request.get<std::string> ("address");
	std::string port_text = request.get<std::string> ("port");
	boost::system::error_code address_ec;
	auto address (boost::asio::ip::make_address_v6 (address_text, address_ec));
	if (!address_ec)
	{
		uint16_t port;
		if (!nano::parse_port (port_text, port))
		{
			if (!node.flags.disable_legacy_bootstrap ())
			{
				std::string bootstrap_id (request.get<std::string> ("id", ""));
				node.bootstrap_initiator.bootstrap (nano::endpoint (address, port), true, bootstrap_id);
				response_l.put ("success", "");
			}
			else
			{
				ec = nano::error_rpc::disabled_bootstrap_legacy;
			}
		}
		else
		{
			ec = nano::error_common::invalid_port;
		}
	}
	else
	{
		ec = nano::error_common::invalid_ip_address;
	}
	response_errors ();
}

void nano::json_handler::bootstrap_any ()
{
	bool const force = request.get<bool> ("force", false);
	if (!node.flags.disable_legacy_bootstrap ())
	{
		nano::account start_account{};
		boost::optional<std::string> account_text (request.get_optional<std::string> ("account"));
		if (account_text.is_initialized ())
		{
			start_account = account_impl (account_text.get ());
		}
		std::string bootstrap_id (request.get<std::string> ("id", ""));
		node.bootstrap_initiator.bootstrap (force, bootstrap_id, std::numeric_limits<uint32_t>::max (), start_account);
		response_l.put ("success", "");
	}
	else
	{
		ec = nano::error_rpc::disabled_bootstrap_legacy;
	}
	response_errors ();
}

void nano::json_handler::bootstrap_lazy ()
{
	auto hash (hash_impl ());
	bool const force = request.get<bool> ("force", false);
	if (!ec)
	{
		if (!node.flags.disable_lazy_bootstrap ())
		{
			auto existed (node.bootstrap_initiator.current_lazy_attempt () != nullptr);
			std::string bootstrap_id (request.get<std::string> ("id", ""));
			auto key_inserted (node.bootstrap_initiator.bootstrap_lazy (hash, force, bootstrap_id));
			bool started = !existed && key_inserted;
			response_l.put ("started", started ? "1" : "0");
			response_l.put ("key_inserted", key_inserted ? "1" : "0");
		}
		else
		{
			ec = nano::error_rpc::disabled_bootstrap_lazy;
		}
	}
	response_errors ();
}

/*
 * @warning This is an internal/diagnostic RPC, do not rely on its interface being stable
 */
void nano::json_handler::bootstrap_status ()
{
	auto attempts_count (node.bootstrap_initiator.attempts.size ());
	response_l.put ("bootstrap_threads", std::to_string (node.config->bootstrap_initiator_threads));
	response_l.put ("running_attempts_count", std::to_string (attempts_count));
	response_l.put ("total_attempts_count", std::to_string (node.bootstrap_initiator.attempts.total_attempts ()));
	boost::property_tree::ptree connections;
	{
		nano::lock_guard<nano::mutex> connections_lock (node.bootstrap_initiator.connections->mutex);
		connections.put ("clients", std::to_string (node.bootstrap_initiator.connections->clients.size ()));
		connections.put ("connections", std::to_string (node.bootstrap_initiator.connections->connections_count));
		connections.put ("idle", std::to_string (node.bootstrap_initiator.connections->idle.size ()));
		connections.put ("target_connections", std::to_string (node.bootstrap_initiator.connections->target_connections (node.bootstrap_initiator.connections->pulls.size (), attempts_count)));
		connections.put ("pulls", std::to_string (node.bootstrap_initiator.connections->pulls.size ()));
	}
	response_l.add_child ("connections", connections);
	boost::property_tree::ptree attempts;
	{
		for (auto i : node.bootstrap_initiator.attempts.get_attempts ())
		{
			boost::property_tree::ptree entry;
			auto & attempt (i.second);
			entry.put ("id", attempt->id ());
			entry.put ("mode", attempt->mode_text ());
			entry.put ("started", static_cast<bool> (attempt->get_started ()));
			entry.put ("pulling", std::to_string (attempt->get_pulling ()));
			entry.put ("total_blocks", std::to_string (attempt->total_blocks ()));
			entry.put ("requeued_pulls", std::to_string (attempt->get_requeued_pulls ()));
			attempt->get_information (entry);
			entry.put ("duration", attempt->duration ().count ());
			attempts.push_back (std::make_pair ("", entry));
		}
	}
	response_l.add_child ("attempts", attempts);
	response_errors ();
}

void nano::json_handler::chain (bool successors)
{
	successors = successors != request.get<bool> ("reverse", false);
	auto hash (hash_impl ("block"));
	auto count (count_impl ());
	auto offset (offset_optional_impl (0));
	if (!ec)
	{
		boost::property_tree::ptree blocks;
		auto transaction (node.store.tx_begin_read ());
		while (!hash.is_zero () && blocks.size () < count)
		{
			auto block_l (node.store.block ().get (*transaction, hash));
			if (block_l != nullptr)
			{
				if (offset > 0)
				{
					--offset;
				}
				else
				{
					boost::property_tree::ptree entry;
					entry.put ("", hash.to_string ());
					blocks.push_back (std::make_pair ("", entry));
				}
				hash = successors ? node.store.block ().successor (*transaction, hash) : block_l->previous ();
			}
			else
			{
				hash.clear ();
			}
		}
		response_l.add_child ("blocks", blocks);
	}
	response_errors ();
}

void nano::json_handler::confirmation_active ()
{
	uint64_t announcements (0);
	uint64_t confirmed (0);
	boost::optional<std::string> announcements_text (request.get_optional<std::string> ("announcements"));
	if (announcements_text.is_initialized ())
	{
		announcements = strtoul (announcements_text.get ().c_str (), NULL, 10);
	}
	boost::property_tree::ptree elections;
	auto active_elections = node.active.list_active ();
	for (auto const & election : active_elections)
	{
		if (election->confirmation_request_count >= announcements)
		{
			if (!election->confirmed ())
			{
				boost::property_tree::ptree entry;
				entry.put ("", election->qualified_root.to_string ());
				elections.push_back (std::make_pair ("", entry));
			}
			else
			{
				++confirmed;
			}
		}
	}
	response_l.add_child ("confirmations", elections);
	response_l.put ("unconfirmed", elections.size ());
	response_l.put ("confirmed", confirmed);
	response_errors ();
}

void nano::json_handler::confirmation_height_currently_processing ()
{
	auto hash = node.confirmation_height_processor.current ();
	if (!hash.is_zero ())
	{
		response_l.put ("hash", hash.to_string ());
	}
	else
	{
		ec = nano::error_rpc::confirmation_height_not_processing;
	}
	response_errors ();
}

void nano::json_handler::confirmation_history ()
{
	boost::property_tree::ptree elections;
	boost::property_tree::ptree confirmation_stats;
	std::chrono::milliseconds running_total (0);
	nano::block_hash hash (0);
	boost::optional<std::string> hash_text (request.get_optional<std::string> ("hash"));
	if (hash_text.is_initialized ())
	{
		hash = hash_impl ();
	}
	if (!ec)
	{
		for (auto const & status : node.active.recently_cemented.list ())
		{
			if (hash.is_zero () || status.get_winner ()->hash () == hash)
			{
				boost::property_tree::ptree election;
				election.put ("hash", status.get_winner ()->hash ().to_string ());
				election.put ("duration", status.get_election_duration ().count ());
				election.put ("time", status.get_election_end ().count ());
				election.put ("tally", status.get_tally ().to_string_dec ());
				election.add ("final", status.get_final_tally ().to_string_dec ());
				election.put ("blocks", std::to_string (status.get_block_count ()));
				election.put ("voters", std::to_string (status.get_voter_count ()));
				election.put ("request_count", std::to_string (status.get_confirmation_request_count ()));
				elections.push_back (std::make_pair ("", election));
			}
			running_total += status.get_election_duration ();
		}
	}
	confirmation_stats.put ("count", elections.size ());
	if (elections.size () >= 1)
	{
		confirmation_stats.put ("average", (running_total.count ()) / elections.size ());
	}
	response_l.add_child ("confirmation_stats", confirmation_stats);
	response_l.add_child ("confirmations", elections);
	response_errors ();
}

void nano::json_handler::confirmation_info ()
{
	bool const representatives = request.get<bool> ("representatives", false);
	bool const contents = request.get<bool> ("contents", true);
	bool const json_block_l = request.get<bool> ("json_block", false);
	std::string root_text (request.get<std::string> ("root"));
	nano::qualified_root root;
	if (!root.decode_hex (root_text))
	{
		auto election (node.active.election (root));
		if (election != nullptr && !election->confirmed ())
		{
			auto info = election->current_status ();
			response_l.put ("announcements", std::to_string (info.status.get_confirmation_request_count ()));
			response_l.put ("voters", std::to_string (info.votes.size ()));
			response_l.put ("last_winner", info.status.get_winner ()->hash ().to_string ());
			nano::uint128_t total (0);
			boost::property_tree::ptree blocks;
			for (auto const & [tally, block] : info.tally)
			{
				boost::property_tree::ptree entry;
				entry.put ("tally", tally.convert_to<std::string> ());
				total += tally;
				if (contents)
				{
					if (json_block_l)
					{
						boost::property_tree::ptree block_node_l;
						block->serialize_json (block_node_l);
						entry.add_child ("contents", block_node_l);
					}
					else
					{
						std::string contents;
						block->serialize_json (contents);
						entry.put ("contents", contents);
					}
				}
				if (representatives)
				{
					std::multimap<nano::uint128_t, nano::account, std::greater<nano::uint128_t>> representatives;
					for (auto const & [representative, vote] : info.votes)
					{
						if (block->hash () == vote.hash)
						{
							auto amount (node.ledger.cache.rep_weights ().representation_get (representative));
							representatives.emplace (std::move (amount), representative);
						}
					}
					boost::property_tree::ptree representatives_list;
					for (auto const & [amount, representative] : representatives)
					{
						representatives_list.put (representative.to_account (), amount.convert_to<std::string> ());
					}
					entry.add_child ("representatives", representatives_list);
				}
				blocks.add_child ((block->hash ()).to_string (), entry);
			}
			response_l.put ("total_tally", total.convert_to<std::string> ());
			response_l.put ("final_tally", info.status.get_final_tally ().to_string_dec ());
			response_l.add_child ("blocks", blocks);
		}
		else
		{
			ec = nano::error_rpc::confirmation_not_found;
		}
	}
	else
	{
		ec = nano::error_rpc::invalid_root;
	}
	response_errors ();
}

void nano::json_handler::confirmation_quorum ()
{
	response_l.put ("quorum_delta", node.online_reps.delta ().convert_to<std::string> ());
	response_l.put ("online_weight_quorum_percent", std::to_string (node.online_reps.online_weight_quorum));
	response_l.put ("online_weight_minimum", node.config->online_weight_minimum.to_string_dec ());
	response_l.put ("online_stake_total", node.online_reps.online ().convert_to<std::string> ());
	response_l.put ("trended_stake_total", node.online_reps.trended ().convert_to<std::string> ());
	response_l.put ("peers_stake_total", node.rep_crawler.total_weight ().convert_to<std::string> ());
	if (request.get<bool> ("peer_details", false))
	{
		boost::property_tree::ptree peers;
		for (auto & peer : node.rep_crawler.representatives ())
		{
			boost::property_tree::ptree peer_node;
			peer_node.put ("account", peer.account.to_account ());
			peer_node.put ("ip", peer.channel->to_string ());
			peer_node.put ("weight", peer.weight.to_string_dec ());
			peers.push_back (std::make_pair ("", peer_node));
		}
		response_l.add_child ("peers", peers);
	}
	response_errors ();
}

void nano::json_handler::database_txn_tracker ()
{
	boost::property_tree::ptree json;

	if (node.config->diagnostics_config.txn_tracking.enable)
	{
		unsigned min_read_time_milliseconds = 0;
		boost::optional<std::string> min_read_time_text (request.get_optional<std::string> ("min_read_time"));
		if (min_read_time_text.is_initialized ())
		{
			auto success = boost::conversion::try_lexical_convert<unsigned> (*min_read_time_text, min_read_time_milliseconds);
			if (!success)
			{
				ec = nano::error_common::invalid_amount;
			}
		}

		unsigned min_write_time_milliseconds = 0;
		if (!ec)
		{
			boost::optional<std::string> min_write_time_text (request.get_optional<std::string> ("min_write_time"));
			if (min_write_time_text.is_initialized ())
			{
				auto success = boost::conversion::try_lexical_convert<unsigned> (*min_write_time_text, min_write_time_milliseconds);
				if (!success)
				{
					ec = nano::error_common::invalid_amount;
				}
			}
		}

		if (!ec)
		{
			node.store.serialize_mdb_tracker (json, std::chrono::milliseconds (min_read_time_milliseconds), std::chrono::milliseconds (min_write_time_milliseconds));
			response_l.put_child ("txn_tracking", json);
		}
	}
	else
	{
		ec = nano::error_common::tracking_not_enabled;
	}

	response_errors ();
}

void nano::json_handler::delegators ()
{
	auto representative (account_impl ());
	auto count (count_optional_impl (1024));
	auto threshold (threshold_optional_impl ());
	auto start_account_text (request.get_optional<std::string> ("start"));

	nano::account start_account{};
	if (!ec && start_account_text.is_initialized ())
	{
		start_account = account_impl (start_account_text.get ());
	}

	if (!ec)
	{
		auto transaction (node.store.tx_begin_read ());
		boost::property_tree::ptree delegators;
		for (auto i (node.store.account ().begin (*transaction, start_account.number () + 1)), n (node.store.account ().end ()); i != n && delegators.size () < count; ++i)
		{
			nano::account_info const & info (i->second);
			if (info.representative () == representative)
			{
				if (info.balance ().number () >= threshold.number ())
				{
					std::string balance;
					nano::uint128_union (info.balance ()).encode_dec (balance);
					nano::account const & delegator (i->first);
					delegators.put (delegator.to_account (), balance);
				}
			}
		}
		response_l.add_child ("delegators", delegators);
	}
	response_errors ();
}

void nano::json_handler::delegators_count ()
{
	auto account (account_impl ());
	if (!ec)
	{
		uint64_t count (0);
		auto transaction (node.store.tx_begin_read ());
		for (auto i (node.store.account ().begin (*transaction)), n (node.store.account ().end ()); i != n; ++i)
		{
			nano::account_info const & info (i->second);
			if (info.representative () == account)
			{
				++count;
			}
		}
		response_l.put ("count", std::to_string (count));
	}
	response_errors ();
}

void nano::json_handler::deterministic_key ()
{
	std::string seed_text (request.get<std::string> ("seed"));
	std::string index_text (request.get<std::string> ("index"));
	nano::raw_key seed;
	if (!seed.decode_hex (seed_text))
	{
		try
		{
			uint32_t index (std::stoul (index_text));
			nano::raw_key prv = nano::deterministic_key (seed, index);
			nano::public_key pub (nano::pub_key (prv));
			response_l.put ("private", prv.to_string ());
			response_l.put ("public", pub.to_string ());
			response_l.put ("account", pub.to_account ());
		}
		catch (std::logic_error const &)
		{
			ec = nano::error_common::invalid_index;
		}
	}
	else
	{
		ec = nano::error_common::bad_seed;
	}
	response_errors ();
}

/*
 * @warning This is an internal/diagnostic RPC, do not rely on its interface being stable
 */
void nano::json_handler::epoch_upgrade ()
{
	nano::epoch epoch (nano::epoch::invalid);
	uint8_t epoch_int (request.get<uint8_t> ("epoch"));
	switch (epoch_int)
	{
		case 1:
			epoch = nano::epoch::epoch_1;
			break;
		case 2:
			epoch = nano::epoch::epoch_2;
			break;
		default:
			break;
	}
	if (epoch != nano::epoch::invalid)
	{
		uint64_t count_limit (count_optional_impl ());
		uint64_t threads (0);
		boost::optional<std::string> threads_text (request.get_optional<std::string> ("threads"));
		if (!ec && threads_text.is_initialized ())
		{
			if (decode_unsigned (threads_text.get (), threads))
			{
				ec = nano::error_rpc::invalid_threads_count;
			}
		}
		std::string key_text (request.get<std::string> ("key"));
		nano::raw_key prv;
		if (!prv.decode_hex (key_text))
		{
			if (nano::pub_key (prv) == node.ledger.epoch_signer (node.ledger.epoch_link (epoch)))
			{
				if (!node.epoch_upgrader.start (prv, epoch, count_limit, threads))
				{
					response_l.put ("started", "1");
				}
				else
				{
					response_l.put ("started", "0");
				}
			}
			else
			{
				ec = nano::error_rpc::invalid_epoch_signer;
			}
		}
		else
		{
			ec = nano::error_common::bad_private_key;
		}
	}
	else
	{
		ec = nano::error_rpc::invalid_epoch;
	}
	response_errors ();
}

void nano::json_handler::frontiers ()
{
	auto start (account_impl ());
	auto count (count_impl ());
	if (!ec)
	{
		boost::property_tree::ptree frontiers;
		auto transaction (node.store.tx_begin_read ());
		for (auto i (node.store.account ().begin (*transaction, start)), n (node.store.account ().end ()); i != n && frontiers.size () < count; ++i)
		{
			frontiers.put (i->first.to_account (), i->second.head ().to_string ());
		}
		response_l.add_child ("frontiers", frontiers);
	}
	response_errors ();
}

void nano::json_handler::account_count ()
{
	auto size (node.ledger.cache.account_count ());
	response_l.put ("count", std::to_string (size));
	response_errors ();
}

namespace
{
class history_visitor : public nano::block_visitor
{
public:
	history_visitor (nano::json_handler & handler_a, bool raw_a, nano::transaction & transaction_a, boost::property_tree::ptree & tree_a, nano::block_hash const & hash_a, std::vector<nano::public_key> const & accounts_filter_a) :
		handler (handler_a),
		raw (raw_a),
		transaction (transaction_a),
		tree (tree_a),
		hash (hash_a),
		accounts_filter (accounts_filter_a)
	{
	}
	virtual ~history_visitor () = default;
	void send_block (nano::send_block const & block_a)
	{
		if (should_ignore_account (block_a.destination ()))
		{
			return;
		}
		tree.put ("type", "send");
		auto account (block_a.destination ().to_account ());
		tree.put ("account", account);
		bool error_or_pruned (false);
		auto amount (handler.node.ledger.amount_safe (transaction, hash, error_or_pruned).convert_to<std::string> ());
		if (!error_or_pruned)
		{
			tree.put ("amount", amount);
		}
		if (raw)
		{
			tree.put ("destination", account);
			tree.put ("balance", block_a.balance ().to_string_dec ());
			tree.put ("previous", block_a.previous ().to_string ());
		}
	}
	void receive_block (nano::receive_block const & block_a)
	{
		tree.put ("type", "receive");
		bool error_or_pruned (false);
		auto amount (handler.node.ledger.amount_safe (transaction, hash, error_or_pruned).convert_to<std::string> ());
		if (!error_or_pruned)
		{
			auto source_account (handler.node.ledger.account_safe (transaction, block_a.source (), error_or_pruned));
			if (!error_or_pruned)
			{
				tree.put ("account", source_account.to_account ());
			}
			tree.put ("amount", amount);
		}
		if (raw)
		{
			tree.put ("source", block_a.source ().to_string ());
			tree.put ("previous", block_a.previous ().to_string ());
		}
	}
	void open_block (nano::open_block const & block_a)
	{
		if (raw)
		{
			tree.put ("type", "open");
			tree.put ("representative", block_a.representative ().to_account ());
			tree.put ("source", block_a.source ().to_string ());
			tree.put ("opened", block_a.account ().to_account ());
		}
		else
		{
			// Report opens as a receive
			tree.put ("type", "receive");
		}
		if (block_a.source () != handler.node.ledger.constants.genesis->account ())
		{
			bool error_or_pruned (false);
			auto amount (handler.node.ledger.amount_safe (transaction, hash, error_or_pruned).convert_to<std::string> ());
			if (!error_or_pruned)
			{
				auto source_account (handler.node.ledger.account_safe (transaction, block_a.source (), error_or_pruned));
				if (!error_or_pruned)
				{
					tree.put ("account", source_account.to_account ());
				}
				tree.put ("amount", amount);
			}
		}
		else
		{
			tree.put ("account", handler.node.ledger.constants.genesis->account ().to_account ());
			tree.put ("amount", nano::dev::constants.genesis_amount.convert_to<std::string> ());
		}
	}
	void change_block (nano::change_block const & block_a)
	{
		if (raw && accounts_filter.empty ())
		{
			tree.put ("type", "change");
			tree.put ("representative", block_a.representative ().to_account ());
			tree.put ("previous", block_a.previous ().to_string ());
		}
	}
	void state_block (nano::state_block const & block_a)
	{
		if (raw)
		{
			tree.put ("type", "state");
			tree.put ("representative", block_a.representative ().to_account ());
			tree.put ("link", block_a.link ().to_string ());
			tree.put ("balance", block_a.balance ().to_string_dec ());
			tree.put ("previous", block_a.previous ().to_string ());
		}
		auto balance (block_a.balance ().number ());
		bool error_or_pruned (false);
		auto previous_balance (handler.node.ledger.balance_safe (transaction, block_a.previous (), error_or_pruned));
		if (error_or_pruned)
		{
			if (raw)
			{
				tree.put ("subtype", "unknown");
			}
			else
			{
				tree.put ("type", "unknown");
			}
		}
		else if (balance < previous_balance)
		{
			if (should_ignore_account (block_a.link ().as_account ()))
			{
				tree.clear ();
				return;
			}
			if (raw)
			{
				tree.put ("subtype", "send");
			}
			else
			{
				tree.put ("type", "send");
			}
			tree.put ("account", block_a.link ().to_account ());
			tree.put ("amount", (previous_balance - balance).convert_to<std::string> ());
		}
		else
		{
			if (block_a.link ().is_zero ())
			{
				if (raw && accounts_filter.empty ())
				{
					tree.put ("subtype", "change");
				}
			}
			else if (balance == previous_balance && handler.node.ledger.is_epoch_link (block_a.link ()))
			{
				if (raw && accounts_filter.empty ())
				{
					tree.put ("subtype", "epoch");
					tree.put ("account", handler.node.ledger.epoch_signer (block_a.link ()).to_account ());
				}
			}
			else
			{
				auto source_account (handler.node.ledger.account_safe (transaction, block_a.link ().as_block_hash (), error_or_pruned));
				if (!error_or_pruned && should_ignore_account (source_account))
				{
					tree.clear ();
					return;
				}
				if (raw)
				{
					tree.put ("subtype", "receive");
				}
				else
				{
					tree.put ("type", "receive");
				}
				if (!error_or_pruned)
				{
					tree.put ("account", source_account.to_account ());
				}
				tree.put ("amount", (balance - previous_balance).convert_to<std::string> ());
			}
		}
	}
	bool should_ignore_account (nano::public_key const & account)
	{
		bool ignore (false);
		if (!accounts_filter.empty ())
		{
			if (std::find (accounts_filter.begin (), accounts_filter.end (), account) == accounts_filter.end ())
			{
				ignore = true;
			}
		}
		return ignore;
	}
	nano::json_handler & handler;
	bool raw;
	nano::transaction & transaction;
	boost::property_tree::ptree & tree;
	nano::block_hash const & hash;
	std::vector<nano::public_key> const & accounts_filter;
};
}

void nano::json_handler::account_history ()
{
	std::vector<nano::public_key> accounts_to_filter;
	auto const accounts_filter_node = request.get_child_optional ("account_filter");
	if (accounts_filter_node.is_initialized ())
	{
		for (auto & a : (*accounts_filter_node))
		{
			auto account (account_impl (a.second.get<std::string> ("")));
			if (!ec)
			{
				accounts_to_filter.push_back (account);
			}
			else
			{
				break;
			}
		}
	}
	nano::account account;
	nano::block_hash hash;
	bool reverse (request.get_optional<bool> ("reverse") == true);
	auto head_str (request.get_optional<std::string> ("head"));
	auto transaction (node.store.tx_begin_read ());
	auto count (count_impl ());
	auto offset (offset_optional_impl (0));
	if (head_str)
	{
		if (!hash.decode_hex (*head_str))
		{
			if (node.store.block ().exists (*transaction, hash))
			{
				account = node.ledger.account (*transaction, hash);
			}
			else
			{
				ec = nano::error_blocks::not_found;
			}
		}
		else
		{
			ec = nano::error_blocks::bad_hash_number;
		}
	}
	else
	{
		account = account_impl ();
		if (!ec)
		{
			if (reverse)
			{
				auto info (account_info_impl (*transaction, account));
				if (!ec)
				{
					hash = info.open_block ();
				}
			}
			else
			{
				hash = node.ledger.latest (*transaction, account);
			}
		}
	}
	if (!ec)
	{
		boost::property_tree::ptree history;
		bool output_raw (request.get_optional<bool> ("raw") == true);
		response_l.put ("account", account.to_account ());
		auto block (node.store.block ().get (*transaction, hash));
		while (block != nullptr && count > 0)
		{
			if (offset > 0)
			{
				--offset;
			}
			else
			{
				boost::property_tree::ptree entry;
				history_visitor visitor (*this, output_raw, *transaction, entry, hash, accounts_to_filter);
				block->visit (visitor);
				if (!entry.empty ())
				{
					entry.put ("local_timestamp", std::to_string (block->sideband ().timestamp ()));
					entry.put ("height", std::to_string (block->sideband ().height ()));
					entry.put ("hash", hash.to_string ());
					entry.put ("confirmed", node.ledger.block_confirmed (*transaction, hash));
					if (output_raw)
					{
						entry.put ("work", nano::to_string_hex (block->block_work ()));
						entry.put ("signature", block->block_signature ().to_string ());
					}
					history.push_back (std::make_pair ("", entry));
					--count;
				}
			}
			hash = reverse ? node.store.block ().successor (*transaction, hash) : block->previous ();
			block = node.store.block ().get (*transaction, hash);
		}
		response_l.add_child ("history", history);
		if (!hash.is_zero ())
		{
			response_l.put (reverse ? "next" : "previous", hash.to_string ());
		}
	}
	response_errors ();
}

void nano::json_handler::keepalive ()
{
	if (!ec)
	{
		std::string address_text (request.get<std::string> ("address"));
		std::string port_text (request.get<std::string> ("port"));
		uint16_t port;
		if (!nano::parse_port (port_text, port))
		{
			node.keepalive (address_text, port);
			response_l.put ("started", "1");
		}
		else
		{
			ec = nano::error_common::invalid_port;
		}
	}
	response_errors ();
}

void nano::json_handler::key_create ()
{
	nano::keypair pair;
	response_l.put ("private", pair.prv.to_string ());
	response_l.put ("public", pair.pub.to_string ());
	response_l.put ("account", pair.pub.to_account ());
	response_errors ();
}

void nano::json_handler::key_expand ()
{
	std::string key_text (request.get<std::string> ("key"));
	nano::raw_key prv;
	if (!prv.decode_hex (key_text))
	{
		nano::public_key pub (nano::pub_key (prv));
		response_l.put ("private", prv.to_string ());
		response_l.put ("public", pub.to_string ());
		response_l.put ("account", pub.to_account ());
	}
	else
	{
		ec = nano::error_common::bad_private_key;
	}
	response_errors ();
}

void nano::json_handler::ledger ()
{
	auto count (count_optional_impl ());
	auto threshold (threshold_optional_impl ());
	if (!ec)
	{
		nano::account start{};
		boost::optional<std::string> account_text (request.get_optional<std::string> ("account"));
		if (account_text.is_initialized ())
		{
			start = account_impl (account_text.get ());
		}
		uint64_t modified_since (0);
		boost::optional<std::string> modified_since_text (request.get_optional<std::string> ("modified_since"));
		if (modified_since_text.is_initialized ())
		{
			if (decode_unsigned (modified_since_text.get (), modified_since))
			{
				ec = nano::error_rpc::invalid_timestamp;
			}
		}
		bool const sorting = request.get<bool> ("sorting", false);
		bool const representative = request.get<bool> ("representative", false);
		bool const weight = request.get<bool> ("weight", false);
		bool const pending = request.get<bool> ("pending", false);
		bool const receivable = request.get<bool> ("receivable", pending);
		boost::property_tree::ptree accounts;
		auto transaction (node.store.tx_begin_read ());
		if (!ec && !sorting) // Simple
		{
			for (auto i (node.store.account ().begin (*transaction, start)), n (node.store.account ().end ()); i != n && accounts.size () < count; ++i)
			{
				nano::account_info const & info (i->second);
				if (info.modified () >= modified_since && (receivable || info.balance ().number () >= threshold.number ()))
				{
					nano::account const & account (i->first);
					boost::property_tree::ptree response_a;
					if (receivable)
					{
						auto account_receivable = node.ledger.account_receivable (*transaction, account);
						if (info.balance ().number () + account_receivable < threshold.number ())
						{
							continue;
						}
						response_a.put ("pending", account_receivable.convert_to<std::string> ());
						response_a.put ("receivable", account_receivable.convert_to<std::string> ());
					}
					response_a.put ("frontier", info.head ().to_string ());
					response_a.put ("open_block", info.open_block ().to_string ());
					response_a.put ("representative_block", node.ledger.representative (*transaction, info.head ()).to_string ());
					std::string balance;
					nano::uint128_union (info.balance ()).encode_dec (balance);
					response_a.put ("balance", balance);
					response_a.put ("modified_timestamp", std::to_string (info.modified ()));
					response_a.put ("block_count", std::to_string (info.block_count ()));
					if (representative)
					{
						response_a.put ("representative", info.representative ().to_account ());
					}
					if (weight)
					{
						auto account_weight (node.ledger.weight (account));
						response_a.put ("weight", account_weight.convert_to<std::string> ());
					}
					accounts.push_back (std::make_pair (account.to_account (), response_a));
				}
			}
		}
		else if (!ec) // Sorting
		{
			std::vector<std::pair<nano::uint128_union, nano::account>> ledger_l;
			for (auto i (node.store.account ().begin (*transaction, start)), n (node.store.account ().end ()); i != n; ++i)
			{
				nano::account_info const & info (i->second);
				nano::uint128_union balance (info.balance ());
				if (info.modified () >= modified_since)
				{
					ledger_l.emplace_back (balance, i->first);
				}
			}
			std::sort (ledger_l.begin (), ledger_l.end ());
			std::reverse (ledger_l.begin (), ledger_l.end ());
			nano::account_info info;
			for (auto i (ledger_l.begin ()), n (ledger_l.end ()); i != n && accounts.size () < count; ++i)
			{
				node.store.account ().get (*transaction, i->second, info);
				if (receivable || info.balance ().number () >= threshold.number ())
				{
					nano::account const & account (i->second);
					boost::property_tree::ptree response_a;
					if (receivable)
					{
						auto account_receivable = node.ledger.account_receivable (*transaction, account);
						if (info.balance ().number () + account_receivable < threshold.number ())
						{
							continue;
						}
						response_a.put ("pending", account_receivable.convert_to<std::string> ());
						response_a.put ("receivable", account_receivable.convert_to<std::string> ());
					}
					response_a.put ("frontier", info.head ().to_string ());
					response_a.put ("open_block", info.open_block ().to_string ());
					response_a.put ("representative_block", node.ledger.representative (*transaction, info.head ()).to_string ());
					std::string balance;
					(i->first).encode_dec (balance);
					response_a.put ("balance", balance);
					response_a.put ("modified_timestamp", std::to_string (info.modified ()));
					response_a.put ("block_count", std::to_string (info.block_count ()));
					if (representative)
					{
						response_a.put ("representative", info.representative ().to_account ());
					}
					if (weight)
					{
						auto account_weight (node.ledger.weight (account));
						response_a.put ("weight", account_weight.convert_to<std::string> ());
					}
					accounts.push_back (std::make_pair (account.to_account (), response_a));
				}
			}
		}
		response_l.add_child ("accounts", accounts);
	}
	response_errors ();
}

void nano::json_handler::mnano_from_raw (nano::uint128_t ratio)
{
	auto amount (amount_impl ());
	response_l.put ("deprecated", "1");
	if (!ec)
	{
		auto result (amount.number () / ratio);
		response_l.put ("amount", result.convert_to<std::string> ());
	}
	response_errors ();
}

void nano::json_handler::mnano_to_raw (nano::uint128_t ratio)
{
	auto amount (amount_impl ());
	response_l.put ("deprecated", "1");
	if (!ec)
	{
		auto result (amount.number () * ratio);
		if (result > amount.number ())
		{
			response_l.put ("amount", result.convert_to<std::string> ());
		}
		else
		{
			ec = nano::error_common::invalid_amount_big;
		}
	}
	response_errors ();
}

void nano::json_handler::nano_to_raw ()
{
	auto amount (amount_impl ());
	if (!ec)
	{
		auto result (amount.number () * nano::Mxrb_ratio);
		if (result > amount.number ())
		{
			response_l.put ("amount", result.convert_to<std::string> ());
		}
		else
		{
			ec = nano::error_common::invalid_amount_big;
		}
	}
	response_errors ();
}

void nano::json_handler::raw_to_nano ()
{
	auto amount (amount_impl ());
	if (!ec)
	{
		auto result (amount.number () / nano::Mxrb_ratio);
		response_l.put ("amount", result.convert_to<std::string> ());
	}
	response_errors ();
}

/*
 * @warning This is an internal/diagnostic RPC, do not rely on its interface being stable
 */
void nano::json_handler::node_id ()
{
	if (!ec)
	{
		response_l.put ("private", node.node_id.prv.to_string ());
		response_l.put ("public", node.node_id.pub.to_string ());
		response_l.put ("as_account", node.node_id.pub.to_account ());
		response_l.put ("node_id", node.node_id.pub.to_node_id ());
	}
	response_errors ();
}

/*
 * @warning This is an internal/diagnostic RPC, do not rely on its interface being stable
 */
void nano::json_handler::node_id_delete ()
{
	response_l.put ("deprecated", "1");
	response_errors ();
}

void nano::json_handler::password_change ()
{
	node.workers->push_task (create_worker_task ([] (std::shared_ptr<nano::json_handler> const & rpc_l) {
		auto wallet (rpc_l->wallet_impl ());
		if (!rpc_l->ec)
		{
			auto transaction (rpc_l->node.wallets.tx_begin_write ());
			rpc_l->wallet_locked_impl (*transaction, wallet);
			if (!rpc_l->ec)
			{
				std::string password_text (rpc_l->request.get<std::string> ("password"));
				bool error (wallet->store.rekey (*transaction, password_text));
				rpc_l->response_l.put ("changed", error ? "0" : "1");
				if (!error)
				{
					rpc_l->node.logger->try_log ("Wallet password changed");
				}
			}
		}
		rpc_l->response_errors ();
	}));
}

void nano::json_handler::password_enter ()
{
	node.workers->push_task (create_worker_task ([] (std::shared_ptr<nano::json_handler> const & rpc_l) {
		auto wallet (rpc_l->wallet_impl ());
		if (!rpc_l->ec)
		{
			std::string password_text (rpc_l->request.get<std::string> ("password"));
			auto transaction (wallet->wallets.tx_begin_write ());
			auto error (wallet->enter_password (*transaction, password_text));
			rpc_l->response_l.put ("valid", error ? "0" : "1");
		}
		rpc_l->response_errors ();
	}));
}

void nano::json_handler::password_valid (bool wallet_locked)
{
	auto wallet (wallet_impl ());
	if (!ec)
	{
		auto transaction (node.wallets.tx_begin_read ());
		auto valid (wallet->store.valid_password (*transaction));
		if (!wallet_locked)
		{
			response_l.put ("valid", valid ? "1" : "0");
		}
		else
		{
			response_l.put ("locked", valid ? "0" : "1");
		}
	}
	response_errors ();
}

void nano::json_handler::peers ()
{
	boost::property_tree::ptree peers_l;
	bool const peer_details = request.get<bool> ("peer_details", false);
	auto peers_list (node.network->list (std::numeric_limits<std::size_t>::max ()));
	std::sort (peers_list.begin (), peers_list.end (), [] (auto const & lhs, auto const & rhs) {
		return lhs->get_endpoint () < rhs->get_endpoint ();
	});
	for (auto i (peers_list.begin ()), n (peers_list.end ()); i != n; ++i)
	{
		std::stringstream text;
		auto channel (*i);
		text << channel->to_string ();
		if (peer_details)
		{
			boost::property_tree::ptree pending_tree;
			pending_tree.put ("protocol_version", std::to_string (channel->get_network_version ()));
			auto node_id_l (channel->get_node_id_optional ());
			if (node_id_l.is_initialized ())
			{
				pending_tree.put ("node_id", node_id_l.get ().to_node_id ());
			}
			else
			{
				pending_tree.put ("node_id", "");
			}
			pending_tree.put ("type", channel->get_type () == nano::transport::transport_type::tcp ? "tcp" : "udp");
			peers_l.push_back (boost::property_tree::ptree::value_type (text.str (), pending_tree));
		}
		else
		{
			peers_l.push_back (boost::property_tree::ptree::value_type (text.str (), boost::property_tree::ptree (std::to_string (channel->get_network_version ()))));
		}
	}
	response_l.add_child ("peers", peers_l);
	response_errors ();
}

void nano::json_handler::pending ()
{
	response_l.put ("deprecated", "1");
	receivable ();
}

void nano::json_handler::receivable ()
{
	auto account (account_impl ());
	auto count (count_optional_impl ());
	auto offset (offset_optional_impl (0));
	auto threshold (threshold_optional_impl ());
	bool const source = request.get<bool> ("source", false);
	bool const min_version = request.get<bool> ("min_version", false);
	bool const include_active = request.get<bool> ("include_active", false);
	bool const include_only_confirmed = request.get<bool> ("include_only_confirmed", true);
	bool const sorting = request.get<bool> ("sorting", false);
	auto simple (threshold.is_zero () && !source && !min_version && !sorting); // if simple, response is a list of hashes
	bool const should_sort = sorting && !simple;
	if (!ec)
	{
		auto offset_counter = offset;
		boost::property_tree::ptree peers_l;
		auto transaction (node.store.tx_begin_read ());
		// The ptree container is used if there are any children nodes (e.g source/min_version) otherwise the amount container is used.
		std::vector<std::pair<std::string, boost::property_tree::ptree>> hash_ptree_pairs;
		std::vector<std::pair<std::string, nano::uint128_t>> hash_amount_pairs;
		for (auto i (node.store.pending ().begin (*transaction, nano::pending_key (account, 0))), n (node.store.pending ().end ()); i != n && nano::pending_key (i->first).account == account && (should_sort || peers_l.size () < count); ++i)
		{
			nano::pending_key const & key (i->first);
			if (block_confirmed (node, *transaction, key.hash, include_active, include_only_confirmed))
			{
				if (!should_sort && offset_counter > 0)
				{
					--offset_counter;
					continue;
				}

				if (simple)
				{
					boost::property_tree::ptree entry;
					entry.put ("", key.hash.to_string ());
					peers_l.push_back (std::make_pair ("", entry));
				}
				else
				{
					nano::pending_info const & info (i->second);
					if (info.amount.number () >= threshold.number ())
					{
						if (source || min_version)
						{
							boost::property_tree::ptree pending_tree;
							pending_tree.put ("amount", info.amount.number ().convert_to<std::string> ());
							if (source)
							{
								pending_tree.put ("source", info.source.to_account ());
							}
							if (min_version)
							{
								pending_tree.put ("min_version", epoch_as_string (info.epoch));
							}

							if (should_sort)
							{
								hash_ptree_pairs.emplace_back (key.hash.to_string (), pending_tree);
							}
							else
							{
								peers_l.add_child (key.hash.to_string (), pending_tree);
							}
						}
						else
						{
							if (should_sort)
							{
								hash_amount_pairs.emplace_back (key.hash.to_string (), info.amount.number ());
							}
							else
							{
								peers_l.put (key.hash.to_string (), info.amount.number ().convert_to<std::string> ());
							}
						}
					}
				}
			}
		}
		if (should_sort)
		{
			if (source || min_version)
			{
				std::stable_sort (hash_ptree_pairs.begin (), hash_ptree_pairs.end (), [] (auto const & lhs, auto const & rhs) {
					return lhs.second.template get<nano::uint128_t> ("amount") > rhs.second.template get<nano::uint128_t> ("amount");
				});
				for (auto i = offset, j = offset + count; i < hash_ptree_pairs.size () && i < j; ++i)
				{
					peers_l.add_child (hash_ptree_pairs[i].first, hash_ptree_pairs[i].second);
				}
			}
			else
			{
				std::stable_sort (hash_amount_pairs.begin (), hash_amount_pairs.end (), [] (auto const & lhs, auto const & rhs) {
					return lhs.second > rhs.second;
				});

				for (auto i = offset, j = offset + count; i < hash_amount_pairs.size () && i < j; ++i)
				{
					peers_l.put (hash_amount_pairs[i].first, hash_amount_pairs[i].second.convert_to<std::string> ());
				}
			}
		}
		response_l.add_child ("blocks", peers_l);
	}
	response_errors ();
}

void nano::json_handler::pending_exists ()
{
	response_l.put ("deprecated", "1");
	receivable_exists ();
}

void nano::json_handler::receivable_exists ()
{
	auto hash (hash_impl ());
	bool const include_active = request.get<bool> ("include_active", false);
	bool const include_only_confirmed = request.get<bool> ("include_only_confirmed", true);
	if (!ec)
	{
		auto transaction (node.store.tx_begin_read ());
		auto block (node.store.block ().get (*transaction, hash));
		if (block != nullptr)
		{
			auto exists (false);
			auto destination (node.ledger.block_destination (*transaction, *block));
			if (!destination.is_zero ())
			{
				exists = node.store.pending ().exists (*transaction, nano::pending_key (destination, hash));
			}
			exists = exists && (block_confirmed (node, *transaction, block->hash (), include_active, include_only_confirmed));
			response_l.put ("exists", exists ? "1" : "0");
		}
		else
		{
			ec = nano::error_blocks::not_found;
		}
	}
	response_errors ();
}

void nano::json_handler::process ()
{
	node.workers->push_task (create_worker_task ([] (std::shared_ptr<nano::json_handler> const & rpc_l) {
		bool const is_async = rpc_l->request.get<bool> ("async", false);
		auto block (rpc_l->block_impl (true));

		// State blocks subtype check
		if (!rpc_l->ec && block->type () == nano::block_type::state)
		{
			std::string subtype_text (rpc_l->request.get<std::string> ("subtype", ""));
			if (!subtype_text.empty ())
			{
				std::shared_ptr<nano::state_block> block_state (std::static_pointer_cast<nano::state_block> (block));
				auto transaction (rpc_l->node.store.tx_begin_read ());
				if (!block_state->previous ().is_zero () && !rpc_l->node.store.block ().exists (*transaction, block_state->previous ()))
				{
					rpc_l->ec = nano::error_process::gap_previous;
				}
				else
				{
					auto balance (rpc_l->node.ledger.account_balance (*transaction, block_state->account ()));
					if (subtype_text == "send")
					{
						if (balance <= block_state->balance ().number ())
						{
							rpc_l->ec = nano::error_rpc::invalid_subtype_balance;
						}
						// Send with previous == 0 fails balance check. No previous != 0 check required
					}
					else if (subtype_text == "receive")
					{
						if (balance > block_state->balance ().number ())
						{
							rpc_l->ec = nano::error_rpc::invalid_subtype_balance;
						}
						// Receive can be point to open block. No previous != 0 check required
					}
					else if (subtype_text == "open")
					{
						if (!block_state->previous ().is_zero ())
						{
							rpc_l->ec = nano::error_rpc::invalid_subtype_previous;
						}
					}
					else if (subtype_text == "change")
					{
						if (balance != block_state->balance ().number ())
						{
							rpc_l->ec = nano::error_rpc::invalid_subtype_balance;
						}
						else if (block_state->previous ().is_zero ())
						{
							rpc_l->ec = nano::error_rpc::invalid_subtype_previous;
						}
					}
					else if (subtype_text == "epoch")
					{
						if (balance != block_state->balance ().number ())
						{
							rpc_l->ec = nano::error_rpc::invalid_subtype_balance;
						}
						else if (!rpc_l->node.ledger.is_epoch_link (block_state->link ()))
						{
							rpc_l->ec = nano::error_rpc::invalid_subtype_epoch_link;
						}
					}
					else
					{
						rpc_l->ec = nano::error_rpc::invalid_subtype;
					}
				}
			}
		}
		if (!rpc_l->ec)
		{
			if (!rpc_l->node.network_params.work.validate_entry (*block))
			{
				if (!is_async)
				{
					auto result (rpc_l->node.process_local (block));
					switch (result.code)
					{
						case nano::process_result::progress:
						{
							rpc_l->response_l.put ("hash", block->hash ().to_string ());
							break;
						}
						case nano::process_result::gap_previous:
						{
							rpc_l->ec = nano::error_process::gap_previous;
							break;
						}
						case nano::process_result::gap_source:
						{
							rpc_l->ec = nano::error_process::gap_source;
							break;
						}
						case nano::process_result::old:
						{
							rpc_l->ec = nano::error_process::old;
							break;
						}
						case nano::process_result::bad_signature:
						{
							rpc_l->ec = nano::error_process::bad_signature;
							break;
						}
						case nano::process_result::negative_spend:
						{
							// TODO once we get RPC versioning, this should be changed to "negative spend"
							rpc_l->ec = nano::error_process::negative_spend;
							break;
						}
						case nano::process_result::balance_mismatch:
						{
							rpc_l->ec = nano::error_process::balance_mismatch;
							break;
						}
						case nano::process_result::unreceivable:
						{
							rpc_l->ec = nano::error_process::unreceivable;
							break;
						}
						case nano::process_result::block_position:
						{
							rpc_l->ec = nano::error_process::block_position;
							break;
						}
						case nano::process_result::gap_epoch_open_pending:
						{
							rpc_l->ec = nano::error_process::gap_epoch_open_pending;
							break;
						}
						case nano::process_result::fork:
						{
							bool const force = rpc_l->request.get<bool> ("force", false);
							if (force)
							{
								rpc_l->node.active.erase (*block);
								rpc_l->node.block_processor.force (block);
								rpc_l->response_l.put ("hash", block->hash ().to_string ());
							}
							else
							{
								rpc_l->ec = nano::error_process::fork;
							}
							break;
						}
						case nano::process_result::insufficient_work:
						{
							rpc_l->ec = nano::error_process::insufficient_work;
							break;
						}
						case nano::process_result::opened_burn_account:
							rpc_l->ec = nano::error_process::opened_burn_account;
							break;
						default:
						{
							rpc_l->ec = nano::error_process::other;
							break;
						}
					}
				}
				else
				{
					if (block->type () == nano::block_type::state)
					{
						rpc_l->node.process_local_async (block);
						rpc_l->response_l.put ("started", "1");
					}
					else
					{
						rpc_l->ec = nano::error_common::is_not_state_block;
					}
				}
			}
			else
			{
				rpc_l->ec = nano::error_blocks::work_low;
			}
		}
		rpc_l->response_errors ();
	}));
}

void nano::json_handler::pruned_exists ()
{
	auto hash (hash_impl ());
	if (!ec)
	{
		auto transaction (node.store.tx_begin_read ());
		if (node.ledger.pruning_enabled ())
		{
			auto exists (node.store.pruned ().exists (*transaction, hash));
			response_l.put ("exists", exists ? "1" : "0");
		}
		else
		{
			ec = nano::error_rpc::pruning_disabled;
		}
	}
	response_errors ();
}

void nano::json_handler::receive ()
{
	auto wallet (wallet_impl ());
	auto account (account_impl ());
	auto hash (hash_impl ("block"));
	if (!ec)
	{
		auto wallet_transaction (node.wallets.tx_begin_read ());
		wallet_locked_impl (*wallet_transaction, wallet);
		wallet_account_impl (*wallet_transaction, wallet, account);
		if (!ec)
		{
			auto block_transaction (node.store.tx_begin_read ());
			if (node.ledger.block_or_pruned_exists (*block_transaction, hash))
			{
				nano::pending_info pending_info;
				if (!node.store.pending ().get (*block_transaction, nano::pending_key (account, hash), pending_info))
				{
					auto work (work_optional_impl ());
					if (!ec && work)
					{
						nano::root head;
						nano::epoch epoch = pending_info.epoch;
						auto info = node.ledger.account_info (*block_transaction, account);
						if (info)
						{
							head = info->head ();
							// When receiving, epoch version is the higher between the previous and the source blocks
							epoch = std::max (info->epoch (), epoch);
						}
						else
						{
							head = account;
						}
						nano::block_details details (epoch, false, true, false);
						if (node.network_params.work.difficulty (nano::work_version::work_1, head, work) < node.network_params.work.threshold (nano::work_version::work_1, details))
						{
							ec = nano::error_common::invalid_work;
						}
					}
					else if (!ec) // && work == 0
					{
						if (!node.work_generation_enabled ())
						{
							ec = nano::error_common::disabled_work_generation;
						}
					}
					if (!ec)
					{
						// Representative is only used by receive_action when opening accounts
						// Set a wallet default representative for new accounts
						nano::account representative (wallet->store.representative (*wallet_transaction));
						bool generate_work (work == 0); // Disable work generation if "work" option is provided
						auto response_a (response);
						wallet->receive_async (
						hash, representative, nano::dev::constants.genesis_amount, account, [response_a] (std::shared_ptr<nano::block> const & block_a) {
							if (block_a != nullptr)
							{
								boost::property_tree::ptree response_l;
								response_l.put ("block", block_a->hash ().to_string ());
								std::stringstream ostream;
								boost::property_tree::write_json (ostream, response_l);
								response_a (ostream.str ());
							}
							else
							{
								json_error_response (response_a, "Error generating block");
							}
						},
						work, generate_work);
					}
				}
				else
				{
					ec = nano::error_process::unreceivable;
				}
			}
			else
			{
				ec = nano::error_blocks::not_found;
			}
		}
	}
	// Because of receive_async
	if (ec)
	{
		response_errors ();
	}
}

void nano::json_handler::receive_minimum ()
{
	if (!ec)
	{
		response_l.put ("amount", node.config->receive_minimum.to_string_dec ());
	}
	response_errors ();
}

void nano::json_handler::receive_minimum_set ()
{
	auto amount (amount_impl ());
	if (!ec)
	{
		node.config->receive_minimum = amount;
		response_l.put ("success", "");
	}
	response_errors ();
}

void nano::json_handler::representatives ()
{
	auto count (count_optional_impl ());
	if (!ec)
	{
		bool const sorting = request.get<bool> ("sorting", false);
		boost::property_tree::ptree representatives;
		auto rep_amounts = node.ledger.cache.rep_weights ().get_rep_amounts ();
		if (!sorting) // Simple
		{
			std::map<nano::account, nano::uint128_t> ordered (rep_amounts.begin (), rep_amounts.end ());
			for (auto & rep_amount : rep_amounts)
			{
				auto const & account (rep_amount.first);
				auto const & amount (rep_amount.second);
				representatives.put (account.to_account (), amount.convert_to<std::string> ());

				if (representatives.size () > count)
				{
					break;
				}
			}
		}
		else // Sorting
		{
			std::vector<std::pair<nano::uint128_t, std::string>> representation;

			for (auto & rep_amount : rep_amounts)
			{
				auto const & account (rep_amount.first);
				auto const & amount (rep_amount.second);
				representation.emplace_back (amount, account.to_account ());
			}
			std::sort (representation.begin (), representation.end ());
			std::reverse (representation.begin (), representation.end ());
			for (auto i (representation.begin ()), n (representation.end ()); i != n && representatives.size () < count; ++i)
			{
				representatives.put (i->second, (i->first).convert_to<std::string> ());
			}
		}
		response_l.add_child ("representatives", representatives);
	}
	response_errors ();
}

void nano::json_handler::representatives_online ()
{
	auto const accounts_node = request.get_child_optional ("accounts");
	bool const weight = request.get<bool> ("weight", false);
	std::vector<nano::public_key> accounts_to_filter;
	if (accounts_node.is_initialized ())
	{
		for (auto & a : (*accounts_node))
		{
			auto account (account_impl (a.second.get<std::string> ("")));
			if (!ec)
			{
				accounts_to_filter.push_back (account);
			}
			else
			{
				break;
			}
		}
	}
	if (!ec)
	{
		boost::property_tree::ptree representatives;
		auto reps (node.online_reps.list ());
		for (auto & i : reps)
		{
			if (accounts_node.is_initialized ())
			{
				if (accounts_to_filter.empty ())
				{
					break;
				}
				auto found_acc = std::find (accounts_to_filter.begin (), accounts_to_filter.end (), i);
				if (found_acc == accounts_to_filter.end ())
				{
					continue;
				}
				else
				{
					accounts_to_filter.erase (found_acc);
				}
			}
			if (weight)
			{
				boost::property_tree::ptree weight_node;
				auto account_weight (node.ledger.weight (i));
				weight_node.put ("weight", account_weight.convert_to<std::string> ());
				representatives.add_child (i.to_account (), weight_node);
			}
			else
			{
				boost::property_tree::ptree entry;
				entry.put ("", i.to_account ());
				representatives.push_back (std::make_pair ("", entry));
			}
		}
		response_l.add_child ("representatives", representatives);
	}
	response_errors ();
}

void nano::json_handler::republish ()
{
	auto count (count_optional_impl (1024U));
	uint64_t sources (0);
	uint64_t destinations (0);
	boost::optional<std::string> sources_text (request.get_optional<std::string> ("sources"));
	if (!ec && sources_text.is_initialized ())
	{
		if (decode_unsigned (sources_text.get (), sources))
		{
			ec = nano::error_rpc::invalid_sources;
		}
	}
	boost::optional<std::string> destinations_text (request.get_optional<std::string> ("destinations"));
	if (!ec && destinations_text.is_initialized ())
	{
		if (decode_unsigned (destinations_text.get (), destinations))
		{
			ec = nano::error_rpc::invalid_destinations;
		}
	}
	auto hash (hash_impl ());
	if (!ec)
	{
		boost::property_tree::ptree blocks;
		auto transaction (node.store.tx_begin_read ());
		auto block (node.store.block ().get (*transaction, hash));
		if (block != nullptr)
		{
			std::deque<std::shared_ptr<nano::block>> republish_bundle;
			for (auto i (0); !hash.is_zero () && i < count; ++i)
			{
				block = node.store.block ().get (*transaction, hash);
				if (sources != 0) // Republish source chain
				{
					nano::block_hash source (node.ledger.block_source (*transaction, *block));
					auto block_a (node.store.block ().get (*transaction, source));
					std::vector<nano::block_hash> hashes;
					while (block_a != nullptr && hashes.size () < sources)
					{
						hashes.push_back (source);
						source = block_a->previous ();
						block_a = node.store.block ().get (*transaction, source);
					}
					std::reverse (hashes.begin (), hashes.end ());
					for (auto & hash_l : hashes)
					{
						block_a = node.store.block ().get (*transaction, hash_l);
						republish_bundle.push_back (std::move (block_a));
						boost::property_tree::ptree entry_l;
						entry_l.put ("", hash_l.to_string ());
						blocks.push_back (std::make_pair ("", entry_l));
					}
				}
				republish_bundle.push_back (std::move (block)); // Republish block
				boost::property_tree::ptree entry;
				entry.put ("", hash.to_string ());
				blocks.push_back (std::make_pair ("", entry));
				if (destinations != 0) // Republish destination chain
				{
					auto block_b (node.store.block ().get (*transaction, hash));
					auto destination (node.ledger.block_destination (*transaction, *block_b));
					if (!destination.is_zero ())
					{
						if (!node.store.pending ().exists (*transaction, nano::pending_key (destination, hash)))
						{
							nano::block_hash previous (node.ledger.latest (*transaction, destination));
							auto block_d (node.store.block ().get (*transaction, previous));
							nano::block_hash source;
							std::vector<nano::block_hash> hashes;
							while (block_d != nullptr && hash != source)
							{
								hashes.push_back (previous);
								source = node.ledger.block_source (*transaction, *block_d);
								previous = block_d->previous ();
								block_d = node.store.block ().get (*transaction, previous);
							}
							std::reverse (hashes.begin (), hashes.end ());
							if (hashes.size () > destinations)
							{
								hashes.resize (destinations);
							}
							for (auto & hash_l : hashes)
							{
								block_d = node.store.block ().get (*transaction, hash_l);
								republish_bundle.push_back (std::move (block_d));
								boost::property_tree::ptree entry_l;
								entry_l.put ("", hash_l.to_string ());
								blocks.push_back (std::make_pair ("", entry_l));
							}
						}
					}
				}
				hash = node.store.block ().successor (*transaction, hash);
			}
			node.network->flood_block_many (std::move (republish_bundle), nullptr, 25);
			response_l.put ("success", ""); // obsolete
			response_l.add_child ("blocks", blocks);
		}
		else
		{
			ec = nano::error_blocks::not_found;
		}
	}
	response_errors ();
}

void nano::json_handler::search_pending ()
{
	response_l.put ("deprecated", "1");
	search_receivable ();
}

void nano::json_handler::search_receivable ()
{
	auto wallet (wallet_impl ());
	if (!ec)
	{
		auto tx{ wallet->wallets.tx_begin_read () };
		auto error (wallet->search_receivable (*tx));
		response_l.put ("started", !error);
	}
	response_errors ();
}

void nano::json_handler::search_pending_all ()
{
	response_l.put ("deprecated", "1");
	search_receivable_all ();
}

void nano::json_handler::search_receivable_all ()
{
	if (!ec)
	{
		node.wallets.search_receivable_all ();
		response_l.put ("success", "");
	}
	response_errors ();
}

void nano::json_handler::send ()
{
	auto wallet (wallet_impl ());
	auto amount (amount_impl ());
	// Sending 0 amount is invalid with state blocks
	if (!ec && amount.is_zero ())
	{
		ec = nano::error_common::invalid_amount;
	}
	std::string source_text (request.get<std::string> ("source"));
	auto source (account_impl (source_text, nano::error_rpc::bad_source));
	std::string destination_text (request.get<std::string> ("destination"));
	auto destination (account_impl (destination_text, nano::error_rpc::bad_destination));
	if (!ec)
	{
		auto work (work_optional_impl ());
		nano::uint128_t balance (0);
		if (!ec && work == 0 && !node.work_generation_enabled ())
		{
			ec = nano::error_common::disabled_work_generation;
		}
		if (!ec)
		{
			auto transaction (node.wallets.tx_begin_read ());
			auto block_transaction (node.store.tx_begin_read ());
			wallet_locked_impl (*transaction, wallet);
			wallet_account_impl (*transaction, wallet, source);
			auto info (account_info_impl (*block_transaction, source));
			if (!ec)
			{
				balance = (info.balance ()).number ();
			}
			if (!ec && work)
			{
				nano::block_details details (info.epoch (), true, false, false);
				if (node.network_params.work.difficulty (nano::work_version::work_1, info.head (), work) < node.network_params.work.threshold (nano::work_version::work_1, details))
				{
					ec = nano::error_common::invalid_work;
				}
			}
		}
		if (!ec)
		{
			bool generate_work (work == 0); // Disable work generation if "work" option is provided
			boost::optional<std::string> send_id (request.get_optional<std::string> ("id"));
			auto response_a (response);
			auto response_data (std::make_shared<boost::property_tree::ptree> (response_l));
			wallet->send_async (
			source, destination, amount.number (), [balance, amount, response_a, response_data] (std::shared_ptr<nano::block> const & block_a) {
				if (block_a != nullptr)
				{
					response_data->put ("block", block_a->hash ().to_string ());
					std::stringstream ostream;
					boost::property_tree::write_json (ostream, *response_data);
					response_a (ostream.str ());
				}
				else
				{
					if (balance >= amount.number ())
					{
						json_error_response (response_a, "Error generating block");
					}
					else
					{
						std::error_code ec (nano::error_common::insufficient_balance);
						json_error_response (response_a, ec.message ());
					}
				}
			},
			work, generate_work, send_id);
		}
	}
	// Because of send_async
	if (ec)
	{
		response_errors ();
	}
}

void nano::json_handler::sign ()
{
	bool const json_block_l = request.get<bool> ("json_block", false);
	// Retrieving hash
	nano::block_hash hash (0);
	boost::optional<std::string> hash_text (request.get_optional<std::string> ("hash"));
	if (hash_text.is_initialized ())
	{
		hash = hash_impl ();
	}
	// Retrieving block
	std::shared_ptr<nano::block> block;
	if (!ec && request.count ("block"))
	{
		block = block_impl (true);
		if (block != nullptr)
		{
			hash = block->hash ();
		}
	}

	// Hash or block are not initialized
	if (!ec && hash.is_zero ())
	{
		ec = nano::error_blocks::invalid_block;
	}
	// Hash is initialized without config permission
	else if (!ec && !hash.is_zero () && block == nullptr && !node_rpc_config.enable_sign_hash)
	{
		ec = nano::error_rpc::sign_hash_disabled;
	}
	if (!ec)
	{
		nano::raw_key prv;
		prv.clear ();
		// Retrieving private key from request
		boost::optional<std::string> key_text (request.get_optional<std::string> ("key"));
		if (key_text.is_initialized ())
		{
			if (prv.decode_hex (key_text.get ()))
			{
				ec = nano::error_common::bad_private_key;
			}
		}
		else
		{
			// Retrieving private key from wallet
			boost::optional<std::string> account_text (request.get_optional<std::string> ("account"));
			boost::optional<std::string> wallet_text (request.get_optional<std::string> ("wallet"));
			if (wallet_text.is_initialized () && account_text.is_initialized ())
			{
				auto account (account_impl ());
				auto wallet (wallet_impl ());
				if (!ec)
				{
					auto transaction (node.wallets.tx_begin_read ());
					wallet_locked_impl (*transaction, wallet);
					wallet_account_impl (*transaction, wallet, account);
					if (!ec)
					{
						wallet->store.fetch (*transaction, account, prv);
					}
				}
			}
		}
		// Signing
		if (prv != 0)
		{
			nano::public_key pub (nano::pub_key (prv));
			nano::signature signature (nano::sign_message (prv, pub, hash));
			response_l.put ("signature", signature.to_string ());
			if (block != nullptr)
			{
				block->signature_set (signature);

				if (json_block_l)
				{
					boost::property_tree::ptree block_node_l;
					block->serialize_json (block_node_l);
					response_l.add_child ("block", block_node_l);
				}
				else
				{
					std::string contents;
					block->serialize_json (contents);
					response_l.put ("block", contents);
				}
			}
		}
		else
		{
			ec = nano::error_rpc::block_create_key_required;
		}
	}
	response_errors ();
}

void nano::json_handler::stats ()
{
	auto sink = node.stats->log_sink_json ();
	std::string type (request.get<std::string> ("type", ""));
	bool use_sink = false;
	if (type == "counters")
	{
		node.stats->log_counters (*sink);
		use_sink = true;
	}
	else if (type == "objects")
	{
		construct_json (collect_container_info (node, "node").get (), response_l);
	}
	else if (type == "samples")
	{
		node.stats->log_samples (*sink);
		use_sink = true;
	}
	else if (type == "database")
	{
		node.store.serialize_memory_stats (response_l);
	}
	else
	{
		ec = nano::error_rpc::invalid_missing_type;
	}
	if (!ec && use_sink)
	{
		auto stat_tree_l (*static_cast<boost::property_tree::ptree *> (sink->to_object ()));
		stat_tree_l.put ("stat_duration_seconds", node.stats->last_reset ().count ());
		std::stringstream ostream;
		boost::property_tree::write_json (ostream, stat_tree_l);
		response (ostream.str ());
	}
	else
	{
		response_errors ();
	}
}

void nano::json_handler::stats_clear ()
{
	node.stats->clear ();
	response_l.put ("success", "");
	std::stringstream ostream;
	boost::property_tree::write_json (ostream, response_l);
	response (ostream.str ());
}

void nano::json_handler::stop ()
{
	response_l.put ("success", "");
	response_errors ();
	if (!ec)
	{
		stop_callback ();
	}
}

void nano::json_handler::telemetry ()
{
	auto rpc_l (shared_from_this ());

	auto address_text (request.get_optional<std::string> ("address"));
	auto port_text (request.get_optional<std::string> ("port"));

	if (address_text.is_initialized () || port_text.is_initialized ())
	{
		// Check both are specified
		std::shared_ptr<nano::transport::channel> channel;
		if (address_text.is_initialized () && port_text.is_initialized ())
		{
			uint16_t port;
			if (!nano::parse_port (*port_text, port))
			{
				boost::asio::ip::address address;
				if (!nano::parse_address (*address_text, address))
				{
					nano::endpoint endpoint (address, port);
					if (address.is_loopback () && port == rpc_l->node.network->endpoint ().port ())
					{
						// Requesting telemetry metrics locally
						auto telemetry_data = nano::local_telemetry_data (rpc_l->node.ledger, *rpc_l->node.network, rpc_l->node.unchecked, rpc_l->node.config->bandwidth_limit, rpc_l->node.network_params, rpc_l->node.startup_time, rpc_l->node.default_difficulty (nano::work_version::work_1), rpc_l->node.node_id);

						nano::jsonconfig config_l;
						auto const should_ignore_identification_metrics = false;
						auto err = telemetry_data.serialize_json (config_l, should_ignore_identification_metrics);
						auto const & ptree = config_l.get_tree ();

						if (!err)
						{
							rpc_l->response_l.insert (rpc_l->response_l.begin (), ptree.begin (), ptree.end ());
						}

						rpc_l->response_errors ();
						return;
					}
					else
					{
						channel = node.network->find_channel (nano::transport::map_endpoint_to_v6 (endpoint));
						if (!channel)
						{
							ec = nano::error_rpc::peer_not_found;
						}
					}
				}
				else
				{
					ec = nano::error_common::invalid_ip_address;
				}
			}
			else
			{
				ec = nano::error_common::invalid_port;
			}
		}
		else
		{
			ec = nano::error_rpc::requires_port_and_address;
		}

		if (!ec)
		{
			debug_assert (channel);
			if (node.telemetry)
			{
				node.telemetry->get_metrics_single_peer_async (channel, [rpc_l] (auto const & telemetry_response_a) {
					if (!telemetry_response_a.error)
					{
						nano::jsonconfig config_l;
						auto const should_ignore_identification_metrics = false;
						auto err = telemetry_response_a.telemetry_data.serialize_json (config_l, should_ignore_identification_metrics);
						auto const & ptree = config_l.get_tree ();

						if (!err)
						{
							rpc_l->response_l.insert (rpc_l->response_l.begin (), ptree.begin (), ptree.end ());
						}
						else
						{
							rpc_l->ec = nano::error_rpc::generic;
						}
					}
					else
					{
						rpc_l->ec = nano::error_rpc::generic;
					}

					rpc_l->response_errors ();
				});
			}
			else
			{
				response_errors ();
			}
		}
		else
		{
			response_errors ();
		}
	}
	else
	{
		// By default, consolidated (average or mode) telemetry metrics are returned,
		// setting "raw" to true returns metrics from all nodes requested.
		auto raw = request.get_optional<bool> ("raw");
		auto output_raw = raw.value_or (false);
		if (node.telemetry)
		{
			auto telemetry_responses = node.telemetry->get_metrics ();
			if (output_raw)
			{
				boost::property_tree::ptree metrics;
				for (auto & telemetry_metrics : telemetry_responses)
				{
					nano::jsonconfig config_l;
					auto const should_ignore_identification_metrics = false;
					auto err = telemetry_metrics.second.serialize_json (config_l, should_ignore_identification_metrics);
					config_l.put ("address", telemetry_metrics.first.address ());
					config_l.put ("port", telemetry_metrics.first.port ());
					if (!err)
					{
						metrics.push_back (std::make_pair ("", config_l.get_tree ()));
					}
					else
					{
						ec = nano::error_rpc::generic;
					}
				}

				response_l.put_child ("metrics", metrics);
			}
			else
			{
				nano::jsonconfig config_l;
				std::vector<nano::telemetry_data> telemetry_datas;
				telemetry_datas.reserve (telemetry_responses.size ());
				std::transform (telemetry_responses.begin (), telemetry_responses.end (), std::back_inserter (telemetry_datas), [] (auto const & endpoint_telemetry_data) {
					return endpoint_telemetry_data.second;
				});

				auto average_telemetry_metrics = nano::consolidate_telemetry_data (telemetry_datas);
				// Don't add node_id/signature in consolidated metrics
				auto const should_ignore_identification_metrics = true;
				auto err = average_telemetry_metrics.serialize_json (config_l, should_ignore_identification_metrics);
				auto const & ptree = config_l.get_tree ();

				if (!err)
				{
					response_l.insert (response_l.begin (), ptree.begin (), ptree.end ());
				}
				else
				{
					ec = nano::error_rpc::generic;
				}
			}
		}

		response_errors ();
	}
}

void nano::json_handler::unchecked ()
{
	bool const json_block_l = request.get<bool> ("json_block", false);
	auto count (count_optional_impl ());
	if (!ec)
	{
		boost::property_tree::ptree unchecked;
		auto transaction (node.store.tx_begin_read ());
		node.unchecked.for_each (
		*transaction, [&unchecked, &json_block_l] (nano::unchecked_key const & key, nano::unchecked_info const & info) {
			auto block = info.get_block ();
			if (json_block_l)
			{
				boost::property_tree::ptree block_node_l;
				block->serialize_json (block_node_l);
				unchecked.add_child (block->hash ().to_string (), block_node_l);
			}
			else
			{
				std::string contents;
				block->serialize_json (contents);
				unchecked.put (block->hash ().to_string (), contents);
			} }, [iterations = 0, count = count] () mutable { return iterations++ < count; });
		response_l.add_child ("blocks", unchecked);
	}
	response_errors ();
}

void nano::json_handler::unchecked_clear ()
{
	node.workers->push_task (create_worker_task ([] (std::shared_ptr<nano::json_handler> const & rpc_l) {
		auto transaction (rpc_l->node.store.tx_begin_write ({ tables::unchecked }));
		rpc_l->node.unchecked.clear (*transaction);
		rpc_l->response_l.put ("success", "");
		rpc_l->response_errors ();
	}));
}

void nano::json_handler::unchecked_get ()
{
	bool const json_block_l = request.get<bool> ("json_block", false);
	auto hash (hash_impl ());
	if (!ec)
	{
		bool done = false;
		auto tx{ node.store.tx_begin_read () };
		node.unchecked.for_each (
		*tx, [&] (nano::unchecked_key const & key, nano::unchecked_info const & info) {
			if (key.hash == hash)
			{
				response_l.put ("modified_timestamp", std::to_string (info.modified ()));

				auto block = info.get_block ();
				if (json_block_l)
				{
					boost::property_tree::ptree block_node_l;
					block->serialize_json (block_node_l);
					response_l.add_child ("contents", block_node_l);
				}
				else
				{
					std::string contents;
					block->serialize_json (contents);
					response_l.put ("contents", contents);
				}
				done = true;
			} }, [&] () { return !done; });
		if (response_l.empty ())
		{
			ec = nano::error_blocks::not_found;
		}
	}
	response_errors ();
}

void nano::json_handler::unchecked_keys ()
{
	bool const json_block_l = request.get<bool> ("json_block", false);
	auto count (count_optional_impl ());
	nano::block_hash key (0);
	boost::optional<std::string> hash_text (request.get_optional<std::string> ("key"));
	if (!ec && hash_text.is_initialized ())
	{
		if (key.decode_hex (hash_text.get ()))
		{
			ec = nano::error_rpc::bad_key;
		}
	}
	if (!ec)
	{
		boost::property_tree::ptree unchecked;
		auto transaction (node.store.tx_begin_read ());
		node.unchecked.for_each (
		*transaction, key, [&unchecked, json_block_l] (nano::unchecked_key const & key, nano::unchecked_info const & info) {
			boost::property_tree::ptree entry;
			auto block = info.get_block ();
			entry.put ("key", key.key ().to_string ());
			entry.put ("hash", block->hash ().to_string ());
			entry.put ("modified_timestamp", std::to_string (info.modified ()));
			if (json_block_l)
			{
				boost::property_tree::ptree block_node_l;
				block->serialize_json (block_node_l);
				entry.add_child ("contents", block_node_l);
			}
			else
			{
				std::string contents;
				block->serialize_json (contents);
				entry.put ("contents", contents);
			}
			unchecked.push_back (std::make_pair ("", entry)); }, [&unchecked, &count] () { return unchecked.size () < count; });
		response_l.add_child ("unchecked", unchecked);
	}
	response_errors ();
}

void nano::json_handler::unopened ()
{
	auto count (count_optional_impl ());
	auto threshold (threshold_optional_impl ());
	nano::account start (1); // exclude burn account by default
	boost::optional<std::string> account_text (request.get_optional<std::string> ("account"));
	if (account_text.is_initialized ())
	{
		start = account_impl (account_text.get ());
	}
	if (!ec)
	{
		auto transaction (node.store.tx_begin_read ());
		auto iterator (node.store.pending ().begin (*transaction, nano::pending_key (start, 0)));
		auto end (node.store.pending ().end ());
		nano::account current_account (start);
		nano::uint128_t current_account_sum{ 0 };
		boost::property_tree::ptree accounts;
		while (iterator != end && accounts.size () < count)
		{
			nano::pending_key key (iterator->first);
			nano::account account (key.account);
			nano::pending_info info (iterator->second);
			if (node.store.account ().exists (*transaction, account))
			{
				if (account.number () == std::numeric_limits<nano::uint256_t>::max ())
				{
					break;
				}
				// Skip existing accounts
				iterator = node.store.pending ().begin (*transaction, nano::pending_key (account.number () + 1, 0));
			}
			else
			{
				if (account != current_account)
				{
					if (current_account_sum > 0)
					{
						if (current_account_sum >= threshold.number ())
						{
							accounts.put (current_account.to_account (), current_account_sum.convert_to<std::string> ());
						}
						current_account_sum = 0;
					}
					current_account = account;
				}
				current_account_sum += info.amount.number ();
				++iterator;
			}
		}
		// last one after iterator reaches end
		if (accounts.size () < count && current_account_sum > 0 && current_account_sum >= threshold.number ())
		{
			accounts.put (current_account.to_account (), current_account_sum.convert_to<std::string> ());
		}
		response_l.add_child ("accounts", accounts);
	}
	response_errors ();
}

void nano::json_handler::uptime ()
{
	response_l.put ("seconds", std::chrono::duration_cast<std::chrono::seconds> (std::chrono::steady_clock::now () - node.startup_time).count ());
	response_errors ();
}

void nano::json_handler::version ()
{
	response_l.put ("rpc_version", "1");
	response_l.put ("store_version", std::to_string (node.store_version ()));
	response_l.put ("protocol_version", std::to_string (node.network_params.network.protocol_version));
	response_l.put ("node_vendor", boost::str (boost::format ("Nano %1%") % NANO_VERSION_STRING));
	response_l.put ("store_vendor", node.store.vendor_get ());
	response_l.put ("network", node.network_params.network.get_current_network_as_string ());
	response_l.put ("network_identifier", node.network_params.ledger.genesis->hash ().to_string ());
	response_l.put ("build_info", BUILD_INFO);
	response_errors ();
}

void nano::json_handler::validate_account_number ()
{
	auto account (account_impl ());
	(void)account;
	response_l.put ("valid", ec ? "0" : "1");
	ec = std::error_code (); // error is just invalid account
	response_errors ();
}

void nano::json_handler::wallet_add ()
{
	node.workers->push_task (create_worker_task ([] (std::shared_ptr<nano::json_handler> const & rpc_l) {
		auto wallet (rpc_l->wallet_impl ());
		if (!rpc_l->ec)
		{
			std::string key_text (rpc_l->request.get<std::string> ("key"));
			nano::raw_key key;
			if (!key.decode_hex (key_text))
			{
				bool const generate_work = rpc_l->request.get<bool> ("work", true);
				auto pub (wallet->insert_adhoc (key, generate_work));
				if (!pub.is_zero ())
				{
					rpc_l->response_l.put ("account", pub.to_account ());
				}
				else
				{
					rpc_l->ec = nano::error_common::wallet_locked;
				}
			}
			else
			{
				rpc_l->ec = nano::error_common::bad_private_key;
			}
		}
		rpc_l->response_errors ();
	}));
}

void nano::json_handler::wallet_add_watch ()
{
	node.workers->push_task (create_worker_task ([] (std::shared_ptr<nano::json_handler> const & rpc_l) {
		auto wallet (rpc_l->wallet_impl ());
		if (!rpc_l->ec)
		{
			auto transaction (rpc_l->node.wallets.tx_begin_write ());
			if (wallet->store.valid_password (*transaction))
			{
				for (auto & accounts : rpc_l->request.get_child ("accounts"))
				{
					auto account (rpc_l->account_impl (accounts.second.data ()));
					if (!rpc_l->ec)
					{
						if (wallet->insert_watch (*transaction, account))
						{
							rpc_l->ec = nano::error_common::bad_public_key;
						}
					}
				}
				if (!rpc_l->ec)
				{
					rpc_l->response_l.put ("success", "");
				}
			}
			else
			{
				rpc_l->ec = nano::error_common::wallet_locked;
			}
		}
		rpc_l->response_errors ();
	}));
}

void nano::json_handler::wallet_info ()
{
	auto wallet (wallet_impl ());
	if (!ec)
	{
		nano::uint128_t balance (0);
		nano::uint128_t receivable (0);
		uint64_t count (0);
		uint64_t block_count (0);
		uint64_t cemented_block_count (0);
		uint64_t deterministic_count (0);
		uint64_t adhoc_count (0);
		auto transaction (node.wallets.tx_begin_read ());
		auto block_transaction (node.store.tx_begin_read ());

		for (auto i (wallet->store.begin (*transaction)), n (wallet->store.end ()); i != n; ++i)
		{
			nano::account const & account (i->first);

<<<<<<< HEAD
			nano::account_info account_info{};
			if (!node.store.account ().get (*block_transaction, account, account_info))
			{
				block_count += account_info.block_count ();
=======
			auto account_info = node.ledger.account_info (block_transaction, account);
			if (account_info)
			{
				block_count += account_info->block_count;
				balance += account_info->balance.number ();
>>>>>>> 0d30fbed
			}

			nano::confirmation_height_info confirmation_info{};
			if (!node.store.confirmation_height ().get (*block_transaction, account, confirmation_info))
			{
				cemented_block_count += confirmation_info.height ();
			}

<<<<<<< HEAD
			balance += account_info.balance ().number ();
			receivable += node.ledger.account_receivable (*block_transaction, account);
=======
			receivable += node.ledger.account_receivable (block_transaction, account);
>>>>>>> 0d30fbed

			nano::key_type key_type (wallet->store.key_type (i->second));
			if (key_type == nano::key_type::deterministic)
			{
				deterministic_count++;
			}
			else if (key_type == nano::key_type::adhoc)
			{
				adhoc_count++;
			}

			++count;
		}

		uint32_t deterministic_index (wallet->store.deterministic_index_get (*transaction));
		response_l.put ("balance", balance.convert_to<std::string> ());
		response_l.put ("pending", receivable.convert_to<std::string> ());
		response_l.put ("receivable", receivable.convert_to<std::string> ());
		response_l.put ("accounts_count", std::to_string (count));
		response_l.put ("accounts_block_count", std::to_string (block_count));
		response_l.put ("accounts_cemented_block_count", std::to_string (cemented_block_count));
		response_l.put ("deterministic_count", std::to_string (deterministic_count));
		response_l.put ("adhoc_count", std::to_string (adhoc_count));
		response_l.put ("deterministic_index", std::to_string (deterministic_index));
	}

	response_errors ();
}

void nano::json_handler::wallet_balances ()
{
	auto wallet (wallet_impl ());
	auto threshold (threshold_optional_impl ());
	if (!ec)
	{
		boost::property_tree::ptree balances;
		auto transaction (node.wallets.tx_begin_read ());
		auto block_transaction (node.store.tx_begin_read ());
		for (auto i (wallet->store.begin (*transaction)), n (wallet->store.end ()); i != n; ++i)
		{
			nano::account const & account (i->first);
			nano::uint128_t balance = node.ledger.account_balance (*block_transaction, account);
			if (balance >= threshold.number ())
			{
				boost::property_tree::ptree entry;
				nano::uint128_t receivable = node.ledger.account_receivable (*block_transaction, account);
				entry.put ("balance", balance.convert_to<std::string> ());
				entry.put ("pending", receivable.convert_to<std::string> ());
				entry.put ("receivable", receivable.convert_to<std::string> ());
				balances.push_back (std::make_pair (account.to_account (), entry));
			}
		}
		response_l.add_child ("balances", balances);
	}
	response_errors ();
}

void nano::json_handler::wallet_change_seed ()
{
	node.workers->push_task (create_worker_task ([] (std::shared_ptr<nano::json_handler> const & rpc_l) {
		auto wallet (rpc_l->wallet_impl ());
		if (!rpc_l->ec)
		{
			std::string seed_text (rpc_l->request.get<std::string> ("seed"));
			nano::raw_key seed;
			if (!seed.decode_hex (seed_text))
			{
				auto count (static_cast<uint32_t> (rpc_l->count_optional_impl (0)));
				auto transaction (rpc_l->node.wallets.tx_begin_write ());
				if (wallet->store.valid_password (*transaction))
				{
					nano::public_key account (wallet->change_seed (*transaction, seed, count));
					rpc_l->response_l.put ("success", "");
					rpc_l->response_l.put ("last_restored_account", account.to_account ());
					auto index (wallet->store.deterministic_index_get (*transaction));
					debug_assert (index > 0);
					rpc_l->response_l.put ("restored_count", std::to_string (index));
				}
				else
				{
					rpc_l->ec = nano::error_common::wallet_locked;
				}
			}
			else
			{
				rpc_l->ec = nano::error_common::bad_seed;
			}
		}
		rpc_l->response_errors ();
	}));
}

void nano::json_handler::wallet_contains ()
{
	auto account (account_impl ());
	auto wallet (wallet_impl ());
	if (!ec)
	{
		auto transaction (node.wallets.tx_begin_read ());
		auto exists (wallet->store.find (*transaction, account) != wallet->store.end ());
		response_l.put ("exists", exists ? "1" : "0");
	}
	response_errors ();
}

void nano::json_handler::wallet_create ()
{
	node.workers->push_task (create_worker_task ([] (std::shared_ptr<nano::json_handler> const & rpc_l) {
		nano::raw_key seed;
		auto seed_text (rpc_l->request.get_optional<std::string> ("seed"));
		if (seed_text.is_initialized () && seed.decode_hex (seed_text.get ()))
		{
			rpc_l->ec = nano::error_common::bad_seed;
		}
		if (!rpc_l->ec)
		{
			auto wallet_id = random_wallet_id ();
			auto wallet (rpc_l->node.wallets.create (wallet_id));
			auto existing (rpc_l->node.wallets.items.find (wallet_id));
			if (existing != rpc_l->node.wallets.items.end ())
			{
				rpc_l->response_l.put ("wallet", wallet_id.to_string ());
			}
			else
			{
				rpc_l->ec = nano::error_common::wallet_lmdb_max_dbs;
			}
			if (!rpc_l->ec && seed_text.is_initialized ())
			{
				auto transaction (rpc_l->node.wallets.tx_begin_write ());
				nano::public_key account (wallet->change_seed (*transaction, seed));
				rpc_l->response_l.put ("last_restored_account", account.to_account ());
				auto index (wallet->store.deterministic_index_get (*transaction));
				debug_assert (index > 0);
				rpc_l->response_l.put ("restored_count", std::to_string (index));
			}
		}
		rpc_l->response_errors ();
	}));
}

void nano::json_handler::wallet_destroy ()
{
	node.workers->push_task (create_worker_task ([] (std::shared_ptr<nano::json_handler> const & rpc_l) {
		std::string wallet_text (rpc_l->request.get<std::string> ("wallet"));
		nano::wallet_id wallet;
		if (!wallet.decode_hex (wallet_text))
		{
			auto existing (rpc_l->node.wallets.items.find (wallet));
			if (existing != rpc_l->node.wallets.items.end ())
			{
				rpc_l->node.wallets.destroy (wallet);
				bool destroyed (rpc_l->node.wallets.items.find (wallet) == rpc_l->node.wallets.items.end ());
				rpc_l->response_l.put ("destroyed", destroyed ? "1" : "0");
			}
			else
			{
				rpc_l->ec = nano::error_common::wallet_not_found;
			}
		}
		else
		{
			rpc_l->ec = nano::error_common::bad_wallet_number;
		}
		rpc_l->response_errors ();
	}));
}

void nano::json_handler::wallet_export ()
{
	auto wallet (wallet_impl ());
	if (!ec)
	{
		auto transaction (node.wallets.tx_begin_read ());
		std::string json;
		wallet->store.serialize_json (*transaction, json);
		response_l.put ("json", json);
	}
	response_errors ();
}

void nano::json_handler::wallet_frontiers ()
{
	auto wallet (wallet_impl ());
	if (!ec)
	{
		boost::property_tree::ptree frontiers;
		auto transaction (node.wallets.tx_begin_read ());
		auto block_transaction (node.store.tx_begin_read ());
		for (auto i (wallet->store.begin (*transaction)), n (wallet->store.end ()); i != n; ++i)
		{
			nano::account const & account (i->first);
			auto latest (node.ledger.latest (*block_transaction, account));
			if (!latest.is_zero ())
			{
				frontiers.put (account.to_account (), latest.to_string ());
			}
		}
		response_l.add_child ("frontiers", frontiers);
	}
	response_errors ();
}

void nano::json_handler::wallet_history ()
{
	uint64_t modified_since (1);
	boost::optional<std::string> modified_since_text (request.get_optional<std::string> ("modified_since"));
	if (modified_since_text.is_initialized ())
	{
		if (decode_unsigned (modified_since_text.get (), modified_since))
		{
			ec = nano::error_rpc::invalid_timestamp;
		}
	}
	auto wallet (wallet_impl ());
	if (!ec)
	{
		std::multimap<uint64_t, boost::property_tree::ptree, std::greater<uint64_t>> entries;
		auto transaction (node.wallets.tx_begin_read ());
		auto block_transaction (node.store.tx_begin_read ());
		for (auto i (wallet->store.begin (*transaction)), n (wallet->store.end ()); i != n; ++i)
		{
			nano::account const & account (i->first);
<<<<<<< HEAD
			nano::account_info info;
			if (!node.store.account ().get (*block_transaction, account, info))
			{
				auto timestamp (info.modified ());
				auto hash (info.head ());
=======
			auto info = node.ledger.account_info (block_transaction, account);
			if (info)
			{
				auto timestamp (info->modified);
				auto hash (info->head);
>>>>>>> 0d30fbed
				while (timestamp >= modified_since && !hash.is_zero ())
				{
					auto block (node.store.block ().get (*block_transaction, hash));
					timestamp = block->sideband ().timestamp ();
					if (block != nullptr && timestamp >= modified_since)
					{
						boost::property_tree::ptree entry;
						std::vector<nano::public_key> no_filter;
						history_visitor visitor (*this, false, *block_transaction, entry, hash, no_filter);
						block->visit (visitor);
						if (!entry.empty ())
						{
							entry.put ("block_account", account.to_account ());
							entry.put ("hash", hash.to_string ());
							entry.put ("local_timestamp", std::to_string (timestamp));
							entries.insert (std::make_pair (timestamp, entry));
						}
						hash = block->previous ();
					}
					else
					{
						hash.clear ();
					}
				}
			}
		}
		boost::property_tree::ptree history;
		for (auto i (entries.begin ()), n (entries.end ()); i != n; ++i)
		{
			history.push_back (std::make_pair ("", i->second));
		}
		response_l.add_child ("history", history);
	}
	response_errors ();
}

void nano::json_handler::wallet_key_valid ()
{
	auto wallet (wallet_impl ());
	if (!ec)
	{
		auto transaction (node.wallets.tx_begin_read ());
		auto valid (wallet->store.valid_password (*transaction));
		response_l.put ("valid", valid ? "1" : "0");
	}
	response_errors ();
}

void nano::json_handler::wallet_ledger ()
{
	bool const representative = request.get<bool> ("representative", false);
	bool const weight = request.get<bool> ("weight", false);
	bool const pending = request.get<bool> ("pending", false);
	bool const receivable = request.get<bool> ("receivable", pending);
	uint64_t modified_since (0);
	boost::optional<std::string> modified_since_text (request.get_optional<std::string> ("modified_since"));
	if (modified_since_text.is_initialized ())
	{
		modified_since = strtoul (modified_since_text.get ().c_str (), NULL, 10);
	}
	auto wallet (wallet_impl ());
	if (!ec)
	{
		boost::property_tree::ptree accounts;
		auto transaction (node.wallets.tx_begin_read ());
		auto block_transaction (node.store.tx_begin_read ());
		for (auto i (wallet->store.begin (*transaction)), n (wallet->store.end ()); i != n; ++i)
		{
			nano::account const & account (i->first);
<<<<<<< HEAD
			nano::account_info info;
			if (!node.store.account ().get (*block_transaction, account, info))
			{
				if (info.modified () >= modified_since)
				{
					boost::property_tree::ptree entry;
					entry.put ("frontier", info.head ().to_string ());
					entry.put ("open_block", info.open_block ().to_string ());
					entry.put ("representative_block", node.ledger.representative (*block_transaction, info.head ()).to_string ());
					std::string balance;
					nano::uint128_union (info.balance ()).encode_dec (balance);
					entry.put ("balance", balance);
					entry.put ("modified_timestamp", std::to_string (info.modified ()));
					entry.put ("block_count", std::to_string (info.block_count ()));
					if (representative)
					{
						entry.put ("representative", info.representative ().to_account ());
=======
			auto info = node.ledger.account_info (block_transaction, account);
			if (info)
			{
				if (info->modified >= modified_since)
				{
					boost::property_tree::ptree entry;
					entry.put ("frontier", info->head.to_string ());
					entry.put ("open_block", info->open_block.to_string ());
					entry.put ("representative_block", node.ledger.representative (block_transaction, info->head).to_string ());
					std::string balance;
					nano::uint128_union (info->balance).encode_dec (balance);
					entry.put ("balance", balance);
					entry.put ("modified_timestamp", std::to_string (info->modified));
					entry.put ("block_count", std::to_string (info->block_count));
					if (representative)
					{
						entry.put ("representative", info->representative.to_account ());
>>>>>>> 0d30fbed
					}
					if (weight)
					{
						auto account_weight (node.ledger.weight (account));
						entry.put ("weight", account_weight.convert_to<std::string> ());
					}
					if (receivable)
					{
						auto account_receivable (node.ledger.account_receivable (*block_transaction, account));
						entry.put ("pending", account_receivable.convert_to<std::string> ());
						entry.put ("receivable", account_receivable.convert_to<std::string> ());
					}
					accounts.push_back (std::make_pair (account.to_account (), entry));
				}
			}
		}
		response_l.add_child ("accounts", accounts);
	}
	response_errors ();
}

void nano::json_handler::wallet_lock ()
{
	auto wallet (wallet_impl ());
	if (!ec)
	{
		wallet->store.lock ();
		response_l.put ("locked", "1");
		node.logger->try_log ("Wallet locked");
	}
	response_errors ();
}

void nano::json_handler::wallet_pending ()
{
	response_l.put ("deprecated", "1");
	wallet_receivable ();
}

void nano::json_handler::wallet_receivable ()
{
	auto wallet (wallet_impl ());
	auto count (count_optional_impl ());
	auto threshold (threshold_optional_impl ());
	bool const source = request.get<bool> ("source", false);
	bool const min_version = request.get<bool> ("min_version", false);
	bool const include_active = request.get<bool> ("include_active", false);
	bool const include_only_confirmed = request.get<bool> ("include_only_confirmed", true);
	if (!ec)
	{
		boost::property_tree::ptree pending;
		auto transaction (node.wallets.tx_begin_read ());
		auto block_transaction (node.store.tx_begin_read ());
		for (auto i (wallet->store.begin (*transaction)), n (wallet->store.end ()); i != n; ++i)
		{
			nano::account const & account (i->first);
			boost::property_tree::ptree peers_l;
			for (auto ii (node.store.pending ().begin (*block_transaction, nano::pending_key (account, 0))), nn (node.store.pending ().end ()); ii != nn && nano::pending_key (ii->first).account == account && peers_l.size () < count; ++ii)
			{
				nano::pending_key key (ii->first);
				if (block_confirmed (node, *block_transaction, key.hash, include_active, include_only_confirmed))
				{
					if (threshold.is_zero () && !source)
					{
						boost::property_tree::ptree entry;
						entry.put ("", key.hash.to_string ());
						peers_l.push_back (std::make_pair ("", entry));
					}
					else
					{
						nano::pending_info info (ii->second);
						if (info.amount.number () >= threshold.number ())
						{
							if (source || min_version)
							{
								boost::property_tree::ptree pending_tree;
								pending_tree.put ("amount", info.amount.number ().convert_to<std::string> ());
								if (source)
								{
									pending_tree.put ("source", info.source.to_account ());
								}
								if (min_version)
								{
									pending_tree.put ("min_version", epoch_as_string (info.epoch));
								}
								peers_l.add_child (key.hash.to_string (), pending_tree);
							}
							else
							{
								peers_l.put (key.hash.to_string (), info.amount.number ().convert_to<std::string> ());
							}
						}
					}
				}
			}
			if (!peers_l.empty ())
			{
				pending.add_child (account.to_account (), peers_l);
			}
		}
		response_l.add_child ("blocks", pending);
	}
	response_errors ();
}

void nano::json_handler::wallet_representative ()
{
	auto wallet (wallet_impl ());
	if (!ec)
	{
		auto transaction (node.wallets.tx_begin_read ());
		response_l.put ("representative", wallet->store.representative (*transaction).to_account ());
	}
	response_errors ();
}

void nano::json_handler::wallet_representative_set ()
{
	node.workers->push_task (create_worker_task ([] (std::shared_ptr<nano::json_handler> const & rpc_l) {
		auto wallet (rpc_l->wallet_impl ());
		std::string representative_text (rpc_l->request.get<std::string> ("representative"));
		auto representative (rpc_l->account_impl (representative_text, nano::error_rpc::bad_representative_number));
		if (!rpc_l->ec)
		{
			bool update_existing_accounts (rpc_l->request.get<bool> ("update_existing_accounts", false));
			{
				auto transaction (rpc_l->node.wallets.tx_begin_write ());
				if (wallet->store.valid_password (*transaction) || !update_existing_accounts)
				{
					wallet->store.representative_set (*transaction, representative);
					rpc_l->response_l.put ("set", "1");
				}
				else
				{
					rpc_l->ec = nano::error_common::wallet_locked;
				}
			}
			// Change representative for all wallet accounts
			if (!rpc_l->ec && update_existing_accounts)
			{
				std::vector<nano::account> accounts;
				{
					auto transaction (rpc_l->node.wallets.tx_begin_read ());
					auto block_transaction (rpc_l->node.store.tx_begin_read ());
					for (auto i (wallet->store.begin (*transaction)), n (wallet->store.end ()); i != n; ++i)
					{
						nano::account const & account (i->first);
<<<<<<< HEAD
						nano::account_info info;
						if (!rpc_l->node.store.account ().get (*block_transaction, account, info))
						{
							if (info.representative () != representative)
=======
						auto info = rpc_l->node.ledger.account_info (block_transaction, account);
						if (info)
						{
							if (info->representative != representative)
>>>>>>> 0d30fbed
							{
								accounts.push_back (account);
							}
						}
					}
				}
				for (auto & account : accounts)
				{
					wallet->change_async (
					account, representative, [] (std::shared_ptr<nano::block> const &) {}, 0, false);
				}
			}
		}
		rpc_l->response_errors ();
	}));
}

void nano::json_handler::wallet_republish ()
{
	auto wallet (wallet_impl ());
	auto count (count_impl ());
	if (!ec)
	{
		boost::property_tree::ptree blocks;
		std::deque<std::shared_ptr<nano::block>> republish_bundle;
		auto transaction (node.wallets.tx_begin_read ());
		auto block_transaction (node.store.tx_begin_read ());
		for (auto i (wallet->store.begin (*transaction)), n (wallet->store.end ()); i != n; ++i)
		{
			nano::account const & account (i->first);
			auto latest (node.ledger.latest (*block_transaction, account));
			std::shared_ptr<nano::block> block;
			std::vector<nano::block_hash> hashes;
			while (!latest.is_zero () && hashes.size () < count)
			{
				hashes.push_back (latest);
				block = node.store.block ().get (*block_transaction, latest);
				if (block != nullptr)
				{
					latest = block->previous ();
				}
				else
				{
					latest.clear ();
				}
			}
			std::reverse (hashes.begin (), hashes.end ());
			for (auto & hash : hashes)
			{
				block = node.store.block ().get (*block_transaction, hash);
				republish_bundle.push_back (std::move (block));
				boost::property_tree::ptree entry;
				entry.put ("", hash.to_string ());
				blocks.push_back (std::make_pair ("", entry));
			}
		}
		node.network->flood_block_many (std::move (republish_bundle), nullptr, 25);
		response_l.add_child ("blocks", blocks);
	}
	response_errors ();
}

void nano::json_handler::wallet_seed ()
{
	auto wallet (wallet_impl ());
	if (!ec)
	{
		auto transaction (node.wallets.tx_begin_read ());
		if (wallet->store.valid_password (*transaction))
		{
			nano::raw_key seed;
			wallet->store.seed (seed, *transaction);
			response_l.put ("seed", seed.to_string ());
		}
		else
		{
			ec = nano::error_common::wallet_locked;
		}
	}
	response_errors ();
}

void nano::json_handler::wallet_work_get ()
{
	auto wallet (wallet_impl ());
	if (!ec)
	{
		boost::property_tree::ptree works;
		auto transaction (node.wallets.tx_begin_read ());
		for (auto i (wallet->store.begin (*transaction)), n (wallet->store.end ()); i != n; ++i)
		{
			nano::account const & account (i->first);
			uint64_t work (0);
			auto error_work (wallet->store.work_get (*transaction, account, work));
			(void)error_work;
			works.put (account.to_account (), nano::to_string_hex (work));
		}
		response_l.add_child ("works", works);
	}
	response_errors ();
}

void nano::json_handler::work_generate ()
{
	boost::optional<nano::account> account;
	auto account_opt (request.get_optional<std::string> ("account"));
	// Default to work_1 if not specified
	auto work_version (work_version_optional_impl (nano::work_version::work_1));
	if (!ec && account_opt.is_initialized ())
	{
		account = account_impl (account_opt.get ());
	}
	if (!ec)
	{
		auto hash (hash_impl ());
		auto difficulty (difficulty_optional_impl (work_version));
		multiplier_optional_impl (work_version, difficulty);
		if (!ec && (difficulty > node.max_work_generate_difficulty (work_version) || difficulty < node.network_params.work.threshold_entry (work_version, nano::block_type::state)))
		{
			ec = nano::error_rpc::difficulty_limit;
		}
		// Retrieving optional block
		std::shared_ptr<nano::block> block;
		if (!ec && request.count ("block"))
		{
			block = block_impl (true);
			if (block != nullptr)
			{
				if (hash != block->root ().as_block_hash ())
				{
					ec = nano::error_rpc::block_root_mismatch;
				}
				if (request.count ("version") == 0)
				{
					work_version = block->work_version ();
				}
				else if (!ec && work_version != block->work_version ())
				{
					ec = nano::error_rpc::block_work_version_mismatch;
				}
				// Difficulty calculation
				if (!ec && request.count ("difficulty") == 0 && request.count ("multiplier") == 0)
				{
					difficulty = difficulty_ledger (*block);
				}
				// If optional block difficulty is higher than requested difficulty, send error
				if (!ec && node.network_params.work.difficulty (*block) >= difficulty)
				{
					ec = nano::error_rpc::block_work_enough;
				}
			}
		}
		if (!ec && response_l.empty ())
		{
			auto use_peers (request.get<bool> ("use_peers", false));
			auto rpc_l (shared_from_this ());
			auto callback = [rpc_l, hash, work_version, this] (boost::optional<uint64_t> const & work_a) {
				if (work_a)
				{
					boost::property_tree::ptree response_l;
					response_l.put ("hash", hash.to_string ());
					uint64_t work (work_a.value ());
					response_l.put ("work", nano::to_string_hex (work));
					std::stringstream ostream;
					auto result_difficulty (rpc_l->node.network_params.work.difficulty (work_version, hash, work));
					response_l.put ("difficulty", nano::to_string_hex (result_difficulty));
					auto result_multiplier = nano::difficulty::to_multiplier (result_difficulty, node.default_difficulty (work_version));
					response_l.put ("multiplier", nano::to_string (result_multiplier));
					boost::property_tree::write_json (ostream, response_l);
					rpc_l->response (ostream.str ());
				}
				else
				{
					json_error_response (rpc_l->response, "Cancelled");
				}
			};
			if (!use_peers)
			{
				if (node.local_work_generation_enabled ())
				{
					auto error = node.distributed_work.make (work_version, hash, {}, difficulty, callback, {});
					if (error)
					{
						ec = nano::error_common::failure_work_generation;
					}
				}
				else
				{
					ec = nano::error_common::disabled_local_work_generation;
				}
			}
			else
			{
				if (!account_opt.is_initialized ())
				{
					// Fetch account from block if not given
					auto transaction_l (node.store.tx_begin_read ());
					if (node.store.block ().exists (*transaction_l, hash))
					{
						account = node.store.block ().account (*transaction_l, hash);
					}
				}
				auto secondary_work_peers_l (request.get<bool> ("secondary_work_peers", false));
				auto const & peers_l (secondary_work_peers_l ? node.config->secondary_work_peers : node.config->work_peers);
				if (node.work_generation_enabled (peers_l))
				{
					node.work_generate (work_version, hash, difficulty, callback, account, secondary_work_peers_l);
				}
				else
				{
					ec = nano::error_common::disabled_work_generation;
				}
			}
		}
	}
	// Because of callback
	if (ec)
	{
		response_errors ();
	}
}

void nano::json_handler::work_cancel ()
{
	auto hash (hash_impl ());
	if (!ec)
	{
		node.observers->work_cancel.notify (hash);
		response_l.put ("success", "");
	}
	response_errors ();
}

void nano::json_handler::work_get ()
{
	auto wallet (wallet_impl ());
	auto account (account_impl ());
	if (!ec)
	{
		auto transaction (node.wallets.tx_begin_read ());
		wallet_account_impl (*transaction, wallet, account);
		if (!ec)
		{
			uint64_t work (0);
			auto error_work (wallet->store.work_get (*transaction, account, work));
			(void)error_work;
			response_l.put ("work", nano::to_string_hex (work));
		}
	}
	response_errors ();
}

void nano::json_handler::work_set ()
{
	node.workers->push_task (create_worker_task ([] (std::shared_ptr<nano::json_handler> const & rpc_l) {
		auto wallet (rpc_l->wallet_impl ());
		auto account (rpc_l->account_impl ());
		auto work (rpc_l->work_optional_impl ());
		if (!rpc_l->ec)
		{
			auto transaction (rpc_l->node.wallets.tx_begin_write ());
			rpc_l->wallet_account_impl (*transaction, wallet, account);
			if (!rpc_l->ec)
			{
				wallet->store.work_put (*transaction, account, work);
				rpc_l->response_l.put ("success", "");
			}
		}
		rpc_l->response_errors ();
	}));
}

void nano::json_handler::work_validate ()
{
	auto hash (hash_impl ());
	auto work (work_optional_impl ());
	// Default to work_1 if not specified
	auto work_version (work_version_optional_impl (nano::work_version::work_1));
	auto difficulty (difficulty_optional_impl (work_version));
	multiplier_optional_impl (work_version, difficulty);
	if (!ec)
	{
		/* Transition to epoch_2 difficulty levels breaks previous behavior.
		 * When difficulty is not given, the default difficulty to validate changes when the first epoch_2 block is seen, breaking previous behavior.
		 * For this reason, when difficulty is not given, the "valid" field is no longer included in the response to break loudly any client expecting it.
		 * Instead, use the new fields:
		 * * valid_all: the work is valid at the current highest difficulty threshold
		 * * valid_receive: the work is valid for a receive block in an epoch_2 upgraded account
		 */

		auto result_difficulty (node.network_params.work.difficulty (work_version, hash, work));
		if (request.count ("difficulty"))
		{
			response_l.put ("valid", (result_difficulty >= difficulty) ? "1" : "0");
		}
		response_l.put ("valid_all", (result_difficulty >= node.default_difficulty (work_version)) ? "1" : "0");
		response_l.put ("valid_receive", (result_difficulty >= node.network_params.work.threshold (work_version, nano::block_details (nano::epoch::epoch_2, false, true, false))) ? "1" : "0");
		response_l.put ("difficulty", nano::to_string_hex (result_difficulty));
		auto result_multiplier = nano::difficulty::to_multiplier (result_difficulty, node.default_difficulty (work_version));
		response_l.put ("multiplier", nano::to_string (result_multiplier));
	}
	response_errors ();
}

void nano::json_handler::work_peer_add ()
{
	std::string address_text = request.get<std::string> ("address");
	std::string port_text = request.get<std::string> ("port");
	uint16_t port;
	if (!nano::parse_port (port_text, port))
	{
		node.config->work_peers.push_back (std::make_pair (address_text, port));
		response_l.put ("success", "");
	}
	else
	{
		ec = nano::error_common::invalid_port;
	}
	response_errors ();
}

void nano::json_handler::work_peers ()
{
	boost::property_tree::ptree work_peers_l;
	for (auto i (node.config->work_peers.begin ()), n (node.config->work_peers.end ()); i != n; ++i)
	{
		boost::property_tree::ptree entry;
		entry.put ("", boost::str (boost::format ("%1%:%2%") % i->first % i->second));
		work_peers_l.push_back (std::make_pair ("", entry));
	}
	response_l.add_child ("work_peers", work_peers_l);
	response_errors ();
}

void nano::json_handler::work_peers_clear ()
{
	node.config->work_peers.clear ();
	response_l.put ("success", "");
	response_errors ();
}

void nano::json_handler::populate_backlog ()
{
	node.backlog.trigger ();
	response_l.put ("success", "");
	response_errors ();
}

void nano::inprocess_rpc_handler::process_request (std::string const &, std::string const & body_a, std::function<void (std::string const &)> response_a)
{
	// Note that if the rpc action is async, the shared_ptr<json_handler> lifetime will be extended by the action handler
	auto handler (std::make_shared<nano::json_handler> (node, node_rpc_config, body_a, response_a, [this] () {
		this->stop_callback ();
		this->stop ();
	}));
	handler->process_request ();
}

void nano::inprocess_rpc_handler::process_request_v2 (rpc_handler_request_params const & params_a, std::string const & body_a, std::function<void (std::shared_ptr<std::string> const &)> response_a)
{
	std::string body_l = params_a.json_envelope (body_a);
	auto handler (std::make_shared<nano::ipc::flatbuffers_handler> (node, ipc_server, nullptr, node.config->ipc_config));
	handler->process_json (reinterpret_cast<uint8_t const *> (body_l.data ()), body_l.size (), response_a);
}

namespace
{
void construct_json (nano::container_info_component * component, boost::property_tree::ptree & parent)
{
	// We are a leaf node, print name and exit
	if (!component->is_composite ())
	{
		auto & leaf_info = static_cast<nano::container_info_leaf *> (component)->get_info ();
		boost::property_tree::ptree child;
		child.put ("count", leaf_info.count);
		child.put ("size", leaf_info.count * leaf_info.sizeof_element);
		parent.add_child (leaf_info.name, child);
		return;
	}

	auto composite = static_cast<nano::container_info_composite *> (component);

	boost::property_tree::ptree current;
	for (auto & child : composite->get_children ())
	{
		construct_json (child.get (), current);
	}

	parent.add_child (composite->get_name (), current);
}

// Any RPC handlers which require no arguments (excl default arguments) should go here.
// This is to prevent large if/else chains which compilers can have limits for (MSVC for instance has 128).
ipc_json_handler_no_arg_func_map create_ipc_json_handler_no_arg_func_map ()
{
	ipc_json_handler_no_arg_func_map no_arg_funcs;
	no_arg_funcs.emplace ("account_balance", &nano::json_handler::account_balance);
	no_arg_funcs.emplace ("account_block_count", &nano::json_handler::account_block_count);
	no_arg_funcs.emplace ("account_count", &nano::json_handler::account_count);
	no_arg_funcs.emplace ("account_create", &nano::json_handler::account_create);
	no_arg_funcs.emplace ("account_get", &nano::json_handler::account_get);
	no_arg_funcs.emplace ("account_history", &nano::json_handler::account_history);
	no_arg_funcs.emplace ("account_info", &nano::json_handler::account_info);
	no_arg_funcs.emplace ("account_key", &nano::json_handler::account_key);
	no_arg_funcs.emplace ("account_list", &nano::json_handler::account_list);
	no_arg_funcs.emplace ("account_move", &nano::json_handler::account_move);
	no_arg_funcs.emplace ("account_remove", &nano::json_handler::account_remove);
	no_arg_funcs.emplace ("account_representative", &nano::json_handler::account_representative);
	no_arg_funcs.emplace ("account_representative_set", &nano::json_handler::account_representative_set);
	no_arg_funcs.emplace ("account_weight", &nano::json_handler::account_weight);
	no_arg_funcs.emplace ("accounts_balances", &nano::json_handler::accounts_balances);
	no_arg_funcs.emplace ("accounts_representatives", &nano::json_handler::accounts_representatives);
	no_arg_funcs.emplace ("accounts_create", &nano::json_handler::accounts_create);
	no_arg_funcs.emplace ("accounts_frontiers", &nano::json_handler::accounts_frontiers);
	no_arg_funcs.emplace ("accounts_pending", &nano::json_handler::accounts_pending);
	no_arg_funcs.emplace ("accounts_receivable", &nano::json_handler::accounts_receivable);
	no_arg_funcs.emplace ("active_difficulty", &nano::json_handler::active_difficulty);
	no_arg_funcs.emplace ("available_supply", &nano::json_handler::available_supply);
	no_arg_funcs.emplace ("block_info", &nano::json_handler::block_info);
	no_arg_funcs.emplace ("block", &nano::json_handler::block_info);
	no_arg_funcs.emplace ("block_confirm", &nano::json_handler::block_confirm);
	no_arg_funcs.emplace ("blocks", &nano::json_handler::blocks);
	no_arg_funcs.emplace ("blocks_info", &nano::json_handler::blocks_info);
	no_arg_funcs.emplace ("block_account", &nano::json_handler::block_account);
	no_arg_funcs.emplace ("block_count", &nano::json_handler::block_count);
	no_arg_funcs.emplace ("block_create", &nano::json_handler::block_create);
	no_arg_funcs.emplace ("block_hash", &nano::json_handler::block_hash);
	no_arg_funcs.emplace ("bootstrap", &nano::json_handler::bootstrap);
	no_arg_funcs.emplace ("bootstrap_any", &nano::json_handler::bootstrap_any);
	no_arg_funcs.emplace ("bootstrap_lazy", &nano::json_handler::bootstrap_lazy);
	no_arg_funcs.emplace ("bootstrap_status", &nano::json_handler::bootstrap_status);
	no_arg_funcs.emplace ("confirmation_active", &nano::json_handler::confirmation_active);
	no_arg_funcs.emplace ("confirmation_height_currently_processing", &nano::json_handler::confirmation_height_currently_processing);
	no_arg_funcs.emplace ("confirmation_history", &nano::json_handler::confirmation_history);
	no_arg_funcs.emplace ("confirmation_info", &nano::json_handler::confirmation_info);
	no_arg_funcs.emplace ("confirmation_quorum", &nano::json_handler::confirmation_quorum);
	no_arg_funcs.emplace ("database_txn_tracker", &nano::json_handler::database_txn_tracker);
	no_arg_funcs.emplace ("delegators", &nano::json_handler::delegators);
	no_arg_funcs.emplace ("delegators_count", &nano::json_handler::delegators_count);
	no_arg_funcs.emplace ("deterministic_key", &nano::json_handler::deterministic_key);
	no_arg_funcs.emplace ("epoch_upgrade", &nano::json_handler::epoch_upgrade);
	no_arg_funcs.emplace ("frontiers", &nano::json_handler::frontiers);
	no_arg_funcs.emplace ("frontier_count", &nano::json_handler::account_count);
	no_arg_funcs.emplace ("keepalive", &nano::json_handler::keepalive);
	no_arg_funcs.emplace ("key_create", &nano::json_handler::key_create);
	no_arg_funcs.emplace ("key_expand", &nano::json_handler::key_expand);
	no_arg_funcs.emplace ("ledger", &nano::json_handler::ledger);
	no_arg_funcs.emplace ("node_id", &nano::json_handler::node_id);
	no_arg_funcs.emplace ("node_id_delete", &nano::json_handler::node_id_delete);
	no_arg_funcs.emplace ("password_change", &nano::json_handler::password_change);
	no_arg_funcs.emplace ("password_enter", &nano::json_handler::password_enter);
	no_arg_funcs.emplace ("wallet_unlock", &nano::json_handler::password_enter);
	no_arg_funcs.emplace ("peers", &nano::json_handler::peers);
	no_arg_funcs.emplace ("pending", &nano::json_handler::pending);
	no_arg_funcs.emplace ("pending_exists", &nano::json_handler::pending_exists);
	no_arg_funcs.emplace ("receivable", &nano::json_handler::receivable);
	no_arg_funcs.emplace ("receivable_exists", &nano::json_handler::receivable_exists);
	no_arg_funcs.emplace ("process", &nano::json_handler::process);
	no_arg_funcs.emplace ("pruned_exists", &nano::json_handler::pruned_exists);
	no_arg_funcs.emplace ("receive", &nano::json_handler::receive);
	no_arg_funcs.emplace ("receive_minimum", &nano::json_handler::receive_minimum);
	no_arg_funcs.emplace ("receive_minimum_set", &nano::json_handler::receive_minimum_set);
	no_arg_funcs.emplace ("representatives", &nano::json_handler::representatives);
	no_arg_funcs.emplace ("representatives_online", &nano::json_handler::representatives_online);
	no_arg_funcs.emplace ("republish", &nano::json_handler::republish);
	no_arg_funcs.emplace ("search_pending", &nano::json_handler::search_pending);
	no_arg_funcs.emplace ("search_receivable", &nano::json_handler::search_receivable);
	no_arg_funcs.emplace ("search_pending_all", &nano::json_handler::search_pending_all);
	no_arg_funcs.emplace ("search_receivable_all", &nano::json_handler::search_receivable_all);
	no_arg_funcs.emplace ("send", &nano::json_handler::send);
	no_arg_funcs.emplace ("sign", &nano::json_handler::sign);
	no_arg_funcs.emplace ("stats", &nano::json_handler::stats);
	no_arg_funcs.emplace ("stats_clear", &nano::json_handler::stats_clear);
	no_arg_funcs.emplace ("stop", &nano::json_handler::stop);
	no_arg_funcs.emplace ("telemetry", &nano::json_handler::telemetry);
	no_arg_funcs.emplace ("unchecked", &nano::json_handler::unchecked);
	no_arg_funcs.emplace ("unchecked_clear", &nano::json_handler::unchecked_clear);
	no_arg_funcs.emplace ("unchecked_get", &nano::json_handler::unchecked_get);
	no_arg_funcs.emplace ("unchecked_keys", &nano::json_handler::unchecked_keys);
	no_arg_funcs.emplace ("unopened", &nano::json_handler::unopened);
	no_arg_funcs.emplace ("uptime", &nano::json_handler::uptime);
	no_arg_funcs.emplace ("validate_account_number", &nano::json_handler::validate_account_number);
	no_arg_funcs.emplace ("version", &nano::json_handler::version);
	no_arg_funcs.emplace ("wallet_add", &nano::json_handler::wallet_add);
	no_arg_funcs.emplace ("wallet_add_watch", &nano::json_handler::wallet_add_watch);
	no_arg_funcs.emplace ("wallet_balances", &nano::json_handler::wallet_balances);
	no_arg_funcs.emplace ("wallet_change_seed", &nano::json_handler::wallet_change_seed);
	no_arg_funcs.emplace ("wallet_contains", &nano::json_handler::wallet_contains);
	no_arg_funcs.emplace ("wallet_create", &nano::json_handler::wallet_create);
	no_arg_funcs.emplace ("wallet_destroy", &nano::json_handler::wallet_destroy);
	no_arg_funcs.emplace ("wallet_export", &nano::json_handler::wallet_export);
	no_arg_funcs.emplace ("wallet_frontiers", &nano::json_handler::wallet_frontiers);
	no_arg_funcs.emplace ("wallet_history", &nano::json_handler::wallet_history);
	no_arg_funcs.emplace ("wallet_info", &nano::json_handler::wallet_info);
	no_arg_funcs.emplace ("wallet_balance_total", &nano::json_handler::wallet_info);
	no_arg_funcs.emplace ("wallet_key_valid", &nano::json_handler::wallet_key_valid);
	no_arg_funcs.emplace ("wallet_ledger", &nano::json_handler::wallet_ledger);
	no_arg_funcs.emplace ("wallet_lock", &nano::json_handler::wallet_lock);
	no_arg_funcs.emplace ("wallet_pending", &nano::json_handler::wallet_pending);
	no_arg_funcs.emplace ("wallet_receivable", &nano::json_handler::wallet_receivable);
	no_arg_funcs.emplace ("wallet_representative", &nano::json_handler::wallet_representative);
	no_arg_funcs.emplace ("wallet_representative_set", &nano::json_handler::wallet_representative_set);
	no_arg_funcs.emplace ("wallet_republish", &nano::json_handler::wallet_republish);
	no_arg_funcs.emplace ("wallet_work_get", &nano::json_handler::wallet_work_get);
	no_arg_funcs.emplace ("work_generate", &nano::json_handler::work_generate);
	no_arg_funcs.emplace ("work_cancel", &nano::json_handler::work_cancel);
	no_arg_funcs.emplace ("work_get", &nano::json_handler::work_get);
	no_arg_funcs.emplace ("work_set", &nano::json_handler::work_set);
	no_arg_funcs.emplace ("work_validate", &nano::json_handler::work_validate);
	no_arg_funcs.emplace ("work_peer_add", &nano::json_handler::work_peer_add);
	no_arg_funcs.emplace ("work_peers", &nano::json_handler::work_peers);
	no_arg_funcs.emplace ("work_peers_clear", &nano::json_handler::work_peers_clear);
	no_arg_funcs.emplace ("populate_backlog", &nano::json_handler::populate_backlog);
	return no_arg_funcs;
}

/** Due to the asynchronous nature of updating confirmation heights, it can also be necessary to check active roots */
bool block_confirmed (nano::node & node, nano::transaction & transaction, nano::block_hash const & hash, bool include_active, bool include_only_confirmed)
{
	bool is_confirmed = false;
	if (include_active && !include_only_confirmed)
	{
		is_confirmed = true;
	}
	// Check whether the confirmation height is set
	else if (node.ledger.block_confirmed (transaction, hash))
	{
		is_confirmed = true;
	}
	// This just checks it's not currently undergoing an active transaction
	else if (!include_only_confirmed)
	{
		auto block (node.store.block ().get (transaction, hash));
		is_confirmed = (block != nullptr && !node.active.active (*block));
	}

	return is_confirmed;
}

char const * epoch_as_string (nano::epoch epoch)
{
	switch (epoch)
	{
		case nano::epoch::epoch_2:
			return "2";
		case nano::epoch::epoch_1:
			return "1";
		default:
			return "0";
	}
}
}<|MERGE_RESOLUTION|>--- conflicted
+++ resolved
@@ -4413,18 +4413,11 @@
 		{
 			nano::account const & account (i->first);
 
-<<<<<<< HEAD
-			nano::account_info account_info{};
-			if (!node.store.account ().get (*block_transaction, account, account_info))
-			{
-				block_count += account_info.block_count ();
-=======
-			auto account_info = node.ledger.account_info (block_transaction, account);
+			auto account_info = node.ledger.account_info (*block_transaction, account);
 			if (account_info)
 			{
-				block_count += account_info->block_count;
-				balance += account_info->balance.number ();
->>>>>>> 0d30fbed
+				block_count += account_info->block_count ();
+				balance += account_info->balance ().number ();
 			}
 
 			nano::confirmation_height_info confirmation_info{};
@@ -4433,12 +4426,7 @@
 				cemented_block_count += confirmation_info.height ();
 			}
 
-<<<<<<< HEAD
-			balance += account_info.balance ().number ();
 			receivable += node.ledger.account_receivable (*block_transaction, account);
-=======
-			receivable += node.ledger.account_receivable (block_transaction, account);
->>>>>>> 0d30fbed
 
 			nano::key_type key_type (wallet->store.key_type (i->second));
 			if (key_type == nano::key_type::deterministic)
@@ -4662,19 +4650,11 @@
 		for (auto i (wallet->store.begin (*transaction)), n (wallet->store.end ()); i != n; ++i)
 		{
 			nano::account const & account (i->first);
-<<<<<<< HEAD
-			nano::account_info info;
-			if (!node.store.account ().get (*block_transaction, account, info))
-			{
-				auto timestamp (info.modified ());
-				auto hash (info.head ());
-=======
-			auto info = node.ledger.account_info (block_transaction, account);
+			auto info = node.ledger.account_info (*block_transaction, account);
 			if (info)
 			{
-				auto timestamp (info->modified);
-				auto hash (info->head);
->>>>>>> 0d30fbed
+				auto timestamp (info->modified ());
+				auto hash (info->head ());
 				while (timestamp >= modified_since && !hash.is_zero ())
 				{
 					auto block (node.store.block ().get (*block_transaction, hash));
@@ -4744,43 +4724,23 @@
 		for (auto i (wallet->store.begin (*transaction)), n (wallet->store.end ()); i != n; ++i)
 		{
 			nano::account const & account (i->first);
-<<<<<<< HEAD
-			nano::account_info info;
-			if (!node.store.account ().get (*block_transaction, account, info))
-			{
-				if (info.modified () >= modified_since)
+			auto info = node.ledger.account_info (*block_transaction, account);
+			if (info)
+			{
+				if (info->modified () >= modified_since)
 				{
 					boost::property_tree::ptree entry;
-					entry.put ("frontier", info.head ().to_string ());
-					entry.put ("open_block", info.open_block ().to_string ());
-					entry.put ("representative_block", node.ledger.representative (*block_transaction, info.head ()).to_string ());
+					entry.put ("frontier", info->head ().to_string ());
+					entry.put ("open_block", info->open_block ().to_string ());
+					entry.put ("representative_block", node.ledger.representative (*block_transaction, info->head ()).to_string ());
 					std::string balance;
-					nano::uint128_union (info.balance ()).encode_dec (balance);
+					nano::uint128_union (info->balance ()).encode_dec (balance);
 					entry.put ("balance", balance);
-					entry.put ("modified_timestamp", std::to_string (info.modified ()));
-					entry.put ("block_count", std::to_string (info.block_count ()));
+					entry.put ("modified_timestamp", std::to_string (info->modified ()));
+					entry.put ("block_count", std::to_string (info->block_count ()));
 					if (representative)
 					{
-						entry.put ("representative", info.representative ().to_account ());
-=======
-			auto info = node.ledger.account_info (block_transaction, account);
-			if (info)
-			{
-				if (info->modified >= modified_since)
-				{
-					boost::property_tree::ptree entry;
-					entry.put ("frontier", info->head.to_string ());
-					entry.put ("open_block", info->open_block.to_string ());
-					entry.put ("representative_block", node.ledger.representative (block_transaction, info->head).to_string ());
-					std::string balance;
-					nano::uint128_union (info->balance).encode_dec (balance);
-					entry.put ("balance", balance);
-					entry.put ("modified_timestamp", std::to_string (info->modified));
-					entry.put ("block_count", std::to_string (info->block_count));
-					if (representative)
-					{
-						entry.put ("representative", info->representative.to_account ());
->>>>>>> 0d30fbed
+						entry.put ("representative", info->representative ().to_account ());
 					}
 					if (weight)
 					{
@@ -4928,17 +4888,10 @@
 					for (auto i (wallet->store.begin (*transaction)), n (wallet->store.end ()); i != n; ++i)
 					{
 						nano::account const & account (i->first);
-<<<<<<< HEAD
-						nano::account_info info;
-						if (!rpc_l->node.store.account ().get (*block_transaction, account, info))
-						{
-							if (info.representative () != representative)
-=======
-						auto info = rpc_l->node.ledger.account_info (block_transaction, account);
+						auto info = rpc_l->node.ledger.account_info (*block_transaction, account);
 						if (info)
 						{
-							if (info->representative != representative)
->>>>>>> 0d30fbed
+							if (info->representative () != representative)
 							{
 								accounts.push_back (account);
 							}
