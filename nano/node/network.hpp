--- conflicted
+++ resolved
@@ -73,12 +73,7 @@
 	// Get the next peer for attempting a tcp bootstrap connection
 	nano::tcp_endpoint bootstrap_peer ();
 	nano::endpoint endpoint () const;
-<<<<<<< HEAD
-	void cleanup (std::chrono::system_clock::time_point const &);
-	void ongoing_cleanup ();
-=======
-	void cleanup (std::chrono::steady_clock::time_point const & cutoff);
->>>>>>> 98b3de81
+	void cleanup (std::chrono::system_clock::time_point const & cutoff);
 	void ongoing_syn_cookie_cleanup ();
 	void ongoing_keepalive ();
 	std::size_t size () const;
