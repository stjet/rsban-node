--- conflicted
+++ resolved
@@ -1073,17 +1073,10 @@
 
 TEST (node, fork_open_flip)
 {
-<<<<<<< HEAD
-	nano::test::system system (2);
-	auto & node1 (*system.nodes[0]);
-	auto & node2 (*system.nodes[1]);
-	ASSERT_EQ (1, node1.network->size ());
-=======
 	nano::test::system system (1);
 	auto & node1 = *system.nodes[0];
 
 	std::shared_ptr<nano::election> election;
->>>>>>> 41b723bf
 	nano::keypair key1;
 	nano::keypair rep1;
 	nano::keypair rep2;
@@ -1157,19 +1150,13 @@
 	auto winner = *election->tally ().begin ();
 	ASSERT_EQ (*open1, *winner.second);
 	ASSERT_EQ (nano::dev::constants.genesis_amount - 1, winner.first);
-<<<<<<< HEAD
+
+	// check the correct blocks are in the ledgers
+	auto transaction1 (node1.store.tx_begin_read ());
+	auto transaction2 (node2.store.tx_begin_read ());
 	ASSERT_TRUE (node1.store.block.exists (*transaction1, open1->hash ()));
 	ASSERT_TRUE (node2.store.block.exists (*transaction2, open1->hash ()));
 	ASSERT_FALSE (node2.store.block.exists (*transaction2, open2->hash ()));
-=======
-
-	// check the correct blocks are in the ledgers
-	auto transaction1 (node1.store.tx_begin_read ());
-	auto transaction2 (node2.store.tx_begin_read ());
-	ASSERT_TRUE (node1.store.block.exists (transaction1, open1->hash ()));
-	ASSERT_TRUE (node2.store.block.exists (transaction2, open1->hash ()));
-	ASSERT_FALSE (node2.store.block.exists (transaction2, open2->hash ()));
->>>>>>> 41b723bf
 }
 
 TEST (node, coherent_observer)
