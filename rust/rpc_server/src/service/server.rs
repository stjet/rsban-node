--- conflicted
+++ resolved
@@ -152,7 +152,6 @@
     Json(rpc_command): Json<RpcCommand>,
 ) -> Response {
     let response = match rpc_command {
-<<<<<<< HEAD
         RpcCommand::AccountCreate(args) => {
             account_create(
                 rpc_service.node,
@@ -340,9 +339,7 @@
         RpcCommand::BlocksInfo(args) => blocks_info(rpc_service.node, args.value).await,
         RpcCommand::Chain(args) => chain(rpc_service.node, args, false).await,
         RpcCommand::Successors(args) => chain(rpc_service.node, args, true).await,
-=======
         RpcCommand::ConfirmationActive(args) => confirmation_active(rpc_service.node, args.announcements).await,
->>>>>>> c00b73f6
         _ => todo!(),
     };
 
