--- conflicted
+++ resolved
@@ -24,7 +24,6 @@
         }
     }
 
-<<<<<<< HEAD
     pub async fn account_balance(
         &self,
         account: Account,
@@ -53,10 +52,12 @@
         work: Option<bool>
     ) -> Result<AccountsRpcMessage> {
         let cmd = RpcCommand::accounts_create(wallet, count, work);
-=======
+        let result = self.rpc_request(&cmd).await?;
+        Ok(serde_json::from_value(result)?)
+    }
+
     pub async fn account_remove(&self, wallet: WalletId, account: Account) -> Result<BoolDto> {
         let cmd = RpcCommand::account_remove(wallet, account);
->>>>>>> 69a1ea22
         let result = self.rpc_request(&cmd).await?;
         Ok(serde_json::from_value(result)?)
     }
