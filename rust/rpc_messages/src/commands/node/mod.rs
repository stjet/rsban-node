mod keepalive;

<<<<<<< HEAD
use super::RpcCommand;
pub use keepalive::*;
use std::net::Ipv6Addr;

impl RpcCommand {
    pub fn keepalive(address: Ipv6Addr, port: u16) -> Self {
        Self::Keepalive(KeepaliveArgs { address, port })
    }
}
=======
pub use keepalive::*;
>>>>>>> 66f6fdc1
<|MERGE_RESOLUTION|>--- conflicted
+++ resolved
@@ -1,15 +1,3 @@
 mod keepalive;
 
-<<<<<<< HEAD
-use super::RpcCommand;
-pub use keepalive::*;
-use std::net::Ipv6Addr;
-
-impl RpcCommand {
-    pub fn keepalive(address: Ipv6Addr, port: u16) -> Self {
-        Self::Keepalive(KeepaliveArgs { address, port })
-    }
-}
-=======
-pub use keepalive::*;
->>>>>>> 66f6fdc1
+pub use keepalive::*;