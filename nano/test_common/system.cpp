#include <nano/node/common.hpp>
#include <nano/test_common/system.hpp>
#include <nano/test_common/testutil.hpp>

#include <boost/asio.hpp>
#include <boost/property_tree/json_parser.hpp>

#include <cstdlib>

using namespace std::chrono_literals;

std::string nano::error_system_messages::message (int ev) const
{
	switch (static_cast<nano::error_system> (ev))
	{
		case nano::error_system::generic:
			return "Unknown error";
		case nano::error_system::deadline_expired:
			return "Deadline expired";
	}

	return "Invalid error code";
}

nano::node & nano::test::system::node (std::size_t index) const
{
	debug_assert (index < nodes.size ());
	return *nodes[index];
}

std::shared_ptr<nano::node> nano::test::system::add_node (nano::node_flags node_flags_a, nano::transport::transport_type type_a)
{
	return add_node (default_config (), node_flags_a, type_a);
}

/** Returns the node added. */
std::shared_ptr<nano::node> nano::test::system::add_node (nano::node_config const & node_config_a, nano::node_flags node_flags_a, nano::transport::transport_type type_a, std::optional<nano::keypair> const & rep)
{
	auto node (std::make_shared<nano::node> (async_rt, nano::unique_path (), node_config_a, work, node_flags_a, node_sequence++));
	for (auto i : initialization_blocks)
	{
		auto tx{ node->store.tx_begin_write () };
		auto result = node->ledger.process (*tx, *i);
		debug_assert (result.code == nano::process_result::progress);
	}
	debug_assert (!node->init_error ());
	auto wallet_id{ nano::random_wallet_id () };
	node->wallets.create (wallet_id);
	if (rep)
	{
		nano::account account;
		(void)node->wallets.insert_adhoc (wallet_id, rep->prv, true, account);
	}
	node->start ();
	nodes.reserve (nodes.size () + 1);
	nodes.push_back (node);
	if (nodes.size () > 1)
	{
		debug_assert (nodes.size () - 1 <= node->network_params.network.max_peers_per_ip || node->flags.disable_max_peers_per_ip ()); // Check that we don't start more nodes than limit for single IP address
		auto begin = nodes.end () - 2;
		for (auto i (begin), j (begin + 1), n (nodes.end ()); j != n; ++i, ++j)
		{
			auto node1 (*i);
			auto node2 (*j);

			auto starting_size_1 = node1->network->size ();
			auto starting_size_2 = node2->network->size ();

			auto starting_realtime_1 = node1->tcp_listener->get_realtime_count ();
			auto starting_realtime_2 = node2->tcp_listener->get_realtime_count ();

			auto starting_keepalives_1 = node1->stats->count (stat::type::message, stat::detail::keepalive, stat::dir::in);
			auto starting_keepalives_2 = node2->stats->count (stat::type::message, stat::detail::keepalive, stat::dir::in);

			// TCP is the only transport layer available.
			debug_assert (type_a == nano::transport::transport_type::tcp);
			(*j)->network->merge_peer ((*i)->network->endpoint ());

			{
				auto ec = poll_until_true (5s, [&node1, &node2, starting_size_1, starting_size_2] () {
					auto size_1 = node1->network->size ();
					auto size_2 = node2->network->size ();
					return size_1 > starting_size_1 && size_2 > starting_size_2;
				});
				debug_assert (!ec);
			}

			if (type_a == nano::transport::transport_type::tcp && node_config_a.tcp_incoming_connections_max != 0 && !node_flags_a.disable_tcp_realtime ())
			{
				{
					// Wait for initial connection finish
					auto ec = poll_until_true (5s, [&node1, &node2, starting_realtime_1, starting_realtime_2] () {
						auto realtime_1 = node1->tcp_listener->get_realtime_count ();
						auto realtime_2 = node2->tcp_listener->get_realtime_count ();
						return realtime_1 > starting_realtime_1 && realtime_2 > starting_realtime_2;
					});
					debug_assert (!ec);
				}
				{
					// Wait for keepalive message exchange
					auto ec = poll_until_true (5s, [&node1, &node2, starting_keepalives_1, starting_keepalives_2] () {
						auto keepalives_1 = node1->stats->count (stat::type::message, stat::detail::keepalive, stat::dir::in);
						auto keepalives_2 = node2->stats->count (stat::type::message, stat::detail::keepalive, stat::dir::in);
						return keepalives_1 > starting_keepalives_1 && keepalives_2 > starting_keepalives_2;
					});
					debug_assert (!ec);
				}
			}
		}

		{
			// Ensure no bootstrap initiators are in progress
			auto ec = poll_until_true (5s, [this, &begin] () {
				return std::all_of (begin, nodes.end (), [] (std::shared_ptr<nano::node> const & node_a) { return !node_a->bootstrap_initiator.in_progress (); });
			});
			debug_assert (!ec);
		}
	}
	else
	{
		auto ec = poll_until_true (5s, [&node] () {
			return !node->bootstrap_initiator.in_progress ();
		});
		debug_assert (!ec);
	}

	return node;
}

nano::test::system::system () :
	async_rt{ false },
	io_guard{ boost::asio::make_work_guard (async_rt.io_ctx) }
{
	auto scale_str = std::getenv ("DEADLINE_SCALE_FACTOR");
	if (scale_str)
	{
		deadline_scaling_factor = std::stod (scale_str);
	}
}

nano::test::system::system (uint16_t count_a, nano::transport::transport_type type_a, nano::node_flags flags_a) :
	system ()
{
	nodes.reserve (count_a);
	for (uint16_t i (0); i < count_a; ++i)
	{
		add_node (default_config (), flags_a, type_a);
	}
}

nano::test::system::~system ()
{
	// Only stop system in destructor to avoid confusing and random bugs when debugging assertions that hit deadline expired condition
	stop ();

#ifndef _WIN32
	// Windows cannot remove the log and data files while they are still owned by this process.
	// They will be removed later

	// Clean up tmp directories created by the tests. Since it's sometimes useful to
	// see log files after test failures, an environment variable is supported to
	// retain the files.
	if (std::getenv ("TEST_KEEP_TMPDIRS") == nullptr)
	{
		nano::remove_temporary_directories ();
	}
#endif
}

void nano::test::system::ledger_initialization_set (std::vector<nano::keypair> const & reps, nano::amount const & reserve)
{
	nano::block_hash previous = nano::dev::genesis->hash ();
	auto amount = (nano::dev::constants.genesis_amount - reserve.number ()) / reps.size ();
	auto balance = nano::dev::constants.genesis_amount;
	for (auto const & i : reps)
	{
		balance -= amount;
		nano::state_block_builder builder;
		builder.account (nano::dev::genesis_key.pub)
		.previous (previous)
		.representative (nano::dev::genesis_key.pub)
		.link (i.pub)
		.balance (balance)
		.sign (nano::dev::genesis_key.prv, nano::dev::genesis_key.pub)
		.work (*work.generate (previous));
		initialization_blocks.emplace_back (builder.build_shared ());
		previous = initialization_blocks.back ()->hash ();
		builder.make_block ();
		builder.account (i.pub)
		.previous (0)
		.representative (i.pub)
		.link (previous)
		.balance (amount)
		.sign (i.prv, i.pub)
		.work (*work.generate (i.pub));
		initialization_blocks.emplace_back (builder.build_shared ());
	}
}

nano::account nano::test::system::account (size_t index_a)
{
	debug_assert (nodes.size () > index_a);
	auto node = nodes[index_a];
	std::vector<nano::account> accounts;
	(void)node->wallets.get_accounts (node->wallets.first_wallet_id (), accounts);
	debug_assert (accounts.size () == 1);
	return nano::account (accounts[0]);
}

uint64_t nano::test::system::work_generate_limited (nano::block_hash const & root_a, uint64_t min_a, uint64_t max_a)
{
	debug_assert (min_a > 0);
	uint64_t result = 0;
	do
	{
		result = *work.generate (root_a, min_a);
	} while (nano::dev::network_params.network.work.difficulty (nano::work_version::work_1, root_a, result) >= max_a);
	return result;
}

/** Initiate an epoch upgrade. Writes the epoch block into the ledger and leaves it to
 *  node background processes (e.g. frontiers confirmation) to cement the block.
 */
std::unique_ptr<nano::state_block> nano::test::upgrade_epoch (nano::work_pool & pool_a, nano::ledger & ledger_a, nano::epoch epoch_a)
{
	auto transaction (ledger_a.store.tx_begin_write ());
	auto dev_genesis_key = nano::dev::genesis_key;
	auto account = dev_genesis_key.pub;
	auto latest = ledger_a.latest (*transaction, account);
	auto balance = ledger_a.account_balance (*transaction, account);

	nano::state_block_builder builder;
	std::error_code ec;
	auto epoch = builder
				 .account (dev_genesis_key.pub)
				 .previous (latest)
				 .balance (balance)
				 .link (ledger_a.epoch_link (epoch_a))
				 .representative (dev_genesis_key.pub)
				 .sign (dev_genesis_key.prv, dev_genesis_key.pub)
				 .work (*pool_a.generate (latest, nano::dev::network_params.network.work.threshold (nano::work_version::work_1, nano::block_details (epoch_a, false, false, true))))
				 .build (ec);

	bool error{ true };
	if (!ec && epoch)
	{
		error = ledger_a.process (*transaction, *epoch).code != nano::process_result::progress;
	}

	return !error ? std::move (epoch) : nullptr;
}

std::unique_ptr<nano::state_block> nano::test::system::upgrade_genesis_epoch (nano::node & node_a, nano::epoch const epoch_a)
{
	return upgrade_epoch (work, node_a.ledger, epoch_a);
}

void nano::test::system::deadline_set (std::chrono::duration<double, std::nano> const & delta_a)
{
	deadline = std::chrono::steady_clock::now () + delta_a * deadline_scaling_factor;
}

std::error_code nano::test::system::poll (std::chrono::nanoseconds const & wait_time)
{
#if NANO_ASIO_HANDLER_TRACKING == 0
	async_rt.io_ctx.run_one_for (wait_time);
#else
	nano::timer<> timer;
	timer.start ();
	auto count = async_rt.io_ctx.poll_one ();
	if (count == 0)
	{
		std::this_thread::sleep_for (wait_time);
	}
	else if (count == 1 && timer.since_start ().count () >= NANO_ASIO_HANDLER_TRACKING)
	{
		auto timestamp = std::chrono::duration_cast<std::chrono::microseconds> (std::chrono::system_clock::now ().time_since_epoch ()).count ();
		std::cout << (boost::format ("[%1%] io_thread held for %2%ms") % timestamp % timer.since_start ().count ()).str () << std::endl;
	}
#endif

	std::error_code ec;
	if (std::chrono::steady_clock::now () > deadline)
	{
		ec = nano::error_system::deadline_expired;
	}
	return ec;
}

std::error_code nano::test::system::poll_until_true (std::chrono::nanoseconds deadline_a, std::function<bool ()> predicate_a)
{
	std::error_code ec;
	deadline_set (deadline_a);
	while (!ec && !predicate_a ())
	{
		ec = poll ();
	}
	return ec;
}

/**
 * This function repetitively calls io_ctx.run_one_for until delay number of milliseconds elapse.
 * It can be used to sleep for a duration in unit tests whilst allowing the background io contexts to continue processing.
 * @param delay milliseconds of delay
 */
void nano::test::system::delay_ms (std::chrono::milliseconds const & delay)
{
	auto now = std::chrono::steady_clock::now ();
	auto endtime = now + delay;
	while (now <= endtime)
	{
		async_rt.io_ctx.run_one_for (endtime - now);
		now = std::chrono::steady_clock::now ();
		if (async_rt.io_ctx.stopped ())
		{
			async_rt.io_ctx.restart ();
		}
	}
}

namespace
{
class traffic_generator : public std::enable_shared_from_this<traffic_generator>
{
public:
	traffic_generator (uint32_t count_a, uint32_t wait_a, std::shared_ptr<nano::node> const & node_a, nano::test::system & system_a) :
		count (count_a),
		wait (wait_a),
		node (node_a),
		system (system_a)
	{
	}
	void run ()
	{
		auto count_l (count - 1);
		count = count_l - 1;
		system.generate_activity (*node, accounts);
		if (count_l > 0)
		{
			auto this_l (shared_from_this ());
			node->workers->add_timed_task (std::chrono::steady_clock::now () + std::chrono::milliseconds (wait), [this_l] () { this_l->run (); });
		}
	}
	std::vector<nano::account> accounts;
	uint32_t count;
	uint32_t wait;
	std::shared_ptr<nano::node> node;
	nano::test::system & system;
};
}

void nano::test::system::generate_usage_traffic (uint32_t count_a, uint32_t wait_a)
{
	for (size_t i (0), n (nodes.size ()); i != n; ++i)
	{
		generate_usage_traffic (count_a, wait_a, i);
	}
}

void nano::test::system::generate_usage_traffic (uint32_t count_a, uint32_t wait_a, size_t index_a)
{
	debug_assert (nodes.size () > index_a);
	debug_assert (count_a > 0);
	auto generate (std::make_shared<traffic_generator> (count_a, wait_a, nodes[index_a], *this));
	generate->run ();
}

void nano::test::system::generate_rollback (nano::node & node_a, std::vector<nano::account> & accounts_a)
{
	auto transaction (node_a.store.tx_begin_write ());
	debug_assert (std::numeric_limits<uint32_t>::max () > accounts_a.size ());
	auto index (random_pool::generate_word32 (0, static_cast<uint32_t> (accounts_a.size () - 1)));
	auto account (accounts_a[index]);
	auto info = node_a.ledger.account_info (*transaction, account);
	if (info)
	{
		auto hash (info->open_block ());
		if (hash != node_a.network_params.ledger.genesis->hash ())
		{
			accounts_a[index] = accounts_a[accounts_a.size () - 1];
			accounts_a.pop_back ();
			std::vector<std::shared_ptr<nano::block>> rollback_list;
			auto error = node_a.ledger.rollback (*transaction, hash, rollback_list);
			(void)error;
			debug_assert (!error);
			for (auto & i : rollback_list)
			{
				node_a.active.erase (*i);
			}
		}
	}
}

void nano::test::system::generate_receive (nano::node & node_a)
{
	std::shared_ptr<nano::block> send_block;
	{
		auto transaction (node_a.store.tx_begin_read ());
		nano::account random_account;
		random_pool::generate_block (random_account.bytes.data (), sizeof (random_account.bytes));
		auto i (node_a.store.pending ().begin (*transaction, nano::pending_key (random_account, 0)));
		if (i != node_a.store.pending ().end ())
		{
			nano::pending_key const & send_hash (i->first);
			send_block = node_a.store.block ().get (*transaction, send_hash.hash);
		}
	}
	if (send_block != nullptr)
	{
		auto receive_error (nodes[0]->wallets.receive_sync (nodes[0]->wallets.first_wallet_id (), send_block, nano::dev::genesis->account (), std::numeric_limits<nano::uint128_t>::max ()));
		(void)receive_error;
	}
}

void nano::test::system::generate_activity (nano::node & node_a, std::vector<nano::account> & accounts_a)
{
	auto what (random_pool::generate_byte ());
	if (what < 0x1)
	{
		generate_rollback (node_a, accounts_a);
	}
	else if (what < 0x10)
	{
		generate_change_known (node_a, accounts_a);
	}
	else if (what < 0x20)
	{
		generate_change_unknown (node_a, accounts_a);
	}
	else if (what < 0x70)
	{
		generate_receive (node_a);
	}
	else if (what < 0xc0)
	{
		generate_send_existing (node_a, accounts_a);
	}
	else
	{
		generate_send_new (node_a, accounts_a);
	}
}

nano::account nano::test::system::get_random_account (std::vector<nano::account> & accounts_a)
{
	debug_assert (std::numeric_limits<uint32_t>::max () > accounts_a.size ());
	auto index (random_pool::generate_word32 (0, static_cast<uint32_t> (accounts_a.size () - 1)));
	auto result (accounts_a[index]);
	return result;
}

nano::uint128_t nano::test::system::get_random_amount (store::transaction const & transaction_a, nano::node & node_a, nano::account const & account_a)
{
	nano::uint128_t balance (node_a.ledger.account_balance (transaction_a, account_a));
	nano::uint128_union random_amount;
	nano::random_pool::generate_block (random_amount.bytes.data (), sizeof (random_amount.bytes));
	return (((nano::uint256_t{ random_amount.number () } * balance) / nano::uint256_t{ std::numeric_limits<nano::uint128_t>::max () }).convert_to<nano::uint128_t> ());
}

void nano::test::system::generate_send_existing (nano::node & node_a, std::vector<nano::account> & accounts_a)
{
	nano::uint128_t amount;
	nano::account destination;
	nano::account source;
	{
		nano::account account;
		random_pool::generate_block (account.bytes.data (), sizeof (account.bytes));
		auto transaction (node_a.store.tx_begin_read ());
		nano::store::iterator<nano::account, nano::account_info> entry (node_a.store.account ().begin (*transaction, account));
		if (entry == node_a.store.account ().end ())
		{
			entry = node_a.store.account ().begin (*transaction);
		}
		debug_assert (entry != node_a.store.account ().end ());
		destination = nano::account (entry->first);
		source = get_random_account (accounts_a);
		amount = get_random_amount (*transaction, node_a, source);
	}
	if (!amount.is_zero ())
	{
		auto hash (nodes[0]->wallets.send_sync (nodes[0]->wallets.first_wallet_id (), source, destination, amount));
		(void)hash;
		debug_assert (!hash.is_zero ());
	}
}

void nano::test::system::generate_change_known (nano::node & node_a, std::vector<nano::account> & accounts_a)
{
	nano::account source (get_random_account (accounts_a));
	if (!node_a.latest (source).is_zero ())
	{
		nano::account destination (get_random_account (accounts_a));
		auto change_error (nodes[0]->wallets.change_sync (nodes[0]->wallets.first_wallet_id (), source, destination));
		(void)change_error;
		debug_assert (!change_error);
	}
}

void nano::test::system::generate_change_unknown (nano::node & node_a, std::vector<nano::account> & accounts_a)
{
	nano::account source (get_random_account (accounts_a));
	if (!node_a.latest (source).is_zero ())
	{
		nano::keypair key;
		nano::account destination (key.pub);
		auto change_error (nodes[0]->wallets.change_sync (nodes[0]->wallets.first_wallet_id (), source, destination));
		(void)change_error;
		debug_assert (!change_error);
	}
}

void nano::test::system::generate_send_new (nano::node & node_a, std::vector<nano::account> & accounts_a)
{
	debug_assert (node_a.wallets.get_wallet_ids ().size () == 1);
	nano::uint128_t amount;
	nano::account source;
	{
		auto transaction (node_a.store.tx_begin_read ());
		source = get_random_account (accounts_a);
		amount = get_random_amount (*transaction, node_a, source);
	}
	if (!amount.is_zero ())
	{
		nano::public_key pub;
		(void)node_a.wallets.deterministic_insert (node_a.wallets.first_wallet_id (), true, pub);
		accounts_a.push_back (pub);
		auto hash (nodes[0]->wallets.send_sync (nodes[0]->wallets.first_wallet_id (), source, pub, amount));
		(void)hash;
		debug_assert (!hash.is_zero ());
	}
}

void nano::test::system::generate_mass_activity (uint32_t count_a, nano::node & node_a)
{
	std::vector<nano::account> accounts;
	auto dev_genesis_key = nano::dev::genesis_key;
	(void)nodes[0]->wallets.insert_adhoc (nodes[0]->wallets.first_wallet_id (), dev_genesis_key.prv);
	accounts.push_back (dev_genesis_key.pub);
	auto previous (std::chrono::steady_clock::now ());
	for (uint32_t i (0); i < count_a; ++i)
	{
		if ((i & 0xff) == 0)
		{
			auto now (std::chrono::steady_clock::now ());
			auto us (std::chrono::duration_cast<std::chrono::microseconds> (now - previous).count ());
			auto count = node_a.ledger.cache.block_count ();
			std::cerr << boost::str (boost::format ("Mass activity iteration %1% us %2% us/t %3% block count: %4%\n") % i % us % (us / 256) % count);
			previous = now;
		}
		generate_activity (node_a, accounts);
	}
}

void nano::test::system::stop ()
{
	for (auto i : nodes)
	{
		i->stop ();
	}
	work.stop ();
	io_guard.reset ();
}

nano::node_config nano::test::system::default_config ()
{
	nano::node_config config{ get_available_port () };
	return config;
}

uint16_t nano::test::system::get_available_port ()
{
	auto base_port_str = std::getenv ("NANO_TEST_BASE_PORT");
	if (!base_port_str)
		return 0; // let the O/S decide

<<<<<<< HEAD
		return available_port;
	}
	else
	{
		if (!can_be_zero)
		{
			/*
			 * This works because the kernel doesn't seem to reuse port numbers until it absolutely has to.
			 * Subsequent binds to port 0 will allocate a different port number.
			 */
			boost::asio::ip::tcp::acceptor acceptor{ async_rt.io_ctx };
			boost::asio::ip::tcp::tcp::endpoint endpoint{ boost::asio::ip::tcp::v4 (), 0 };
			acceptor.open (endpoint.protocol ());
=======
	// Maximum possible sockets which may feasibly be used in 1 test
	constexpr auto max = 200;
	static uint16_t current = 0;
>>>>>>> 9b616551

	// Read the TEST_BASE_PORT environment and override the default base port if it exists
	uint16_t base_port = boost::lexical_cast<uint16_t> (base_port_str);

	uint16_t const available_port = base_port + current;
	++current;

	// Reset port number once we have reached the maximum
	if (current >= max)
		current = 0;

	return available_port;
}

// Makes sure everything is cleaned up
void nano::test::cleanup_dev_directories_on_exit ()
{
	// Clean up tmp directories created by the tests. Since it's sometimes useful to
	// see log files after test failures, an environment variable is supported to
	// retain the files.
	if (std::getenv ("TEST_KEEP_TMPDIRS") == nullptr)
	{
		nano::remove_temporary_directories ();
	}
}<|MERGE_RESOLUTION|>--- conflicted
+++ resolved
@@ -573,25 +573,9 @@
 	if (!base_port_str)
 		return 0; // let the O/S decide
 
-<<<<<<< HEAD
-		return available_port;
-	}
-	else
-	{
-		if (!can_be_zero)
-		{
-			/*
-			 * This works because the kernel doesn't seem to reuse port numbers until it absolutely has to.
-			 * Subsequent binds to port 0 will allocate a different port number.
-			 */
-			boost::asio::ip::tcp::acceptor acceptor{ async_rt.io_ctx };
-			boost::asio::ip::tcp::tcp::endpoint endpoint{ boost::asio::ip::tcp::v4 (), 0 };
-			acceptor.open (endpoint.protocol ());
-=======
 	// Maximum possible sockets which may feasibly be used in 1 test
 	constexpr auto max = 200;
 	static uint16_t current = 0;
->>>>>>> 9b616551
 
 	// Read the TEST_BASE_PORT environment and override the default base port if it exists
 	uint16_t base_port = boost::lexical_cast<uint16_t> (base_port_str);
