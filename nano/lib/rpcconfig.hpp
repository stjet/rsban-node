#pragma once

#include <nano/lib/config.hpp>
#include <nano/lib/errors.hpp>
#include <nano/lib/threading.hpp>

#include <algorithm>
#include <memory>
#include <string>
#include <thread>
#include <vector>

namespace nano
{
class tomlconfig;
<<<<<<< HEAD

/**
 * Configuration options for RPC TLS.
 * @note This is deprecated, but kept for a few versions in order to yield a config error message on startup if it's used.
 */
class rpc_secure_config final
{
public:
	nano::error serialize_toml (nano::tomlconfig &) const;
	nano::error deserialize_toml (nano::tomlconfig &);

private:
	/** If true, enable TLS */
	bool enable{ false };
	/** If true, log certificate verification details */
	bool verbose_logging{ false };
	/** Must be set if the private key PEM is password protected */
	std::string server_key_passphrase;
	/** Path to certificate- or chain file. Must be PEM formatted. */
	std::string server_cert_path;
	/** Path to private key file. Must be PEM formatted.*/
	std::string server_key_path;
	/** Path to dhparam file */
	std::string server_dh_path;
	/** Optional path to directory containing client certificates */
	std::string client_certs_path;
};
=======
>>>>>>> e4d98f34

class rpc_process_config final
{
public:
	rpc_process_config (nano::network_constants & network_constants);
	nano::network_constants & network_constants;
	unsigned io_threads{ std::max (nano::hardware_concurrency (), 4u) };
	std::string ipc_address;
	uint16_t ipc_port{ network_constants.default_ipc_port };
	unsigned num_ipc_connections{ (network_constants.is_live_network () || network_constants.is_test_network ()) ? 8u : network_constants.is_beta_network () ? 4u
																																							 : 1u };
};

class rpc_logging_config final
{
public:
	bool log_rpc{ true };
};

class rpc_config final
{
public:
	explicit rpc_config (nano::network_constants & network_constants);
	explicit rpc_config (nano::network_constants & network_constants, uint16_t, bool);
	void load_dto (rsnano::RpcConfigDto & dto);
	rsnano::RpcConfigDto to_dto () const;
	nano::error serialize_toml (nano::tomlconfig &) const;
	nano::error deserialize_toml (nano::tomlconfig &);

	nano::rpc_process_config rpc_process;
	std::string address;
<<<<<<< HEAD
	uint16_t port;
	bool enable_control;
	rpc_secure_config secure;
	uint8_t max_json_depth;
	uint64_t max_request_size;
=======
	uint16_t port{ rpc_process.network_constants.default_rpc_port };
	bool enable_control{ false };
	uint8_t max_json_depth{ 20 };
	uint64_t max_request_size{ 32 * 1024 * 1024 };
>>>>>>> e4d98f34
	nano::rpc_logging_config rpc_logging;
};

nano::error read_rpc_config_toml (std::filesystem::path const & data_path_a, nano::rpc_config & config_a, std::vector<std::string> const & config_overrides = std::vector<std::string> ());
}<|MERGE_RESOLUTION|>--- conflicted
+++ resolved
@@ -5,44 +5,12 @@
 #include <nano/lib/threading.hpp>
 
 #include <algorithm>
-#include <memory>
 #include <string>
-#include <thread>
 #include <vector>
 
 namespace nano
 {
 class tomlconfig;
-<<<<<<< HEAD
-
-/**
- * Configuration options for RPC TLS.
- * @note This is deprecated, but kept for a few versions in order to yield a config error message on startup if it's used.
- */
-class rpc_secure_config final
-{
-public:
-	nano::error serialize_toml (nano::tomlconfig &) const;
-	nano::error deserialize_toml (nano::tomlconfig &);
-
-private:
-	/** If true, enable TLS */
-	bool enable{ false };
-	/** If true, log certificate verification details */
-	bool verbose_logging{ false };
-	/** Must be set if the private key PEM is password protected */
-	std::string server_key_passphrase;
-	/** Path to certificate- or chain file. Must be PEM formatted. */
-	std::string server_cert_path;
-	/** Path to private key file. Must be PEM formatted.*/
-	std::string server_key_path;
-	/** Path to dhparam file */
-	std::string server_dh_path;
-	/** Optional path to directory containing client certificates */
-	std::string client_certs_path;
-};
-=======
->>>>>>> e4d98f34
 
 class rpc_process_config final
 {
@@ -74,18 +42,10 @@
 
 	nano::rpc_process_config rpc_process;
 	std::string address;
-<<<<<<< HEAD
 	uint16_t port;
 	bool enable_control;
-	rpc_secure_config secure;
 	uint8_t max_json_depth;
 	uint64_t max_request_size;
-=======
-	uint16_t port{ rpc_process.network_constants.default_rpc_port };
-	bool enable_control{ false };
-	uint8_t max_json_depth{ 20 };
-	uint64_t max_request_size{ 32 * 1024 * 1024 };
->>>>>>> e4d98f34
 	nano::rpc_logging_config rpc_logging;
 };
 
