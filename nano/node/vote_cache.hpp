#pragma once

#include "nano/lib/rsnano.hpp"

#include <nano/lib/numbers.hpp>
#include <nano/lib/utility.hpp>
#include <nano/secure/common.hpp>

<<<<<<< HEAD
=======
#include <boost/multi_index/hashed_index.hpp>
#include <boost/multi_index/mem_fun.hpp>
#include <boost/multi_index/member.hpp>
#include <boost/multi_index/ordered_index.hpp>
#include <boost/multi_index/sequenced_index.hpp>
#include <boost/multi_index_container.hpp>

>>>>>>> ec7f9df5
#include <memory>
#include <optional>
#include <vector>

namespace nano
{
class node;
class active_transactions;
class vote;

/**
 *	A container holding votes that do not match any active or recently finished elections.
 *	It keeps track of votes in two internal structures: cache and queue
 *
 *	Cache: Stores votes associated with a particular block hash with a bounded maximum number of votes per hash.
 *			When cache size exceeds `max_size` oldest entries are evicted first.
 *
 *	Queue: Keeps track of block hashes ordered by total cached vote tally.
 *			When inserting a new vote into cache, the queue is atomically updated.
 *			When queue size exceeds `max_size` oldest entries are evicted first.
 */
class vote_cache final
{
public:
	class config final
	{
	public:
		std::size_t max_size;
	};

	/**
	 * Class that stores votes associated with a single block hash
	 */
	class entry final
	{
	public:
		struct voter_entry
		{
			nano::account representative;
			uint64_t timestamp;
		};

	public:
		constexpr static int max_voters = 80;

		explicit entry (nano::block_hash const & hash);

<<<<<<< HEAD
=======
		/**
		 * Adds a vote into a list, checks for duplicates and updates timestamp if new one is greater
		 * @return true if current tally changed, false otherwise
		 */
		bool vote (nano::account const & representative, uint64_t const & timestamp, nano::uint128_t const & rep_weight);
		/**
		 * Inserts votes stored in this entry into an election
		 */
		std::size_t fill (std::shared_ptr<nano::election> const & election) const;
>>>>>>> ec7f9df5
		/*
		 * Size of this entry
		 */
		std::size_t size () const;

		nano::block_hash hash () const;
		nano::uint128_t tally () const;
		nano::uint128_t final_tally () const;
		std::vector<voter_entry> voters () const;

	private:
		nano::block_hash const hash_m;
		std::vector<voter_entry> voters_m;

		nano::uint128_t tally_m{ 0 };
		nano::uint128_t final_tally_m{ 0 };
	};

	explicit vote_cache (const config);
	vote_cache (vote_cache const &) = delete;
	vote_cache (vote_cache &&) = delete;
	~vote_cache ();

	/**
	 * Adds a new vote to cache
	 */
	void vote (nano::block_hash const & hash, std::shared_ptr<nano::vote> vote, nano::uint128_t rep_weight);
	/**
	 * Tries to find an entry associated with block hash
	 */
	std::optional<entry> find (nano::block_hash const & hash) const;
	/**
	 * Removes an entry associated with block hash, does nothing if entry does not exist
	 * @return true if hash existed and was erased, false otherwise
	 */
	bool erase (nano::block_hash const & hash);
	/**
	 * Returns an entry with the highest tally.
	 * @param min_tally minimum tally threshold, entries below with their voting weight below this will be ignored
	 */
	std::optional<entry> peek (nano::uint128_t const & min_tally = 0) const;
	/**
	 * Returns an entry with the highest tally and removes it from container.
	 * @param min_tally minimum tally threshold, entries below with their voting weight below this will be ignored
	 */
	std::optional<entry> pop (nano::uint128_t const & min_tally = 0);
	/**
	 * Reinserts a block into the queue.
	 * It is possible that we dequeue a hash that doesn't have a received block yet (for eg. if publish message was lost).
	 * We need a way to reinsert that hash into the queue when we finally receive the block
	 */
	void trigger (const nano::block_hash & hash);

	std::size_t cache_size () const;
	std::size_t queue_size () const;
	bool cache_empty () const;
	bool queue_empty () const;

	std::unique_ptr<nano::container_info_component> collect_container_info (std::string const & name);

<<<<<<< HEAD
	rsnano::VoteCacheHandle * handle;
=======
public:
	/**
	 * Function used to query rep weight for tally calculation
	 */
	std::function<nano::uint128_t (nano::account const &)> rep_weight_query{ [] (nano::account const & rep) { return 0; } };

private:
	void vote_impl (nano::block_hash const & hash, nano::account const & representative, uint64_t const & timestamp, nano::uint128_t const & rep_weight);
	std::optional<entry> find_locked (nano::block_hash const & hash) const;
	void trim_overflow_locked ();

	const std::size_t max_size;

	// clang-format off
	class tag_sequenced {};
	class tag_tally {};
	class tag_hash {};
	// clang-format on

	// clang-format off
	using ordered_cache = boost::multi_index_container<entry,
	mi::indexed_by<
		mi::sequenced<mi::tag<tag_sequenced>>,
		mi::hashed_unique<mi::tag<tag_hash>,
			mi::const_mem_fun<entry, nano::block_hash, &entry::hash>>
	>>;
	// clang-format on
	ordered_cache cache;

	// clang-format off
	using ordered_queue = boost::multi_index_container<queue_entry,
	mi::indexed_by<
		mi::sequenced<mi::tag<tag_sequenced>>,
		mi::ordered_non_unique<mi::tag<tag_tally>,
			mi::member<queue_entry, nano::uint128_t, &queue_entry::tally>>,
		mi::hashed_unique<mi::tag<tag_hash>,
			mi::member<queue_entry, nano::block_hash, &queue_entry::hash>>
	>>;
	// clang-format on
	ordered_queue queue;

	mutable nano::mutex mutex;
>>>>>>> ec7f9df5
};
}<|MERGE_RESOLUTION|>--- conflicted
+++ resolved
@@ -6,16 +6,6 @@
 #include <nano/lib/utility.hpp>
 #include <nano/secure/common.hpp>
 
-<<<<<<< HEAD
-=======
-#include <boost/multi_index/hashed_index.hpp>
-#include <boost/multi_index/mem_fun.hpp>
-#include <boost/multi_index/member.hpp>
-#include <boost/multi_index/ordered_index.hpp>
-#include <boost/multi_index/sequenced_index.hpp>
-#include <boost/multi_index_container.hpp>
-
->>>>>>> ec7f9df5
 #include <memory>
 #include <optional>
 #include <vector>
@@ -59,22 +49,9 @@
 		};
 
 	public:
-		constexpr static int max_voters = 80;
+		explicit entry (nano::block_hash const & hash);
+		explicit entry (rsnano::VoteCacheEntryDto & dto);
 
-		explicit entry (nano::block_hash const & hash);
-
-<<<<<<< HEAD
-=======
-		/**
-		 * Adds a vote into a list, checks for duplicates and updates timestamp if new one is greater
-		 * @return true if current tally changed, false otherwise
-		 */
-		bool vote (nano::account const & representative, uint64_t const & timestamp, nano::uint128_t const & rep_weight);
-		/**
-		 * Inserts votes stored in this entry into an election
-		 */
-		std::size_t fill (std::shared_ptr<nano::election> const & election) const;
->>>>>>> ec7f9df5
 		/*
 		 * Size of this entry
 		 */
@@ -85,7 +62,6 @@
 		nano::uint128_t final_tally () const;
 		std::vector<voter_entry> voters () const;
 
-	private:
 		nano::block_hash const hash_m;
 		std::vector<voter_entry> voters_m;
 
@@ -135,51 +111,6 @@
 
 	std::unique_ptr<nano::container_info_component> collect_container_info (std::string const & name);
 
-<<<<<<< HEAD
 	rsnano::VoteCacheHandle * handle;
-=======
-public:
-	/**
-	 * Function used to query rep weight for tally calculation
-	 */
-	std::function<nano::uint128_t (nano::account const &)> rep_weight_query{ [] (nano::account const & rep) { return 0; } };
-
-private:
-	void vote_impl (nano::block_hash const & hash, nano::account const & representative, uint64_t const & timestamp, nano::uint128_t const & rep_weight);
-	std::optional<entry> find_locked (nano::block_hash const & hash) const;
-	void trim_overflow_locked ();
-
-	const std::size_t max_size;
-
-	// clang-format off
-	class tag_sequenced {};
-	class tag_tally {};
-	class tag_hash {};
-	// clang-format on
-
-	// clang-format off
-	using ordered_cache = boost::multi_index_container<entry,
-	mi::indexed_by<
-		mi::sequenced<mi::tag<tag_sequenced>>,
-		mi::hashed_unique<mi::tag<tag_hash>,
-			mi::const_mem_fun<entry, nano::block_hash, &entry::hash>>
-	>>;
-	// clang-format on
-	ordered_cache cache;
-
-	// clang-format off
-	using ordered_queue = boost::multi_index_container<queue_entry,
-	mi::indexed_by<
-		mi::sequenced<mi::tag<tag_sequenced>>,
-		mi::ordered_non_unique<mi::tag<tag_tally>,
-			mi::member<queue_entry, nano::uint128_t, &queue_entry::tally>>,
-		mi::hashed_unique<mi::tag<tag_hash>,
-			mi::member<queue_entry, nano::block_hash, &queue_entry::hash>>
-	>>;
-	// clang-format on
-	ordered_queue queue;
-
-	mutable nano::mutex mutex;
->>>>>>> ec7f9df5
 };
 }