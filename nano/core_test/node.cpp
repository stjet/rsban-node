#include <nano/node/election.hpp>
#include <nano/node/transport/inproc.hpp>
#include <nano/node/transport/udp.hpp>
#include <nano/test_common/network.hpp>
#include <nano/test_common/system.hpp>
#include <nano/test_common/testutil.hpp>

#include <gtest/gtest.h>

#include <boost/filesystem.hpp>
#include <boost/make_shared.hpp>
#include <boost/optional.hpp>

#include <fstream>
#include <numeric>

using namespace std::chrono_literals;

TEST (node, null_account)
{
	auto const & null_account = nano::account::null ();
	ASSERT_TRUE (null_account == nullptr);
	ASSERT_FALSE (null_account != nullptr);

	nano::account default_account{};
	ASSERT_FALSE (default_account == nullptr);
	ASSERT_TRUE (default_account != nullptr);
}

TEST (node, stop)
{
	nano::test::system system (1);
	ASSERT_NE (system.nodes[0]->wallets.items.end (), system.nodes[0]->wallets.items.begin ());
	system.nodes[0]->stop ();
	system.io_ctx.run ();
	ASSERT_TRUE (true);
}

TEST (node, work_generate)
{
	nano::test::system system (1);
	auto & node (*system.nodes[0]);
	nano::block_hash root{ 1 };
	nano::work_version version{ nano::work_version::work_1 };
	{
		auto difficulty = nano::difficulty::from_multiplier (1.5, node.network_params.work.get_base ());
		auto work = node.work_generate_blocking (version, root, difficulty);
		ASSERT_TRUE (work.is_initialized ());
		ASSERT_TRUE (nano::dev::network_params.work.difficulty (version, root, *work) >= difficulty);
	}
	{
		auto difficulty = nano::difficulty::from_multiplier (0.5, node.network_params.work.get_base ());
		boost::optional<uint64_t> work;
		do
		{
			work = node.work_generate_blocking (version, root, difficulty);
		} while (nano::dev::network_params.work.difficulty (version, root, *work) >= node.network_params.work.get_base ());
		ASSERT_TRUE (work.is_initialized ());
		ASSERT_TRUE (nano::dev::network_params.work.difficulty (version, root, *work) >= difficulty);
		ASSERT_FALSE (nano::dev::network_params.work.difficulty (version, root, *work) >= node.network_params.work.get_base ());
	}
}

TEST (node, block_store_path_failure)
{
	auto service (boost::make_shared<boost::asio::io_context> ());
	auto path (nano::unique_path ());
	nano::logging logging;
	logging.init (path);
	nano::work_pool pool{ nano::dev::network_params.network, std::numeric_limits<unsigned>::max () };
	auto node (std::make_shared<nano::node> (*service, nano::test::get_available_port (), path, logging, pool));
	ASSERT_TRUE (node->wallets.items.empty ());
	node->stop ();
}
#if defined(__clang__) && defined(__linux__) && CI
// Disable test due to instability with clang and actions
TEST (node_DeathTest, DISABLED_readonly_block_store_not_exist)
#else
TEST (node_DeathTest, readonly_block_store_not_exist)
#endif
{
	// This is a read-only node with no ledger file
	if (nano::rocksdb_config::using_rocksdb_in_tests ())
	{
		nano::node_flags flags{ nano::inactive_node_flag_defaults () };
		nano::inactive_node node (nano::unique_path (), flags);
		ASSERT_TRUE (node.node->init_error ());
	}
	else
	{
		nano::node_flags flags{ nano::inactive_node_flag_defaults () };
		ASSERT_EXIT (nano::inactive_node node (nano::unique_path (), flags), ::testing::ExitedWithCode (1), "");
	}
}

TEST (node, password_fanout)
{
	boost::asio::io_context io_ctx;
	auto path (nano::unique_path ());
	nano::node_config config;
	config.peering_port = nano::test::get_available_port ();
	config.logging.init (path);
	nano::work_pool pool{ nano::dev::network_params.network, std::numeric_limits<unsigned>::max () };
	config.password_fanout = 10;
	nano::node node (io_ctx, path, config, pool);
	auto wallet (node.wallets.create (100));
	ASSERT_EQ (10, wallet->store.password.values.size ());
	node.stop ();
}

TEST (node, balance)
{
	nano::test::system system (1);
	system.wallet (0)->insert_adhoc (nano::dev::genesis_key.prv);
	auto transaction (system.nodes[0]->store.tx_begin_write ());
	ASSERT_EQ (std::numeric_limits<nano::uint128_t>::max (), system.nodes[0]->ledger.account_balance (*transaction, nano::dev::genesis_key.pub));
}

TEST (node, representative)
{
	nano::test::system system (1);
	auto block1 (system.nodes[0]->rep_block (nano::dev::genesis_key.pub));
	{
		auto transaction (system.nodes[0]->store.tx_begin_read ());
		ASSERT_TRUE (system.nodes[0]->ledger.store.block.exists (*transaction, block1));
	}
	nano::keypair key;
	ASSERT_TRUE (system.nodes[0]->rep_block (key.pub).is_zero ());
}

TEST (node, send_unkeyed)
{
	nano::test::system system (1);
	nano::keypair key2;
	system.wallet (0)->insert_adhoc (nano::dev::genesis_key.prv);
	system.wallet (0)->store.password.value_set (nano::keypair ().prv);
	ASSERT_EQ (nullptr, system.wallet (0)->send_action (nano::dev::genesis_key.pub, key2.pub, system.nodes[0]->config->receive_minimum.number ()));
}

TEST (node, send_self)
{
	nano::test::system system (1);
	nano::keypair key2;
	system.wallet (0)->insert_adhoc (nano::dev::genesis_key.prv);
	system.wallet (0)->insert_adhoc (key2.prv);
	ASSERT_NE (nullptr, system.wallet (0)->send_action (nano::dev::genesis_key.pub, key2.pub, system.nodes[0]->config->receive_minimum.number ()));
	ASSERT_TIMELY (10s, !system.nodes[0]->balance (key2.pub).is_zero ());
	ASSERT_EQ (std::numeric_limits<nano::uint128_t>::max () - system.nodes[0]->config->receive_minimum.number (), system.nodes[0]->balance (nano::dev::genesis_key.pub));
}

TEST (node, send_single)
{
	nano::test::system system (2);
	nano::keypair key2;
	system.wallet (0)->insert_adhoc (nano::dev::genesis_key.prv);
	system.wallet (1)->insert_adhoc (key2.prv);
	ASSERT_NE (nullptr, system.wallet (0)->send_action (nano::dev::genesis_key.pub, key2.pub, system.nodes[0]->config->receive_minimum.number ()));
	ASSERT_EQ (std::numeric_limits<nano::uint128_t>::max () - system.nodes[0]->config->receive_minimum.number (), system.nodes[0]->balance (nano::dev::genesis_key.pub));
	ASSERT_TRUE (system.nodes[0]->balance (key2.pub).is_zero ());
	ASSERT_TIMELY (10s, !system.nodes[0]->balance (key2.pub).is_zero ());
}

TEST (node, send_single_observing_peer)
{
	nano::test::system system (3);
	nano::keypair key2;
	system.wallet (0)->insert_adhoc (nano::dev::genesis_key.prv);
	system.wallet (1)->insert_adhoc (key2.prv);
	ASSERT_NE (nullptr, system.wallet (0)->send_action (nano::dev::genesis_key.pub, key2.pub, system.nodes[0]->config->receive_minimum.number ()));
	ASSERT_EQ (std::numeric_limits<nano::uint128_t>::max () - system.nodes[0]->config->receive_minimum.number (), system.nodes[0]->balance (nano::dev::genesis_key.pub));
	ASSERT_TRUE (system.nodes[0]->balance (key2.pub).is_zero ());
	ASSERT_TIMELY (10s, std::all_of (system.nodes.begin (), system.nodes.end (), [&] (std::shared_ptr<nano::node> const & node_a) { return !node_a->balance (key2.pub).is_zero (); }));
}

TEST (node, send_single_many_peers)
{
	nano::test::system system (10);
	nano::keypair key2;
	system.wallet (0)->insert_adhoc (nano::dev::genesis_key.prv);
	system.wallet (1)->insert_adhoc (key2.prv);
	ASSERT_NE (nullptr, system.wallet (0)->send_action (nano::dev::genesis_key.pub, key2.pub, system.nodes[0]->config->receive_minimum.number ()));
	ASSERT_EQ (std::numeric_limits<nano::uint128_t>::max () - system.nodes[0]->config->receive_minimum.number (), system.nodes[0]->balance (nano::dev::genesis_key.pub));
	ASSERT_TRUE (system.nodes[0]->balance (key2.pub).is_zero ());
	ASSERT_TIMELY (3.5min, std::all_of (system.nodes.begin (), system.nodes.end (), [&] (std::shared_ptr<nano::node> const & node_a) { return !node_a->balance (key2.pub).is_zero (); }));
	system.stop ();
	for (auto node : system.nodes)
	{
		ASSERT_TRUE (node->stopped);
	}
}

TEST (node, send_out_of_order)
{
	nano::test::system system (2);
	auto & node1 (*system.nodes[0]);
	nano::keypair key2;
	nano::send_block_builder builder;
	auto send1 = builder.make_block ()
				 .previous (nano::dev::genesis->hash ())
				 .destination (key2.pub)
				 .balance (std::numeric_limits<nano::uint128_t>::max () - node1.config->receive_minimum.number ())
				 .sign (nano::dev::genesis_key.prv, nano::dev::genesis_key.pub)
				 .work (*system.work.generate (nano::dev::genesis->hash ()))
				 .build_shared ();
	auto send2 = builder.make_block ()
				 .previous (send1->hash ())
				 .destination (key2.pub)
				 .balance (std::numeric_limits<nano::uint128_t>::max () - 2 * node1.config->receive_minimum.number ())
				 .sign (nano::dev::genesis_key.prv, nano::dev::genesis_key.pub)
				 .work (*system.work.generate (send1->hash ()))
				 .build_shared ();
	auto send3 = builder.make_block ()
				 .previous (send2->hash ())
				 .destination (key2.pub)
				 .balance (std::numeric_limits<nano::uint128_t>::max () - 3 * node1.config->receive_minimum.number ())
				 .sign (nano::dev::genesis_key.prv, nano::dev::genesis_key.pub)
				 .work (*system.work.generate (send2->hash ()))
				 .build_shared ();
	node1.process_active (send3);
	node1.process_active (send2);
	node1.process_active (send1);
	ASSERT_TIMELY (10s, std::all_of (system.nodes.begin (), system.nodes.end (), [&] (std::shared_ptr<nano::node> const & node_a) { return node_a->balance (nano::dev::genesis_key.pub) == nano::dev::constants.genesis_amount - node1.config->receive_minimum.number () * 3; }));
}

TEST (node, quick_confirm)
{
	nano::test::system system (1);
	auto & node1 (*system.nodes[0]);
	nano::keypair key;
	nano::block_hash previous (node1.latest (nano::dev::genesis_key.pub));
	auto genesis_start_balance (node1.balance (nano::dev::genesis_key.pub));
	system.wallet (0)->insert_adhoc (key.prv);
	system.wallet (0)->insert_adhoc (nano::dev::genesis_key.prv);
	auto send = nano::send_block_builder ()
				.previous (previous)
				.destination (key.pub)
				.balance (node1.online_reps.delta () + 1)
				.sign (nano::dev::genesis_key.prv, nano::dev::genesis_key.pub)
				.work (*system.work.generate (previous))
				.build_shared ();
	node1.process_active (send);
	ASSERT_TIMELY (10s, !node1.balance (key.pub).is_zero ());
	ASSERT_EQ (node1.balance (nano::dev::genesis_key.pub), node1.online_reps.delta () + 1);
	ASSERT_EQ (node1.balance (key.pub), genesis_start_balance - (node1.online_reps.delta () + 1));
}

TEST (node, node_receive_quorum)
{
	nano::test::system system (1);
	auto & node1 = *system.nodes[0];
	nano::keypair key;
	nano::block_hash previous (node1.latest (nano::dev::genesis_key.pub));
	system.wallet (0)->insert_adhoc (key.prv);
	auto send = nano::send_block_builder ()
				.previous (previous)
				.destination (key.pub)
				.balance (nano::dev::constants.genesis_amount - nano::Gxrb_ratio)
				.sign (nano::dev::genesis_key.prv, nano::dev::genesis_key.pub)
				.work (*system.work.generate (previous))
				.build_shared ();
	node1.process_active (send);
	ASSERT_TIMELY (10s, node1.ledger.block_or_pruned_exists (send->hash ()));
	ASSERT_TIMELY (10s, node1.active.election (nano::qualified_root (previous, previous)) != nullptr);
	auto election (node1.active.election (nano::qualified_root (previous, previous)));
	ASSERT_NE (nullptr, election);
	ASSERT_FALSE (election->confirmed ());
	ASSERT_EQ (1, election->votes ().size ());

	nano::test::system system2;
	system2.add_node ();

	system2.wallet (0)->insert_adhoc (nano::dev::genesis_key.prv);
	ASSERT_TRUE (node1.balance (key.pub).is_zero ());
	node1.network->tcp_channels->start_tcp (system2.nodes[0]->network->endpoint ());
	while (node1.balance (key.pub).is_zero ())
	{
		ASSERT_NO_ERROR (system.poll ());
		ASSERT_NO_ERROR (system2.poll ());
	}
}

TEST (node, auto_bootstrap)
{
	nano::test::system system;
	nano::node_config config (nano::test::get_available_port (), system.logging);
	config.frontiers_confirmation = nano::frontiers_confirmation_mode::disabled;
	nano::node_flags node_flags;
	node_flags.set_disable_bootstrap_bulk_push_client (true);
	node_flags.set_disable_lazy_bootstrap (true);
	auto node0 = system.add_node (config, node_flags);
	nano::keypair key2;
	system.wallet (0)->insert_adhoc (nano::dev::genesis_key.prv);
	system.wallet (0)->insert_adhoc (key2.prv);
	auto send1 (system.wallet (0)->send_action (nano::dev::genesis_key.pub, key2.pub, node0->config->receive_minimum.number ()));
	ASSERT_NE (nullptr, send1);
	ASSERT_TIMELY (10s, node0->balance (key2.pub) == node0->config->receive_minimum.number ());
	auto node1 (std::make_shared<nano::node> (system.io_ctx, nano::test::get_available_port (), nano::unique_path (), system.logging, system.work, node_flags));
	ASSERT_FALSE (node1->init_error ());
	node1->start ();
	system.nodes.push_back (node1);
	ASSERT_NE (nullptr, nano::test::establish_tcp (system, *node1, node0->network->endpoint ()));
	ASSERT_TIMELY (10s, node1->bootstrap_initiator.in_progress ());
	ASSERT_TIMELY (10s, node1->balance (key2.pub) == node0->config->receive_minimum.number ());
	ASSERT_TIMELY (10s, !node1->bootstrap_initiator.in_progress ());
	ASSERT_TRUE (node1->ledger.block_or_pruned_exists (send1->hash ()));
	// Wait block receive
	ASSERT_TIMELY (5s, node1->ledger.cache.block_count == 3);
	// Confirmation for all blocks
	ASSERT_TIMELY (5s, node1->ledger.cache.cemented_count == 3);

	node1->stop ();
}

TEST (node, auto_bootstrap_reverse)
{
	nano::test::system system;
	nano::node_config config (nano::test::get_available_port (), system.logging);
	config.frontiers_confirmation = nano::frontiers_confirmation_mode::disabled;
	nano::node_flags node_flags;
	node_flags.set_disable_bootstrap_bulk_push_client (true);
	node_flags.set_disable_lazy_bootstrap (true);
	auto node0 = system.add_node (config, node_flags);
	nano::keypair key2;
	system.wallet (0)->insert_adhoc (nano::dev::genesis_key.prv);
	system.wallet (0)->insert_adhoc (key2.prv);
	auto node1 (std::make_shared<nano::node> (system.io_ctx, nano::test::get_available_port (), nano::unique_path (), system.logging, system.work, node_flags));
	ASSERT_FALSE (node1->init_error ());
	ASSERT_NE (nullptr, system.wallet (0)->send_action (nano::dev::genesis_key.pub, key2.pub, node0->config->receive_minimum.number ()));
	node1->start ();
	system.nodes.push_back (node1);
	ASSERT_NE (nullptr, nano::test::establish_tcp (system, *node0, node1->network->endpoint ()));
	ASSERT_TIMELY (10s, node1->balance (key2.pub) == node0->config->receive_minimum.number ());
}

TEST (node, auto_bootstrap_age)
{
	nano::test::system system;
	nano::node_config config (nano::test::get_available_port (), system.logging);
	config.frontiers_confirmation = nano::frontiers_confirmation_mode::disabled;
	nano::node_flags node_flags;
	node_flags.set_disable_bootstrap_bulk_push_client (true);
	node_flags.set_disable_lazy_bootstrap (true);
	node_flags.set_bootstrap_interval (1);
	auto node0 = system.add_node (config, node_flags);
	auto node1 (std::make_shared<nano::node> (system.io_ctx, nano::test::get_available_port (), nano::unique_path (), system.logging, system.work, node_flags));
	ASSERT_FALSE (node1->init_error ());
	node1->start ();
	system.nodes.push_back (node1);
	ASSERT_NE (nullptr, nano::test::establish_tcp (system, *node1, node0->network->endpoint ()));
	ASSERT_TIMELY (10s, node1->bootstrap_initiator.in_progress ());
	// 4 bootstraps with frontiers age
	ASSERT_TIMELY (10s, node0->stats->count (nano::stat::type::bootstrap, nano::stat::detail::initiate_legacy_age, nano::stat::dir::out) >= 3);
	// More attempts with frontiers age
	ASSERT_GE (node0->stats->count (nano::stat::type::bootstrap, nano::stat::detail::initiate_legacy_age, nano::stat::dir::out), node0->stats->count (nano::stat::type::bootstrap, nano::stat::detail::initiate, nano::stat::dir::out));

	node1->stop ();
}

TEST (node, receive_gap)
{
	nano::test::system system (1);
	auto & node1 (*system.nodes[0]);
	ASSERT_EQ (0, node1.gap_cache.size ());
	auto block = nano::send_block_builder ()
				 .previous (5)
				 .destination (1)
				 .balance (2)
				 .sign (nano::keypair ().prv, 4)
				 .work (0)
				 .build_shared ();
	node1.work_generate_blocking (*block);
	nano::publish message{ nano::dev::network_params.network, block };
	// Another node instance just to be a tcp client for channel1.
	auto other_node = nano::test::add_outer_node (system, nano::test::get_available_port ());
	auto channel1 = nano::test::establish_tcp (system, *other_node, node1.network->endpoint ());
	node1.network->inbound (message, channel1);
	node1.block_processor.flush ();
	ASSERT_EQ (1, node1.gap_cache.size ());
}

TEST (node, merge_peers)
{
	nano::test::system system (1);
	std::array<nano::endpoint, 8> endpoints;
	endpoints.fill (nano::endpoint (boost::asio::ip::address_v6::loopback (), nano::test::get_available_port ()));
	endpoints[0] = nano::endpoint (boost::asio::ip::address_v6::loopback (), nano::test::get_available_port ());
	system.nodes[0]->network->merge_peers (endpoints);
	ASSERT_EQ (0, system.nodes[0]->network->size ());
}

TEST (node, search_receivable)
{
	nano::test::system system (1);
	auto node (system.nodes[0]);
	nano::keypair key2;
	system.wallet (0)->insert_adhoc (nano::dev::genesis_key.prv);
	ASSERT_NE (nullptr, system.wallet (0)->send_action (nano::dev::genesis_key.pub, key2.pub, node->config->receive_minimum.number ()));
	system.wallet (0)->insert_adhoc (key2.prv);
	{
		auto tx{ system.wallet (0)->wallets.tx_begin_read () };
		ASSERT_FALSE (system.wallet (0)->search_receivable (*tx));
	}
	ASSERT_TIMELY (10s, !node->balance (key2.pub).is_zero ());
}

TEST (node, search_receivable_same)
{
	nano::test::system system (1);
	auto node (system.nodes[0]);
	nano::keypair key2;
	system.wallet (0)->insert_adhoc (nano::dev::genesis_key.prv);
	ASSERT_NE (nullptr, system.wallet (0)->send_action (nano::dev::genesis_key.pub, key2.pub, node->config->receive_minimum.number ()));
	ASSERT_NE (nullptr, system.wallet (0)->send_action (nano::dev::genesis_key.pub, key2.pub, node->config->receive_minimum.number ()));
	system.wallet (0)->insert_adhoc (key2.prv);
	{
		auto tx{ system.wallet (0)->wallets.tx_begin_read () };
		ASSERT_FALSE (system.wallet (0)->search_receivable (*tx));
	}
	ASSERT_TIMELY (10s, node->balance (key2.pub) == 2 * node->config->receive_minimum.number ());
}

TEST (node, search_receivable_multiple)
{
	nano::test::system system (1);
	auto node (system.nodes[0]);
	nano::keypair key2;
	nano::keypair key3;
	system.wallet (0)->insert_adhoc (nano::dev::genesis_key.prv);
	system.wallet (0)->insert_adhoc (key3.prv);
	ASSERT_NE (nullptr, system.wallet (0)->send_action (nano::dev::genesis_key.pub, key3.pub, node->config->receive_minimum.number ()));
	ASSERT_TIMELY (10s, !node->balance (key3.pub).is_zero ());
	ASSERT_NE (nullptr, system.wallet (0)->send_action (nano::dev::genesis_key.pub, key2.pub, node->config->receive_minimum.number ()));
	ASSERT_NE (nullptr, system.wallet (0)->send_action (key3.pub, key2.pub, node->config->receive_minimum.number ()));
	system.wallet (0)->insert_adhoc (key2.prv);
	{
		auto tx{ system.wallet (0)->wallets.tx_begin_read () };
		ASSERT_FALSE (system.wallet (0)->search_receivable (*tx));
	}
	ASSERT_TIMELY (10s, node->balance (key2.pub) == 2 * node->config->receive_minimum.number ());
}

TEST (node, search_receivable_confirmed)
{
	nano::test::system system;
	nano::node_config node_config (nano::test::get_available_port (), system.logging);
	node_config.frontiers_confirmation = nano::frontiers_confirmation_mode::disabled;
	auto node = system.add_node (node_config);
	nano::keypair key2;
	system.wallet (0)->insert_adhoc (nano::dev::genesis_key.prv);
	auto send1 (system.wallet (0)->send_action (nano::dev::genesis_key.pub, key2.pub, node->config->receive_minimum.number ()));
	ASSERT_NE (nullptr, send1);
	auto send2 (system.wallet (0)->send_action (nano::dev::genesis_key.pub, key2.pub, node->config->receive_minimum.number ()));
	ASSERT_NE (nullptr, send2);
	ASSERT_TIMELY (10s, node->active.empty ());
	bool confirmed (false);
	system.deadline_set (5s);
	while (!confirmed)
	{
		auto transaction (node->store.tx_begin_read ());
		confirmed = node->ledger.block_confirmed (*transaction, send2->hash ());
		ASSERT_NO_ERROR (system.poll ());
	}
	{
		auto transaction (node->wallets.tx_begin_write ());
		system.wallet (0)->store.erase (*transaction, nano::dev::genesis_key.pub);
	}
	system.wallet (0)->insert_adhoc (key2.prv);
	{
		auto tx{ system.wallet (0)->wallets.tx_begin_read () };
		ASSERT_FALSE (system.wallet (0)->search_receivable (*tx));
	}
	{
		nano::lock_guard<nano::mutex> guard (node->active.mutex);
		auto existing1 (node->active.blocks.find (send1->hash ()));
		ASSERT_EQ (node->active.blocks.end (), existing1);
		auto existing2 (node->active.blocks.find (send2->hash ()));
		ASSERT_EQ (node->active.blocks.end (), existing2);
	}
	ASSERT_TIMELY (10s, node->balance (key2.pub) == 2 * node->config->receive_minimum.number ());
}

TEST (node, search_receivable_pruned)
{
	nano::test::system system;
	nano::node_config node_config (nano::test::get_available_port (), system.logging);
	node_config.frontiers_confirmation = nano::frontiers_confirmation_mode::disabled;
	auto node1 = system.add_node (node_config);
	nano::node_flags node_flags;
	node_flags.set_enable_pruning (true);
	nano::node_config config (nano::test::get_available_port (), system.logging);
	config.enable_voting = false; // Remove after allowing pruned voting
	auto node2 = system.add_node (config, node_flags);
	nano::keypair key2;
	system.wallet (0)->insert_adhoc (nano::dev::genesis_key.prv);
	auto send1 (system.wallet (0)->send_action (nano::dev::genesis_key.pub, key2.pub, node2->config->receive_minimum.number ()));
	ASSERT_NE (nullptr, send1);
	auto send2 (system.wallet (0)->send_action (nano::dev::genesis_key.pub, key2.pub, node2->config->receive_minimum.number ()));
	ASSERT_NE (nullptr, send2);

	// Confirmation
	ASSERT_TIMELY (10s, node1->active.empty () && node2->active.empty ());
	ASSERT_TIMELY (5s, node1->ledger.block_confirmed (*node1->store.tx_begin_read (), send2->hash ()));
	ASSERT_TIMELY (5s, node2->ledger.cache.cemented_count == 3);
	system.wallet (0)->store.erase (*node1->wallets.tx_begin_write (), nano::dev::genesis_key.pub);

	// Pruning
	{
		auto transaction (node2->store.tx_begin_write ());
		ASSERT_EQ (1, node2->ledger.pruning_action (*transaction, send1->hash (), 1));
	}
	ASSERT_EQ (1, node2->ledger.cache.pruned_count);
	ASSERT_TRUE (node2->ledger.block_or_pruned_exists (send1->hash ())); // true for pruned

	// Receive pruned block
	system.wallet (1)->insert_adhoc (key2.prv);
	ASSERT_FALSE (system.wallet (1)->search_receivable (*system.wallet (1)->wallets.tx_begin_read ()));
	ASSERT_TIMELY (10s, node2->balance (key2.pub) == 2 * node2->config->receive_minimum.number ());
}

TEST (node, unlock_search)
{
	nano::test::system system (1);
	auto node (system.nodes[0]);
	nano::keypair key2;
	nano::uint128_t balance (node->balance (nano::dev::genesis_key.pub));
	{
		auto transaction (system.wallet (0)->wallets.tx_begin_write ());
		system.wallet (0)->store.rekey (*transaction, "");
	}
	system.wallet (0)->insert_adhoc (nano::dev::genesis_key.prv);
	ASSERT_NE (nullptr, system.wallet (0)->send_action (nano::dev::genesis_key.pub, key2.pub, node->config->receive_minimum.number ()));
	ASSERT_TIMELY (10s, node->balance (nano::dev::genesis_key.pub) != balance);
	ASSERT_TIMELY (10s, node->active.empty ());
	system.wallet (0)->insert_adhoc (key2.prv);
	{
		nano::lock_guard<std::recursive_mutex> lock (system.wallet (0)->store.mutex);
		system.wallet (0)->store.password.value_set (nano::keypair ().prv);
	}
	{
		auto transaction (system.wallet (0)->wallets.tx_begin_write ());
		ASSERT_FALSE (system.wallet (0)->enter_password (*transaction, ""));
	}
	ASSERT_TIMELY (10s, !node->balance (key2.pub).is_zero ());
}

TEST (node, working)
{
	auto path (nano::working_path ());
	ASSERT_FALSE (path.empty ());
}

TEST (node, price)
{
	nano::test::system system (1);
	auto price1 (system.nodes[0]->price (nano::Gxrb_ratio, 1));
	ASSERT_EQ (nano::node::price_max * 100.0, price1);
	auto price2 (system.nodes[0]->price (nano::Gxrb_ratio * int (nano::node::free_cutoff + 1), 1));
	ASSERT_EQ (0, price2);
	auto price3 (system.nodes[0]->price (nano::Gxrb_ratio * int (nano::node::free_cutoff + 2) / 2, 1));
	ASSERT_EQ (nano::node::price_max * 100.0 / 2, price3);
	auto price4 (system.nodes[0]->price (nano::Gxrb_ratio * int (nano::node::free_cutoff) * 2, 1));
	ASSERT_EQ (0, price4);
}

TEST (node, confirm_locked)
{
	nano::test::system system (1);
	system.wallet (0)->insert_adhoc (nano::dev::genesis_key.prv);
	auto transaction (system.wallet (0)->wallets.tx_begin_read ());
	system.wallet (0)->enter_password (*transaction, "1");
	auto block = nano::send_block_builder ()
				 .previous (0)
				 .destination (0)
				 .balance (0)
				 .sign (nano::keypair ().prv, 0)
				 .work (0)
				 .build_shared ();
	system.nodes[0]->network->flood_block (block);
}

TEST (node_config, random_rep)
{
	auto path (nano::unique_path ());
	nano::logging logging1;
	logging1.init (path);
	nano::node_config config1 (100, logging1);
	auto rep (config1.random_representative ());
	ASSERT_NE (config1.preconfigured_representatives.end (), std::find (config1.preconfigured_representatives.begin (), config1.preconfigured_representatives.end (), rep));
}

TEST (node, fork_publish)
{
	std::weak_ptr<nano::node> node0;
	{
		nano::test::system system (1);
		node0 = system.nodes[0];
		auto & node1 (*system.nodes[0]);
		system.wallet (0)->insert_adhoc (nano::dev::genesis_key.prv);
		nano::keypair key1;
		nano::send_block_builder builder;
		auto send1 = builder.make_block ()
					 .previous (nano::dev::genesis->hash ())
					 .destination (key1.pub)
					 .balance (nano::dev::constants.genesis_amount - 100)
					 .sign (nano::dev::genesis_key.prv, nano::dev::genesis_key.pub)
					 .work (0)
					 .build_shared ();
		node1.work_generate_blocking (*send1);
		nano::keypair key2;
		auto send2 = builder.make_block ()
					 .previous (nano::dev::genesis->hash ())
					 .destination (key2.pub)
					 .balance (nano::dev::constants.genesis_amount - 100)
					 .sign (nano::dev::genesis_key.prv, nano::dev::genesis_key.pub)
					 .work (0)
					 .build_shared ();
		node1.work_generate_blocking (*send2);
		node1.process_active (send1);
		node1.block_processor.flush ();
		node1.scheduler.flush ();
		ASSERT_EQ (1, node1.active.size ());
		auto election (node1.active.election (send1->qualified_root ()));
		ASSERT_NE (nullptr, election);
		// Wait until the genesis rep activated & makes vote
		ASSERT_TIMELY (1s, election->votes ().size () == 2);
		node1.process_active (send2);
		node1.block_processor.flush ();
		auto votes1 (election->votes ());
		auto existing1 (votes1.find (nano::dev::genesis_key.pub));
		ASSERT_NE (votes1.end (), existing1);
		ASSERT_EQ (send1->hash (), existing1->second.hash);
		auto winner (*election->tally ().begin ());
		ASSERT_EQ (*send1, *winner.second);
		ASSERT_EQ (nano::dev::constants.genesis_amount - 100, winner.first);
	}
	ASSERT_TRUE (node0.expired ());
}

// Test disabled because it's failing intermittently.
// PR in which it got disabled: https://github.com/nanocurrency/nano-node/pull/3611
// Issue for investigating it: https://github.com/nanocurrency/nano-node/issues/3614
TEST (node, DISABLED_fork_publish_inactive)
{
	nano::test::system system (1);
	nano::keypair key1;
	nano::keypair key2;
	nano::send_block_builder builder;
	auto send1 = builder.make_block ()
				 .previous (nano::dev::genesis->hash ())
				 .destination (key1.pub)
				 .balance (nano::dev::constants.genesis_amount - 100)
				 .sign (nano::dev::genesis_key.prv, nano::dev::genesis_key.pub)
				 .work (*system.work.generate (nano::dev::genesis->hash ()))
				 .build_shared ();
	auto send2 = builder.make_block ()
				 .previous (nano::dev::genesis->hash ())
				 .destination (key2.pub)
				 .balance (nano::dev::constants.genesis_amount - 100)
				 .sign (nano::dev::genesis_key.prv, nano::dev::genesis_key.pub)
				 .work (send1->block_work ())
				 .build_shared ();
	auto & node = *system.nodes[0];
	node.process_active (send1);
	ASSERT_TIMELY (3s, nullptr != node.block (send1->hash ()));
	ASSERT_EQ (nano::process_result::fork, node.process_local (send2).code);
	auto election = node.active.election (send1->qualified_root ());
	ASSERT_NE (election, nullptr);
	auto blocks = election->blocks ();
	ASSERT_NE (blocks.end (), blocks.find (send1->hash ()));
	ASSERT_NE (blocks.end (), blocks.find (send2->hash ()));
	ASSERT_EQ (election->winner ()->hash (), send1->hash ());
	ASSERT_NE (election->winner ()->hash (), send2->hash ());
}

TEST (node, fork_keep)
{
	nano::test::system system (2);
	auto & node1 (*system.nodes[0]);
	auto & node2 (*system.nodes[1]);
	ASSERT_EQ (1, node1.network->size ());
	nano::keypair key1;
	nano::keypair key2;
	nano::send_block_builder builder;
	// send1 and send2 fork to different accounts
	auto send1 = builder.make_block ()
				 .previous (nano::dev::genesis->hash ())
				 .destination (key1.pub)
				 .balance (nano::dev::constants.genesis_amount - 100)
				 .sign (nano::dev::genesis_key.prv, nano::dev::genesis_key.pub)
				 .work (*system.work.generate (nano::dev::genesis->hash ()))
				 .build_shared ();
	auto send2 = builder.make_block ()
				 .previous (nano::dev::genesis->hash ())
				 .destination (key2.pub)
				 .balance (nano::dev::constants.genesis_amount - 100)
				 .sign (nano::dev::genesis_key.prv, nano::dev::genesis_key.pub)
				 .work (*system.work.generate (nano::dev::genesis->hash ()))
				 .build_shared ();
	node1.process_active (send1);
	node1.block_processor.flush ();
	node1.scheduler.flush ();
	node2.process_active (send1);
	node2.block_processor.flush ();
	node2.scheduler.flush ();
	ASSERT_EQ (1, node1.active.size ());
	ASSERT_EQ (1, node2.active.size ());
	system.wallet (0)->insert_adhoc (nano::dev::genesis_key.prv);
	node1.process_active (send2);
	node1.block_processor.flush ();
	node2.process_active (send2);
	node2.block_processor.flush ();
	auto election1 (node2.active.election (nano::qualified_root (nano::dev::genesis->hash (), nano::dev::genesis->hash ())));
	ASSERT_NE (nullptr, election1);
	ASSERT_EQ (1, election1->votes ().size ());
	ASSERT_TRUE (node1.ledger.block_or_pruned_exists (send1->hash ()));
	ASSERT_TRUE (node2.ledger.block_or_pruned_exists (send1->hash ()));
	// Wait until the genesis rep makes a vote
	ASSERT_TIMELY (1.5min, election1->votes ().size () != 1);
	auto transaction0 (node1.store.tx_begin_read ());
	auto transaction1 (node2.store.tx_begin_read ());
	// The vote should be in agreement with what we already have.
	auto winner (*election1->tally ().begin ());
	ASSERT_EQ (*send1, *winner.second);
	ASSERT_EQ (nano::dev::constants.genesis_amount - 100, winner.first);
	ASSERT_TRUE (node1.store.block.exists (*transaction0, send1->hash ()));
	ASSERT_TRUE (node2.store.block.exists (*transaction1, send1->hash ()));
}

// TODO: Fix failing test
TEST (node, fork_flip)
{
	nano::test::system system (2);
	auto & node1 (*system.nodes[0]);
	auto & node2 (*system.nodes[1]);
	ASSERT_EQ (1, node1.network->size ());
	nano::keypair key1;
	nano::send_block_builder builder;
	auto send1 = builder.make_block ()
				 .previous (nano::dev::genesis->hash ())
				 .destination (key1.pub)
				 .balance (nano::dev::constants.genesis_amount - 100)
				 .sign (nano::dev::genesis_key.prv, nano::dev::genesis_key.pub)
				 .work (*system.work.generate (nano::dev::genesis->hash ()))
				 .build_shared ();
	nano::publish publish1{ nano::dev::network_params.network, send1 };
	nano::keypair key2;
	auto send2 = builder.make_block ()
				 .previous (nano::dev::genesis->hash ())
				 .destination (key2.pub)
				 .balance (nano::dev::constants.genesis_amount - 100)
				 .sign (nano::dev::genesis_key.prv, nano::dev::genesis_key.pub)
				 .work (*system.work.generate (nano::dev::genesis->hash ()))
				 .build_shared ();
	nano::publish publish2{ nano::dev::network_params.network, send2 };
	std::shared_ptr<nano::transport::channel_tcp> ignored_channel;

	node1.network->inbound (publish1, ignored_channel);
	node1.block_processor.flush ();
	node1.scheduler.flush ();

	node2.network->inbound (publish2, ignored_channel);
	node2.block_processor.flush ();
	node2.scheduler.flush ();
	ASSERT_EQ (1, node1.active.size ());
	ASSERT_EQ (1, node2.active.size ());
	system.wallet (0)->insert_adhoc (nano::dev::genesis_key.prv);
	node1.network->inbound (publish2, ignored_channel);
	node1.block_processor.flush ();
	node2.network->inbound (publish1, ignored_channel);
	node2.block_processor.flush ();
	auto election1 (node2.active.election (nano::qualified_root (nano::dev::genesis->hash (), nano::dev::genesis->hash ())));
	ASSERT_NE (nullptr, election1);
	ASSERT_EQ (1, election1->votes ().size ());
	ASSERT_NE (nullptr, node1.block (publish1.get_block ()->hash ()));
	ASSERT_NE (nullptr, node2.block (publish2.get_block ()->hash ()));
	ASSERT_TIMELY (10s, node2.ledger.block_or_pruned_exists (publish1.get_block ()->hash ()));
	auto winner (*election1->tally ().begin ());
	ASSERT_EQ (*publish1.get_block (), *winner.second);
	ASSERT_EQ (nano::dev::constants.genesis_amount - 100, winner.first);
	ASSERT_TRUE (node1.ledger.block_or_pruned_exists (publish1.get_block ()->hash ()));
	ASSERT_TRUE (node2.ledger.block_or_pruned_exists (publish1.get_block ()->hash ()));
	ASSERT_FALSE (node2.ledger.block_or_pruned_exists (publish2.get_block ()->hash ()));
}

TEST (node, fork_multi_flip)
{
	auto type = nano::transport::transport_type::tcp;
	nano::test::system system;
	nano::node_flags node_flags;
	nano::node_config node_config (nano::test::get_available_port (), system.logging);
	node_config.frontiers_confirmation = nano::frontiers_confirmation_mode::disabled;
	auto & node1 (*system.add_node (node_config, node_flags, type));
	node_config.peering_port = nano::test::get_available_port ();
	auto & node2 (*system.add_node (node_config, node_flags, type));
	ASSERT_EQ (1, node1.network->size ());
	nano::keypair key1;
	nano::send_block_builder builder;
	auto send1 = builder.make_block ()
				 .previous (nano::dev::genesis->hash ())
				 .destination (key1.pub)
				 .balance (nano::dev::constants.genesis_amount - 100)
				 .sign (nano::dev::genesis_key.prv, nano::dev::genesis_key.pub)
				 .work (*system.work.generate (nano::dev::genesis->hash ()))
				 .build_shared ();
	nano::publish publish1{ nano::dev::network_params.network, send1 };
	nano::keypair key2;
	auto send2 = builder.make_block ()
				 .previous (nano::dev::genesis->hash ())
				 .destination (key2.pub)
				 .balance (nano::dev::constants.genesis_amount - 100)
				 .sign (nano::dev::genesis_key.prv, nano::dev::genesis_key.pub)
				 .work (*system.work.generate (nano::dev::genesis->hash ()))
				 .build_shared ();
	nano::publish publish2{ nano::dev::network_params.network, send2 };
	auto send3 = builder.make_block ()
				 .previous (publish2.get_block ()->hash ())
				 .destination (key2.pub)
				 .balance (nano::dev::constants.genesis_amount - 100)
				 .sign (nano::dev::genesis_key.prv, nano::dev::genesis_key.pub)
				 .work (*system.work.generate (publish2.get_block ()->hash ()))
				 .build_shared ();
	nano::publish publish3{ nano::dev::network_params.network, send3 };
	auto outer_node1 = nano::test::add_outer_node (system, nano::test::get_available_port ());
	auto outer_node2 = nano::test::add_outer_node (system, nano::test::get_available_port ());
	auto channel1 = nano::test::establish_tcp (system, *outer_node1, node1.network->endpoint ());
	auto channel2 = nano::test::establish_tcp (system, *outer_node2, node1.network->endpoint ());
	node1.network->inbound (publish1, channel1);
	node2.network->inbound (publish2, channel2);
	node2.network->inbound (publish3, channel2);
	node1.block_processor.flush ();
	node1.scheduler.flush ();
	node2.block_processor.flush ();
	node2.scheduler.flush ();
	ASSERT_EQ (1, node1.active.size ());
	ASSERT_EQ (1, node2.active.size ());
	system.wallet (0)->insert_adhoc (nano::dev::genesis_key.prv);

	node1.network->inbound (publish2, channel1);
	node1.network->inbound (publish3, channel1);
	node1.block_processor.flush ();
	node2.network->inbound (publish1, channel2);
	node2.block_processor.flush ();
	auto election1 (node2.active.election (nano::qualified_root (nano::dev::genesis->hash (), nano::dev::genesis->hash ())));
	ASSERT_NE (nullptr, election1);
	ASSERT_EQ (1, election1->votes ().size ());
	ASSERT_TRUE (node1.ledger.block_or_pruned_exists (publish1.get_block ()->hash ()));
	ASSERT_TRUE (node2.ledger.block_or_pruned_exists (publish2.get_block ()->hash ()));
	ASSERT_TRUE (node2.ledger.block_or_pruned_exists (publish3.get_block ()->hash ()));
	ASSERT_TIMELY (10s, node2.ledger.block_or_pruned_exists (publish1.get_block ()->hash ()));
	auto winner (*election1->tally ().begin ());
	ASSERT_EQ (*publish1.get_block (), *winner.second);
	ASSERT_EQ (nano::dev::constants.genesis_amount - 100, winner.first);
	ASSERT_TRUE (node1.ledger.block_or_pruned_exists (publish1.get_block ()->hash ()));
	ASSERT_TRUE (node2.ledger.block_or_pruned_exists (publish1.get_block ()->hash ()));
	ASSERT_FALSE (node2.ledger.block_or_pruned_exists (publish2.get_block ()->hash ()));
	ASSERT_FALSE (node2.ledger.block_or_pruned_exists (publish3.get_block ()->hash ()));
}

// Blocks that are no longer actively being voted on should be able to be evicted through bootstrapping.
// This could happen if a fork wasn't resolved before the process previously shut down
TEST (node, fork_bootstrap_flip)
{
	nano::test::system system0;
	nano::test::system system1;
	nano::node_config config0{ nano::test::get_available_port (), system0.logging };
	config0.frontiers_confirmation = nano::frontiers_confirmation_mode::disabled;
	nano::node_flags node_flags;
	node_flags.set_disable_bootstrap_bulk_push_client (true);
	node_flags.set_disable_lazy_bootstrap (true);
	auto & node1 = *system0.add_node (config0, node_flags);
	nano::node_config config1 (nano::test::get_available_port (), system1.logging);
	auto & node2 = *system1.add_node (config1, node_flags);
	system0.wallet (0)->insert_adhoc (nano::dev::genesis_key.prv);
	nano::block_hash latest = node1.latest (nano::dev::genesis_key.pub);
	nano::keypair key1;
	nano::send_block_builder builder;
	auto send1 = builder.make_block ()
				 .previous (latest)
				 .destination (key1.pub)
				 .balance (nano::dev::constants.genesis_amount - nano::Gxrb_ratio)
				 .sign (nano::dev::genesis_key.prv, nano::dev::genesis_key.pub)
				 .work (*system0.work.generate (latest))
				 .build_shared ();
	nano::keypair key2;
	auto send2 = builder.make_block ()
				 .previous (latest)
				 .destination (key2.pub)
				 .balance (nano::dev::constants.genesis_amount - nano::Gxrb_ratio)
				 .sign (nano::dev::genesis_key.prv, nano::dev::genesis_key.pub)
				 .work (*system0.work.generate (latest))
				 .build_shared ();
	// Insert but don't rebroadcast, simulating settled blocks
	{
		auto tx{ node1.store.tx_begin_write () };
		ASSERT_EQ (nano::process_result::progress, node1.ledger.process (*tx, *send1).code);
	}
	{
		auto tx{ node2.store.tx_begin_write () };
		ASSERT_EQ (nano::process_result::progress, node2.ledger.process (*tx, *send2).code);
	}
	{
		auto tx{ node2.store.tx_begin_read () };
		ASSERT_TRUE (node2.store.block.exists (*tx, send2->hash ()));
	}
	node2.bootstrap_initiator.bootstrap (node1.network->endpoint ()); // Additionally add new peer to confirm & replace bootstrap block
	auto again (true);
	system0.deadline_set (50s);
	system1.deadline_set (50s);
	while (again)
	{
		ASSERT_NO_ERROR (system0.poll ());
		ASSERT_NO_ERROR (system1.poll ());
		auto tx{ node2.store.tx_begin_read () };
		again = !node2.store.block.exists (*tx, send1->hash ());
	}
}

TEST (node, fork_open)
{
	nano::test::system system (1);
	auto & node = *system.nodes[0];
	std::shared_ptr<nano::election> election;

	// create block send1, to send all the balance from genesis to key1
	// this is done to ensure that the open block(s) cannot be voted on and confirmed
	nano::keypair key1;
	auto send1 = nano::send_block_builder ()
				 .previous (nano::dev::genesis->hash ())
				 .destination (key1.pub)
				 .balance (0)
				 .sign (nano::dev::genesis_key.prv, nano::dev::genesis_key.pub)
				 .work (*system.work.generate (nano::dev::genesis->hash ()))
				 .build_shared ();
	nano::publish publish1{ nano::dev::network_params.network, send1 };
	auto outer_node1 = nano::test::add_outer_node (system, nano::test::get_available_port ());
	auto channel1 = nano::test::establish_tcp (system, *outer_node1, node.network->endpoint ());
	node.network->inbound (publish1, channel1);
	ASSERT_TIMELY (5s, (election = node.active.election (publish1.get_block ()->qualified_root ())) != nullptr);
	election->force_confirm ();
	ASSERT_TIMELY (5s, node.active.empty () && node.block_confirmed (publish1.get_block ()->hash ()));

	// register key for genesis account, not sure why we do this, it seems needless,
	// since the genesis account at this stage has zero voting weight
	system.wallet (0)->insert_adhoc (nano::dev::genesis_key.prv);

	// create the 1st open block to receive send1, which should be regarded as the winner just because it is first
	nano::open_block_builder builder;
	auto open1 = builder.make_block ()
				 .source (publish1.get_block ()->hash ())
				 .representative (1)
				 .account (key1.pub)
				 .sign (key1.prv, key1.pub)
				 .work (*system.work.generate (key1.pub))
				 .build_shared ();
	nano::publish publish2{ nano::dev::network_params.network, open1 };
	node.network->inbound (publish2, channel1);
	ASSERT_TIMELY (5s, 1 == node.active.size ());

	// create 2nd open block, which is a fork of open1 block
	auto open2 = builder.make_block ()
				 .source (publish1.get_block ()->hash ())
				 .representative (2)
				 .account (key1.pub)
				 .sign (key1.prv, key1.pub)
				 .work (*system.work.generate (key1.pub))
				 .build_shared ();
	nano::publish publish3{ nano::dev::network_params.network, open2 };
	node.network->inbound (publish3, channel1);
	ASSERT_TIMELY (5s, (election = node.active.election (publish3.get_block ()->qualified_root ())) != nullptr);

	// we expect to find 2 blocks in the election and we expect the first block to be the winner just because it was first
	ASSERT_TIMELY (5s, 2 == election->blocks ().size ());
	ASSERT_EQ (publish2.get_block ()->hash (), election->winner ()->hash ());

	// wait for a second and check that the election did not get confirmed
	system.delay_ms (1000ms);
	ASSERT_FALSE (election->confirmed ());

	// check that only the first block is saved to the ledger
	ASSERT_TIMELY (5s, node.block (publish2.get_block ()->hash ()));
	ASSERT_FALSE (node.block (publish3.get_block ()->hash ()));
}

TEST (node, fork_open_flip)
{
	nano::test::system system (1);
	auto & node1 = *system.nodes[0];

	std::shared_ptr<nano::election> election;
	nano::keypair key1;
	nano::keypair rep1;
	nano::keypair rep2;

	// send 1 raw from genesis to key1 on both node1 and node2
	auto send1 = nano::send_block_builder ()
				 .previous (nano::dev::genesis->hash ())
				 .destination (key1.pub)
				 .balance (nano::dev::constants.genesis_amount - 1)
				 .sign (nano::dev::genesis_key.prv, nano::dev::genesis_key.pub)
				 .work (*system.work.generate (nano::dev::genesis->hash ()))
				 .build_shared ();
	node1.process_active (send1);

	// We should be keeping this block
	nano::open_block_builder builder;
	auto open1 = builder.make_block ()
				 .source (send1->hash ())
				 .representative (rep1.pub)
				 .account (key1.pub)
				 .sign (key1.prv, key1.pub)
				 .work (*system.work.generate (key1.pub))
				 .build_shared ();

	// create a fork of block open1, this block will lose the election
	auto open2 = builder.make_block ()
				 .source (send1->hash ())
				 .representative (rep2.pub)
				 .account (key1.pub)
				 .sign (key1.prv, key1.pub)
				 .work (*system.work.generate (key1.pub))
				 .build_shared ();
	ASSERT_FALSE (*open1 == *open2);

	// give block open1 to node1, manually trigger an election for open1 and ensure it is in the ledger
	node1.process_active (open1);
	ASSERT_TIMELY (5s, node1.block (open1->hash ()) != nullptr);
	node1.scheduler.manual (open1);
	ASSERT_TIMELY (5s, (election = node1.active.election (open1->qualified_root ())) != nullptr);
	election->transition_active ();

	// create node2, with blocks send1 and open2 pre-initialised in the ledger,
	// so that block open1 cannot possibly get in the ledger before open2 via background sync
	system.initialization_blocks.push_back (send1);
	system.initialization_blocks.push_back (open2);
	auto & node2 = *system.add_node ();
	system.initialization_blocks.clear ();

	// ensure open2 is in node2 ledger (and therefore has sideband) and manually trigger an election for open2
	ASSERT_TIMELY (5s, node2.block (open2->hash ()) != nullptr);
	node2.scheduler.manual (open2);
	ASSERT_TIMELY (5s, (election = node2.active.election (open2->qualified_root ())) != nullptr);
	election->transition_active ();

	ASSERT_TIMELY (5s, 2 == node1.active.size ());
	ASSERT_TIMELY (5s, 2 == node2.active.size ());

	// allow node1 to vote and wait for open1 to be confirmed on node1
	system.wallet (0)->insert_adhoc (nano::dev::genesis_key.prv);
	ASSERT_TIMELY (5s, node1.block_confirmed (open1->hash ()));

	// Notify both nodes of both blocks, both nodes will become aware that a fork exists
	node1.process_active (open2);
	node2.process_active (open1);

	ASSERT_TIMELY (5s, 2 == election->votes ().size ()); // one more than expected due to elections having dummy votes

	// Node2 should eventually settle on open1
	ASSERT_TIMELY (10s, node2.block (open1->hash ()));
	ASSERT_TIMELY (5s, node1.block_confirmed (open1->hash ()));
	auto winner = *election->tally ().begin ();
	ASSERT_EQ (*open1, *winner.second);
	ASSERT_EQ (nano::dev::constants.genesis_amount - 1, winner.first);

	// check the correct blocks are in the ledgers
	auto transaction1 (node1.store.tx_begin_read ());
	auto transaction2 (node2.store.tx_begin_read ());
	ASSERT_TRUE (node1.store.block.exists (*transaction1, open1->hash ()));
	ASSERT_TRUE (node2.store.block.exists (*transaction2, open1->hash ()));
	ASSERT_FALSE (node2.store.block.exists (*transaction2, open2->hash ()));
}

TEST (node, coherent_observer)
{
	nano::test::system system (1);
	auto & node1 (*system.nodes[0]);
	node1.observers.blocks.add ([&node1] (nano::election_status const & status_a, std::vector<nano::vote_with_weight_info> const &, nano::account const &, nano::uint128_t const &, bool, bool) {
		auto transaction (node1.store.tx_begin_read ());
		ASSERT_TRUE (node1.store.block.exists (*transaction, status_a.winner->hash ()));
	});
	system.wallet (0)->insert_adhoc (nano::dev::genesis_key.prv);
	nano::keypair key;
	system.wallet (0)->send_action (nano::dev::genesis_key.pub, key.pub, 1);
}

TEST (node, fork_no_vote_quorum)
{
	nano::test::system system (3);
	auto & node1 (*system.nodes[0]);
	auto & node2 (*system.nodes[1]);
	auto & node3 (*system.nodes[2]);
	system.wallet (0)->insert_adhoc (nano::dev::genesis_key.prv);
	auto key4 (system.wallet (0)->deterministic_insert ());
	system.wallet (0)->send_action (nano::dev::genesis_key.pub, key4, nano::dev::constants.genesis_amount / 4);
	auto key1 (system.wallet (1)->deterministic_insert ());
	{
		auto transaction (system.wallet (1)->wallets.tx_begin_write ());
		system.wallet (1)->store.representative_set (*transaction, key1);
	}
	auto block (system.wallet (0)->send_action (nano::dev::genesis_key.pub, key1, node1.config->receive_minimum.number ()));
	ASSERT_NE (nullptr, block);
	ASSERT_TIMELY (30s, node3.balance (key1) == node1.config->receive_minimum.number () && node2.balance (key1) == node1.config->receive_minimum.number () && node1.balance (key1) == node1.config->receive_minimum.number ());
	ASSERT_EQ (node1.config->receive_minimum.number (), node1.weight (key1));
	ASSERT_EQ (node1.config->receive_minimum.number (), node2.weight (key1));
	ASSERT_EQ (node1.config->receive_minimum.number (), node3.weight (key1));
	nano::block_builder builder;
	auto send1 = builder
				 .state ()
				 .account (nano::dev::genesis_key.pub)
				 .previous (block->hash ())
				 .representative (nano::dev::genesis_key.pub)
				 .balance ((nano::dev::constants.genesis_amount / 4) - (node1.config->receive_minimum.number () * 2))
				 .link (key1)
				 .sign (nano::dev::genesis_key.prv, nano::dev::genesis_key.pub)
				 .work (*system.work.generate (block->hash ()))
				 .build ();
	ASSERT_EQ (nano::process_result::progress, node1.process (*send1).code);
	ASSERT_EQ (nano::process_result::progress, node2.process (*send1).code);
	ASSERT_EQ (nano::process_result::progress, node3.process (*send1).code);
	auto key2 (system.wallet (2)->deterministic_insert ());
	auto send2 = nano::send_block_builder ()
				 .previous (block->hash ())
				 .destination (key2)
				 .balance ((nano::dev::constants.genesis_amount / 4) - (node1.config->receive_minimum.number () * 2))
				 .sign (nano::dev::genesis_key.prv, nano::dev::genesis_key.pub)
				 .work (*system.work.generate (block->hash ()))
				 .build_shared ();
	nano::raw_key key3;
	auto transaction (system.wallet (1)->wallets.tx_begin_read ());
	ASSERT_FALSE (system.wallet (1)->store.fetch (*transaction, key1, key3));
	auto vote = std::make_shared<nano::vote> (key1, key3, 0, 0, std::vector<nano::block_hash>{ send2->hash () });
	nano::confirm_ack confirm{ nano::dev::network_params.network, vote };
	std::vector<uint8_t> buffer;
	{
		nano::vectorstream stream (buffer);
		confirm.serialize (stream);
	}
	auto channel = node2.network->find_node_id (node3.node_id.pub);
	ASSERT_NE (nullptr, channel);
	channel->send_buffer (nano::shared_const_buffer (std::move (buffer)));
	ASSERT_TIMELY (10s, node3.stats->count (nano::stat::type::message, nano::stat::detail::confirm_ack, nano::stat::dir::in) >= 3);
	ASSERT_TRUE (node1.latest (nano::dev::genesis_key.pub) == send1->hash ());
	ASSERT_TRUE (node2.latest (nano::dev::genesis_key.pub) == send1->hash ());
	ASSERT_TRUE (node3.latest (nano::dev::genesis_key.pub) == send1->hash ());
}

// Disabled because it sometimes takes way too long (but still eventually finishes)
TEST (node, DISABLED_fork_pre_confirm)
{
	nano::test::system system (3);
	auto & node0 (*system.nodes[0]);
	auto & node1 (*system.nodes[1]);
	auto & node2 (*system.nodes[2]);
	system.wallet (0)->insert_adhoc (nano::dev::genesis_key.prv);
	nano::keypair key1;
	system.wallet (1)->insert_adhoc (key1.prv);
	{
		auto transaction (system.wallet (1)->wallets.tx_begin_write ());
		system.wallet (1)->store.representative_set (*transaction, key1.pub);
	}
	nano::keypair key2;
	system.wallet (2)->insert_adhoc (key2.prv);
	{
		auto transaction (system.wallet (2)->wallets.tx_begin_write ());
		system.wallet (2)->store.representative_set (*transaction, key2.pub);
	}
	auto block0 (system.wallet (0)->send_action (nano::dev::genesis_key.pub, key1.pub, nano::dev::constants.genesis_amount / 3));
	ASSERT_NE (nullptr, block0);
	ASSERT_TIMELY (30s, node0.balance (key1.pub) != 0);
	auto block1 (system.wallet (0)->send_action (nano::dev::genesis_key.pub, key2.pub, nano::dev::constants.genesis_amount / 3));
	ASSERT_NE (nullptr, block1);
	ASSERT_TIMELY (30s, node0.balance (key2.pub) != 0);
	nano::keypair key3;
	nano::keypair key4;
	nano::state_block_builder builder;
	auto block2 = builder.make_block ()
				  .account (nano::dev::genesis_key.pub)
				  .previous (node0.latest (nano::dev::genesis_key.pub))
				  .representative (key3.pub)
				  .balance (node0.balance (nano::dev::genesis_key.pub))
				  .link (0)
				  .sign (nano::dev::genesis_key.prv, nano::dev::genesis_key.pub)
				  .work (0)
				  .build_shared ();
	auto block3 = builder.make_block ()
				  .account (nano::dev::genesis_key.pub)
				  .previous (node0.latest (nano::dev::genesis_key.pub))
				  .representative (key4.pub)
				  .balance (node0.balance (nano::dev::genesis_key.pub))
				  .link (0)
				  .sign (nano::dev::genesis_key.prv, nano::dev::genesis_key.pub)
				  .work (0)
				  .build_shared ();
	node0.work_generate_blocking (*block2);
	node0.work_generate_blocking (*block3);
	node0.process_active (block2);
	node1.process_active (block2);
	node2.process_active (block3);
	auto done (false);
	// Extend deadline; we must finish within a total of 100 seconds
	system.deadline_set (70s);
	while (!done)
	{
		done |= node0.latest (nano::dev::genesis_key.pub) == block2->hash () && node1.latest (nano::dev::genesis_key.pub) == block2->hash () && node2.latest (nano::dev::genesis_key.pub) == block2->hash ();
		done |= node0.latest (nano::dev::genesis_key.pub) == block3->hash () && node1.latest (nano::dev::genesis_key.pub) == block3->hash () && node2.latest (nano::dev::genesis_key.pub) == block3->hash ();
		ASSERT_NO_ERROR (system.poll ());
	}
}

// Sometimes hangs on the bootstrap_initiator.bootstrap call
TEST (node, DISABLED_fork_stale)
{
	nano::test::system system1 (1);
	system1.wallet (0)->insert_adhoc (nano::dev::genesis_key.prv);
	nano::test::system system2 (1);
	auto & node1 (*system1.nodes[0]);
	auto & node2 (*system2.nodes[0]);
	node2.bootstrap_initiator.bootstrap (node1.network->endpoint (), false);

	auto channel = nano::test::establish_tcp (system1, node2, node1.network->endpoint ());
	auto vote = std::make_shared<nano::vote> (nano::dev::genesis_key.pub, nano::dev::genesis_key.prv, 0, 0, std::vector<nano::block_hash> ());
	node2.rep_crawler.response (channel, vote);
	nano::keypair key1;
	nano::keypair key2;
	nano::state_block_builder builder;
	auto send3 = builder.make_block ()
				 .account (nano::dev::genesis_key.pub)
				 .previous (nano::dev::genesis->hash ())
				 .representative (nano::dev::genesis_key.pub)
				 .balance (nano::dev::constants.genesis_amount - nano::Mxrb_ratio)
				 .link (key1.pub)
				 .sign (nano::dev::genesis_key.prv, nano::dev::genesis_key.pub)
				 .work (0)
				 .build_shared ();
	node1.work_generate_blocking (*send3);
	node1.process_active (send3);
	system2.deadline_set (10s);
	while (node2.block (send3->hash ()) == nullptr)
	{
		system1.poll ();
		ASSERT_NO_ERROR (system2.poll ());
	}
	auto send1 = builder.make_block ()
				 .account (nano::dev::genesis_key.pub)
				 .previous (send3->hash ())
				 .representative (nano::dev::genesis_key.pub)
				 .balance (nano::dev::constants.genesis_amount - 2 * nano::Mxrb_ratio)
				 .link (key1.pub)
				 .sign (nano::dev::genesis_key.prv, nano::dev::genesis_key.pub)
				 .work (0)
				 .build_shared ();
	node1.work_generate_blocking (*send1);
	auto send2 = builder.make_block ()
				 .account (nano::dev::genesis_key.pub)
				 .previous (send3->hash ())
				 .representative (nano::dev::genesis_key.pub)
				 .balance (nano::dev::constants.genesis_amount - 2 * nano::Mxrb_ratio)
				 .link (key2.pub)
				 .sign (nano::dev::genesis_key.prv, nano::dev::genesis_key.pub)
				 .work (0)
				 .build_shared ();
	node1.work_generate_blocking (*send2);
	{
		auto transaction1 (node1.store.tx_begin_write ());
		ASSERT_EQ (nano::process_result::progress, node1.ledger.process (*transaction1, *send1).code);
		auto transaction2 (node2.store.tx_begin_write ());
		ASSERT_EQ (nano::process_result::progress, node2.ledger.process (*transaction2, *send2).code);
	}
	node1.process_active (send1);
	node1.process_active (send2);
	node2.process_active (send1);
	node2.process_active (send2);
	node2.bootstrap_initiator.bootstrap (node1.network->endpoint (), false);
	while (node2.block (send1->hash ()) == nullptr)
	{
		system1.poll ();
		ASSERT_NO_ERROR (system2.poll ());
	}
}

// Test disabled because it's failing intermittently.
// PR in which it got disabled: https://github.com/nanocurrency/nano-node/pull/3512
// Issue for investigating it: https://github.com/nanocurrency/nano-node/issues/3516
TEST (node, DISABLED_broadcast_elected)
{
	auto type = nano::transport::transport_type::tcp;
	nano::node_flags node_flags;
	nano::test::system system;
	nano::node_config node_config (nano::test::get_available_port (), system.logging);
	node_config.frontiers_confirmation = nano::frontiers_confirmation_mode::disabled;
	auto node0 = system.add_node (node_config, node_flags, type);
	node_config.peering_port = nano::test::get_available_port ();
	auto node1 = system.add_node (node_config, node_flags, type);
	node_config.peering_port = nano::test::get_available_port ();
	auto node2 = system.add_node (node_config, node_flags, type);
	nano::keypair rep_big;
	nano::keypair rep_small;
	nano::keypair rep_other;
	nano::block_builder builder;
	{
		auto transaction0 (node0->store.tx_begin_write ());
		auto transaction1 (node1->store.tx_begin_write ());
		auto transaction2 (node2->store.tx_begin_write ());
		auto fund_big = *builder.send ()
						 .previous (nano::dev::genesis->hash ())
						 .destination (rep_big.pub)
						 .balance (nano::Gxrb_ratio * 5)
						 .sign (nano::dev::genesis_key.prv, nano::dev::genesis_key.pub)
						 .work (*system.work.generate (nano::dev::genesis->hash ()))
						 .build ();
		auto open_big = *builder.open ()
						 .source (fund_big.hash ())
						 .representative (rep_big.pub)
						 .account (rep_big.pub)
						 .sign (rep_big.prv, rep_big.pub)
						 .work (*system.work.generate (rep_big.pub))
						 .build ();
		auto fund_small = *builder.send ()
						   .previous (fund_big.hash ())
						   .destination (rep_small.pub)
						   .balance (nano::Gxrb_ratio * 2)
						   .sign (nano::dev::genesis_key.prv, nano::dev::genesis_key.pub)
						   .work (*system.work.generate (fund_big.hash ()))
						   .build ();
		auto open_small = *builder.open ()
						   .source (fund_small.hash ())
						   .representative (rep_small.pub)
						   .account (rep_small.pub)
						   .sign (rep_small.prv, rep_small.pub)
						   .work (*system.work.generate (rep_small.pub))
						   .build ();
		auto fund_other = *builder.send ()
						   .previous (fund_small.hash ())
						   .destination (rep_other.pub)
						   .balance (nano::Gxrb_ratio)
						   .sign (nano::dev::genesis_key.prv, nano::dev::genesis_key.pub)
						   .work (*system.work.generate (fund_small.hash ()))
						   .build ();
		auto open_other = *builder.open ()
						   .source (fund_other.hash ())
						   .representative (rep_other.pub)
						   .account (rep_other.pub)
						   .sign (rep_other.prv, rep_other.pub)
						   .work (*system.work.generate (rep_other.pub))
						   .build ();
		ASSERT_EQ (nano::process_result::progress, node0->ledger.process (*transaction0, fund_big).code);
		ASSERT_EQ (nano::process_result::progress, node1->ledger.process (*transaction1, fund_big).code);
		ASSERT_EQ (nano::process_result::progress, node2->ledger.process (*transaction2, fund_big).code);
		ASSERT_EQ (nano::process_result::progress, node0->ledger.process (*transaction0, open_big).code);
		ASSERT_EQ (nano::process_result::progress, node1->ledger.process (*transaction1, open_big).code);
		ASSERT_EQ (nano::process_result::progress, node2->ledger.process (*transaction2, open_big).code);
		ASSERT_EQ (nano::process_result::progress, node0->ledger.process (*transaction0, fund_small).code);
		ASSERT_EQ (nano::process_result::progress, node1->ledger.process (*transaction1, fund_small).code);
		ASSERT_EQ (nano::process_result::progress, node2->ledger.process (*transaction2, fund_small).code);
		ASSERT_EQ (nano::process_result::progress, node0->ledger.process (*transaction0, open_small).code);
		ASSERT_EQ (nano::process_result::progress, node1->ledger.process (*transaction1, open_small).code);
		ASSERT_EQ (nano::process_result::progress, node2->ledger.process (*transaction2, open_small).code);
		ASSERT_EQ (nano::process_result::progress, node0->ledger.process (*transaction0, fund_other).code);
		ASSERT_EQ (nano::process_result::progress, node1->ledger.process (*transaction1, fund_other).code);
		ASSERT_EQ (nano::process_result::progress, node2->ledger.process (*transaction2, fund_other).code);
		ASSERT_EQ (nano::process_result::progress, node0->ledger.process (*transaction0, open_other).code);
		ASSERT_EQ (nano::process_result::progress, node1->ledger.process (*transaction1, open_other).code);
		ASSERT_EQ (nano::process_result::progress, node2->ledger.process (*transaction2, open_other).code);
	}
	// Confirm blocks to allow voting
	for (auto & node : system.nodes)
	{
		auto block (node->block (node->latest (nano::dev::genesis_key.pub)));
		ASSERT_NE (nullptr, block);
		node->block_confirm (block);
		auto election (node->active.election (block->qualified_root ()));
		ASSERT_NE (nullptr, election);
		election->force_confirm ();
		ASSERT_TIMELY (5s, 4 == node->ledger.cache.cemented_count)
	}

	system.wallet (0)->insert_adhoc (rep_big.prv);
	system.wallet (1)->insert_adhoc (rep_small.prv);
	system.wallet (2)->insert_adhoc (rep_other.prv);
	auto fork0 = builder.send ()
				 .previous (node2->latest (nano::dev::genesis_key.pub))
				 .destination (rep_small.pub)
				 .balance (0)
				 .sign (nano::dev::genesis_key.prv, nano::dev::genesis_key.pub)
				 .work (*node0->work_generate_blocking (node2->latest (nano::dev::genesis_key.pub)))
				 .build_shared ();
	// A copy is necessary to avoid data races during ledger processing, which sets the sideband
	auto fork0_copy (std::make_shared<nano::send_block> (*fork0));
	node0->process_active (fork0);
	node1->process_active (fork0_copy);
	auto fork1 = builder.send ()
				 .previous (node2->latest (nano::dev::genesis_key.pub))
				 .destination (rep_big.pub)
				 .balance (0)
				 .sign (nano::dev::genesis_key.prv, nano::dev::genesis_key.pub)
				 .work (*node0->work_generate_blocking (node2->latest (nano::dev::genesis_key.pub)))
				 .build_shared ();
	system.wallet (2)->insert_adhoc (rep_small.prv);
	node2->process_active (fork1);
	ASSERT_TIMELY (10s, node0->ledger.block_or_pruned_exists (fork0->hash ()) && node1->ledger.block_or_pruned_exists (fork0->hash ()));
	system.deadline_set (50s);
	while (!node2->ledger.block_or_pruned_exists (fork0->hash ()))
	{
		auto ec = system.poll ();
		ASSERT_TRUE (node0->ledger.block_or_pruned_exists (fork0->hash ()));
		ASSERT_TRUE (node1->ledger.block_or_pruned_exists (fork0->hash ()));
		ASSERT_NO_ERROR (ec);
	}
	ASSERT_TIMELY (5s, node1->stats->count (nano::stat::type::confirmation_observer, nano::stat::detail::inactive_conf_height, nano::stat::dir::out) != 0);
}

TEST (node, rep_self_vote)
{
	nano::test::system system;
	nano::node_config node_config (nano::test::get_available_port (), system.logging);
	node_config.online_weight_minimum = std::numeric_limits<nano::uint128_t>::max ();
	node_config.frontiers_confirmation = nano::frontiers_confirmation_mode::disabled;
	auto node0 = system.add_node (node_config);
	nano::keypair rep_big;
	nano::block_builder builder;
	auto fund_big = *builder.send ()
					 .previous (nano::dev::genesis->hash ())
					 .destination (rep_big.pub)
					 .balance (nano::uint128_t{ "0xb0000000000000000000000000000000" })
					 .sign (nano::dev::genesis_key.prv, nano::dev::genesis_key.pub)
					 .work (*system.work.generate (nano::dev::genesis->hash ()))
					 .build ();
	auto open_big = *builder.open ()
					 .source (fund_big.hash ())
					 .representative (rep_big.pub)
					 .account (rep_big.pub)
					 .sign (rep_big.prv, rep_big.pub)
					 .work (*system.work.generate (rep_big.pub))
					 .build ();
	ASSERT_EQ (nano::process_result::progress, node0->process (fund_big).code);
	ASSERT_EQ (nano::process_result::progress, node0->process (open_big).code);
	// Confirm both blocks, allowing voting on the upcoming block
	node0->block_confirm (node0->block (open_big.hash ()));
	auto election = node0->active.election (open_big.qualified_root ());
	ASSERT_NE (nullptr, election);
	election->force_confirm ();

	system.wallet (0)->insert_adhoc (rep_big.prv);
	system.wallet (0)->insert_adhoc (nano::dev::genesis_key.prv);
	ASSERT_EQ (system.wallet (0)->wallets.reps ().voting, 2);
	auto block0 = builder.send ()
				  .previous (fund_big.hash ())
				  .destination (rep_big.pub)
				  .balance (nano::uint128_t ("0x60000000000000000000000000000000"))
				  .sign (nano::dev::genesis_key.prv, nano::dev::genesis_key.pub)
				  .work (*system.work.generate (fund_big.hash ()))
				  .build_shared ();
	ASSERT_EQ (nano::process_result::progress, node0->process (*block0).code);
	auto & active = node0->active;
	auto & scheduler = node0->scheduler;
	{
		auto tx{ node0->store.tx_begin_read () };
		scheduler.activate (nano::dev::genesis_key.pub, *tx);
	}
	scheduler.flush ();
	auto election1 = active.election (block0->qualified_root ());
	ASSERT_NE (nullptr, election1);
	// Wait until representatives are activated & make vote
	ASSERT_TIMELY (1s, election1->votes ().size () == 3);
	auto rep_votes (election1->votes ());
	ASSERT_NE (rep_votes.end (), rep_votes.find (nano::dev::genesis_key.pub));
	ASSERT_NE (rep_votes.end (), rep_votes.find (rep_big.pub));
}

// Bootstrapping shouldn't republish the blocks to the network.
TEST (node, DISABLED_bootstrap_no_publish)
{
	nano::test::system system0 (1);
	nano::test::system system1 (1);
	auto node0 (system0.nodes[0]);
	auto node1 (system1.nodes[0]);
	nano::keypair key0;
	// node0 knows about send0 but node1 doesn't.
	nano::block_builder builder;
	auto send0 = builder
				 .send ()
				 .previous (node0->latest (nano::dev::genesis_key.pub))
				 .destination (key0.pub)
				 .balance (500)
				 .sign (nano::dev::genesis_key.prv, nano::dev::genesis_key.pub)
				 .work (0)
				 .build ();
	{
		auto transaction (node0->store.tx_begin_write ());
		ASSERT_EQ (nano::process_result::progress, node0->ledger.process (*transaction, *send0).code);
	}
	ASSERT_FALSE (node1->bootstrap_initiator.in_progress ());
	node1->bootstrap_initiator.bootstrap (node0->network->endpoint (), false);
	ASSERT_TRUE (node1->active.empty ());
	system1.deadline_set (10s);
	while (node1->block (send0->hash ()) == nullptr)
	{
		// Poll until the TCP connection is torn down and in_progress goes false
		system0.poll ();
		auto ec = system1.poll ();
		// There should never be an active transaction because the only activity is bootstrapping 1 block which shouldn't be publishing.
		ASSERT_TRUE (node1->active.empty ());
		ASSERT_NO_ERROR (ec);
	}
}

// Check that an outgoing bootstrap request can push blocks
// Test disabled because it's failing intermittently.
// PR in which it got disabled: https://github.com/nanocurrency/nano-node/pull/3512
// Issue for investigating it: https://github.com/nanocurrency/nano-node/issues/3515
TEST (node, DISABLED_bootstrap_bulk_push)
{
	nano::test::system system0;
	nano::test::system system1;
	nano::node_config config0 (nano::test::get_available_port (), system0.logging);
	config0.frontiers_confirmation = nano::frontiers_confirmation_mode::disabled;
	auto node0 (system0.add_node (config0));
	nano::node_config config1 (nano::test::get_available_port (), system1.logging);
	config1.frontiers_confirmation = nano::frontiers_confirmation_mode::disabled;
	auto node1 (system1.add_node (config1));
	nano::keypair key0;
	// node0 knows about send0 but node1 doesn't.
	auto send0 = nano::send_block_builder ()
				 .previous (nano::dev::genesis->hash ())
				 .destination (key0.pub)
				 .balance (500)
				 .sign (nano::dev::genesis_key.prv, nano::dev::genesis_key.pub)
				 .work (*node0->work_generate_blocking (nano::dev::genesis->hash ()))
				 .build_shared ();
	ASSERT_EQ (nano::process_result::progress, node0->process (*send0).code);

	ASSERT_FALSE (node0->bootstrap_initiator.in_progress ());
	ASSERT_FALSE (node1->bootstrap_initiator.in_progress ());
	ASSERT_TRUE (node1->active.empty ());
	node0->bootstrap_initiator.bootstrap (node1->network->endpoint (), false);
	system1.deadline_set (10s);
	while (node1->block (send0->hash ()) == nullptr)
	{
		ASSERT_NO_ERROR (system0.poll ());
		ASSERT_NO_ERROR (system1.poll ());
	}
	// since this uses bulk_push, the new block should be republished
	system1.deadline_set (10s);
	while (node1->active.empty ())
	{
		ASSERT_NO_ERROR (system0.poll ());
		ASSERT_NO_ERROR (system1.poll ());
	}
}

// Bootstrapping a forked open block should succeed.
TEST (node, bootstrap_fork_open)
{
	nano::test::system system;
	nano::node_config node_config (nano::test::get_available_port (), system.logging);
	auto node0 = system.add_node (node_config);
	node_config.peering_port = nano::test::get_available_port ();
	auto node1 = system.add_node (node_config);
	nano::keypair key0;
	nano::block_builder builder;
	auto send0 = *builder.send ()
				  .previous (nano::dev::genesis->hash ())
				  .destination (key0.pub)
				  .balance (nano::dev::constants.genesis_amount - 500)
				  .sign (nano::dev::genesis_key.prv, nano::dev::genesis_key.pub)
				  .work (*system.work.generate (nano::dev::genesis->hash ()))
				  .build ();
	auto open0 = *builder.open ()
				  .source (send0.hash ())
				  .representative (1)
				  .account (key0.pub)
				  .sign (key0.prv, key0.pub)
				  .work (*system.work.generate (key0.pub))
				  .build ();
	auto open1 = *builder.open ()
				  .source (send0.hash ())
				  .representative (2)
				  .account (key0.pub)
				  .sign (key0.prv, key0.pub)
				  .work (*system.work.generate (key0.pub))
				  .build ();
	// Both know about send0
	ASSERT_EQ (nano::process_result::progress, node0->process (send0).code);
	ASSERT_EQ (nano::process_result::progress, node1->process (send0).code);
	// Confirm send0 to allow starting and voting on the following blocks
	for (auto node : system.nodes)
	{
		node->block_confirm (node->block (node->latest (nano::dev::genesis_key.pub)));
		ASSERT_TIMELY (1s, node->active.election (send0.qualified_root ()));
		auto election = node->active.election (send0.qualified_root ());
		ASSERT_NE (nullptr, election);
		election->force_confirm ();
		ASSERT_TIMELY (2s, node->active.empty ());
	}
	ASSERT_TIMELY (3s, node0->block_confirmed (send0.hash ()));
	// They disagree about open0/open1
	ASSERT_EQ (nano::process_result::progress, node0->process (open0).code);
	ASSERT_EQ (nano::process_result::progress, node1->process (open1).code);
	system.wallet (0)->insert_adhoc (nano::dev::genesis_key.prv);
	ASSERT_FALSE (node1->ledger.block_or_pruned_exists (open0.hash ()));
	ASSERT_FALSE (node1->bootstrap_initiator.in_progress ());
	node1->bootstrap_initiator.bootstrap (node0->network->endpoint (), false);
	ASSERT_TIMELY (1s, node1->active.empty ());
	ASSERT_TIMELY (10s, !node1->ledger.block_or_pruned_exists (open1.hash ()) && node1->ledger.block_or_pruned_exists (open0.hash ()));
}

// Unconfirmed blocks from bootstrap should be confirmed
TEST (node, bootstrap_confirm_frontiers)
{
	// create 2 separate systems, the 2 system do not interact with each other automatically
	nano::test::system system0 (1);
	nano::test::system system1 (1);
	auto node0 = system0.nodes[0];
	auto node1 = system1.nodes[0];
	system0.wallet (0)->insert_adhoc (nano::dev::genesis_key.prv);
	nano::keypair key0;

	// create block to send 500 raw from genesis to key0 and save into node0 ledger without immediately triggering an election
	auto send0 = nano::send_block_builder ()
				 .previous (nano::dev::genesis->hash ())
				 .destination (key0.pub)
				 .balance (nano::dev::constants.genesis_amount - 500)
				 .sign (nano::dev::genesis_key.prv, nano::dev::genesis_key.pub)
				 .work (*node0->work_generate_blocking (nano::dev::genesis->hash ()))
				 .build_shared ();
	ASSERT_EQ (nano::process_result::progress, node0->process (*send0).code);

	// each system only has one node, so there should be no bootstrapping going on
	ASSERT_FALSE (node0->bootstrap_initiator.in_progress ());
	ASSERT_FALSE (node1->bootstrap_initiator.in_progress ());
	ASSERT_TRUE (node1->active.empty ());

	// create a bootstrap connection from node1 to node0
	// this also has the side effect of adding node0 to node1's list of peers, which will trigger realtime connections too
	node1->bootstrap_initiator.bootstrap (node0->network->endpoint ());

	// Wait until the block is confirmed on node1. Poll more than usual because we are polling
	// on 2 different systems at once and in sequence and there might be strange timing effects.
	system0.deadline_set (10s);
	system1.deadline_set (10s);
	while (true)
	{
		{
			auto tx{ node1->store.tx_begin_read () };
			if (node1->ledger.block_confirmed (*tx, send0->hash ()))
			{
				break;
			}
		}
		ASSERT_NO_ERROR (system0.poll (std::chrono::milliseconds (1)));
		ASSERT_NO_ERROR (system1.poll (std::chrono::milliseconds (1)));
	}
}

// Test that if we create a block that isn't confirmed, the bootstrapping processes sync the missing block.
TEST (node, unconfirmed_send)
{
	nano::test::system system{};

	auto & node1 = *system.add_node ();
	auto wallet1 = system.wallet (0);
	wallet1->insert_adhoc (nano::dev::genesis_key.prv);

	nano::keypair key2{};
	auto & node2 = *system.add_node ();
	auto wallet2 = system.wallet (1);
	wallet2->insert_adhoc (key2.prv);

	// firstly, send two units from node1 to node2 and expect that both nodes see the block as confirmed
	// (node1 will start an election for it, vote on it and node2 gets synced up)
	auto send1 = wallet1->send_action (nano::dev::genesis->account (), key2.pub, 2 * nano::Mxrb_ratio);
	ASSERT_TIMELY (5s, node1.block_confirmed (send1->hash ()));
	ASSERT_TIMELY (5s, node2.block_confirmed (send1->hash ()));

	// wait until receive1 (auto-receive created by wallet) is cemented
	ASSERT_TIMELY (5s, node2.get_confirmation_height (*node2.store.tx_begin_read (), key2.pub) == 1);
	ASSERT_EQ (node2.balance (key2.pub), 2 * nano::Mxrb_ratio);
	auto recv1 = node2.ledger.find_receive_block_by_send_hash (*node2.store.tx_begin_read (), key2.pub, send1->hash ());

	// create send2 to send from node2 to node1 and save it to node2's ledger without triggering an election (node1 does not hear about it)
	auto send2 = nano::state_block_builder{}
				 .make_block ()
				 .account (key2.pub)
				 .previous (recv1->hash ())
				 .representative (nano::dev::genesis_key.pub)
				 .balance (nano::Mxrb_ratio)
				 .link (nano::dev::genesis->account ())
				 .sign (key2.prv, key2.pub)
				 .work (*system.work.generate (recv1->hash ()))
				 .build_shared ();
	ASSERT_EQ (nano::process_result::progress, node2.process (*send2).code);

	auto send3 = wallet2->send_action (key2.pub, nano::dev::genesis->account (), nano::Mxrb_ratio);
	ASSERT_TIMELY (5s, node2.block_confirmed (send2->hash ()));
	ASSERT_TIMELY (5s, node1.block_confirmed (send2->hash ()));
	ASSERT_TIMELY (5s, node2.block_confirmed (send3->hash ()));
	ASSERT_TIMELY (5s, node1.block_confirmed (send3->hash ()));
	ASSERT_TIMELY (5s, node2.ledger.cache.cemented_count == 7);
	ASSERT_TIMELY (5s, node1.balance (nano::dev::genesis->account ()) == nano::dev::constants.genesis_amount);
}

// Test that nodes can track nodes that have rep weight for priority broadcasting
TEST (node, rep_list)
{
	nano::test::system system (2);
	auto & node1 (*system.nodes[1]);
	auto wallet0 (system.wallet (0));
	auto wallet1 (system.wallet (1));
	// Node0 has a rep
	wallet0->insert_adhoc (nano::dev::genesis_key.prv);
	nano::keypair key1;
	// Broadcast a confirm so others should know this is a rep node
	wallet0->send_action (nano::dev::genesis_key.pub, key1.pub, nano::Mxrb_ratio);
	ASSERT_EQ (0, node1.rep_crawler.representatives (1).size ());
	system.deadline_set (10s);
	auto done (false);
	while (!done)
	{
		auto reps (node1.rep_crawler.representatives (1));
		if (!reps.empty ())
		{
			if (!reps[0].weight.is_zero ())
			{
				done = true;
			}
		}
		ASSERT_NO_ERROR (system.poll ());
	}
}

TEST (node, rep_weight)
{
	nano::test::system system;
	auto add_node = [&system] {
		auto node = std::make_shared<nano::node> (system.io_ctx, nano::test::get_available_port (), nano::unique_path (), system.logging, system.work);
		node->start ();
		system.nodes.push_back (node);
		return node;
	};
	auto & node = *add_node ();
	auto & node1 = *add_node ();
	auto & node2 = *add_node ();
	auto & node3 = *add_node ();
	nano::keypair keypair1;
	nano::keypair keypair2;
	nano::block_builder builder;
	auto amount_pr (node.minimum_principal_weight () + 100);
	auto amount_not_pr (node.minimum_principal_weight () - 100);
	std::shared_ptr<nano::block> block1 = builder
										  .state ()
										  .account (nano::dev::genesis_key.pub)
										  .previous (nano::dev::genesis->hash ())
										  .representative (nano::dev::genesis_key.pub)
										  .balance (nano::dev::constants.genesis_amount - amount_not_pr)
										  .link (keypair1.pub)
										  .sign (nano::dev::genesis_key.prv, nano::dev::genesis_key.pub)
										  .work (*system.work.generate (nano::dev::genesis->hash ()))
										  .build ();
	std::shared_ptr<nano::block> block2 = builder
										  .state ()
										  .account (keypair1.pub)
										  .previous (0)
										  .representative (keypair1.pub)
										  .balance (amount_not_pr)
										  .link (block1->hash ())
										  .sign (keypair1.prv, keypair1.pub)
										  .work (*system.work.generate (keypair1.pub))
										  .build ();
	std::shared_ptr<nano::block> block3 = builder
										  .state ()
										  .account (nano::dev::genesis_key.pub)
										  .previous (block1->hash ())
										  .representative (nano::dev::genesis_key.pub)
										  .balance (nano::dev::constants.genesis_amount - amount_not_pr - amount_pr)
										  .link (keypair2.pub)
										  .sign (nano::dev::genesis_key.prv, nano::dev::genesis_key.pub)
										  .work (*system.work.generate (block1->hash ()))
										  .build ();
	std::shared_ptr<nano::block> block4 = builder
										  .state ()
										  .account (keypair2.pub)
										  .previous (0)
										  .representative (keypair2.pub)
										  .balance (amount_pr)
										  .link (block3->hash ())
										  .sign (keypair2.prv, keypair2.pub)
										  .work (*system.work.generate (keypair2.pub))
										  .build ();
	{
		auto transaction = node.store.tx_begin_write ();
		ASSERT_EQ (nano::process_result::progress, node.ledger.process (*transaction, *block1).code);
		ASSERT_EQ (nano::process_result::progress, node.ledger.process (*transaction, *block2).code);
		ASSERT_EQ (nano::process_result::progress, node.ledger.process (*transaction, *block3).code);
		ASSERT_EQ (nano::process_result::progress, node.ledger.process (*transaction, *block4).code);
	}
	ASSERT_TRUE (node.rep_crawler.representatives (1).empty ());
	std::shared_ptr<nano::transport::channel> channel1 = nano::test::establish_tcp (system, node, node1.network->endpoint ());
	ASSERT_NE (nullptr, channel1);
	std::shared_ptr<nano::transport::channel> channel2 = nano::test::establish_tcp (system, node, node2.network->endpoint ());
	ASSERT_NE (nullptr, channel2);
	std::shared_ptr<nano::transport::channel> channel3 = nano::test::establish_tcp (system, node, node3.network->endpoint ());
	ASSERT_NE (nullptr, channel3);
	auto vote0 = std::make_shared<nano::vote> (nano::dev::genesis_key.pub, nano::dev::genesis_key.prv, 0, 0, std::vector<nano::block_hash>{ nano::dev::genesis->hash () });
	auto vote1 = std::make_shared<nano::vote> (keypair1.pub, keypair1.prv, 0, 0, std::vector<nano::block_hash>{ nano::dev::genesis->hash () });
	auto vote2 = std::make_shared<nano::vote> (keypair2.pub, keypair2.prv, 0, 0, std::vector<nano::block_hash>{ nano::dev::genesis->hash () });
	node.rep_crawler.response (channel1, vote0);
	node.rep_crawler.response (channel2, vote1);
	node.rep_crawler.response (channel3, vote2);
	ASSERT_TIMELY (5s, node.rep_crawler.representative_count () == 2);
	// Make sure we get the rep with the most weight first
	auto reps (node.rep_crawler.representatives (1));
	ASSERT_EQ (1, reps.size ());
	ASSERT_EQ (node.balance (nano::dev::genesis_key.pub), reps[0].weight.number ());
	ASSERT_EQ (nano::dev::genesis_key.pub, reps[0].account);
	ASSERT_EQ (*channel1, reps[0].channel_ref ());
	ASSERT_TRUE (node.rep_crawler.is_pr (*channel1));
	ASSERT_FALSE (node.rep_crawler.is_pr (*channel2));
	ASSERT_TRUE (node.rep_crawler.is_pr (*channel3));
}

// Test that rep_crawler removes unreachable reps from its search results.
// This test creates three principal representatives (rep1, rep2, genesis_rep) and
// one node for searching them (searching_node).
TEST (node, rep_remove)
{
	nano::test::system system;
	auto & searching_node = *system.add_node (); // will be used to find principal representatives
	nano::keypair keys_rep1; // Principal representative 1
	nano::keypair keys_rep2; // Principal representative 2
	nano::block_builder builder;

	// Send enough nanos to Rep1 to make it a principal representative
	std::shared_ptr<nano::block> send_to_rep1 = builder
												.state ()
												.account (nano::dev::genesis_key.pub)
												.previous (nano::dev::genesis->hash ())
												.representative (nano::dev::genesis_key.pub)
												.balance (nano::dev::constants.genesis_amount - searching_node.minimum_principal_weight () * 2)
												.link (keys_rep1.pub)
												.sign (nano::dev::genesis_key.prv, nano::dev::genesis_key.pub)
												.work (*system.work.generate (nano::dev::genesis->hash ()))
												.build ();

	// Receive by Rep1
	std::shared_ptr<nano::block> receive_rep1 = builder
												.state ()
												.account (keys_rep1.pub)
												.previous (0)
												.representative (keys_rep1.pub)
												.balance (searching_node.minimum_principal_weight () * 2)
												.link (send_to_rep1->hash ())
												.sign (keys_rep1.prv, keys_rep1.pub)
												.work (*system.work.generate (keys_rep1.pub))
												.build ();

	// Send enough nanos to Rep2 to make it a principal representative
	std::shared_ptr<nano::block> send_to_rep2 = builder
												.state ()
												.account (nano::dev::genesis_key.pub)
												.previous (send_to_rep1->hash ())
												.representative (nano::dev::genesis_key.pub)
												.balance (nano::dev::constants.genesis_amount - searching_node.minimum_principal_weight () * 4)
												.link (keys_rep2.pub)
												.sign (nano::dev::genesis_key.prv, nano::dev::genesis_key.pub)
												.work (*system.work.generate (send_to_rep1->hash ()))
												.build ();

	// Receive by Rep2
	std::shared_ptr<nano::block> receive_rep2 = builder
												.state ()
												.account (keys_rep2.pub)
												.previous (0)
												.representative (keys_rep2.pub)
												.balance (searching_node.minimum_principal_weight () * 2)
												.link (send_to_rep2->hash ())
												.sign (keys_rep2.prv, keys_rep2.pub)
												.work (*system.work.generate (keys_rep2.pub))
												.build ();
	{
		auto transaction = searching_node.store.tx_begin_write ();
		ASSERT_EQ (nano::process_result::progress, searching_node.ledger.process (*transaction, *send_to_rep1).code);
		ASSERT_EQ (nano::process_result::progress, searching_node.ledger.process (*transaction, *receive_rep1).code);
		ASSERT_EQ (nano::process_result::progress, searching_node.ledger.process (*transaction, *send_to_rep2).code);
		ASSERT_EQ (nano::process_result::progress, searching_node.ledger.process (*transaction, *receive_rep2).code);
	}

	// Create inactive TCP channel for Rep1
	auto socket{ std::make_shared<nano::socket> (searching_node.io_ctx, nano::socket::endpoint_type_t::client, *searching_node.stats, searching_node.logger, searching_node.workers, std::chrono::seconds{ 0 }, std::chrono::seconds{ 0 }, false) };
	std::shared_ptr<nano::transport::channel> channel_rep1 (std::make_shared<nano::transport::channel_tcp> (searching_node.io_ctx, searching_node.network->limiter, searching_node.network_params.network, socket, searching_node.network->tcp_channels));

	// Ensure Rep1 is found by the rep_crawler after receiving a vote from it
	auto vote_rep1 = std::make_shared<nano::vote> (keys_rep1.pub, keys_rep1.prv, 0, 0, std::vector<nano::block_hash>{ nano::dev::genesis->hash () });
	ASSERT_FALSE (searching_node.rep_crawler.response (channel_rep1, vote_rep1));
	ASSERT_TIMELY (5s, searching_node.rep_crawler.representative_count () == 1);
	auto reps (searching_node.rep_crawler.representatives (1));
	ASSERT_EQ (1, reps.size ());
	ASSERT_EQ (searching_node.minimum_principal_weight () * 2, reps[0].weight.number ());
	ASSERT_EQ (keys_rep1.pub, reps[0].account);
	ASSERT_EQ (*channel_rep1, reps[0].channel_ref ());

	// channel_rep1 is not reachable and should time out
	ASSERT_EQ (1, searching_node.rep_crawler.representative_count ());
	ASSERT_TIMELY (10s, searching_node.rep_crawler.representative_count () == 0);

	// Add working node for genesis representative
	auto node_genesis_rep = system.add_node (nano::node_config (nano::test::get_available_port (), system.logging));
	system.wallet (1)->insert_adhoc (nano::dev::genesis_key.prv);
	auto channel_genesis_rep (searching_node.network->find_channel (node_genesis_rep->network->endpoint ()));
	ASSERT_NE (nullptr, channel_genesis_rep);

	// genesis_rep should be found as principal representative after receiving a vote from it
	auto vote_genesis_rep = std::make_shared<nano::vote> (nano::dev::genesis_key.pub, nano::dev::genesis_key.prv, 0, 0, std::vector<nano::block_hash>{ nano::dev::genesis->hash () });
	searching_node.rep_crawler.response (channel_genesis_rep, vote_genesis_rep);
	ASSERT_TIMELY (10s, searching_node.rep_crawler.representative_count () == 1);

	// Start a node for Rep2 and wait until it is connected
	auto node_rep2 (std::make_shared<nano::node> (system.io_ctx, nano::unique_path (), nano::node_config (nano::test::get_available_port (), system.logging), system.work));
	node_rep2->start ();
	searching_node.network->tcp_channels->start_tcp (node_rep2->network->endpoint ());
	std::shared_ptr<nano::transport::channel> channel_rep2;
	ASSERT_TIMELY (10s, (channel_rep2 = searching_node.network->tcp_channels->find_channel (nano::transport::map_endpoint_to_tcp (node_rep2->network->endpoint ()))) != nullptr);

	// Rep2 should be found as a principal representative after receiving a vote from it
	auto vote_rep2 = std::make_shared<nano::vote> (keys_rep2.pub, keys_rep2.prv, 0, 0, std::vector<nano::block_hash>{ nano::dev::genesis->hash () });
	ASSERT_FALSE (searching_node.rep_crawler.response (channel_rep2, vote_rep2));
	ASSERT_TIMELY (10s, searching_node.rep_crawler.representative_count () == 2);

	// When Rep2 is stopped, it should not be found as principal representative anymore
	node_rep2->stop ();
	ASSERT_TIMELY (10s, searching_node.rep_crawler.representative_count () == 1);

	// Now only genesisRep should be found:
	reps = searching_node.rep_crawler.representatives (1);
	ASSERT_EQ (nano::dev::genesis_key.pub, reps[0].account);
	ASSERT_EQ (1, searching_node.network->size ());
	auto list (searching_node.network->list (1));
	ASSERT_EQ (node_genesis_rep->network->endpoint (), list[0]->get_endpoint ());
}

TEST (node, rep_connection_close)
{
	nano::test::system system (2);
	auto & node1 (*system.nodes[0]);
	auto & node2 (*system.nodes[1]);
	// Add working representative (node 2)
	system.wallet (1)->insert_adhoc (nano::dev::genesis_key.prv);
	ASSERT_TIMELY (10s, node1.rep_crawler.representative_count () == 1);
	node2.stop ();
	// Remove representative with closed channel
	ASSERT_TIMELY (10s, node1.rep_crawler.representative_count () == 0);
}

// Test that nodes can disable representative voting
TEST (node, no_voting)
{
	nano::test::system system (1);
	auto & node0 (*system.nodes[0]);
	nano::node_config node_config (nano::test::get_available_port (), system.logging);
	node_config.enable_voting = false;
	system.add_node (node_config);

	auto wallet0 (system.wallet (0));
	auto wallet1 (system.wallet (1));
	// Node1 has a rep
	wallet1->insert_adhoc (nano::dev::genesis_key.prv);
	nano::keypair key1;
	wallet1->insert_adhoc (key1.prv);
	// Broadcast a confirm so others should know this is a rep node
	wallet1->send_action (nano::dev::genesis_key.pub, key1.pub, nano::Mxrb_ratio);
	ASSERT_TIMELY (10s, node0.active.empty ());
	ASSERT_EQ (0, node0.stats->count (nano::stat::type::message, nano::stat::detail::confirm_ack, nano::stat::dir::in));
}

TEST (node, send_callback)
{
	nano::test::system system (1);
	auto & node0 (*system.nodes[0]);
	nano::keypair key2;
	system.wallet (0)->insert_adhoc (nano::dev::genesis_key.prv);
	system.wallet (0)->insert_adhoc (key2.prv);
	node0.config->callback_address = "localhost";
	node0.config->callback_port = 8010;
	node0.config->callback_target = "/";
	ASSERT_NE (nullptr, system.wallet (0)->send_action (nano::dev::genesis_key.pub, key2.pub, node0.config->receive_minimum.number ()));
	ASSERT_TIMELY (10s, node0.balance (key2.pub).is_zero ());
	ASSERT_EQ (std::numeric_limits<nano::uint128_t>::max () - node0.config->receive_minimum.number (), node0.balance (nano::dev::genesis_key.pub));
}

TEST (node, balance_observer)
{
	nano::test::system system (1);
	auto & node1 (*system.nodes[0]);
	std::atomic<int> balances (0);
	nano::keypair key;
	node1.observers.account_balance.add ([&key, &balances] (nano::account const & account_a, bool is_pending) {
		if (key.pub == account_a && is_pending)
		{
			balances++;
		}
		else if (nano::dev::genesis_key.pub == account_a && !is_pending)
		{
			balances++;
		}
	});
	system.wallet (0)->insert_adhoc (nano::dev::genesis_key.prv);
	system.wallet (0)->send_action (nano::dev::genesis_key.pub, key.pub, 1);
	system.deadline_set (10s);
	auto done (false);
	while (!done)
	{
		auto ec = system.poll ();
		done = balances.load () == 2;
		ASSERT_NO_ERROR (ec);
	}
}

TEST (node, bootstrap_connection_scaling)
{
	nano::test::system system (1);
	auto & node1 (*system.nodes[0]);
	ASSERT_EQ (34, node1.bootstrap_initiator.connections->target_connections (5000, 1));
	ASSERT_EQ (4, node1.bootstrap_initiator.connections->target_connections (0, 1));
	ASSERT_EQ (64, node1.bootstrap_initiator.connections->target_connections (50000, 1));
	ASSERT_EQ (64, node1.bootstrap_initiator.connections->target_connections (10000000000, 1));
	ASSERT_EQ (32, node1.bootstrap_initiator.connections->target_connections (5000, 0));
	ASSERT_EQ (1, node1.bootstrap_initiator.connections->target_connections (0, 0));
	ASSERT_EQ (64, node1.bootstrap_initiator.connections->target_connections (50000, 0));
	ASSERT_EQ (64, node1.bootstrap_initiator.connections->target_connections (10000000000, 0));
	ASSERT_EQ (36, node1.bootstrap_initiator.connections->target_connections (5000, 2));
	ASSERT_EQ (8, node1.bootstrap_initiator.connections->target_connections (0, 2));
	ASSERT_EQ (64, node1.bootstrap_initiator.connections->target_connections (50000, 2));
	ASSERT_EQ (64, node1.bootstrap_initiator.connections->target_connections (10000000000, 2));
	node1.config->bootstrap_connections = 128;
	ASSERT_EQ (64, node1.bootstrap_initiator.connections->target_connections (0, 1));
	ASSERT_EQ (64, node1.bootstrap_initiator.connections->target_connections (50000, 1));
	ASSERT_EQ (64, node1.bootstrap_initiator.connections->target_connections (0, 2));
	ASSERT_EQ (64, node1.bootstrap_initiator.connections->target_connections (50000, 2));
	node1.config->bootstrap_connections_max = 256;
	ASSERT_EQ (128, node1.bootstrap_initiator.connections->target_connections (0, 1));
	ASSERT_EQ (256, node1.bootstrap_initiator.connections->target_connections (50000, 1));
	ASSERT_EQ (256, node1.bootstrap_initiator.connections->target_connections (0, 2));
	ASSERT_EQ (256, node1.bootstrap_initiator.connections->target_connections (50000, 2));
	node1.config->bootstrap_connections_max = 0;
	ASSERT_EQ (1, node1.bootstrap_initiator.connections->target_connections (0, 1));
	ASSERT_EQ (1, node1.bootstrap_initiator.connections->target_connections (50000, 1));
}

// Test stat counting at both type and detail levels
TEST (node, stat_counting)
{
	nano::test::system system (1);
	auto & node1 (*system.nodes[0]);
	node1.stats->add (nano::stat::type::ledger, nano::stat::dir::in, 1);
	node1.stats->add (nano::stat::type::ledger, nano::stat::dir::in, 5);
	node1.stats->inc (nano::stat::type::ledger, nano::stat::dir::in);
	node1.stats->inc (nano::stat::type::ledger, nano::stat::detail::send, nano::stat::dir::in);
	node1.stats->inc (nano::stat::type::ledger, nano::stat::detail::send, nano::stat::dir::in);
	node1.stats->inc (nano::stat::type::ledger, nano::stat::detail::receive, nano::stat::dir::in);
	ASSERT_EQ (10, node1.stats->count (nano::stat::type::ledger, nano::stat::dir::in));
	ASSERT_EQ (2, node1.stats->count (nano::stat::type::ledger, nano::stat::detail::send, nano::stat::dir::in));
	ASSERT_EQ (1, node1.stats->count (nano::stat::type::ledger, nano::stat::detail::receive, nano::stat::dir::in));
	node1.stats->add (nano::stat::type::ledger, nano::stat::dir::in, 0);
	ASSERT_EQ (10, node1.stats->count (nano::stat::type::ledger, nano::stat::dir::in));
}

TEST (node, online_reps)
{
	nano::test::system system (1);
	auto & node1 (*system.nodes[0]);
	// 1 sample of minimum weight
	ASSERT_EQ (node1.config->online_weight_minimum, node1.online_reps.trended ());
	auto vote (std::make_shared<nano::vote> ());
	ASSERT_EQ (0, node1.online_reps.online ());
	node1.online_reps.observe (nano::dev::genesis_key.pub);
	ASSERT_EQ (nano::dev::constants.genesis_amount, node1.online_reps.online ());
	// 1 minimum, 1 maximum
	ASSERT_EQ (node1.config->online_weight_minimum, node1.online_reps.trended ());
	node1.online_reps.sample ();
	ASSERT_EQ (nano::dev::constants.genesis_amount, node1.online_reps.trended ());
	node1.online_reps.clear ();
	// 2 minimum, 1 maximum
	node1.online_reps.sample ();
	ASSERT_EQ (node1.config->online_weight_minimum, node1.online_reps.trended ());
}

namespace nano
{
TEST (node, online_reps_rep_crawler)
{
	nano::test::system system;
	nano::node_flags flags;
	flags.set_disable_rep_crawler (true);
	auto & node1 = *system.add_node (flags);
	auto vote = std::make_shared<nano::vote> (nano::dev::genesis_key.pub, nano::dev::genesis_key.prv, nano::milliseconds_since_epoch (), 0, std::vector<nano::block_hash>{ nano::dev::genesis->hash () });
	ASSERT_EQ (0, node1.online_reps.online ());
	// Without rep crawler
	node1.vote_processor.vote_blocking (vote, std::make_shared<nano::transport::inproc::channel> (node1, node1));
	ASSERT_EQ (0, node1.online_reps.online ());
	// After inserting to rep crawler
	{
		nano::lock_guard<nano::mutex> guard (node1.rep_crawler.probable_reps_mutex);
		node1.rep_crawler.active.insert (nano::dev::genesis->hash ());
	}
	node1.vote_processor.vote_blocking (vote, std::make_shared<nano::transport::inproc::channel> (node1, node1));
	ASSERT_EQ (nano::dev::constants.genesis_amount, node1.online_reps.online ());
}
}

TEST (node, online_reps_election)
{
	nano::test::system system;
	nano::node_flags flags;
	flags.set_disable_rep_crawler (true);
	auto & node1 = *system.add_node (flags);
	// Start election
	nano::keypair key;
	nano::state_block_builder builder;
	auto send1 = builder.make_block ()
				 .account (nano::dev::genesis_key.pub)
				 .previous (nano::dev::genesis->hash ())
				 .representative (nano::dev::genesis_key.pub)
				 .balance (nano::dev::constants.genesis_amount - nano::Gxrb_ratio)
				 .link (key.pub)
				 .sign (nano::dev::genesis_key.prv, nano::dev::genesis_key.pub)
				 .work (*node1.work_generate_blocking (nano::dev::genesis->hash ()))
				 .build_shared ();
	node1.process_active (send1);
	node1.block_processor.flush ();
	node1.scheduler.flush ();
	ASSERT_EQ (1, node1.active.size ());
	// Process vote for ongoing election
	auto vote = std::make_shared<nano::vote> (nano::dev::genesis_key.pub, nano::dev::genesis_key.prv, nano::milliseconds_since_epoch (), 0, std::vector<nano::block_hash>{ send1->hash () });
	ASSERT_EQ (0, node1.online_reps.online ());
	node1.vote_processor.vote_blocking (vote, std::make_shared<nano::transport::inproc::channel> (node1, node1));
	ASSERT_EQ (nano::dev::constants.genesis_amount - nano::Gxrb_ratio, node1.online_reps.online ());
}

TEST (node, block_confirm)
{
	auto type = nano::transport::transport_type::tcp;
	nano::node_flags node_flags;
	nano::test::system system (2, type, node_flags);
	auto & node1 (*system.nodes[0]);
	auto & node2 (*system.nodes[1]);
	nano::keypair key;
	nano::state_block_builder builder;
	system.wallet (1)->insert_adhoc (nano::dev::genesis_key.prv);
	auto send1 = builder.make_block ()
				 .account (nano::dev::genesis_key.pub)
				 .previous (nano::dev::genesis->hash ())
				 .representative (nano::dev::genesis_key.pub)
				 .balance (nano::dev::constants.genesis_amount - nano::Gxrb_ratio)
				 .link (key.pub)
				 .sign (nano::dev::genesis_key.prv, nano::dev::genesis_key.pub)
				 .work (*node1.work_generate_blocking (nano::dev::genesis->hash ()))
				 .build_shared ();
	// A copy is necessary to avoid data races during ledger processing, which sets the sideband
	auto send1_copy = builder.make_block ()
					  .from (*send1)
					  .build_shared ();
	node1.block_processor.add (send1);
	node2.block_processor.add (send1_copy);
	ASSERT_TIMELY (5s, node1.ledger.block_or_pruned_exists (send1->hash ()) && node2.ledger.block_or_pruned_exists (send1_copy->hash ()));
	ASSERT_TRUE (node1.ledger.block_or_pruned_exists (send1->hash ()));
	ASSERT_TRUE (node2.ledger.block_or_pruned_exists (send1_copy->hash ()));
	// Confirm send1 on node2 so it can vote for send2
	node2.block_confirm (send1_copy);
	auto election = node2.active.election (send1_copy->qualified_root ());
	ASSERT_NE (nullptr, election);
	ASSERT_TIMELY (10s, node1.active.recently_cemented.list ().size () == 1);
}

TEST (node, confirm_quorum)
{
	nano::test::system system (1);
	auto & node1 = *system.nodes[0];
	system.wallet (0)->insert_adhoc (nano::dev::genesis_key.prv);
	// Put greater than node.delta () in pending so quorum can't be reached
	nano::amount new_balance = node1.online_reps.delta () - nano::Gxrb_ratio;
	auto send1 = nano::state_block_builder ()
				 .account (nano::dev::genesis_key.pub)
				 .previous (nano::dev::genesis->hash ())
				 .representative (nano::dev::genesis_key.pub)
				 .balance (new_balance)
				 .link (nano::dev::genesis_key.pub)
				 .sign (nano::dev::genesis_key.prv, nano::dev::genesis_key.pub)
				 .work (*node1.work_generate_blocking (nano::dev::genesis->hash ()))
				 .build_shared ();
	ASSERT_EQ (nano::process_result::progress, node1.process (*send1).code);
	system.wallet (0)->send_action (nano::dev::genesis_key.pub, nano::dev::genesis_key.pub, new_balance.number ());
	ASSERT_TIMELY (2s, node1.active.election (send1->qualified_root ()));
	auto election = node1.active.election (send1->qualified_root ());
	ASSERT_NE (nullptr, election);
	ASSERT_FALSE (election->confirmed ());
	ASSERT_EQ (1, election->votes ().size ());
	ASSERT_EQ (0, node1.balance (nano::dev::genesis_key.pub));
}

TEST (node, local_votes_cache)
{
	nano::test::system system;
	nano::node_config node_config (nano::test::get_available_port (), system.logging);
	node_config.frontiers_confirmation = nano::frontiers_confirmation_mode::disabled;
	node_config.receive_minimum = nano::dev::constants.genesis_amount;
	auto & node (*system.add_node (node_config));
	nano::state_block_builder builder;
	auto send1 = builder.make_block ()
				 .account (nano::dev::genesis_key.pub)
				 .previous (nano::dev::genesis->hash ())
				 .representative (nano::dev::genesis_key.pub)
				 .balance (nano::dev::constants.genesis_amount - nano::Gxrb_ratio)
				 .link (nano::dev::genesis_key.pub)
				 .sign (nano::dev::genesis_key.prv, nano::dev::genesis_key.pub)
				 .work (*node.work_generate_blocking (nano::dev::genesis->hash ()))
				 .build_shared ();
	auto send2 = builder.make_block ()
				 .account (nano::dev::genesis_key.pub)
				 .previous (send1->hash ())
				 .representative (nano::dev::genesis_key.pub)
				 .balance (nano::dev::constants.genesis_amount - 2 * nano::Gxrb_ratio)
				 .link (nano::dev::genesis_key.pub)
				 .sign (nano::dev::genesis_key.prv, nano::dev::genesis_key.pub)
				 .work (*node.work_generate_blocking (send1->hash ()))
				 .build_shared ();
	auto send3 = builder.make_block ()
				 .account (nano::dev::genesis_key.pub)
				 .previous (send2->hash ())
				 .representative (nano::dev::genesis_key.pub)
				 .balance (nano::dev::constants.genesis_amount - 3 * nano::Gxrb_ratio)
				 .link (nano::dev::genesis_key.pub)
				 .sign (nano::dev::genesis_key.prv, nano::dev::genesis_key.pub)
				 .work (*node.work_generate_blocking (send2->hash ()))
				 .build_shared ();
	{
		auto transaction (node.store.tx_begin_write ());
		ASSERT_EQ (nano::process_result::progress, node.ledger.process (*transaction, *send1).code);
		ASSERT_EQ (nano::process_result::progress, node.ledger.process (*transaction, *send2).code);
	}
	// Confirm blocks to allow voting
	node.block_confirm (send2);
	auto election = node.active.election (send2->qualified_root ());
	ASSERT_NE (nullptr, election);
	election->force_confirm ();
	ASSERT_TIMELY (3s, node.ledger.cache.cemented_count == 3);
	system.wallet (0)->insert_adhoc (nano::dev::genesis_key.prv);
	nano::confirm_req message1{ nano::dev::network_params.network, send1 };
	nano::confirm_req message2{ nano::dev::network_params.network, send2 };
<<<<<<< HEAD
	auto other_node = nano::test::add_outer_node (system, nano::test::get_available_port ());
	auto channel = nano::test::establish_tcp (system, *other_node, node.network->endpoint ());
	node.network->inbound (message1, channel);
	ASSERT_TIMELY (3s, node.stats->count (nano::stat::type::requests, nano::stat::detail::requests_generated_votes) == 1);
	node.network->inbound (message2, channel);
	ASSERT_TIMELY (3s, node.stats->count (nano::stat::type::requests, nano::stat::detail::requests_generated_votes) == 2);
=======
	auto channel = std::make_shared<nano::transport::inproc::channel> (node, node);
	node.network.inbound (message1, channel);
	ASSERT_TIMELY (3s, node.stats.count (nano::stat::type::requests, nano::stat::detail::requests_generated_votes) == 1);
	node.network.inbound (message2, channel);
	ASSERT_TIMELY (3s, node.stats.count (nano::stat::type::requests, nano::stat::detail::requests_generated_votes) == 2);
>>>>>>> ed6bd017
	for (auto i (0); i < 100; ++i)
	{
		node.network->inbound (message1, channel);
		node.network->inbound (message2, channel);
	}
	for (int i = 0; i < 4; ++i)
	{
		ASSERT_NO_ERROR (system.poll (node.aggregator.max_delay));
	}
	// Make sure a new vote was not generated
	ASSERT_TIMELY (3s, node.stats->count (nano::stat::type::requests, nano::stat::detail::requests_generated_votes) == 2);
	// Max cache
	{
		auto transaction (node.store.tx_begin_write ());
		ASSERT_EQ (nano::process_result::progress, node.ledger.process (*transaction, *send3).code);
	}
	nano::confirm_req message3{ nano::dev::network_params.network, send3 };
	for (auto i (0); i < 100; ++i)
	{
		node.network->inbound (message3, channel);
	}
	for (int i = 0; i < 4; ++i)
	{
		ASSERT_NO_ERROR (system.poll (node.aggregator.max_delay));
	}
	ASSERT_TIMELY (3s, node.stats->count (nano::stat::type::requests, nano::stat::detail::requests_generated_votes) == 3);
	ASSERT_TIMELY (3s, !node.history.votes (send1->root (), send1->hash ()).empty ());
	ASSERT_TIMELY (3s, !node.history.votes (send2->root (), send2->hash ()).empty ());
	ASSERT_TIMELY (3s, !node.history.votes (send3->root (), send3->hash ()).empty ());
}

// Test disabled because it's failing intermittently.
// PR in which it got disabled: https://github.com/nanocurrency/nano-node/pull/3532
// Issue for investigating it: https://github.com/nanocurrency/nano-node/issues/3481
TEST (node, DISABLED_local_votes_cache_batch)
{
	nano::test::system system;
	nano::node_config node_config (nano::test::get_available_port (), system.logging);
	node_config.frontiers_confirmation = nano::frontiers_confirmation_mode::disabled;
	auto & node (*system.add_node (node_config));
	ASSERT_GE (node.network_params.voting.max_cache, 2);
	system.wallet (0)->insert_adhoc (nano::dev::genesis_key.prv);
	nano::keypair key1;
	auto send1 = nano::state_block_builder ()
				 .account (nano::dev::genesis_key.pub)
				 .previous (nano::dev::genesis->hash ())
				 .representative (nano::dev::genesis_key.pub)
				 .balance (nano::dev::constants.genesis_amount - nano::Gxrb_ratio)
				 .link (key1.pub)
				 .sign (nano::dev::genesis_key.prv, nano::dev::genesis_key.pub)
				 .work (*node.work_generate_blocking (nano::dev::genesis->hash ()))
				 .build_shared ();
	ASSERT_EQ (nano::process_result::progress, node.ledger.process (*node.store.tx_begin_write (), *send1).code);
	node.confirmation_height_processor.add (send1);
	ASSERT_TIMELY (5s, node.ledger.block_confirmed (*node.store.tx_begin_read (), send1->hash ()));
	auto send2 = nano::state_block_builder ()
				 .account (nano::dev::genesis_key.pub)
				 .previous (send1->hash ())
				 .representative (nano::dev::genesis_key.pub)
				 .balance (nano::dev::constants.genesis_amount - 2 * nano::Gxrb_ratio)
				 .link (nano::dev::genesis_key.pub)
				 .sign (nano::dev::genesis_key.prv, nano::dev::genesis_key.pub)
				 .work (*node.work_generate_blocking (send1->hash ()))
				 .build_shared ();
	ASSERT_EQ (nano::process_result::progress, node.ledger.process (*node.store.tx_begin_write (), *send2).code);
	auto receive1 = nano::state_block_builder ()
					.account (key1.pub)
					.previous (0)
					.representative (nano::dev::genesis_key.pub)
					.balance (nano::Gxrb_ratio)
					.link (send1->hash ())
					.sign (key1.prv, key1.pub)
					.work (*node.work_generate_blocking (key1.pub))
					.build_shared ();
	ASSERT_EQ (nano::process_result::progress, node.ledger.process (*node.store.tx_begin_write (), *receive1).code);
	std::vector<std::pair<nano::block_hash, nano::root>> batch{ { send2->hash (), send2->root () }, { receive1->hash (), receive1->root () } };
	nano::confirm_req message{ nano::dev::network_params.network, batch };
	auto other_node = nano::test::add_outer_node (system, nano::test::get_available_port ());
	auto channel = nano::test::establish_tcp (system, *other_node, node.network->endpoint ());
	// Generates and sends one vote for both hashes which is then cached
	node.network->inbound (message, channel);
	ASSERT_TIMELY (3s, node.stats->count (nano::stat::type::message, nano::stat::detail::confirm_ack, nano::stat::dir::out) == 1);
	ASSERT_EQ (1, node.stats->count (nano::stat::type::message, nano::stat::detail::confirm_ack, nano::stat::dir::out));
	ASSERT_FALSE (node.history.votes (send2->root (), send2->hash ()).empty ());
	ASSERT_FALSE (node.history.votes (receive1->root (), receive1->hash ()).empty ());
	// Only one confirm_ack should be sent if all hashes are part of the same vote
	node.network->inbound (message, channel);
	ASSERT_TIMELY (3s, node.stats->count (nano::stat::type::message, nano::stat::detail::confirm_ack, nano::stat::dir::out) == 2);
	ASSERT_EQ (2, node.stats->count (nano::stat::type::message, nano::stat::detail::confirm_ack, nano::stat::dir::out));
	// Test when votes are different
	node.history.erase (send2->root ());
	node.history.erase (receive1->root ());
	node.network->inbound (nano::confirm_req{ nano::dev::network_params.network, send2->hash (), send2->root () }, channel);
	ASSERT_TIMELY (3s, node.stats->count (nano::stat::type::message, nano::stat::detail::confirm_ack, nano::stat::dir::out) == 3);
	ASSERT_EQ (3, node.stats->count (nano::stat::type::message, nano::stat::detail::confirm_ack, nano::stat::dir::out));
	node.network->inbound (nano::confirm_req{ nano::dev::network_params.network, receive1->hash (), receive1->root () }, channel);
	ASSERT_TIMELY (3s, node.stats->count (nano::stat::type::message, nano::stat::detail::confirm_ack, nano::stat::dir::out) == 4);
	ASSERT_EQ (4, node.stats->count (nano::stat::type::message, nano::stat::detail::confirm_ack, nano::stat::dir::out));
	// There are two different votes, so both should be sent in response
	node.network->inbound (message, channel);
	ASSERT_TIMELY (3s, node.stats->count (nano::stat::type::message, nano::stat::detail::confirm_ack, nano::stat::dir::out) == 6);
	ASSERT_EQ (6, node.stats->count (nano::stat::type::message, nano::stat::detail::confirm_ack, nano::stat::dir::out));
}

/**
 * There is a cache for locally generated votes. This test checks that the node
 * properly caches and uses those votes when replying to confirm_req requests.
 */
TEST (node, local_votes_cache_generate_new_vote)
{
	nano::test::system system;
	nano::node_config node_config (nano::test::get_available_port (), system.logging);
	node_config.frontiers_confirmation = nano::frontiers_confirmation_mode::disabled;
	auto & node (*system.add_node (node_config));
	system.wallet (0)->insert_adhoc (nano::dev::genesis_key.prv);

	// Send a confirm req for genesis block to node
	nano::confirm_req message1{ nano::dev::network_params.network, nano::dev::genesis };
<<<<<<< HEAD
	auto other_node = nano::test::add_outer_node (system, nano::test::get_available_port ());
	auto channel = nano::test::establish_tcp (system, *other_node, node.network->endpoint ());
	node.network->inbound (message1, channel);
	ASSERT_TIMELY (3s, !node.history.votes (nano::dev::genesis->root (), nano::dev::genesis->hash ()).empty ());
	auto votes1 (node.history.votes (nano::dev::genesis->root (), nano::dev::genesis->hash ()));
	ASSERT_EQ (1, votes1.size ());
	ASSERT_EQ (1, votes1[0]->hashes ().size ());
	ASSERT_EQ (nano::dev::genesis->hash (), votes1[0]->hashes ()[0]);
	ASSERT_TIMELY (3s, node.stats->count (nano::stat::type::requests, nano::stat::detail::requests_generated_votes) == 1);
=======
	auto channel = std::make_shared<nano::transport::inproc::channel> (node, node);
	node.network.inbound (message1, channel);

	// check that the node generated a vote for the genesis block and that it is stored in the local vote cache and it is the only vote
	ASSERT_TIMELY (5s, !node.history.votes (nano::dev::genesis->root (), nano::dev::genesis->hash ()).empty ());
	auto votes1 = node.history.votes (nano::dev::genesis->root (), nano::dev::genesis->hash ());
	ASSERT_EQ (1, votes1.size ());
	ASSERT_EQ (1, votes1[0]->hashes.size ());
	ASSERT_EQ (nano::dev::genesis->hash (), votes1[0]->hashes[0]);
	ASSERT_TIMELY (3s, node.stats.count (nano::stat::type::requests, nano::stat::detail::requests_generated_votes) == 1);

>>>>>>> ed6bd017
	auto send1 = nano::state_block_builder ()
				 .account (nano::dev::genesis_key.pub)
				 .previous (nano::dev::genesis->hash ())
				 .representative (nano::dev::genesis_key.pub)
				 .balance (nano::dev::constants.genesis_amount - nano::Gxrb_ratio)
				 .link (nano::dev::genesis_key.pub)
				 .sign (nano::dev::genesis_key.prv, nano::dev::genesis_key.pub)
				 .work (*node.work_generate_blocking (nano::dev::genesis->hash ()))
				 .build_shared ();
	ASSERT_EQ (nano::process_result::progress, node.process (*send1).code);
	// One of the hashes is cached
	std::vector<std::pair<nano::block_hash, nano::root>> roots_hashes{ std::make_pair (nano::dev::genesis->hash (), nano::dev::genesis->root ()), std::make_pair (send1->hash (), send1->root ()) };
	nano::confirm_req message2{ nano::dev::network_params.network, roots_hashes };
	node.network->inbound (message2, channel);
	ASSERT_TIMELY (3s, !node.history.votes (send1->root (), send1->hash ()).empty ());
	auto votes2 (node.history.votes (send1->root (), send1->hash ()));
	ASSERT_EQ (1, votes2.size ());
	ASSERT_EQ (1, votes2[0]->hashes ().size ());
	ASSERT_TIMELY (3s, node.stats->count (nano::stat::type::requests, nano::stat::detail::requests_generated_votes) == 2);
	ASSERT_FALSE (node.history.votes (nano::dev::genesis->root (), nano::dev::genesis->hash ()).empty ());
	ASSERT_FALSE (node.history.votes (send1->root (), send1->hash ()).empty ());
	// First generated + again cached + new generated
	ASSERT_TIMELY (3s, 3 == node.stats->count (nano::stat::type::message, nano::stat::detail::confirm_ack, nano::stat::dir::out));
}

TEST (node, local_votes_cache_fork)
{
	nano::test::system system;
	nano::node_flags node_flags;
	node_flags.set_disable_bootstrap_bulk_push_client (true);
	node_flags.set_disable_bootstrap_bulk_pull_server (true);
	node_flags.set_disable_bootstrap_listener (true);
	node_flags.set_disable_lazy_bootstrap (true);
	node_flags.set_disable_legacy_bootstrap (true);
	node_flags.set_disable_wallet_bootstrap (true);
	nano::node_config node_config (nano::test::get_available_port (), system.logging);
	node_config.frontiers_confirmation = nano::frontiers_confirmation_mode::disabled;
	auto & node1 (*system.add_node (node_config, node_flags));
	system.wallet (0)->insert_adhoc (nano::dev::genesis_key.prv);
	auto send1 = nano::state_block_builder ()
				 .account (nano::dev::genesis_key.pub)
				 .previous (nano::dev::genesis->hash ())
				 .representative (nano::dev::genesis_key.pub)
				 .balance (nano::dev::constants.genesis_amount - nano::Gxrb_ratio)
				 .link (nano::dev::genesis_key.pub)
				 .sign (nano::dev::genesis_key.prv, nano::dev::genesis_key.pub)
				 .work (*node1.work_generate_blocking (nano::dev::genesis->hash ()))
				 .build_shared ();
	auto send1_fork = nano::state_block_builder ()
					  .account (nano::dev::genesis_key.pub)
					  .previous (nano::dev::genesis->hash ())
					  .representative (nano::dev::genesis_key.pub)
					  .balance (nano::dev::constants.genesis_amount - 2 * nano::Gxrb_ratio)
					  .link (nano::dev::genesis_key.pub)
					  .sign (nano::dev::genesis_key.prv, nano::dev::genesis_key.pub)
					  .work (*node1.work_generate_blocking (nano::dev::genesis->hash ()))
					  .build_shared ();
	ASSERT_EQ (nano::process_result::progress, node1.process (*send1).code);
	// Cache vote
	auto vote (std::make_shared<nano::vote> (nano::dev::genesis_key.pub, nano::dev::genesis_key.prv, 0, 0, std::vector<nano::block_hash> (1, send1->hash ())));
	node1.vote_processor.vote (vote, std::make_shared<nano::transport::inproc::channel> (node1, node1));
	node1.history.add (send1->root (), send1->hash (), vote);
	auto votes2 (node1.history.votes (send1->root (), send1->hash ()));
	ASSERT_EQ (1, votes2.size ());
	ASSERT_EQ (1, votes2[0]->hashes ().size ());
	// Start election for forked block
	node_config.peering_port = nano::test::get_available_port ();
	auto & node2 (*system.add_node (node_config, node_flags));
	node2.process_active (send1_fork);
	node2.block_processor.flush ();
	ASSERT_TIMELY (5s, node2.ledger.block_or_pruned_exists (send1->hash ()));
}

TEST (node, vote_republish)
{
	nano::test::system system (2);
	auto & node1 (*system.nodes[0]);
	auto & node2 (*system.nodes[1]);
	nano::keypair key2;
	// by not setting a private key on node1's wallet, it is stopped from voting
	system.wallet (1)->insert_adhoc (key2.prv);
	nano::send_block_builder builder;
	auto send1 = builder.make_block ()
				 .previous (nano::dev::genesis->hash ())
				 .destination (key2.pub)
				 .balance (std::numeric_limits<nano::uint128_t>::max () - node1.config->receive_minimum.number ())
				 .sign (nano::dev::genesis_key.prv, nano::dev::genesis_key.pub)
				 .work (*system.work.generate (nano::dev::genesis->hash ()))
				 .build_shared ();
	auto send2 = builder.make_block ()
				 .previous (nano::dev::genesis->hash ())
				 .destination (key2.pub)
				 .balance (std::numeric_limits<nano::uint128_t>::max () - node1.config->receive_minimum.number () * 2)
				 .sign (nano::dev::genesis_key.prv, nano::dev::genesis_key.pub)
				 .work (*system.work.generate (nano::dev::genesis->hash ()))
				 .build_shared ();
	node1.process_active (send1);
	ASSERT_TIMELY (5s, node2.block (send1->hash ()));
	node1.process_active (send2);
	auto vote (std::make_shared<nano::vote> (nano::dev::genesis_key.pub, nano::dev::genesis_key.prv, nano::vote::timestamp_max, nano::vote::duration_max, std::vector<nano::block_hash>{ send2->hash () }));
	ASSERT_TRUE (node1.active.active (*send1));
	ASSERT_TIMELY (10s, node2.active.active (*send1));
	node1.vote_processor.vote (vote, std::make_shared<nano::transport::inproc::channel> (node1, node1));
	ASSERT_TIMELY (10s, node1.block (send2->hash ()));
	ASSERT_TIMELY (10s, node2.block (send2->hash ()));
	ASSERT_FALSE (node1.block (send1->hash ()));
	ASSERT_FALSE (node2.block (send1->hash ()));
	ASSERT_TIMELY (10s, node2.balance (key2.pub) == node1.config->receive_minimum.number () * 2);
	ASSERT_TIMELY (10s, node1.balance (key2.pub) == node1.config->receive_minimum.number () * 2);
}

TEST (node, vote_by_hash_bundle)
{
	// Keep max_hashes above system to ensure it is kept in scope as votes can be added during system destruction
	std::atomic<size_t> max_hashes{ 0 };
	nano::test::system system (1);
	auto & node = *system.nodes[0];
	nano::state_block_builder builder;
	std::vector<std::shared_ptr<nano::state_block>> blocks;
	auto block = builder.make_block ()
				 .account (nano::dev::genesis_key.pub)
				 .previous (nano::dev::genesis->hash ())
				 .representative (nano::dev::genesis_key.pub)
				 .balance (nano::dev::constants.genesis_amount - 1)
				 .link (nano::dev::genesis_key.pub)
				 .sign (nano::dev::genesis_key.prv, nano::dev::genesis_key.pub)
				 .work (*system.work.generate (nano::dev::genesis->hash ()))
				 .build_shared ();
	blocks.push_back (block);
	ASSERT_EQ (nano::process_result::progress, node.ledger.process (*node.store.tx_begin_write (), *blocks.back ()).code);
	for (auto i = 2; i < 200; ++i)
	{
		auto block = builder.make_block ()
					 .from (*blocks.back ())
					 .previous (blocks.back ()->hash ())
					 .balance (nano::dev::constants.genesis_amount - i)
					 .sign (nano::dev::genesis_key.prv, nano::dev::genesis_key.pub)
					 .work (*system.work.generate (blocks.back ()->hash ()))
					 .build_shared ();
		blocks.push_back (block);
		ASSERT_EQ (nano::process_result::progress, node.ledger.process (*node.store.tx_begin_write (), *blocks.back ()).code);
	}
	node.block_confirm (blocks.back ());
	auto election = node.active.election (blocks.back ()->qualified_root ());
	ASSERT_NE (nullptr, election);
	election->force_confirm ();
	system.wallet (0)->insert_adhoc (nano::dev::genesis_key.prv);
	nano::keypair key1;
	system.wallet (0)->insert_adhoc (key1.prv);

	system.nodes[0]->observers.vote.add ([&max_hashes] (std::shared_ptr<nano::vote> const & vote_a, std::shared_ptr<nano::transport::channel> const &, nano::vote_code) {
		if (vote_a->hashes ().size () > max_hashes)
		{
			max_hashes = vote_a->hashes ().size ();
		}
	});

	for (auto const & block : blocks)
	{
		system.nodes[0]->active.generator.add (block->root (), block->hash ());
	}

	// Verify that bundling occurs. While reaching 12 should be common on most hardware in release mode,
	// we set this low enough to allow the test to pass on CI/with sanitizers.
	ASSERT_TIMELY (20s, max_hashes.load () >= 3);
}

// This test places block send1 onto every node. Then it creates block send2 (which is a fork of send1) and sends it to node1.
// Then it sends a vote for send2 to node1 and expects node2 to also get the block plus vote and confirm send2.
// TODO: This test enforces the order block followed by vote on node1, should vote followed by block also work? It doesn't currently.
TEST (node, vote_by_hash_republish)
{
	nano::test::system system{ 2 };
	auto & node1 = *system.nodes[0];
	auto & node2 = *system.nodes[1];
	nano::keypair key2;
	system.wallet (1)->insert_adhoc (key2.prv);

	// send1 and send2 are forks of each other
	nano::send_block_builder builder;
	auto send1 = builder.make_block ()
				 .previous (nano::dev::genesis->hash ())
				 .destination (key2.pub)
				 .balance (std::numeric_limits<nano::uint128_t>::max () - node1.config->receive_minimum.number ())
				 .sign (nano::dev::genesis_key.prv, nano::dev::genesis_key.pub)
				 .work (*system.work.generate (nano::dev::genesis->hash ()))
				 .build_shared ();
	auto send2 = builder.make_block ()
				 .previous (nano::dev::genesis->hash ())
				 .destination (key2.pub)
				 .balance (std::numeric_limits<nano::uint128_t>::max () - node1.config->receive_minimum.number () * 2)
				 .sign (nano::dev::genesis_key.prv, nano::dev::genesis_key.pub)
				 .work (*system.work.generate (nano::dev::genesis->hash ()))
				 .build_shared ();

	// give block send1 to node1 and check that an election for send1 starts on both nodes
	node1.process_active (send1);
	ASSERT_TIMELY (5s, node1.active.active (*send1));
	ASSERT_TIMELY (5s, node2.active.active (*send1));

	// give block send2 to node1 and wait until the block is received and processed by node1
	node1.network->publish_filter->clear ();
	node1.process_active (send2);
	ASSERT_TIMELY (5s, node1.active.active (*send2));

	// construct a vote for send2 in order to overturn send1
	std::vector<nano::block_hash> vote_blocks;
	vote_blocks.push_back (send2->hash ());
	auto vote = std::make_shared<nano::vote> (nano::dev::genesis_key.pub, nano::dev::genesis_key.prv, nano::vote::timestamp_max, nano::vote::duration_max, vote_blocks);
	node1.vote_processor.vote (vote, std::make_shared<nano::transport::inproc::channel> (node1, node1));

	// send2 should win on both nodes
	ASSERT_TIMELY (5s, node1.block_confirmed (send2->hash ()));
	ASSERT_TIMELY (5s, node2.block_confirmed (send2->hash ()));
	ASSERT_FALSE (node1.block (send1->hash ()));
	ASSERT_FALSE (node2.block (send1->hash ()));
	ASSERT_TIMELY (5s, node2.balance (key2.pub) == node1.config->receive_minimum.number () * 2);
	ASSERT_TIMELY (5s, node1.balance (key2.pub) == node1.config->receive_minimum.number () * 2);
}

// Test disabled because it's failing intermittently.
// PR in which it got disabled: https://github.com/nanocurrency/nano-node/pull/3629
// Issue for investigating it: https://github.com/nanocurrency/nano-node/issues/3638
TEST (node, DISABLED_vote_by_hash_epoch_block_republish)
{
	nano::test::system system (2);
	auto & node1 (*system.nodes[0]);
	auto & node2 (*system.nodes[1]);
	nano::keypair key2;
	system.wallet (1)->insert_adhoc (key2.prv);
	auto send1 = nano::send_block_builder ()
				 .previous (nano::dev::genesis->hash ())
				 .destination (key2.pub)
				 .balance (std::numeric_limits<nano::uint128_t>::max () - node1.config->receive_minimum.number ())
				 .sign (nano::dev::genesis_key.prv, nano::dev::genesis_key.pub)
				 .work (*system.work.generate (nano::dev::genesis->hash ()))
				 .build_shared ();
	auto epoch1 = nano::state_block_builder ()
				  .account (nano::dev::genesis->account ())
				  .previous (nano::dev::genesis->hash ())
				  .representative (nano::dev::genesis->account ())
				  .balance (nano::dev::constants.genesis_amount)
				  .link (node1.ledger.epoch_link (nano::epoch::epoch_1))
				  .sign (nano::dev::genesis_key.prv, nano::dev::genesis_key.pub)
				  .work (*system.work.generate (nano::dev::genesis->hash ()))
				  .build_shared ();
	node1.process_active (send1);
	ASSERT_TIMELY (5s, node2.active.active (*send1));
	node1.active.publish (epoch1);
	std::vector<nano::block_hash> vote_blocks;
	vote_blocks.push_back (epoch1->hash ());
	auto vote (std::make_shared<nano::vote> (nano::dev::genesis_key.pub, nano::dev::genesis_key.prv, 0, 0, vote_blocks));
	ASSERT_TRUE (node1.active.active (*send1));
	ASSERT_TRUE (node2.active.active (*send1));
	node1.vote_processor.vote (vote, std::make_shared<nano::transport::inproc::channel> (node1, node1));
	ASSERT_TIMELY (10s, node1.block (epoch1->hash ()));
	ASSERT_TIMELY (10s, node2.block (epoch1->hash ()));
	ASSERT_FALSE (node1.block (send1->hash ()));
	ASSERT_FALSE (node2.block (send1->hash ()));
}

TEST (node, epoch_conflict_confirm)
{
	nano::test::system system;
	nano::node_config node_config (nano::test::get_available_port (), system.logging);
	node_config.frontiers_confirmation = nano::frontiers_confirmation_mode::disabled;
	auto & node0 = *system.add_node (node_config);
	node_config.peering_port = nano::test::get_available_port ();
	auto & node1 = *system.add_node (node_config);
	nano::keypair key;
	nano::keypair epoch_signer (nano::dev::genesis_key);
	nano::state_block_builder builder;
	auto send = builder.make_block ()
				.account (nano::dev::genesis_key.pub)
				.previous (nano::dev::genesis->hash ())
				.representative (nano::dev::genesis_key.pub)
				.balance (nano::dev::constants.genesis_amount - 1)
				.link (key.pub)
				.sign (nano::dev::genesis_key.prv, nano::dev::genesis_key.pub)
				.work (*system.work.generate (nano::dev::genesis->hash ()))
				.build_shared ();
	auto open = builder.make_block ()
				.account (key.pub)
				.previous (0)
				.representative (key.pub)
				.balance (1)
				.link (send->hash ())
				.sign (key.prv, key.pub)
				.work (*system.work.generate (key.pub))
				.build_shared ();
	auto change = builder.make_block ()
				  .account (key.pub)
				  .previous (open->hash ())
				  .representative (key.pub)
				  .balance (1)
				  .link (0)
				  .sign (key.prv, key.pub)
				  .work (*system.work.generate (open->hash ()))
				  .build_shared ();
	auto send2 = builder.make_block ()
				 .account (nano::dev::genesis_key.pub)
				 .previous (send->hash ())
				 .representative (nano::dev::genesis_key.pub)
				 .balance (nano::dev::constants.genesis_amount - 2)
				 .link (open->hash ())
				 .sign (nano::dev::genesis_key.prv, nano::dev::genesis_key.pub)
				 .work (*system.work.generate (send->hash ()))
				 .build_shared ();
	auto epoch_open = builder.make_block ()
					  .account (change->root ().as_account ())
					  .previous (0)
					  .representative (0)
					  .balance (0)
					  .link (node0.ledger.epoch_link (nano::epoch::epoch_1))
					  .sign (epoch_signer.prv, epoch_signer.pub)
					  .work (*system.work.generate (open->hash ()))
					  .build_shared ();

	// Process initial blocks on node1
	ASSERT_TRUE (nano::test::process (node1, { send, send2, open }));

	// Confirm open block in node1 to allow generating votes
	ASSERT_TRUE (nano::test::confirm (node1, { open }));
	ASSERT_TIMELY (5s, nano::test::confirmed (node1, { open }));

	// Process initial blocks on node0
	ASSERT_TRUE (nano::test::process (node0, { send, send2, open }));

	// Process conflicting blocks on node 0 as blocks coming from live network
	ASSERT_TRUE (nano::test::process_live (node0, { change, epoch_open }));

	// Ensure blocks were propagated to both nodes
	ASSERT_TIMELY (5s, nano::test::exists (node0, { change, epoch_open }));
	ASSERT_TIMELY (5s, nano::test::exists (node1, { change, epoch_open }));

	// Confirm initial blocks in node1 to allow generating votes later
	ASSERT_TRUE (nano::test::confirm (node1, { change, epoch_open, send2 }));
	ASSERT_TIMELY (5s, nano::test::confirmed (node1, { change, epoch_open, send2 }));

	// Start elections for node0 for conflicting change and epoch_open blocks (those two blocks have the same root)
	ASSERT_TRUE (nano::test::activate (node0, { change, epoch_open }));
	ASSERT_TIMELY (5s, nano::test::active (node0, { change, epoch_open }));

	// Make node1 a representative
	system.wallet (1)->insert_adhoc (nano::dev::genesis_key.prv);
<<<<<<< HEAD
	ASSERT_TIMELY (5s, node0->active.election (change->qualified_root ()) == nullptr);
	ASSERT_TIMELY (5s, node0->active.empty ());
	{
		auto transaction (node0->store.tx_begin_read ());
		ASSERT_TRUE (node0->ledger.store.block.exists (*transaction, change->hash ()));
		ASSERT_TRUE (node0->ledger.store.block.exists (*transaction, epoch_open->hash ()));
	}
=======

	// Ensure the elections for conflicting blocks have completed
	ASSERT_TIMELY (5s, nano::test::active (node0, { change, epoch_open }));

	// Ensure both conflicting blocks were successfully processed and confirmed
	ASSERT_TIMELY (5s, nano::test::confirmed (node0, { change, epoch_open }));
>>>>>>> ed6bd017
}

// Test disabled because it's failing intermittently.
// PR in which it got disabled: https://github.com/nanocurrency/nano-node/pull/3526
// Issue for investigating it: https://github.com/nanocurrency/nano-node/issues/3527
TEST (node, DISABLED_fork_invalid_block_signature)
{
	nano::test::system system;
	nano::node_flags node_flags;
	// Disabling republishing + waiting for a rollback before sending the correct vote below fixes an intermittent failure in this test
	// If these are taken out, one of two things may cause the test two fail often:
	// - Block *send2* might get processed before the rollback happens, simply due to timings, with code "fork", and not be processed again. Waiting for the rollback fixes this issue.
	// - Block *send1* might get processed again after the rollback happens, which causes *send2* to be processed with code "fork". Disabling block republishing ensures "send1" is not processed again.
	// An alternative would be to repeatedly flood the correct vote
	node_flags.set_disable_block_processor_republishing (true);
	auto & node1 (*system.add_node (node_flags));
	auto & node2 (*system.add_node (node_flags));
	nano::keypair key2;
	nano::send_block_builder builder;
	auto send1 = builder.make_block ()
				 .previous (nano::dev::genesis->hash ())
				 .destination (key2.pub)
				 .balance (std::numeric_limits<nano::uint128_t>::max () - node1.config->receive_minimum.number ())
				 .sign (nano::dev::genesis_key.prv, nano::dev::genesis_key.pub)
				 .work (*system.work.generate (nano::dev::genesis->hash ()))
				 .build_shared ();
	auto send2 = builder.make_block ()
				 .previous (nano::dev::genesis->hash ())
				 .destination (key2.pub)
				 .balance (std::numeric_limits<nano::uint128_t>::max () - node1.config->receive_minimum.number () * 2)
				 .sign (nano::dev::genesis_key.prv, nano::dev::genesis_key.pub)
				 .work (*system.work.generate (nano::dev::genesis->hash ()))
				 .build_shared ();
	auto send2_corrupt (std::make_shared<nano::send_block> (*send2));
	send2_corrupt->signature_set (nano::signature (123));
	auto vote (std::make_shared<nano::vote> (nano::dev::genesis_key.pub, nano::dev::genesis_key.prv, 0, 0, std::vector<nano::block_hash>{ send2->hash () }));
	auto vote_corrupt (std::make_shared<nano::vote> (nano::dev::genesis_key.pub, nano::dev::genesis_key.prv, 0, 0, std::vector<nano::block_hash>{ send2_corrupt->hash () }));

	node1.process_active (send1);
	ASSERT_TIMELY (5s, node1.block (send1->hash ()));
	// Send the vote with the corrupt block signature
	node2.network->flood_vote (vote_corrupt, 1.0f);
	// Wait for the rollback
	ASSERT_TIMELY (5s, node1.stats->count (nano::stat::type::rollback, nano::stat::detail::all));
	// Send the vote with the correct block
	node2.network->flood_vote (vote, 1.0f);
	ASSERT_TIMELY (10s, !node1.block (send1->hash ()));
	ASSERT_TIMELY (10s, node1.block (send2->hash ()));
	ASSERT_EQ (node1.block (send2->hash ())->block_signature (), send2->block_signature ());
}

TEST (node, fork_election_invalid_block_signature)
{
	nano::test::system system (1);
	auto & node1 (*system.nodes[0]);
	nano::block_builder builder;
	auto send1 = builder.state ()
				 .account (nano::dev::genesis_key.pub)
				 .previous (nano::dev::genesis->hash ())
				 .representative (nano::dev::genesis_key.pub)
				 .balance (nano::dev::constants.genesis_amount - nano::Gxrb_ratio)
				 .link (nano::dev::genesis_key.pub)
				 .work (*system.work.generate (nano::dev::genesis->hash ()))
				 .sign (nano::dev::genesis_key.prv, nano::dev::genesis_key.pub)
				 .build_shared ();
	auto send2 = builder.state ()
				 .account (nano::dev::genesis_key.pub)
				 .previous (nano::dev::genesis->hash ())
				 .representative (nano::dev::genesis_key.pub)
				 .balance (nano::dev::constants.genesis_amount - 2 * nano::Gxrb_ratio)
				 .link (nano::dev::genesis_key.pub)
				 .work (*system.work.generate (nano::dev::genesis->hash ()))
				 .sign (nano::dev::genesis_key.prv, nano::dev::genesis_key.pub)
				 .build_shared ();
	auto send3 = builder.state ()
				 .account (nano::dev::genesis_key.pub)
				 .previous (nano::dev::genesis->hash ())
				 .representative (nano::dev::genesis_key.pub)
				 .balance (nano::dev::constants.genesis_amount - 2 * nano::Gxrb_ratio)
				 .link (nano::dev::genesis_key.pub)
				 .work (*system.work.generate (nano::dev::genesis->hash ()))
				 .sign (nano::dev::genesis_key.prv, 0) // Invalid signature
				 .build_shared ();

	auto other_node = nano::test::add_outer_node (system, nano::test::get_available_port ());
	auto channel1 = nano::test::establish_tcp (system, *other_node, node1.network->endpoint ());
	node1.network->inbound (nano::publish{ nano::dev::network_params.network, send1 }, channel1);
	ASSERT_TIMELY (5s, node1.active.active (send1->qualified_root ()));
	auto election (node1.active.election (send1->qualified_root ()));
	ASSERT_NE (nullptr, election);
	ASSERT_EQ (1, election->blocks ().size ());
	node1.network->inbound (nano::publish{ nano::dev::network_params.network, send3 }, channel1);
	node1.network->inbound (nano::publish{ nano::dev::network_params.network, send2 }, channel1);
	ASSERT_TIMELY (3s, election->blocks ().size () > 1);
	ASSERT_EQ (election->blocks ()[send2->hash ()]->block_signature (), send2->block_signature ());
}

TEST (node, block_processor_signatures)
{
	nano::test::system system0 (1);
	auto & node1 (*system0.nodes[0]);
	system0.wallet (0)->insert_adhoc (nano::dev::genesis_key.prv);
	nano::block_hash latest (system0.nodes[0]->latest (nano::dev::genesis_key.pub));
	nano::state_block_builder builder;
	nano::keypair key1;
	nano::keypair key2;
	nano::keypair key3;
	auto send1 = builder.make_block ()
				 .account (nano::dev::genesis_key.pub)
				 .previous (latest)
				 .representative (nano::dev::genesis_key.pub)
				 .balance (nano::dev::constants.genesis_amount - nano::Gxrb_ratio)
				 .link (key1.pub)
				 .sign (nano::dev::genesis_key.prv, nano::dev::genesis_key.pub)
				 .work (*node1.work_generate_blocking (latest))
				 .build_shared ();
	auto send2 = builder.make_block ()
				 .account (nano::dev::genesis_key.pub)
				 .previous (send1->hash ())
				 .representative (nano::dev::genesis_key.pub)
				 .balance (nano::dev::constants.genesis_amount - 2 * nano::Gxrb_ratio)
				 .link (key2.pub)
				 .sign (nano::dev::genesis_key.prv, nano::dev::genesis_key.pub)
				 .work (*node1.work_generate_blocking (send1->hash ()))
				 .build_shared ();
	auto send3 = builder.make_block ()
				 .account (nano::dev::genesis_key.pub)
				 .previous (send2->hash ())
				 .representative (nano::dev::genesis_key.pub)
				 .balance (nano::dev::constants.genesis_amount - 3 * nano::Gxrb_ratio)
				 .link (key3.pub)
				 .sign (nano::dev::genesis_key.prv, nano::dev::genesis_key.pub)
				 .work (*node1.work_generate_blocking (send2->hash ()))
				 .build_shared ();
	// Invalid signature bit
	auto send4 = builder.make_block ()
				 .account (nano::dev::genesis_key.pub)
				 .previous (send3->hash ())
				 .representative (nano::dev::genesis_key.pub)
				 .balance (nano::dev::constants.genesis_amount - 4 * nano::Gxrb_ratio)
				 .link (key3.pub)
				 .sign (nano::dev::genesis_key.prv, nano::dev::genesis_key.pub)
				 .work (*node1.work_generate_blocking (send3->hash ()))
				 .build_shared ();
	auto sig{ send4->block_signature () };
	sig.bytes[32] ^= 0x1;
	send4->signature_set (sig);
	// Invalid signature bit (force)
	std::shared_ptr<nano::block> send5 = builder.make_block ()
										 .account (nano::dev::genesis_key.pub)
										 .previous (send3->hash ())
										 .representative (nano::dev::genesis_key.pub)
										 .balance (nano::dev::constants.genesis_amount - 5 * nano::Gxrb_ratio)
										 .link (key3.pub)
										 .sign (nano::dev::genesis_key.prv, nano::dev::genesis_key.pub)
										 .work (*node1.work_generate_blocking (send3->hash ()))
										 .build_shared ();
	auto signature = send5->block_signature ();
	signature.bytes[31] ^= 0x1;
	send5->signature_set (signature);
	// Invalid signature to unchecked
	{
		auto transaction (node1.store.tx_begin_write ());
		node1.unchecked.put (send5->previous (), send5);
	}
	auto receive1 = builder.make_block ()
					.account (key1.pub)
					.previous (0)
					.representative (nano::dev::genesis_key.pub)
					.balance (nano::Gxrb_ratio)
					.link (send1->hash ())
					.sign (key1.prv, key1.pub)
					.work (*node1.work_generate_blocking (key1.pub))
					.build_shared ();
	auto receive2 = builder.make_block ()
					.account (key2.pub)
					.previous (0)
					.representative (nano::dev::genesis_key.pub)
					.balance (nano::Gxrb_ratio)
					.link (send2->hash ())
					.sign (key2.prv, key2.pub)
					.work (*node1.work_generate_blocking (key2.pub))
					.build_shared ();
	// Invalid private key
	auto receive3 = builder.make_block ()
					.account (key3.pub)
					.previous (0)
					.representative (nano::dev::genesis_key.pub)
					.balance (nano::Gxrb_ratio)
					.link (send3->hash ())
					.sign (key2.prv, key3.pub)
					.work (*node1.work_generate_blocking (key3.pub))
					.build_shared ();
	node1.process_active (send1);
	node1.process_active (send2);
	node1.process_active (send3);
	node1.process_active (send4);
	node1.process_active (receive1);
	node1.process_active (receive2);
	node1.process_active (receive3);
	node1.block_processor.flush ();
	node1.block_processor.force (send5);
	node1.block_processor.flush ();
	auto transaction (node1.store.tx_begin_read ());
	ASSERT_TRUE (node1.store.block.exists (*transaction, send1->hash ()));
	ASSERT_TRUE (node1.store.block.exists (*transaction, send2->hash ()));
	ASSERT_TRUE (node1.store.block.exists (*transaction, send3->hash ()));
	ASSERT_FALSE (node1.store.block.exists (*transaction, send4->hash ()));
	ASSERT_FALSE (node1.store.block.exists (*transaction, send5->hash ()));
	ASSERT_TRUE (node1.store.block.exists (*transaction, receive1->hash ()));
	ASSERT_TRUE (node1.store.block.exists (*transaction, receive2->hash ()));
	ASSERT_FALSE (node1.store.block.exists (*transaction, receive3->hash ()));
}

/*
 *  State blocks go through a different signature path, ensure invalidly signed state blocks are rejected
 *  This test can freeze if the wake conditions in block_processor::flush are off, for that reason this is done async here
 */
TEST (node, block_processor_reject_state)
{
	nano::test::system system (1);
	auto & node (*system.nodes[0]);
	nano::state_block_builder builder;
	auto send1 = builder.make_block ()
				 .account (nano::dev::genesis_key.pub)
				 .previous (nano::dev::genesis->hash ())
				 .representative (nano::dev::genesis_key.pub)
				 .balance (nano::dev::constants.genesis_amount - nano::Gxrb_ratio)
				 .link (nano::dev::genesis_key.pub)
				 .sign (nano::dev::genesis_key.prv, nano::dev::genesis_key.pub)
				 .work (*node.work_generate_blocking (nano::dev::genesis->hash ()))
				 .build_shared ();
	auto sig{ send1->block_signature () };
	sig.bytes[0] ^= 1;
	send1->signature_set (sig);
	ASSERT_FALSE (node.ledger.block_or_pruned_exists (send1->hash ()));
	node.process_active (send1);
	auto flushed = std::async (std::launch::async, [&node] { node.block_processor.flush (); });
	ASSERT_NE (std::future_status::timeout, flushed.wait_for (5s));
	ASSERT_FALSE (node.ledger.block_or_pruned_exists (send1->hash ()));
	auto send2 = builder.make_block ()
				 .account (nano::dev::genesis_key.pub)
				 .previous (nano::dev::genesis->hash ())
				 .representative (nano::dev::genesis_key.pub)
				 .balance (nano::dev::constants.genesis_amount - 2 * nano::Gxrb_ratio)
				 .link (nano::dev::genesis_key.pub)
				 .sign (nano::dev::genesis_key.prv, nano::dev::genesis_key.pub)
				 .work (*node.work_generate_blocking (nano::dev::genesis->hash ()))
				 .build_shared ();
	node.process_active (send2);
	auto flushed2 = std::async (std::launch::async, [&node] { node.block_processor.flush (); });
	ASSERT_NE (std::future_status::timeout, flushed2.wait_for (5s));
	ASSERT_TRUE (node.ledger.block_or_pruned_exists (send2->hash ()));
}

TEST (node, block_processor_full)
{
	nano::test::system system;
	nano::node_flags node_flags;
	node_flags.set_force_use_write_database_queue (true);
	node_flags.set_block_processor_full_size (3);
	auto & node = *system.add_node (nano::node_config (nano::test::get_available_port (), system.logging), node_flags);
	nano::state_block_builder builder;
	auto send1 = builder.make_block ()
				 .account (nano::dev::genesis_key.pub)
				 .previous (nano::dev::genesis->hash ())
				 .representative (nano::dev::genesis_key.pub)
				 .balance (nano::dev::constants.genesis_amount - nano::Gxrb_ratio)
				 .link (nano::dev::genesis_key.pub)
				 .sign (nano::dev::genesis_key.prv, nano::dev::genesis_key.pub)
				 .work (*node.work_generate_blocking (nano::dev::genesis->hash ()))
				 .build_shared ();
	auto send2 = builder.make_block ()
				 .account (nano::dev::genesis_key.pub)
				 .previous (send1->hash ())
				 .representative (nano::dev::genesis_key.pub)
				 .balance (nano::dev::constants.genesis_amount - 2 * nano::Gxrb_ratio)
				 .link (nano::dev::genesis_key.pub)
				 .sign (nano::dev::genesis_key.prv, nano::dev::genesis_key.pub)
				 .work (*node.work_generate_blocking (send1->hash ()))
				 .build_shared ();
	auto send3 = builder.make_block ()
				 .account (nano::dev::genesis_key.pub)
				 .previous (send2->hash ())
				 .representative (nano::dev::genesis_key.pub)
				 .balance (nano::dev::constants.genesis_amount - 3 * nano::Gxrb_ratio)
				 .link (nano::dev::genesis_key.pub)
				 .sign (nano::dev::genesis_key.prv, nano::dev::genesis_key.pub)
				 .work (*node.work_generate_blocking (send2->hash ()))
				 .build_shared ();
	// The write guard prevents block processor doing any writes
	auto write_guard = node.write_database_queue.wait (nano::writer::testing);
	node.block_processor.add (send1);
	ASSERT_FALSE (node.block_processor.full ());
	node.block_processor.add (send2);
	ASSERT_FALSE (node.block_processor.full ());
	node.block_processor.add (send3);
	// Block processor may be not full during state blocks signatures verification
	ASSERT_TIMELY (2s, node.block_processor.full ());
}

TEST (node, block_processor_half_full)
{
	nano::test::system system;
	nano::node_flags node_flags;
	node_flags.set_block_processor_full_size (6);
	node_flags.set_force_use_write_database_queue (true);
	auto & node = *system.add_node (nano::node_config (nano::test::get_available_port (), system.logging), node_flags);
	nano::state_block_builder builder;
	auto send1 = builder.make_block ()
				 .account (nano::dev::genesis_key.pub)
				 .previous (nano::dev::genesis->hash ())
				 .representative (nano::dev::genesis_key.pub)
				 .balance (nano::dev::constants.genesis_amount - nano::Gxrb_ratio)
				 .link (nano::dev::genesis_key.pub)
				 .sign (nano::dev::genesis_key.prv, nano::dev::genesis_key.pub)
				 .work (*node.work_generate_blocking (nano::dev::genesis->hash ()))
				 .build_shared ();
	auto send2 = builder.make_block ()
				 .account (nano::dev::genesis_key.pub)
				 .previous (send1->hash ())
				 .representative (nano::dev::genesis_key.pub)
				 .balance (nano::dev::constants.genesis_amount - 2 * nano::Gxrb_ratio)
				 .link (nano::dev::genesis_key.pub)
				 .sign (nano::dev::genesis_key.prv, nano::dev::genesis_key.pub)
				 .work (*node.work_generate_blocking (send1->hash ()))
				 .build_shared ();
	auto send3 = builder.make_block ()
				 .account (nano::dev::genesis_key.pub)
				 .previous (send2->hash ())
				 .representative (nano::dev::genesis_key.pub)
				 .balance (nano::dev::constants.genesis_amount - 3 * nano::Gxrb_ratio)
				 .link (nano::dev::genesis_key.pub)
				 .sign (nano::dev::genesis_key.prv, nano::dev::genesis_key.pub)
				 .work (*node.work_generate_blocking (send2->hash ()))
				 .build_shared ();
	// The write guard prevents block processor doing any writes
	auto write_guard = node.write_database_queue.wait (nano::writer::testing);
	node.block_processor.add (send1);
	ASSERT_FALSE (node.block_processor.half_full ());
	node.block_processor.add (send2);
	ASSERT_FALSE (node.block_processor.half_full ());
	node.block_processor.add (send3);
	// Block processor may be not half_full during state blocks signatures verification
	ASSERT_TIMELY (2s, node.block_processor.half_full ());
	ASSERT_FALSE (node.block_processor.full ());
}

TEST (node, confirm_back)
{
	nano::test::system system (1);
	nano::keypair key;
	auto & node (*system.nodes[0]);
	auto genesis_start_balance (node.balance (nano::dev::genesis_key.pub));
	auto send1 = nano::send_block_builder ()
				 .previous (nano::dev::genesis->hash ())
				 .destination (key.pub)
				 .balance (genesis_start_balance - 1)
				 .sign (nano::dev::genesis_key.prv, nano::dev::genesis_key.pub)
				 .work (*system.work.generate (nano::dev::genesis->hash ()))
				 .build_shared ();
	nano::state_block_builder builder;
	auto open = builder.make_block ()
				.account (key.pub)
				.previous (0)
				.representative (key.pub)
				.balance (1)
				.link (send1->hash ())
				.sign (key.prv, key.pub)
				.work (*system.work.generate (key.pub))
				.build_shared ();
	auto send2 = builder.make_block ()
				 .account (key.pub)
				 .previous (open->hash ())
				 .representative (key.pub)
				 .balance (0)
				 .link (nano::dev::genesis_key.pub)
				 .sign (key.prv, key.pub)
				 .work (*system.work.generate (open->hash ()))
				 .build_shared ();
	node.process_active (send1);
	node.process_active (open);
	node.process_active (send2);
	nano::test::blocks_confirm (node, { send1, open, send2 });
	ASSERT_EQ (3, node.active.size ());
	std::vector<nano::block_hash> vote_blocks;
	vote_blocks.push_back (send2->hash ());
	auto vote (std::make_shared<nano::vote> (nano::dev::genesis_key.pub, nano::dev::genesis_key.prv, nano::vote::timestamp_max, nano::vote::duration_max, vote_blocks));
	node.vote_processor.vote_blocking (vote, std::make_shared<nano::transport::inproc::channel> (node, node));
	ASSERT_TIMELY (10s, node.active.empty ());
}

TEST (node, peers)
{
	nano::test::system system (1);
	auto node1 (system.nodes[0]);
	ASSERT_TRUE (node1->network->empty ());

	auto node2 (std::make_shared<nano::node> (system.io_ctx, nano::test::get_available_port (), nano::unique_path (), system.logging, system.work));
	system.nodes.push_back (node2);

	auto endpoint = node1->network->endpoint ();
	nano::endpoint_key endpoint_key{ endpoint.address ().to_v6 ().to_bytes (), endpoint.port () };
	auto & store = node2->store;
	{
		// Add a peer to the database
		auto transaction (store.tx_begin_write ());
		store.peer.put (*transaction, endpoint_key);

		// Add a peer which is not contactable
		store.peer.put (*transaction, nano::endpoint_key{ boost::asio::ip::address_v6::any ().to_bytes (), 55555 });
	}

	node2->start ();
	ASSERT_TIMELY (10s, !node2->network->empty () && !node1->network->empty ())
	// Wait to finish TCP node ID handshakes
	ASSERT_TIMELY (10s, node1->bootstrap->get_realtime_count () != 0 && node2->bootstrap->get_realtime_count () != 0);
	// Confirm that the peers match with the endpoints we are expecting
	ASSERT_EQ (1, node1->network->size ());
	auto list1 (node1->network->list (2));
	ASSERT_EQ (node2->network->endpoint (), list1[0]->get_endpoint ());
	ASSERT_EQ (nano::transport::transport_type::tcp, list1[0]->get_type ());
	ASSERT_EQ (1, node2->network->size ());
	auto list2 (node2->network->list (2));
	ASSERT_EQ (node1->network->endpoint (), list2[0]->get_endpoint ());
	ASSERT_EQ (nano::transport::transport_type::tcp, list2[0]->get_type ());
	// Stop the peer node and check that it is removed from the store
	node1->stop ();

	ASSERT_TIMELY (10s, node2->network->size () != 1);

	ASSERT_TRUE (node2->network->empty ());

	// Uncontactable peer should not be stored
	auto transaction (store.tx_begin_read ());
	ASSERT_EQ (store.peer.count (*transaction), 1);
	ASSERT_TRUE (store.peer.exists (*transaction, endpoint_key));

	node2->stop ();
}

TEST (node, peer_cache_restart)
{
	nano::test::system system (1);
	auto node1 (system.nodes[0]);
	ASSERT_TRUE (node1->network->empty ());
	auto endpoint = node1->network->endpoint ();
	nano::endpoint_key endpoint_key{ endpoint.address ().to_v6 ().to_bytes (), endpoint.port () };
	auto path (nano::unique_path ());
	{
		auto node2 (std::make_shared<nano::node> (system.io_ctx, nano::test::get_available_port (), path, system.logging, system.work));
		system.nodes.push_back (node2);
		auto & store = node2->store;
		{
			// Add a peer to the database
			auto transaction (store.tx_begin_write ());
			store.peer.put (*transaction, endpoint_key);
		}
		node2->start ();
		ASSERT_TIMELY (10s, !node2->network->empty ());
		// Confirm that the peers match with the endpoints we are expecting
		auto list (node2->network->list (2));
		ASSERT_EQ (node1->network->endpoint (), list[0]->get_endpoint ());
		ASSERT_EQ (1, node2->network->size ());
		node2->stop ();
	}
	// Restart node
	{
		nano::node_flags node_flags;
		node_flags.set_read_only (true);
		auto node3 (std::make_shared<nano::node> (system.io_ctx, nano::test::get_available_port (), path, system.logging, system.work, node_flags));
		system.nodes.push_back (node3);
		// Check cached peers after restart
		node3->network->start ();
		node3->add_initial_peers ();

		auto & store = node3->store;
		{
			auto transaction (store.tx_begin_read ());
			ASSERT_EQ (store.peer.count (*transaction), 1);
			ASSERT_TRUE (store.peer.exists (*transaction, endpoint_key));
		}
		ASSERT_TIMELY (10s, !node3->network->empty ());
		// Confirm that the peers match with the endpoints we are expecting
		auto list (node3->network->list (2));
		ASSERT_EQ (node1->network->endpoint (), list[0]->get_endpoint ());
		ASSERT_EQ (1, node3->network->size ());
		node3->stop ();
	}
}

TEST (node, unchecked_cleanup)
{
	nano::test::system system{};
	nano::node_flags node_flags{};
	node_flags.set_disable_unchecked_cleanup (true);
	nano::keypair key{};
	auto & node = *system.add_node (node_flags);
	auto open = nano::state_block_builder ()
				.account (key.pub)
				.previous (0)
				.representative (key.pub)
				.balance (1)
				.link (key.pub)
				.sign (key.prv, key.pub)
				.work (*system.work.generate (key.pub))
				.build_shared ();
	std::vector<uint8_t> bytes;
	{
		nano::vectorstream stream (bytes);
		open->serialize (stream);
	}
	// Add to the blocks filter
	// Should be cleared after unchecked cleanup
	ASSERT_FALSE (node.network->publish_filter->apply (bytes.data (), bytes.size ()));
	node.process_active (open);
	// Waits for the open block to get saved in the database
	ASSERT_TIMELY (15s, 1 == node.unchecked.count (*node.store.tx_begin_read ()));
	node.config->unchecked_cutoff_time = std::chrono::seconds (2);
	ASSERT_EQ (1, node.unchecked.count (*node.store.tx_begin_read ()));
	std::this_thread::sleep_for (std::chrono::seconds (1));
	node.unchecked_cleanup ();
	ASSERT_TRUE (node.network->publish_filter->apply (bytes.data (), bytes.size ()));
	ASSERT_EQ (1, node.unchecked.count (*node.store.tx_begin_read ()));
	std::this_thread::sleep_for (std::chrono::seconds (2));
	node.unchecked_cleanup ();
	ASSERT_FALSE (node.network->publish_filter->apply (bytes.data (), bytes.size ()));
	ASSERT_EQ (0, node.unchecked.count (*node.store.tx_begin_read ()));
}

/** This checks that a node can be opened (without being blocked) when a write lock is held elsewhere */
TEST (node, dont_write_lock_node)
{
	auto path = nano::unique_path ();

	std::promise<void> write_lock_held_promise;
	std::promise<void> finished_promise;
	std::thread ([&path, &write_lock_held_promise, &finished_promise] () {
		auto logger{ std::make_shared<nano::logger_mt> () };
		auto store = nano::make_store (logger, path, nano::dev::constants, false, true);
		{
			nano::ledger_cache ledger_cache;
			auto transaction (store->tx_begin_write ());
			store->initialize (*transaction, ledger_cache, nano::dev::constants);
		}

		// Hold write lock open until main thread is done needing it
		auto transaction (store->tx_begin_write ());
		write_lock_held_promise.set_value ();
		finished_promise.get_future ().wait ();
	})
	.detach ();

	write_lock_held_promise.get_future ().wait ();

	// Check inactive node can finish executing while a write lock is open
	nano::node_flags flags{ nano::inactive_node_flag_defaults () };
	nano::inactive_node node (path, flags);
	finished_promise.set_value ();
}

TEST (node, bidirectional_tcp)
{
#ifdef _WIN32
	if (nano::rocksdb_config::using_rocksdb_in_tests ())
	{
		// Don't test this in rocksdb mode
		return;
	}
#endif
	nano::test::system system;
	nano::node_flags node_flags;
	// Disable bootstrap to start elections for new blocks
	node_flags.set_disable_legacy_bootstrap (true);
	node_flags.set_disable_lazy_bootstrap (true);
	node_flags.set_disable_wallet_bootstrap (true);
	nano::node_config node_config (nano::test::get_available_port (), system.logging);
	node_config.frontiers_confirmation = nano::frontiers_confirmation_mode::disabled;
	auto node1 = system.add_node (node_config, node_flags);
	node_config.peering_port = nano::test::get_available_port ();
	node_config.tcp_incoming_connections_max = 0; // Disable incoming TCP connections for node 2
	auto node2 = system.add_node (node_config, node_flags);
	// Check network connections
	ASSERT_EQ (1, node1->network->size ());
	ASSERT_EQ (1, node2->network->size ());
	auto list1 (node1->network->list (1));
	ASSERT_EQ (nano::transport::transport_type::tcp, list1[0]->get_type ());
	ASSERT_NE (node2->network->endpoint (), list1[0]->get_endpoint ()); // Ephemeral port
	ASSERT_EQ (node2->node_id.pub, list1[0]->get_node_id ());
	auto list2 (node2->network->list (1));
	ASSERT_EQ (nano::transport::transport_type::tcp, list2[0]->get_type ());
	ASSERT_EQ (node1->network->endpoint (), list2[0]->get_endpoint ());
	ASSERT_EQ (node1->node_id.pub, list2[0]->get_node_id ());
	// Test block propagation from node 1
	nano::keypair key;
	nano::state_block_builder builder;
	auto send1 = builder.make_block ()
				 .account (nano::dev::genesis_key.pub)
				 .previous (nano::dev::genesis->hash ())
				 .representative (nano::dev::genesis_key.pub)
				 .balance (nano::dev::constants.genesis_amount - nano::Gxrb_ratio)
				 .link (key.pub)
				 .sign (nano::dev::genesis_key.prv, nano::dev::genesis_key.pub)
				 .work (*node1->work_generate_blocking (nano::dev::genesis->hash ()))
				 .build_shared ();
	node1->process_active (send1);
	ASSERT_TIMELY (10s, node1->ledger.block_or_pruned_exists (send1->hash ()) && node2->ledger.block_or_pruned_exists (send1->hash ()));
	// Test block confirmation from node 1 (add representative to node 1)
	system.wallet (0)->insert_adhoc (nano::dev::genesis_key.prv);
	// Wait to find new reresentative
	ASSERT_TIMELY (10s, node2->rep_crawler.representative_count () != 0);
	/* Wait for confirmation
	To check connection we need only node 2 confirmation status
	Node 1 election can be unconfirmed because representative private key was inserted after election start (and node 2 isn't flooding new votes to principal representatives) */
	bool confirmed (false);
	system.deadline_set (10s);
	while (!confirmed)
	{
		auto transaction2 (node2->store.tx_begin_read ());
		confirmed = node2->ledger.block_confirmed (*transaction2, send1->hash ());
		ASSERT_NO_ERROR (system.poll ());
	}
	// Test block propagation & confirmation from node 2 (remove representative from node 1)
	{
		auto transaction (system.wallet (0)->wallets.tx_begin_write ());
		system.wallet (0)->store.erase (*transaction, nano::dev::genesis_key.pub);
	}
	/* Test block propagation from node 2
	Node 2 has only ephemeral TCP port open. Node 1 cannot establish connection to node 2 listening port */
	auto send2 = builder.make_block ()
				 .account (nano::dev::genesis_key.pub)
				 .previous (send1->hash ())
				 .representative (nano::dev::genesis_key.pub)
				 .balance (nano::dev::constants.genesis_amount - 2 * nano::Gxrb_ratio)
				 .link (key.pub)
				 .sign (nano::dev::genesis_key.prv, nano::dev::genesis_key.pub)
				 .work (*node1->work_generate_blocking (send1->hash ()))
				 .build_shared ();
	node2->process_active (send2);
	node2->block_processor.flush ();
	ASSERT_TIMELY (10s, node1->ledger.block_or_pruned_exists (send2->hash ()) && node2->ledger.block_or_pruned_exists (send2->hash ()));
	// Test block confirmation from node 2 (add representative to node 2)
	system.wallet (1)->insert_adhoc (nano::dev::genesis_key.prv);
	// Wait to find changed reresentative
	ASSERT_TIMELY (10s, node1->rep_crawler.representative_count () != 0);
	/* Wait for confirmation
	To check connection we need only node 1 confirmation status
	Node 2 election can be unconfirmed because representative private key was inserted after election start (and node 1 isn't flooding new votes to principal representatives) */
	confirmed = false;
	system.deadline_set (20s);
	while (!confirmed)
	{
		auto transaction1 (node1->store.tx_begin_read ());
		confirmed = node1->ledger.block_confirmed (*transaction1, send2->hash ());
		ASSERT_NO_ERROR (system.poll ());
	}
}

// Tests that local blocks are flooded to all principal representatives
// Sanitizers or running within valgrind use different timings and number of nodes
TEST (node, aggressive_flooding)
{
	nano::test::system system;
	nano::node_flags node_flags;
	node_flags.set_disable_request_loop (true);
	node_flags.set_disable_block_processor_republishing (true);
	node_flags.set_disable_bootstrap_bulk_push_client (true);
	node_flags.set_disable_bootstrap_bulk_pull_server (true);
	node_flags.set_disable_bootstrap_listener (true);
	node_flags.set_disable_lazy_bootstrap (true);
	node_flags.set_disable_legacy_bootstrap (true);
	node_flags.set_disable_wallet_bootstrap (true);
	auto & node1 (*system.add_node (node_flags));
	auto & wallet1 (*system.wallet (0));
	wallet1.insert_adhoc (nano::dev::genesis_key.prv);
	std::vector<std::pair<std::shared_ptr<nano::node>, std::shared_ptr<nano::wallet>>> nodes_wallets;
	bool const sanitizer_or_valgrind (is_sanitizer_build || nano::running_within_valgrind ());
	nodes_wallets.resize (!sanitizer_or_valgrind ? 5 : 3);

	std::generate (nodes_wallets.begin (), nodes_wallets.end (), [&system, node_flags] () {
		nano::node_config node_config (nano::test::get_available_port (), system.logging);
		auto node (system.add_node (node_config, node_flags));
		return std::make_pair (node, system.wallet (system.nodes.size () - 1));
	});

	// This test is only valid if a non-aggressive flood would not reach every peer
	ASSERT_TIMELY (5s, node1.network->size () == nodes_wallets.size ());
	ASSERT_LT (node1.network->fanout (), nodes_wallets.size ());

	// Each new node should see genesis representative
	ASSERT_TIMELY (10s, std::all_of (nodes_wallets.begin (), nodes_wallets.end (), [] (auto const & node_wallet) { return node_wallet.first->rep_crawler.principal_representatives ().size () != 0; }));

	// Send a large amount to create a principal representative in each node
	auto large_amount = (nano::dev::constants.genesis_amount / 2) / nodes_wallets.size ();
	std::vector<std::shared_ptr<nano::block>> genesis_blocks;
	for (auto & node_wallet : nodes_wallets)
	{
		nano::keypair keypair;
		node_wallet.second->store.representative_set (*node_wallet.first->wallets.tx_begin_write (), keypair.pub);
		node_wallet.second->insert_adhoc (keypair.prv);
		auto block (wallet1.send_action (nano::dev::genesis_key.pub, keypair.pub, large_amount));
		ASSERT_NE (nullptr, block);
		genesis_blocks.push_back (block);
	}

	// Ensure all nodes have the full genesis chain
	for (auto & node_wallet : nodes_wallets)
	{
		for (auto const & block : genesis_blocks)
		{
			auto process_result (node_wallet.first->process (*block));
			ASSERT_TRUE (nano::process_result::progress == process_result.code || nano::process_result::old == process_result.code);
		}
		ASSERT_EQ (node1.latest (nano::dev::genesis_key.pub), node_wallet.first->latest (nano::dev::genesis_key.pub));
		ASSERT_EQ (genesis_blocks.back ()->hash (), node_wallet.first->latest (nano::dev::genesis_key.pub));
		// Confirm blocks for rep crawler & receiving
		nano::test::blocks_confirm (*node_wallet.first, { genesis_blocks.back () }, true);
	}
	nano::test::blocks_confirm (node1, { genesis_blocks.back () }, true);

	// Wait until all genesis blocks are received
	auto all_received = [&nodes_wallets] () {
		return std::all_of (nodes_wallets.begin (), nodes_wallets.end (), [] (auto const & node_wallet) {
			auto local_representative (node_wallet.second->store.representative (*node_wallet.first->wallets.tx_begin_read ()));
			return node_wallet.first->ledger.account_balance (*node_wallet.first->store.tx_begin_read (), local_representative) > 0;
		});
	};

	ASSERT_TIMELY (!sanitizer_or_valgrind ? 10s : 40s, all_received ());

	ASSERT_TIMELY (!sanitizer_or_valgrind ? 10s : 40s, node1.ledger.cache.block_count == 1 + 2 * nodes_wallets.size ());

	// Wait until the main node sees all representatives
	ASSERT_TIMELY (!sanitizer_or_valgrind ? 10s : 40s, node1.rep_crawler.principal_representatives ().size () == nodes_wallets.size ());

	// Generate blocks and ensure they are sent to all representatives
	nano::state_block_builder builder;
	std::shared_ptr<nano::state_block> block{};
	{
		auto transaction (node1.store.tx_begin_read ());
		block = builder.make_block ()
				.account (nano::dev::genesis_key.pub)
				.representative (nano::dev::genesis_key.pub)
				.previous (node1.ledger.latest (*transaction, nano::dev::genesis_key.pub))
				.balance (node1.ledger.account_balance (*transaction, nano::dev::genesis_key.pub) - 1)
				.link (nano::dev::genesis_key.pub)
				.sign (nano::dev::genesis_key.prv, nano::dev::genesis_key.pub)
				.work (*node1.work_generate_blocking (node1.ledger.latest (*transaction, nano::dev::genesis_key.pub)))
				.build ();
	}
	// Processing locally goes through the aggressive block flooding path
	ASSERT_EQ (nano::process_result::progress, node1.process_local (block).code);

	auto all_have_block = [&nodes_wallets] (nano::block_hash const & hash_a) {
		return std::all_of (nodes_wallets.begin (), nodes_wallets.end (), [hash = hash_a] (auto const & node_wallet) {
			return node_wallet.first->block (hash) != nullptr;
		});
	};

	ASSERT_TIMELY (!sanitizer_or_valgrind ? 25s : 25s, all_have_block (block->hash ()));

	// Do the same for a wallet block
	auto wallet_block = wallet1.send_sync (nano::dev::genesis_key.pub, nano::dev::genesis_key.pub, 10);
	ASSERT_TIMELY (!sanitizer_or_valgrind ? 25s : 25s, all_have_block (wallet_block));

	// All blocks: genesis + (send+open) for each representative + 2 local blocks
	// The main node only sees all blocks if other nodes are flooding their PR's open block to all other PRs
	ASSERT_EQ (1 + 2 * nodes_wallets.size () + 2, node1.ledger.cache.block_count);
}

TEST (node, node_sequence)
{
	nano::test::system system (3);
	ASSERT_EQ (0, system.nodes[0]->node_seq);
	ASSERT_EQ (0, system.nodes[0]->node_seq);
	ASSERT_EQ (1, system.nodes[1]->node_seq);
	ASSERT_EQ (2, system.nodes[2]->node_seq);
}

TEST (node, rollback_vote_self)
{
	nano::test::system system;
	nano::node_flags flags;
	flags.set_disable_request_loop (true);
	auto & node = *system.add_node (flags);
	nano::state_block_builder builder;
	nano::keypair key;
	auto weight = node.online_reps.delta ();
	auto send1 = builder.make_block ()
				 .account (nano::dev::genesis_key.pub)
				 .previous (nano::dev::genesis->hash ())
				 .representative (nano::dev::genesis_key.pub)
				 .link (key.pub)
				 .balance (nano::dev::constants.genesis_amount - weight)
				 .sign (nano::dev::genesis_key.prv, nano::dev::genesis_key.pub)
				 .work (*system.work.generate (nano::dev::genesis->hash ()))
				 .build_shared ();
	auto open = builder.make_block ()
				.account (key.pub)
				.previous (0)
				.representative (key.pub)
				.link (send1->hash ())
				.balance (weight)
				.sign (key.prv, key.pub)
				.work (*system.work.generate (key.pub))
				.build_shared ();
	auto send2 = builder.make_block ()
				 .from (*send1)
				 .previous (send1->hash ())
				 .balance (send1->balance ().number () - 1)
				 .link (nano::dev::genesis_key.pub)
				 .sign (nano::dev::genesis_key.prv, nano::dev::genesis_key.pub)
				 .work (*system.work.generate (send1->hash ()))
				 .build_shared ();
	auto fork = builder.make_block ()
				.from (*send2)
				.balance (send2->balance ().number () - 2)
				.sign (nano::dev::genesis_key.prv, nano::dev::genesis_key.pub)
				.build_shared ();
	ASSERT_EQ (nano::process_result::progress, node.process (*send1).code);
	ASSERT_EQ (nano::process_result::progress, node.process (*open).code);
	// Confirm blocks to allow voting
	node.block_confirm (open);
	auto election = node.active.election (open->qualified_root ());
	ASSERT_NE (nullptr, election);
	election->force_confirm ();
	ASSERT_TIMELY (5s, node.ledger.cache.cemented_count == 3);
	ASSERT_EQ (weight, node.weight (key.pub));
	node.process_active (send2);
	node.block_processor.flush ();
	node.scheduler.flush ();
	node.process_active (fork);
	node.block_processor.flush ();
	node.scheduler.flush ();
	election = node.active.election (send2->qualified_root ());
	ASSERT_NE (nullptr, election);
	ASSERT_EQ (2, election->blocks ().size ());
	// Insert genesis key in the wallet
	system.wallet (0)->insert_adhoc (nano::dev::genesis_key.prv);
	{
		// The write guard prevents the block processor from performing the rollback
		auto write_guard = node.write_database_queue.wait (nano::writer::testing);
		{
			ASSERT_EQ (1, election->votes ().size ());
			// Vote with key to switch the winner
			election->vote (key.pub, 0, fork->hash ());
			ASSERT_EQ (2, election->votes ().size ());
			// The winner changed
			ASSERT_EQ (election->winner ()->hash (), fork->hash ());
		}
		// Even without the rollback being finished, the aggregator must reply with a vote for the new winner, not the old one
		ASSERT_TRUE (node.history.votes (send2->root (), send2->hash ()).empty ());
		ASSERT_TRUE (node.history.votes (fork->root (), fork->hash ()).empty ());
		auto & node2 = *system.add_node ();
		auto outer_node = nano::test::add_outer_node (system, nano::test::get_available_port ());
		auto channel = nano::test::establish_tcp (system, *outer_node, node2.network->endpoint ());
		node.aggregator.add (channel, { { send2->hash (), send2->root () } });
		ASSERT_TIMELY (5s, !node.history.votes (fork->root (), fork->hash ()).empty ());
		ASSERT_TRUE (node.history.votes (send2->root (), send2->hash ()).empty ());

		// Going out of the scope allows the rollback to complete
	}
	// A vote is eventually generated from the local representative
	ASSERT_TIMELY (5s, 3 == election->votes ().size ());
	auto votes (election->votes ());
	auto vote (votes.find (nano::dev::genesis_key.pub));
	ASSERT_NE (votes.end (), vote);
	ASSERT_EQ (fork->hash (), vote->second.hash);
}

TEST (node, rollback_gap_source)
{
	nano::test::system system;
	nano::node_config node_config (nano::test::get_available_port (), system.logging);
	node_config.frontiers_confirmation = nano::frontiers_confirmation_mode::disabled;
	auto & node = *system.add_node (node_config);
	nano::state_block_builder builder;
	nano::keypair key;
	auto send1 = builder.make_block ()
				 .account (nano::dev::genesis_key.pub)
				 .previous (nano::dev::genesis->hash ())
				 .representative (nano::dev::genesis_key.pub)
				 .link (key.pub)
				 .balance (nano::dev::constants.genesis_amount - 1)
				 .sign (nano::dev::genesis_key.prv, nano::dev::genesis_key.pub)
				 .work (*system.work.generate (nano::dev::genesis->hash ()))
				 .build_shared ();
	auto fork = builder.make_block ()
				.account (key.pub)
				.previous (0)
				.representative (key.pub)
				.link (send1->hash ())
				.balance (1)
				.sign (key.prv, key.pub)
				.work (*system.work.generate (key.pub))
				.build_shared ();
	auto send2 = builder.make_block ()
				 .from (*send1)
				 .previous (send1->hash ())
				 .balance (send1->balance ().number () - 1)
				 .link (key.pub)
				 .sign (nano::dev::genesis_key.prv, nano::dev::genesis_key.pub)
				 .work (*system.work.generate (send1->hash ()))
				 .build_shared ();
	auto open = builder.make_block ()
				.from (*fork)
				.link (send2->hash ())
				.sign (key.prv, key.pub)
				.build_shared ();
	ASSERT_EQ (nano::process_result::progress, node.process (*send1).code);
	ASSERT_EQ (nano::process_result::progress, node.process (*fork).code);
	// Node has fork & doesn't have source for correct block open (send2)
	ASSERT_EQ (nullptr, node.block (send2->hash ()));
	// Start election for fork
	nano::test::blocks_confirm (node, { fork });
	{
		auto election = node.active.election (fork->qualified_root ());
		ASSERT_NE (nullptr, election);
		// Process conflicting block for election
		node.process_active (open);
		node.block_processor.flush ();
		ASSERT_EQ (2, election->blocks ().size ());
		ASSERT_EQ (1, election->votes ().size ());
		// Confirm open
		auto vote1 (std::make_shared<nano::vote> (nano::dev::genesis_key.pub, nano::dev::genesis_key.prv, nano::vote::timestamp_max, nano::vote::duration_max, std::vector<nano::block_hash> (1, open->hash ())));
		node.vote_processor.vote (vote1, std::make_shared<nano::transport::inproc::channel> (node, node));
		ASSERT_TIMELY (5s, election->votes ().size () == 2);
		ASSERT_TIMELY (3s, election->confirmed ());
	}
	// Wait for the rollback (attempt to replace fork with open)
	ASSERT_TIMELY (5s, node.stats->count (nano::stat::type::rollback, nano::stat::detail::open) == 1);
	ASSERT_TIMELY (5s, node.active.empty ());
	// But replacing is not possible (missing source block - send2)
	node.block_processor.flush ();
	ASSERT_EQ (nullptr, node.block (open->hash ()));
	ASSERT_EQ (nullptr, node.block (fork->hash ()));
	// Fork can be returned by some other forked node or attacker
	node.process_active (fork);
	node.block_processor.flush ();
	ASSERT_NE (nullptr, node.block (fork->hash ()));
	// With send2 block in ledger election can start again to remove fork block
	ASSERT_EQ (nano::process_result::progress, node.process (*send2).code);
	nano::test::blocks_confirm (node, { fork });
	{
		auto election = node.active.election (fork->qualified_root ());
		ASSERT_NE (nullptr, election);
		// Process conflicting block for election
		node.process_active (open);
		node.block_processor.flush ();
		ASSERT_EQ (2, election->blocks ().size ());
		// Confirm open (again)
		auto vote1 (std::make_shared<nano::vote> (nano::dev::genesis_key.pub, nano::dev::genesis_key.prv, nano::vote::timestamp_max, nano::vote::duration_max, std::vector<nano::block_hash> (1, open->hash ())));
		node.vote_processor.vote (vote1, std::make_shared<nano::transport::inproc::channel> (node, node));
		ASSERT_TIMELY (5s, election->votes ().size () == 2);
	}
	// Wait for new rollback
	ASSERT_TIMELY (5s, node.stats->count (nano::stat::type::rollback, nano::stat::detail::open) == 2);
	// Now fork block should be replaced with open
	node.block_processor.flush ();
	ASSERT_NE (nullptr, node.block (open->hash ()));
	ASSERT_EQ (nullptr, node.block (fork->hash ()));
}

// Confirm a complex dependency graph starting from the first block
TEST (node, dependency_graph)
{
	nano::test::system system;
	nano::node_config config (nano::test::get_available_port (), system.logging);
	config.frontiers_confirmation = nano::frontiers_confirmation_mode::disabled;
	auto & node = *system.add_node (config);

	nano::state_block_builder builder;
	nano::keypair key1, key2, key3;

	// Send to key1
	auto gen_send1 = builder.make_block ()
					 .account (nano::dev::genesis_key.pub)
					 .previous (nano::dev::genesis->hash ())
					 .representative (nano::dev::genesis_key.pub)
					 .link (key1.pub)
					 .balance (nano::dev::constants.genesis_amount - 1)
					 .sign (nano::dev::genesis_key.prv, nano::dev::genesis_key.pub)
					 .work (*system.work.generate (nano::dev::genesis->hash ()))
					 .build_shared ();
	// Receive from genesis
	auto key1_open = builder.make_block ()
					 .account (key1.pub)
					 .previous (0)
					 .representative (key1.pub)
					 .link (gen_send1->hash ())
					 .balance (1)
					 .sign (key1.prv, key1.pub)
					 .work (*system.work.generate (key1.pub))
					 .build ();
	// Send to genesis
	auto key1_send1 = builder.make_block ()
					  .account (key1.pub)
					  .previous (key1_open->hash ())
					  .representative (key1.pub)
					  .link (nano::dev::genesis_key.pub)
					  .balance (0)
					  .sign (key1.prv, key1.pub)
					  .work (*system.work.generate (key1_open->hash ()))
					  .build ();
	// Receive from key1
	auto gen_receive = builder.make_block ()
					   .from (*gen_send1)
					   .previous (gen_send1->hash ())
					   .link (key1_send1->hash ())
					   .balance (nano::dev::constants.genesis_amount)
					   .sign (nano::dev::genesis_key.prv, nano::dev::genesis_key.pub)
					   .work (*system.work.generate (gen_send1->hash ()))
					   .build ();
	// Send to key2
	auto gen_send2 = builder.make_block ()
					 .from (*gen_receive)
					 .previous (gen_receive->hash ())
					 .link (key2.pub)
					 .balance (gen_receive->balance ().number () - 2)
					 .sign (nano::dev::genesis_key.prv, nano::dev::genesis_key.pub)
					 .work (*system.work.generate (gen_receive->hash ()))
					 .build ();
	// Receive from genesis
	auto key2_open = builder.make_block ()
					 .account (key2.pub)
					 .previous (0)
					 .representative (key2.pub)
					 .link (gen_send2->hash ())
					 .balance (2)
					 .sign (key2.prv, key2.pub)
					 .work (*system.work.generate (key2.pub))
					 .build ();
	// Send to key3
	auto key2_send1 = builder.make_block ()
					  .account (key2.pub)
					  .previous (key2_open->hash ())
					  .representative (key2.pub)
					  .link (key3.pub)
					  .balance (1)
					  .sign (key2.prv, key2.pub)
					  .work (*system.work.generate (key2_open->hash ()))
					  .build ();
	// Receive from key2
	auto key3_open = builder.make_block ()
					 .account (key3.pub)
					 .previous (0)
					 .representative (key3.pub)
					 .link (key2_send1->hash ())
					 .balance (1)
					 .sign (key3.prv, key3.pub)
					 .work (*system.work.generate (key3.pub))
					 .build ();
	// Send to key1
	auto key2_send2 = builder.make_block ()
					  .from (*key2_send1)
					  .previous (key2_send1->hash ())
					  .link (key1.pub)
					  .balance (key2_send1->balance ().number () - 1)
					  .sign (key2.prv, key2.pub)
					  .work (*system.work.generate (key2_send1->hash ()))
					  .build ();
	// Receive from key2
	auto key1_receive = builder.make_block ()
						.from (*key1_send1)
						.previous (key1_send1->hash ())
						.link (key2_send2->hash ())
						.balance (key1_send1->balance ().number () + 1)
						.sign (key1.prv, key1.pub)
						.work (*system.work.generate (key1_send1->hash ()))
						.build ();
	// Send to key3
	auto key1_send2 = builder.make_block ()
					  .from (*key1_receive)
					  .previous (key1_receive->hash ())
					  .link (key3.pub)
					  .balance (key1_receive->balance ().number () - 1)
					  .sign (key1.prv, key1.pub)
					  .work (*system.work.generate (key1_receive->hash ()))
					  .build ();
	// Receive from key1
	auto key3_receive = builder.make_block ()
						.from (*key3_open)
						.previous (key3_open->hash ())
						.link (key1_send2->hash ())
						.balance (key3_open->balance ().number () + 1)
						.sign (key3.prv, key3.pub)
						.work (*system.work.generate (key3_open->hash ()))
						.build ();
	// Upgrade key3
	auto key3_epoch = builder.make_block ()
					  .from (*key3_receive)
					  .previous (key3_receive->hash ())
					  .link (node.ledger.epoch_link (nano::epoch::epoch_1))
					  .balance (key3_receive->balance ())
					  .sign (nano::dev::genesis_key.prv, nano::dev::genesis_key.pub)
					  .work (*system.work.generate (key3_receive->hash ()))
					  .build ();

	ASSERT_EQ (nano::process_result::progress, node.process (*gen_send1).code);
	ASSERT_EQ (nano::process_result::progress, node.process (*key1_open).code);
	ASSERT_EQ (nano::process_result::progress, node.process (*key1_send1).code);
	ASSERT_EQ (nano::process_result::progress, node.process (*gen_receive).code);
	ASSERT_EQ (nano::process_result::progress, node.process (*gen_send2).code);
	ASSERT_EQ (nano::process_result::progress, node.process (*key2_open).code);
	ASSERT_EQ (nano::process_result::progress, node.process (*key2_send1).code);
	ASSERT_EQ (nano::process_result::progress, node.process (*key3_open).code);
	ASSERT_EQ (nano::process_result::progress, node.process (*key2_send2).code);
	ASSERT_EQ (nano::process_result::progress, node.process (*key1_receive).code);
	ASSERT_EQ (nano::process_result::progress, node.process (*key1_send2).code);
	ASSERT_EQ (nano::process_result::progress, node.process (*key3_receive).code);
	ASSERT_EQ (nano::process_result::progress, node.process (*key3_epoch).code);
	ASSERT_TRUE (node.active.empty ());

	// Hash -> Ancestors
	std::unordered_map<nano::block_hash, std::vector<nano::block_hash>> dependency_graph{
		{ key1_open->hash (), { gen_send1->hash () } },
		{ key1_send1->hash (), { key1_open->hash () } },
		{ gen_receive->hash (), { gen_send1->hash (), key1_open->hash () } },
		{ gen_send2->hash (), { gen_receive->hash () } },
		{ key2_open->hash (), { gen_send2->hash () } },
		{ key2_send1->hash (), { key2_open->hash () } },
		{ key3_open->hash (), { key2_send1->hash () } },
		{ key2_send2->hash (), { key2_send1->hash () } },
		{ key1_receive->hash (), { key1_send1->hash (), key2_send2->hash () } },
		{ key1_send2->hash (), { key1_send1->hash () } },
		{ key3_receive->hash (), { key3_open->hash (), key1_send2->hash () } },
		{ key3_epoch->hash (), { key3_receive->hash () } },
	};
	ASSERT_EQ (node.ledger.cache.block_count - 2, dependency_graph.size ());

	// Start an election for the first block of the dependency graph, and ensure all blocks are eventually confirmed
	system.wallet (0)->insert_adhoc (nano::dev::genesis_key.prv);
	node.block_confirm (gen_send1);

	ASSERT_NO_ERROR (system.poll_until_true (15s, [&] {
		// Not many blocks should be active simultaneously
		EXPECT_LT (node.active.size (), 6);
		nano::lock_guard<nano::mutex> guard (node.active.mutex);

		// Ensure that active blocks have their ancestors confirmed
		auto error = std::any_of (dependency_graph.cbegin (), dependency_graph.cend (), [&] (auto entry) {
			if (node.active.blocks.count (entry.first))
			{
				for (auto ancestor : entry.second)
				{
					if (!node.block_confirmed (ancestor))
					{
						return true;
					}
				}
			}
			return false;
		});

		EXPECT_FALSE (error);
		return error || node.ledger.cache.cemented_count == node.ledger.cache.block_count;
	}));
	ASSERT_EQ (node.ledger.cache.cemented_count, node.ledger.cache.block_count);
	ASSERT_TIMELY (5s, node.active.empty ());
}

// Confirm a complex dependency graph. Uses frontiers confirmation which will fail to
// confirm a frontier optimistically then fallback to pessimistic confirmation.
TEST (node, dependency_graph_frontier)
{
	nano::test::system system;
	nano::node_config config (nano::test::get_available_port (), system.logging);
	config.frontiers_confirmation = nano::frontiers_confirmation_mode::disabled;
	auto & node1 = *system.add_node (config);
	config.peering_port = nano::test::get_available_port ();
	config.frontiers_confirmation = nano::frontiers_confirmation_mode::always;
	auto & node2 = *system.add_node (config);

	nano::state_block_builder builder;
	nano::keypair key1, key2, key3;

	// Send to key1
	auto gen_send1 = builder.make_block ()
					 .account (nano::dev::genesis_key.pub)
					 .previous (nano::dev::genesis->hash ())
					 .representative (nano::dev::genesis_key.pub)
					 .link (key1.pub)
					 .balance (nano::dev::constants.genesis_amount - 1)
					 .sign (nano::dev::genesis_key.prv, nano::dev::genesis_key.pub)
					 .work (*system.work.generate (nano::dev::genesis->hash ()))
					 .build_shared ();
	// Receive from genesis
	auto key1_open = builder.make_block ()
					 .account (key1.pub)
					 .previous (0)
					 .representative (key1.pub)
					 .link (gen_send1->hash ())
					 .balance (1)
					 .sign (key1.prv, key1.pub)
					 .work (*system.work.generate (key1.pub))
					 .build ();
	// Send to genesis
	auto key1_send1 = builder.make_block ()
					  .account (key1.pub)
					  .previous (key1_open->hash ())
					  .representative (key1.pub)
					  .link (nano::dev::genesis_key.pub)
					  .balance (0)
					  .sign (key1.prv, key1.pub)
					  .work (*system.work.generate (key1_open->hash ()))
					  .build ();
	// Receive from key1
	auto gen_receive = builder.make_block ()
					   .from (*gen_send1)
					   .previous (gen_send1->hash ())
					   .link (key1_send1->hash ())
					   .balance (nano::dev::constants.genesis_amount)
					   .sign (nano::dev::genesis_key.prv, nano::dev::genesis_key.pub)
					   .work (*system.work.generate (gen_send1->hash ()))
					   .build ();
	// Send to key2
	auto gen_send2 = builder.make_block ()
					 .from (*gen_receive)
					 .previous (gen_receive->hash ())
					 .link (key2.pub)
					 .balance (gen_receive->balance ().number () - 2)
					 .sign (nano::dev::genesis_key.prv, nano::dev::genesis_key.pub)
					 .work (*system.work.generate (gen_receive->hash ()))
					 .build ();
	// Receive from genesis
	auto key2_open = builder.make_block ()
					 .account (key2.pub)
					 .previous (0)
					 .representative (key2.pub)
					 .link (gen_send2->hash ())
					 .balance (2)
					 .sign (key2.prv, key2.pub)
					 .work (*system.work.generate (key2.pub))
					 .build ();
	// Send to key3
	auto key2_send1 = builder.make_block ()
					  .account (key2.pub)
					  .previous (key2_open->hash ())
					  .representative (key2.pub)
					  .link (key3.pub)
					  .balance (1)
					  .sign (key2.prv, key2.pub)
					  .work (*system.work.generate (key2_open->hash ()))
					  .build ();
	// Receive from key2
	auto key3_open = builder.make_block ()
					 .account (key3.pub)
					 .previous (0)
					 .representative (key3.pub)
					 .link (key2_send1->hash ())
					 .balance (1)
					 .sign (key3.prv, key3.pub)
					 .work (*system.work.generate (key3.pub))
					 .build ();
	// Send to key1
	auto key2_send2 = builder.make_block ()
					  .from (*key2_send1)
					  .previous (key2_send1->hash ())
					  .link (key1.pub)
					  .balance (key2_send1->balance ().number () - 1)
					  .sign (key2.prv, key2.pub)
					  .work (*system.work.generate (key2_send1->hash ()))
					  .build ();
	// Receive from key2
	auto key1_receive = builder.make_block ()
						.from (*key1_send1)
						.previous (key1_send1->hash ())
						.link (key2_send2->hash ())
						.balance (key1_send1->balance ().number () + 1)
						.sign (key1.prv, key1.pub)
						.work (*system.work.generate (key1_send1->hash ()))
						.build ();
	// Send to key3
	auto key1_send2 = builder.make_block ()
					  .from (*key1_receive)
					  .previous (key1_receive->hash ())
					  .link (key3.pub)
					  .balance (key1_receive->balance ().number () - 1)
					  .sign (key1.prv, key1.pub)
					  .work (*system.work.generate (key1_receive->hash ()))
					  .build ();
	// Receive from key1
	auto key3_receive = builder.make_block ()
						.from (*key3_open)
						.previous (key3_open->hash ())
						.link (key1_send2->hash ())
						.balance (key3_open->balance ().number () + 1)
						.sign (key3.prv, key3.pub)
						.work (*system.work.generate (key3_open->hash ()))
						.build ();
	// Upgrade key3
	auto key3_epoch = builder.make_block ()
					  .from (*key3_receive)
					  .previous (key3_receive->hash ())
					  .link (node1.ledger.epoch_link (nano::epoch::epoch_1))
					  .balance (key3_receive->balance ())
					  .sign (nano::dev::genesis_key.prv, nano::dev::genesis_key.pub)
					  .work (*system.work.generate (key3_receive->hash ()))
					  .build ();

	for (auto const & node : system.nodes)
	{
		auto transaction (node->store.tx_begin_write ());
		ASSERT_EQ (nano::process_result::progress, node->ledger.process (*transaction, *gen_send1).code);
		ASSERT_EQ (nano::process_result::progress, node->ledger.process (*transaction, *key1_open).code);
		ASSERT_EQ (nano::process_result::progress, node->ledger.process (*transaction, *key1_send1).code);
		ASSERT_EQ (nano::process_result::progress, node->ledger.process (*transaction, *gen_receive).code);
		ASSERT_EQ (nano::process_result::progress, node->ledger.process (*transaction, *gen_send2).code);
		ASSERT_EQ (nano::process_result::progress, node->ledger.process (*transaction, *key2_open).code);
		ASSERT_EQ (nano::process_result::progress, node->ledger.process (*transaction, *key2_send1).code);
		ASSERT_EQ (nano::process_result::progress, node->ledger.process (*transaction, *key3_open).code);
		ASSERT_EQ (nano::process_result::progress, node->ledger.process (*transaction, *key2_send2).code);
		ASSERT_EQ (nano::process_result::progress, node->ledger.process (*transaction, *key1_receive).code);
		ASSERT_EQ (nano::process_result::progress, node->ledger.process (*transaction, *key1_send2).code);
		ASSERT_EQ (nano::process_result::progress, node->ledger.process (*transaction, *key3_receive).code);
		ASSERT_EQ (nano::process_result::progress, node->ledger.process (*transaction, *key3_epoch).code);
	}

	// node1 can vote, but only on the first block
	system.wallet (0)->insert_adhoc (nano::dev::genesis_key.prv);

	ASSERT_TIMELY (10s, node2.active.active (gen_send1->qualified_root ()));
	node1.block_confirm (gen_send1);

	ASSERT_TIMELY (15s, node1.ledger.cache.cemented_count == node1.ledger.cache.block_count);
	ASSERT_TIMELY (15s, node2.ledger.cache.cemented_count == node2.ledger.cache.block_count);
}

namespace nano
{
TEST (node, deferred_dependent_elections)
{
	nano::test::system system;
	nano::node_config node_config_1{ nano::test::get_available_port (), system.logging };
	node_config_1.frontiers_confirmation = nano::frontiers_confirmation_mode::disabled;
	nano::node_config node_config_2{ nano::test::get_available_port (), system.logging };
	node_config_2.frontiers_confirmation = nano::frontiers_confirmation_mode::disabled;
	nano::node_flags flags;
	flags.set_disable_request_loop (true);
	auto & node = *system.add_node (node_config_1, flags);
	auto & node2 = *system.add_node (node_config_2, flags); // node2 will be used to ensure all blocks are being propagated

	nano::state_block_builder builder;
	nano::keypair key;
	auto send1 = builder.make_block ()
				 .account (nano::dev::genesis_key.pub)
				 .previous (nano::dev::genesis->hash ())
				 .representative (nano::dev::genesis_key.pub)
				 .link (key.pub)
				 .balance (nano::dev::constants.genesis_amount - 1)
				 .sign (nano::dev::genesis_key.prv, nano::dev::genesis_key.pub)
				 .work (*system.work.generate (nano::dev::genesis->hash ()))
				 .build_shared ();
	auto open = builder.make_block ()
				.account (key.pub)
				.previous (0)
				.representative (key.pub)
				.link (send1->hash ())
				.balance (1)
				.sign (key.prv, key.pub)
				.work (*system.work.generate (key.pub))
				.build_shared ();
	auto send2 = builder.make_block ()
				 .from (*send1)
				 .previous (send1->hash ())
				 .balance (send1->balance ().number () - 1)
				 .link (key.pub)
				 .sign (nano::dev::genesis_key.prv, nano::dev::genesis_key.pub)
				 .work (*system.work.generate (send1->hash ()))
				 .build_shared ();
	auto receive = builder.make_block ()
				   .from (*open)
				   .previous (open->hash ())
				   .link (send2->hash ())
				   .balance (2)
				   .sign (key.prv, key.pub)
				   .work (*system.work.generate (open->hash ()))
				   .build_shared ();
	auto fork = builder.make_block ()
				.from (*receive)
				.representative (nano::dev::genesis_key.pub) // was key.pub
				.sign (key.prv, key.pub)
				.build_shared ();

	node.process_local (send1);
	node.block_processor.flush ();
	node.scheduler.flush ();
	auto election_send1 = node.active.election (send1->qualified_root ());
	ASSERT_NE (nullptr, election_send1);

	// Should process and republish but not start an election for any dependent blocks
	node.process_local (open);
	node.process_local (send2);
	node.block_processor.flush ();
	node.scheduler.flush ();
	ASSERT_TRUE (node.block (open->hash ()));
	ASSERT_TRUE (node.block (send2->hash ()));
	ASSERT_FALSE (node.active.active (open->qualified_root ()));
	ASSERT_FALSE (node.active.active (send2->qualified_root ()));
	ASSERT_TIMELY (2s, node2.block (open->hash ()));
	ASSERT_TIMELY (2s, node2.block (send2->hash ()));

	// Re-processing older blocks with updated work also does not start an election
	node.work_generate_blocking (*open, nano::dev::network_params.work.difficulty (*open) + 1);
	node.process_local (open);
	node.block_processor.flush ();
	node.scheduler.flush ();
	ASSERT_FALSE (node.active.active (open->qualified_root ()));

	// It is however possible to manually start an election from elsewhere
	node.block_confirm (open);
	ASSERT_TRUE (node.active.active (open->qualified_root ()));
	node.active.erase (*open);
	ASSERT_FALSE (node.active.active (open->qualified_root ()));

	/// The election was dropped but it's still not possible to restart it
	node.work_generate_blocking (*open, nano::dev::network_params.work.difficulty (*open) + 1);
	ASSERT_FALSE (node.active.active (open->qualified_root ()));
	node.process_local (open);
	node.block_processor.flush ();
	node.scheduler.flush ();
	ASSERT_FALSE (node.active.active (open->qualified_root ()));

	// Drop both elections
	node.active.erase (*open);
	ASSERT_FALSE (node.active.active (open->qualified_root ()));
	node.active.erase (*send2);
	ASSERT_FALSE (node.active.active (send2->qualified_root ()));

	// Confirming send1 will automatically start elections for the dependents
	election_send1->force_confirm ();
	ASSERT_TIMELY (2s, node.block_confirmed (send1->hash ()));
	ASSERT_TIMELY (2s, node.active.active (open->qualified_root ()) && node.active.active (send2->qualified_root ()));
	auto election_open = node.active.election (open->qualified_root ());
	ASSERT_NE (nullptr, election_open);
	auto election_send2 = node.active.election (send2->qualified_root ());
	ASSERT_NE (nullptr, election_open);

	// Confirm one of the dependents of the receive but not the other, to ensure both have to be confirmed to start an election on processing
	ASSERT_EQ (nano::process_result::progress, node.process (*receive).code);
	ASSERT_FALSE (node.active.active (receive->qualified_root ()));
	election_open->force_confirm ();
	ASSERT_TIMELY (2s, node.block_confirmed (open->hash ()));
	ASSERT_FALSE (node.ledger.dependents_confirmed (*node.store.tx_begin_read (), *receive));
	std::this_thread::sleep_for (500ms);
	ASSERT_FALSE (node.active.active (receive->qualified_root ()));
	ASSERT_FALSE (node.ledger.rollback (*node.store.tx_begin_write (), receive->hash ()));
	ASSERT_FALSE (node.block (receive->hash ()));
	node.process_local (receive);
	node.block_processor.flush ();
	node.scheduler.flush ();
	ASSERT_TRUE (node.block (receive->hash ()));
	ASSERT_FALSE (node.active.active (receive->qualified_root ()));

	// Processing a fork will also not start an election
	ASSERT_EQ (nano::process_result::fork, node.process (*fork).code);
	node.process_local (fork);
	node.block_processor.flush ();
	node.scheduler.flush ();
	ASSERT_FALSE (node.active.active (receive->qualified_root ()));

	// Confirming the other dependency allows starting an election from a fork
	election_send2->force_confirm ();
	ASSERT_TIMELY (2s, node.block_confirmed (send2->hash ()));
	ASSERT_TIMELY (2s, node.active.active (receive->qualified_root ()));
}
}

TEST (rep_crawler, recently_confirmed)
{
	nano::test::system system (1);
	auto & node1 (*system.nodes[0]);
	ASSERT_EQ (1, node1.ledger.cache.block_count);
	auto const block = nano::dev::genesis;
	node1.active.recently_confirmed.put (block->qualified_root (), block->hash ());
	auto & node2 (*system.add_node ());
	system.wallet (1)->insert_adhoc (nano::dev::genesis_key.prv);
	auto channel = node1.network->find_channel (node2.network->endpoint ());
	ASSERT_NE (nullptr, channel);
	node1.rep_crawler.query (channel);
	ASSERT_TIMELY (3s, node1.rep_crawler.representative_count () == 1);
}

namespace nano
{
TEST (rep_crawler, local)
{
	nano::test::system system;
	nano::node_flags flags;
	flags.set_disable_rep_crawler (true);
	auto & node = *system.add_node (flags);
	auto loopback = std::make_shared<nano::transport::inproc::channel> (node, node);
	auto vote = std::make_shared<nano::vote> (nano::dev::genesis_key.pub, nano::dev::genesis_key.prv, 0, 0, std::vector{ nano::dev::genesis->hash () });
	{
		nano::lock_guard<nano::mutex> guard (node.rep_crawler.probable_reps_mutex);
		node.rep_crawler.active.insert (nano::dev::genesis->hash ());
		node.rep_crawler.responses.emplace_back (loopback, vote);
	}
	node.rep_crawler.validate ();
	ASSERT_EQ (0, node.rep_crawler.representative_count ());
}
}

// Test that a node configured with `enable_pruning` and `max_pruning_age = 1s` will automatically
// prune old confirmed blocks without explicitly saying `node.ledger_pruning` in the unit test
TEST (node, pruning_automatic)
{
	nano::test::system system{};

	nano::node_config node_config{ nano::test::get_available_port (), system.logging };
	// TODO: remove after allowing pruned voting
	node_config.enable_voting = false;
	node_config.max_pruning_age = std::chrono::seconds (1);

	nano::node_flags node_flags{};
	node_flags.set_enable_pruning (true);

	auto & node1 = *system.add_node (node_config, node_flags);
	nano::keypair key1{};
	nano::send_block_builder builder{};
	auto latest_hash = nano::dev::genesis->hash ();

	auto send1 = builder.make_block ()
				 .previous (latest_hash)
				 .destination (key1.pub)
				 .balance (nano::dev::constants.genesis_amount - nano::Gxrb_ratio)
				 .sign (nano::dev::genesis_key.prv, nano::dev::genesis_key.pub)
				 .work (*system.work.generate (latest_hash))
				 .build_shared ();
	node1.process_active (send1);

	latest_hash = send1->hash ();
	auto send2 = builder.make_block ()
				 .previous (latest_hash)
				 .destination (key1.pub)
				 .balance (0)
				 .sign (nano::dev::genesis_key.prv, nano::dev::genesis_key.pub)
				 .work (*system.work.generate (latest_hash))
				 .build_shared ();
	node1.process_active (send2);

	// Force-confirm both blocks
	node1.process_confirmed (nano::election_status{ send1 });
	ASSERT_TIMELY (5s, node1.block_confirmed (send1->hash ()));
	node1.process_confirmed (nano::election_status{ send2 });
	ASSERT_TIMELY (5s, node1.block_confirmed (send2->hash ()));

	// Check pruning result
	ASSERT_EQ (3, node1.ledger.cache.block_count);
	ASSERT_TIMELY (5s, node1.ledger.cache.pruned_count == 1);
	ASSERT_TIMELY (5s, node1.store.pruned.count (*node1.store.tx_begin_read ()) == 1);
	ASSERT_EQ (1, node1.ledger.cache.pruned_count);
	ASSERT_EQ (3, node1.ledger.cache.block_count);

	ASSERT_TRUE (node1.ledger.block_or_pruned_exists (nano::dev::genesis->hash ()));
	ASSERT_TRUE (node1.ledger.block_or_pruned_exists (send1->hash ()));
	ASSERT_TRUE (node1.ledger.block_or_pruned_exists (send2->hash ()));
}

TEST (node, pruning_age)
{
	nano::test::system system{};

	nano::node_config node_config{ nano::test::get_available_port (), system.logging };
	// TODO: remove after allowing pruned voting
	node_config.enable_voting = false;

	nano::node_flags node_flags{};
	node_flags.set_enable_pruning (true);

	auto & node1 = *system.add_node (node_config, node_flags);
	nano::keypair key1{};
	nano::send_block_builder builder{};
	auto latest_hash = nano::dev::genesis->hash ();

	auto send1 = builder.make_block ()
				 .previous (latest_hash)
				 .destination (key1.pub)
				 .balance (nano::dev::constants.genesis_amount - nano::Gxrb_ratio)
				 .sign (nano::dev::genesis_key.prv, nano::dev::genesis_key.pub)
				 .work (*system.work.generate (latest_hash))
				 .build_shared ();
	node1.process_active (send1);

	latest_hash = send1->hash ();
	auto send2 = builder.make_block ()
				 .previous (latest_hash)
				 .destination (key1.pub)
				 .balance (0)
				 .sign (nano::dev::genesis_key.prv, nano::dev::genesis_key.pub)
				 .work (*system.work.generate (latest_hash))
				 .build_shared ();
	node1.process_active (send2);

	// Force-confirm both blocks
	node1.process_confirmed (nano::election_status{ send1 });
	ASSERT_TIMELY (5s, node1.block_confirmed (send1->hash ()));
	node1.process_confirmed (nano::election_status{ send2 });
	ASSERT_TIMELY (5s, node1.block_confirmed (send2->hash ()));

	// Three blocks in total, nothing pruned yet
	ASSERT_EQ (0, node1.ledger.cache.pruned_count);
	ASSERT_EQ (3, node1.ledger.cache.block_count);

	// Pruning with default age 1 day
	node1.ledger_pruning (1, true, false);
	ASSERT_EQ (0, node1.ledger.cache.pruned_count);
	ASSERT_EQ (3, node1.ledger.cache.block_count);

	// Pruning with max age 0
	node1.config->max_pruning_age = std::chrono::seconds{ 0 };
	node1.ledger_pruning (1, true, false);
	ASSERT_EQ (1, node1.ledger.cache.pruned_count);
	ASSERT_EQ (3, node1.ledger.cache.block_count);

	ASSERT_TRUE (node1.ledger.block_or_pruned_exists (nano::dev::genesis->hash ()));
	ASSERT_TRUE (node1.ledger.block_or_pruned_exists (send1->hash ()));
	ASSERT_TRUE (node1.ledger.block_or_pruned_exists (send2->hash ()));
}

// Test that a node configured with `enable_pruning` will
// prune DEEP-enough confirmed blocks by explicitly saying `node.ledger_pruning` in the unit test
TEST (node, pruning_depth)
{
	nano::test::system system{};

	nano::node_config node_config{ nano::test::get_available_port (), system.logging };
	// TODO: remove after allowing pruned voting
	node_config.enable_voting = false;

	nano::node_flags node_flags{};
	node_flags.set_enable_pruning (true);

	auto & node1 = *system.add_node (node_config, node_flags);
	nano::keypair key1{};
	nano::send_block_builder builder{};
	auto latest_hash = nano::dev::genesis->hash ();

	auto send1 = builder.make_block ()
				 .previous (latest_hash)
				 .destination (key1.pub)
				 .balance (nano::dev::constants.genesis_amount - nano::Gxrb_ratio)
				 .sign (nano::dev::genesis_key.prv, nano::dev::genesis_key.pub)
				 .work (*system.work.generate (latest_hash))
				 .build_shared ();
	node1.process_active (send1);

	latest_hash = send1->hash ();
	auto send2 = builder.make_block ()
				 .previous (latest_hash)
				 .destination (key1.pub)
				 .balance (0)
				 .sign (nano::dev::genesis_key.prv, nano::dev::genesis_key.pub)
				 .work (*system.work.generate (latest_hash))
				 .build_shared ();
	node1.process_active (send2);

	// Force-confirm both blocks
	node1.process_confirmed (nano::election_status{ send1 });
	ASSERT_TIMELY (5s, node1.block_confirmed (send1->hash ()));
	node1.process_confirmed (nano::election_status{ send2 });
	ASSERT_TIMELY (5s, node1.block_confirmed (send2->hash ()));

	// Three blocks in total, nothing pruned yet
	ASSERT_EQ (0, node1.ledger.cache.pruned_count);
	ASSERT_EQ (3, node1.ledger.cache.block_count);

	// Pruning with default depth (unlimited)
	node1.ledger_pruning (1, true, false);
	ASSERT_EQ (0, node1.ledger.cache.pruned_count);
	ASSERT_EQ (3, node1.ledger.cache.block_count);

	// Pruning with max depth 1
	node1.config->max_pruning_depth = 1;
	node1.ledger_pruning (1, true, false);
	ASSERT_EQ (1, node1.ledger.cache.pruned_count);
	ASSERT_EQ (3, node1.ledger.cache.block_count);

	ASSERT_TRUE (node1.ledger.block_or_pruned_exists (nano::dev::genesis->hash ()));
	ASSERT_TRUE (node1.ledger.block_or_pruned_exists (send1->hash ()));
	ASSERT_TRUE (node1.ledger.block_or_pruned_exists (send2->hash ()));
}

TEST (node_config, node_id_private_key_persistence)
{
	nano::logger_mt logger;

	// create the directory and the file
	auto path = nano::unique_path ();
	ASSERT_TRUE (boost::filesystem::create_directories (path));
	auto priv_key_filename = path / "node_id_private.key";

	// check that the key generated is random when the key does not exist
	nano::keypair kp1 = nano::load_or_create_node_id (path, logger);
	boost::filesystem::remove (priv_key_filename);
	nano::keypair kp2 = nano::load_or_create_node_id (path, logger);
	ASSERT_NE (kp1.prv, kp2.prv);

	// check that the key persists
	nano::keypair kp3 = nano::load_or_create_node_id (path, logger);
	ASSERT_EQ (kp2.prv, kp3.prv);

	// write the key file manually and check that right key is loaded
	std::ofstream ofs (priv_key_filename.string (), std::ofstream::out | std::ofstream::trunc);
	ofs << "3F28D035B8AA75EA53DF753BFD065CF6138E742971B2C99B84FD8FE328FED2D9" << std::flush;
	ofs.close ();
	nano::keypair kp4 = nano::load_or_create_node_id (path, logger);
	ASSERT_EQ (kp4.prv, nano::keypair ("3F28D035B8AA75EA53DF753BFD065CF6138E742971B2C99B84FD8FE328FED2D9").prv);
}<|MERGE_RESOLUTION|>--- conflicted
+++ resolved
@@ -2244,20 +2244,11 @@
 	system.wallet (0)->insert_adhoc (nano::dev::genesis_key.prv);
 	nano::confirm_req message1{ nano::dev::network_params.network, send1 };
 	nano::confirm_req message2{ nano::dev::network_params.network, send2 };
-<<<<<<< HEAD
-	auto other_node = nano::test::add_outer_node (system, nano::test::get_available_port ());
-	auto channel = nano::test::establish_tcp (system, *other_node, node.network->endpoint ());
+	auto channel = std::make_shared<nano::transport::inproc::channel> (node, node);
 	node.network->inbound (message1, channel);
 	ASSERT_TIMELY (3s, node.stats->count (nano::stat::type::requests, nano::stat::detail::requests_generated_votes) == 1);
 	node.network->inbound (message2, channel);
 	ASSERT_TIMELY (3s, node.stats->count (nano::stat::type::requests, nano::stat::detail::requests_generated_votes) == 2);
-=======
-	auto channel = std::make_shared<nano::transport::inproc::channel> (node, node);
-	node.network.inbound (message1, channel);
-	ASSERT_TIMELY (3s, node.stats.count (nano::stat::type::requests, nano::stat::detail::requests_generated_votes) == 1);
-	node.network.inbound (message2, channel);
-	ASSERT_TIMELY (3s, node.stats.count (nano::stat::type::requests, nano::stat::detail::requests_generated_votes) == 2);
->>>>>>> ed6bd017
 	for (auto i (0); i < 100; ++i)
 	{
 		node.network->inbound (message1, channel);
@@ -2376,29 +2367,17 @@
 
 	// Send a confirm req for genesis block to node
 	nano::confirm_req message1{ nano::dev::network_params.network, nano::dev::genesis };
-<<<<<<< HEAD
-	auto other_node = nano::test::add_outer_node (system, nano::test::get_available_port ());
-	auto channel = nano::test::establish_tcp (system, *other_node, node.network->endpoint ());
+	auto channel = std::make_shared<nano::transport::inproc::channel> (node, node);
 	node.network->inbound (message1, channel);
-	ASSERT_TIMELY (3s, !node.history.votes (nano::dev::genesis->root (), nano::dev::genesis->hash ()).empty ());
-	auto votes1 (node.history.votes (nano::dev::genesis->root (), nano::dev::genesis->hash ()));
+
+	// check that the node generated a vote for the genesis block and that it is stored in the local vote cache and it is the only vote
+	ASSERT_TIMELY (5s, !node.history.votes (nano::dev::genesis->root (), nano::dev::genesis->hash ()).empty ());
+	auto votes1 = node.history.votes (nano::dev::genesis->root (), nano::dev::genesis->hash ());
 	ASSERT_EQ (1, votes1.size ());
 	ASSERT_EQ (1, votes1[0]->hashes ().size ());
 	ASSERT_EQ (nano::dev::genesis->hash (), votes1[0]->hashes ()[0]);
 	ASSERT_TIMELY (3s, node.stats->count (nano::stat::type::requests, nano::stat::detail::requests_generated_votes) == 1);
-=======
-	auto channel = std::make_shared<nano::transport::inproc::channel> (node, node);
-	node.network.inbound (message1, channel);
-
-	// check that the node generated a vote for the genesis block and that it is stored in the local vote cache and it is the only vote
-	ASSERT_TIMELY (5s, !node.history.votes (nano::dev::genesis->root (), nano::dev::genesis->hash ()).empty ());
-	auto votes1 = node.history.votes (nano::dev::genesis->root (), nano::dev::genesis->hash ());
-	ASSERT_EQ (1, votes1.size ());
-	ASSERT_EQ (1, votes1[0]->hashes.size ());
-	ASSERT_EQ (nano::dev::genesis->hash (), votes1[0]->hashes[0]);
-	ASSERT_TIMELY (3s, node.stats.count (nano::stat::type::requests, nano::stat::detail::requests_generated_votes) == 1);
-
->>>>>>> ed6bd017
+
 	auto send1 = nano::state_block_builder ()
 				 .account (nano::dev::genesis_key.pub)
 				 .previous (nano::dev::genesis->hash ())
@@ -2744,22 +2723,12 @@
 
 	// Make node1 a representative
 	system.wallet (1)->insert_adhoc (nano::dev::genesis_key.prv);
-<<<<<<< HEAD
-	ASSERT_TIMELY (5s, node0->active.election (change->qualified_root ()) == nullptr);
-	ASSERT_TIMELY (5s, node0->active.empty ());
-	{
-		auto transaction (node0->store.tx_begin_read ());
-		ASSERT_TRUE (node0->ledger.store.block.exists (*transaction, change->hash ()));
-		ASSERT_TRUE (node0->ledger.store.block.exists (*transaction, epoch_open->hash ()));
-	}
-=======
 
 	// Ensure the elections for conflicting blocks have completed
 	ASSERT_TIMELY (5s, nano::test::active (node0, { change, epoch_open }));
 
 	// Ensure both conflicting blocks were successfully processed and confirmed
 	ASSERT_TIMELY (5s, nano::test::confirmed (node0, { change, epoch_open }));
->>>>>>> ed6bd017
 }
 
 // Test disabled because it's failing intermittently.
