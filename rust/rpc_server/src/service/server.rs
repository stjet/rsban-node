--- conflicted
+++ resolved
@@ -191,7 +191,6 @@
     Json(rpc_command): Json<RpcCommand>,
 ) -> Response {
     let response = match rpc_command {
-<<<<<<< HEAD
         RpcCommand::AccountCreate(args) => {
             account_create(
                 rpc_service.node,
@@ -466,9 +465,7 @@
         RpcCommand::ReceivableExists(args) => receivable_exists(rpc_service.node, args.hash, args.include_active, args.include_only_confirmed).await,
         RpcCommand::RepresentativesOnline(args) => representatives_online(rpc_service.node, args.weight, args.accounts).await,
         RpcCommand::Unchecked(args) => unchecked(rpc_service.node, args.count).await,
-=======
         RpcCommand::UncheckedGet(args) => unchecked_get(rpc_service.node, args.value).await,
->>>>>>> 26ce3823
         _ => todo!(),
     };
 
