--- conflicted
+++ resolved
@@ -19,25 +19,16 @@
 {
 }
 
-<<<<<<< HEAD
 nano::bulk_pull_client::bulk_pull_client (std::shared_ptr<nano::node> const & node_a, std::shared_ptr<nano::bootstrap_client> const & connection_a, std::shared_ptr<nano::bootstrap_attempt> const & attempt_a, nano::pull_info const & pull_a) :
-	connection (connection_a),
-	attempt (attempt_a),
-	known_account{},
-	pull (pull_a),
-	pull_blocks (0),
-	unexpected_count (0),
-	logger{ *node_a->logger },
 	node{ node_a },
-	logging_enabled{ node_a->config->logging.bulk_pull_logging () },
-	network_logging{ node_a->config->logging.network_logging () }
-=======
-nano::bulk_pull_client::bulk_pull_client (std::shared_ptr<nano::bootstrap_client> const & connection_a, std::shared_ptr<nano::bootstrap_attempt> const & attempt_a, nano::pull_info const & pull_a) :
+	connections{ node_a->bootstrap_initiator.connections },
 	connection{ connection_a },
 	attempt{ attempt_a },
 	pull{ pull_a },
-	block_deserializer{ std::make_shared<nano::bootstrap::block_deserializer> () }
->>>>>>> 0a23b40b
+	block_deserializer{ std::make_shared<nano::bootstrap::block_deserializer> () },
+	logging_enabled{ node_a->config->logging.bulk_pull_logging () },
+	network_logging{ node_a->config->logging.network_logging () },
+	logger{ *node_a->logger }
 {
 	attempt->notify_all ();
 }
@@ -134,193 +125,48 @@
 
 void nano::bulk_pull_client::receive_block ()
 {
-<<<<<<< HEAD
-	auto this_l (shared_from_this ());
-	connection->async_read (1, [this_l] (boost::system::error_code const & ec, std::size_t size_a) {
-		if (!ec)
-		{
-			this_l->received_type ();
-		}
-		else
-		{
-			if (this_l->node->config->logging.bulk_pull_logging ())
-			{
-				this_l->node->logger->try_log (boost::str (boost::format ("Error receiving block type: %1%") % ec.message ()));
-			}
-			this_l->node->stats->inc (nano::stat::type::bootstrap, nano::stat::detail::bulk_pull_receive_block_failure, nano::stat::dir::in);
-			this_l->network_error = true;
-		}
-=======
-	block_deserializer->read (*connection->socket, [this_l = shared_from_this ()] (boost::system::error_code ec, std::shared_ptr<nano::block> block) {
+	auto socket{ connection->get_socket () };
+	block_deserializer->read (*socket, [this_l = shared_from_this ()] (boost::system::error_code ec, std::shared_ptr<nano::block> block) {
 		this_l->received_block (ec, block);
->>>>>>> 0a23b40b
 	});
 }
 
 void nano::bulk_pull_client::received_block (boost::system::error_code ec, std::shared_ptr<nano::block> block)
 {
-<<<<<<< HEAD
-	auto this_l (shared_from_this ());
-	nano::block_type type (static_cast<nano::block_type> (connection->get_receive_buffer ()[0]));
-
-	switch (type)
-	{
-		case nano::block_type::send:
-		{
-			connection->async_read (nano::send_block::size (), [this_l, type] (boost::system::error_code const & ec, std::size_t size_a) {
-				this_l->received_block (ec, size_a, type);
-			});
-			break;
-		}
-		case nano::block_type::receive:
-		{
-			connection->async_read (nano::receive_block::size (), [this_l, type] (boost::system::error_code const & ec, std::size_t size_a) {
-				this_l->received_block (ec, size_a, type);
-			});
-			break;
-		}
-		case nano::block_type::open:
-		{
-			connection->async_read (nano::open_block::size (), [this_l, type] (boost::system::error_code const & ec, std::size_t size_a) {
-				this_l->received_block (ec, size_a, type);
-			});
-			break;
-		}
-		case nano::block_type::change:
-		{
-			connection->async_read (nano::change_block::size (), [this_l, type] (boost::system::error_code const & ec, std::size_t size_a) {
-				this_l->received_block (ec, size_a, type);
-			});
-			break;
-		}
-		case nano::block_type::state:
-		{
-			connection->async_read (nano::state_block::size (), [this_l, type] (boost::system::error_code const & ec, std::size_t size_a) {
-				this_l->received_block (ec, size_a, type);
-			});
-			break;
-		}
-		case nano::block_type::not_a_block:
-		{
-			// Avoid re-using slow peers, or peers that sent the wrong blocks.
-			if (!connection->pending_stop && (expected == pull.end || (pull.count != 0 && pull.count == pull_blocks)))
-			{
-				node->bootstrap_initiator.connections->pool_connection (connection);
-			}
-			break;
-		}
-		default:
-		{
-			if (node->config->logging.network_packet_logging ())
-			{
-				node->logger->try_log (boost::str (boost::format ("Unknown type received as block type: %1%") % static_cast<int> (type)));
-			}
-			break;
-		}
-=======
 	if (ec)
 	{
 		network_error = true;
 		return;
->>>>>>> 0a23b40b
 	}
 	if (block == nullptr)
 	{
-<<<<<<< HEAD
-		nano::bufferstream stream (connection->get_receive_buffer (), size_a);
-		auto block (nano::deserialize_block (stream, type_a));
-		if (block != nullptr && !node->network_params.work.validate_entry (*block))
-		{
-			auto hash (block->hash ());
-			if (node->config->logging.bulk_pull_logging ())
-			{
-				std::string block_l;
-				block->serialize_json (block_l, node->config->logging.single_line_record ());
-				node->logger->try_log (boost::str (boost::format ("Pulled block %1% %2%") % hash.to_string () % block_l));
-			}
-			// Is block expected?
-			bool block_expected (false);
-			// Unconfirmed head is used only for lazy destinations if legacy bootstrap is not available, see nano::bootstrap_attempt::lazy_destinations_increment (...)
-			bool unconfirmed_account_head (node->flags.disable_legacy_bootstrap && pull_blocks == 0 && pull.retry_limit <= node->network_params.bootstrap.lazy_retry_limit && expected == pull.account_or_head && block->account () == pull.account_or_head);
-			if (hash == expected || unconfirmed_account_head)
-			{
-				expected = block->previous ();
-				block_expected = true;
-			}
-			else
-			{
-				unexpected_count++;
-			}
-			if (pull_blocks == 0 && block_expected)
-			{
-				known_account = block->account ();
-			}
-			if (connection->block_count++ == 0)
-			{
-				connection->set_start_time (std::chrono::steady_clock::now ());
-			}
-			attempt->total_blocks_inc ();
-			pull_blocks++;
-			bool stop_pull (attempt->process_block (block, known_account, pull_blocks, pull.count, block_expected, pull.retry_limit));
-			if (!stop_pull && !connection->hard_stop.load ())
-			{
-				/* Process block in lazy pull if not stopped
-				Stop usual pull request with unexpected block & more than 16k blocks processed
-				to prevent spam */
-				if (attempt->get_mode () != nano::bootstrap_mode::legacy || unexpected_count < 16384)
-				{
-					throttled_receive_block ();
-				}
-			}
-			else if (stop_pull && block_expected)
-			{
-				node->bootstrap_initiator.connections->pool_connection (connection);
-			}
-		}
-		else if (block == nullptr)
-		{
-			if (node->config->logging.bulk_pull_logging ())
-			{
-				node->logger->try_log ("Error deserializing block received from pull request");
-			}
-			node->stats->inc (nano::stat::type::bootstrap, nano::stat::detail::bulk_pull_deserialize_receive_block, nano::stat::dir::in);
-		}
-		else // Work invalid
-		{
-			if (node->config->logging.bulk_pull_logging ())
-			{
-				node->logger->try_log (boost::str (boost::format ("Insufficient work for bulk pull block: %1%") % block->hash ().to_string ()));
-			}
-			node->stats->inc_detail_only (nano::stat::type::error, nano::stat::detail::insufficient_work);
-=======
 		// Avoid re-using slow peers, or peers that sent the wrong blocks.
 		if (!connection->pending_stop && (expected == pull.end || (pull.count != 0 && pull.count == pull_blocks)))
 		{
-			connection->connections.pool_connection (connection);
+			connections->pool_connection (connection);
 		}
 		return;
 	}
-	if (connection->node->network_params.work.validate_entry (*block))
-	{
-		if (connection->node->config.logging.bulk_pull_logging ())
-		{
-			connection->node->logger.try_log (boost::str (boost::format ("Insufficient work for bulk pull block: %1%") % block->hash ().to_string ()));
->>>>>>> 0a23b40b
-		}
-		connection->node->stats.inc_detail_only (nano::stat::type::error, nano::stat::detail::insufficient_work);
+	if (node->network_params.work.validate_entry (*block))
+	{
+		if (node->config->logging.bulk_pull_logging ())
+		{
+			logger.try_log (boost::str (boost::format ("Insufficient work for bulk pull block: %1%") % block->hash ().to_string ()));
+		}
+		node->stats->inc_detail_only (nano::stat::type::error, nano::stat::detail::insufficient_work);
 		return;
 	}
 	auto hash = block->hash ();
-	if (connection->node->config.logging.bulk_pull_logging ())
+	if (node->config->logging.bulk_pull_logging ())
 	{
 		std::string block_l;
-		block->serialize_json (block_l, connection->node->config.logging.single_line_record ());
-		connection->node->logger.try_log (boost::str (boost::format ("Pulled block %1% %2%") % hash.to_string () % block_l));
+		block->serialize_json (block_l, node->config->logging.single_line_record ());
+		logger.try_log (boost::str (boost::format ("Pulled block %1% %2%") % hash.to_string () % block_l));
 	}
 	// Is block expected?
 	bool block_expected (false);
 	// Unconfirmed head is used only for lazy destinations if legacy bootstrap is not available, see nano::bootstrap_attempt::lazy_destinations_increment (...)
-	bool unconfirmed_account_head (connection->node->flags.disable_legacy_bootstrap && pull_blocks == 0 && pull.retry_limit <= connection->node->network_params.bootstrap.lazy_retry_limit && expected == pull.account_or_head && block->account () == pull.account_or_head);
+	bool unconfirmed_account_head (node->flags.disable_legacy_bootstrap && pull_blocks == 0 && pull.retry_limit <= node->network_params.bootstrap.lazy_retry_limit && expected == pull.account_or_head && block->account () == pull.account_or_head);
 	if (hash == expected || unconfirmed_account_head)
 	{
 		expected = block->previous ();
@@ -328,14 +174,6 @@
 	}
 	else
 	{
-<<<<<<< HEAD
-		if (node->config->logging.bulk_pull_logging ())
-		{
-			node->logger->try_log (boost::str (boost::format ("Error bulk receiving block: %1%") % ec.message ()));
-		}
-		node->stats->inc (nano::stat::type::bootstrap, nano::stat::detail::bulk_pull_receive_block_failure, nano::stat::dir::in);
-		network_error = true;
-=======
 		unexpected_count++;
 	}
 	if (pull_blocks == 0 && block_expected)
@@ -346,7 +184,7 @@
 	{
 		connection->set_start_time (std::chrono::steady_clock::now ());
 	}
-	attempt->total_blocks++;
+	attempt->total_blocks_inc ();
 	pull_blocks++;
 	bool stop_pull (attempt->process_block (block, known_account, pull_blocks, pull.count, block_expected, pull.retry_limit));
 	if (!stop_pull && !connection->hard_stop.load ())
@@ -354,15 +192,14 @@
 		/* Process block in lazy pull if not stopped
 		Stop usual pull request with unexpected block & more than 16k blocks processed
 		to prevent spam */
-		if (attempt->mode != nano::bootstrap_mode::legacy || unexpected_count < 16384)
+		if (attempt->get_mode () != nano::bootstrap_mode::legacy || unexpected_count < 16384)
 		{
 			throttled_receive_block ();
 		}
 	}
 	else if (!stop_pull && block_expected)
 	{
-		connection->connections.pool_connection (connection);
->>>>>>> 0a23b40b
+		connections->pool_connection (connection);
 	}
 }
 
