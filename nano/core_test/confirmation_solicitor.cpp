--- conflicted
+++ resolved
@@ -26,15 +26,9 @@
 	solicitor.prepare (representatives);
 	// Ensure the representatives are correct
 	ASSERT_EQ (1, representatives.size ());
-<<<<<<< HEAD
 	ASSERT_EQ (channel1->channel_id (), representatives.front ().channel_id ());
 	ASSERT_EQ (nano::dev::genesis_key.pub, representatives.front ().get_account ());
-	ASSERT_TIMELY (3s, node2.network->size () == 1);
-=======
-	ASSERT_EQ (channel1, representatives.front ().channel);
-	ASSERT_EQ (nano::dev::genesis_key.pub, representatives.front ().account);
-	ASSERT_TIMELY_EQ (3s, node2.network.size (), 1);
->>>>>>> ef10ef7a
+	ASSERT_TIMELY_EQ (3s, node2.network->size (), 1);
 	nano::block_builder builder;
 	auto send = builder
 				.send ()
@@ -84,15 +78,9 @@
 	solicitor.prepare (representatives);
 	// Ensure the representatives are correct
 	ASSERT_EQ (1, representatives.size ());
-<<<<<<< HEAD
 	ASSERT_EQ (channel1->channel_id (), representatives.front ().channel_id ());
 	ASSERT_EQ (nano::dev::genesis_key.pub, representatives.front ().get_account ());
-	ASSERT_TIMELY (3s, node2.network->size () == 1);
-=======
-	ASSERT_EQ (channel1, representatives.front ().channel);
-	ASSERT_EQ (nano::dev::genesis_key.pub, representatives.front ().account);
-	ASSERT_TIMELY_EQ (3s, node2.network.size (), 1);
->>>>>>> ef10ef7a
+	ASSERT_TIMELY_EQ (3s, node2.network->size (), 1);
 	nano::block_builder builder;
 	auto send = builder
 				.send ()
@@ -137,11 +125,7 @@
 	}
 	ASSERT_EQ (max_representatives + 1, representatives.size ());
 	solicitor.prepare (representatives);
-<<<<<<< HEAD
-	ASSERT_TIMELY (3s, node2.network->size () == 1);
-=======
-	ASSERT_TIMELY_EQ (3s, node2.network.size (), 1);
->>>>>>> ef10ef7a
+	ASSERT_TIMELY_EQ (3s, node2.network->size (), 1);
 	nano::block_builder builder;
 	auto send = builder
 				.send ()
@@ -165,11 +149,7 @@
 	}
 	solicitor.flush ();
 	// All requests went through, the last one would normally not go through due to the cap but a vote for a different hash does not count towards the cap
-<<<<<<< HEAD
-	ASSERT_TIMELY (6s, max_representatives + 1 == node2.stats->count (nano::stat::type::message, nano::stat::detail::confirm_req, nano::stat::dir::out));
-=======
-	ASSERT_TIMELY_EQ (6s, max_representatives + 1, node2.stats.count (nano::stat::type::message, nano::stat::detail::confirm_req, nano::stat::dir::out));
->>>>>>> ef10ef7a
+	ASSERT_TIMELY_EQ (6s, max_representatives + 1, node2.stats->count (nano::stat::type::message, nano::stat::detail::confirm_req, nano::stat::dir::out));
 
 	solicitor.prepare (representatives);
 	auto election2 (std::make_shared<nano::election> (node2, send, nullptr, nullptr, nano::election_behavior::normal));
