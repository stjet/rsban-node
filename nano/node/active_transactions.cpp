#include <nano/lib/threading.hpp>
#include <nano/node/active_transactions.hpp>
#include <nano/node/confirmation_height_processor.hpp>
#include <nano/node/confirmation_solicitor.hpp>
#include <nano/node/election.hpp>
#include <nano/node/node.hpp>
#include <nano/node/repcrawler.hpp>
#include <nano/secure/store.hpp>

#include <boost/format.hpp>
#include <boost/variant/get.hpp>

#include <numeric>

using namespace std::chrono;

nano::active_transactions::active_transactions (nano::node & node_a, nano::confirmation_height_processor & confirmation_height_processor_a) :
	scheduler{ node_a.scheduler }, // Move dependencies requiring this circular reference
	confirmation_height_processor{ confirmation_height_processor_a },
	node{ node_a },
	recently_confirmed{ 65536 },
<<<<<<< HEAD
	recently_cemented{ node.config->confirmation_history_size },
	election_time_to_live{ node_a.network_params.network.is_dev_network () ? 0s : 2s },
	thread ([this] () {
		nano::thread_role::set (nano::thread_role::name::request_loop);
		request_loop ();
	})
=======
	recently_cemented{ node.config.confirmation_history_size },
	election_time_to_live{ node_a.network_params.network.is_dev_network () ? 0s : 2s }
>>>>>>> 58f4d8ea
{
	// Register a callback which will get called after a block is cemented
	confirmation_height_processor.add_cemented_observer ([this] (std::shared_ptr<nano::block> const & callback_block_a) {
		this->block_cemented_callback (callback_block_a);
	});

	// Register a callback which will get called if a block is already cemented
	confirmation_height_processor.add_block_already_cemented_observer ([this] (nano::block_hash const & hash_a) {
		this->block_already_cemented_callback (hash_a);
	});
}

nano::active_transactions::~active_transactions ()
{
	// Thread must be stopped before destruction
	debug_assert (!thread.joinable ());
}

void nano::active_transactions::start ()
{
	debug_assert (!thread.joinable ());

	thread = std::thread ([this] () {
		nano::thread_role::set (nano::thread_role::name::request_loop);
		request_loop ();
	});
}

void nano::active_transactions::stop ()
{
	stopped = true;
	condition.notify_all ();
	if (thread.joinable ())
	{
		thread.join ();
	}
	clear ();
}

void nano::active_transactions::block_cemented_callback (std::shared_ptr<nano::block> const & block_a)
{
	auto transaction = node.store.tx_begin_read ();

	boost::optional<nano::election_status_type> election_status_type;
	if (!confirmation_height_processor.is_processing_added_block (block_a->hash ()))
	{
		election_status_type = confirm_block (*transaction, block_a);
	}
	else
	{
		// This block was explicitly added to the confirmation height_processor
		election_status_type = nano::election_status_type::active_confirmed_quorum;
	}

	if (election_status_type.is_initialized ())
	{
		if (election_status_type == nano::election_status_type::inactive_confirmation_height)
		{
			nano::account account{};
			nano::uint128_t amount (0);
			bool is_state_send (false);
			bool is_state_epoch (false);
			nano::account pending_account{};
			node.process_confirmed_data (*transaction, block_a, block_a->hash (), account, amount, is_state_send, is_state_epoch, pending_account);

			nano::election_status status{};
			status.set_winner (block_a);
			status.set_election_end (std::chrono::duration_cast<std::chrono::milliseconds> (std::chrono::system_clock::now ().time_since_epoch ()));
			status.set_block_count (1);
			status.set_election_status_type (nano::election_status_type::inactive_confirmation_height);
			node.observers->blocks.notify (status, {}, account, amount, is_state_send, is_state_epoch);
		}
		else
		{
			auto hash (block_a->hash ());
			nano::unique_lock<nano::mutex> election_winners_lk (election_winner_details_mutex);
			auto existing (election_winner_details.find (hash));
			if (existing != election_winner_details.end ())
			{
				auto election = existing->second;
				election_winner_details.erase (hash);
				election_winners_lk.unlock ();
				if (election->confirmed () && election->winner ()->hash () == hash)
				{
					nano::unique_lock<nano::mutex> election_lk (election->mutex);
					auto status_l = election->status;
					election_lk.unlock ();
					recently_cemented.put (status_l);
					auto destination (block_a->link ().is_zero () ? block_a->destination () : block_a->link ().as_account ());
					node.receive_confirmed (*transaction, hash, destination);
					nano::account account{};
					nano::uint128_t amount (0);
					bool is_state_send (false);
					bool is_state_epoch (false);
					nano::account pending_account{};
					node.process_confirmed_data (*transaction, block_a, hash, account, amount, is_state_send, is_state_epoch, pending_account);
					election_lk.lock ();
					election->status.set_election_status_type (*election_status_type);
					election->status.set_confirmation_request_count (election->confirmation_request_count);
					status_l = election->status;
					election_lk.unlock ();
					auto votes (election->votes_with_weight ());
					node.observers->blocks.notify (status_l, votes, account, amount, is_state_send, is_state_epoch);
					if (amount > 0)
					{
						node.observers->account_balance.notify (account, false);
						if (!pending_account.is_zero ())
						{
							node.observers->account_balance.notify (pending_account, true);
						}
					}
				}
			}
		}

		auto account (!block_a->account ().is_zero () ? block_a->account () : block_a->sideband ().account ());
		debug_assert (!account.is_zero ());
		if (!node.ledger.cache.final_votes_confirmation_canary () && account == node.network_params.ledger.final_votes_canary_account && block_a->sideband ().height () >= node.network_params.ledger.final_votes_canary_height)
		{
			node.ledger.cache.set_final_votes_confirmation_canary (true);
		}

		// Next-block activations are done after cementing hardcoded bootstrap count to allow confirming very large chains without interference
		bool const cemented_bootstrap_count_reached{ node.ledger.cache.cemented_count () >= node.ledger.get_bootstrap_weight_max_blocks () };

		// Next-block activations are only done for blocks with previously active elections
		bool const was_active{ *election_status_type == nano::election_status_type::active_confirmed_quorum || *election_status_type == nano::election_status_type::active_confirmation_height };

		if (cemented_bootstrap_count_reached && was_active)
		{
			// Start or vote for the next unconfirmed block
			scheduler.activate (account, *transaction);

			// Start or vote for the next unconfirmed block in the destination account
			auto const & destination (node.ledger.block_destination (*transaction, *block_a));
			if (!destination.is_zero () && destination != account)
			{
				scheduler.activate (destination, *transaction);
			}
		}
	}
}

void nano::active_transactions::add_election_winner_details (nano::block_hash const & hash_a, std::shared_ptr<nano::election> const & election_a)
{
	nano::lock_guard<nano::mutex> guard (election_winner_details_mutex);
	election_winner_details.emplace (hash_a, election_a);
}

void nano::active_transactions::remove_election_winner_details (nano::block_hash const & hash_a)
{
	nano::lock_guard<nano::mutex> guard (election_winner_details_mutex);
	election_winner_details.erase (hash_a);
}

void nano::active_transactions::block_already_cemented_callback (nano::block_hash const & hash_a)
{
	// Depending on timing there is a situation where the election_winner_details is not reset.
	// This can happen when a block wins an election, and the block is confirmed + observer
	// called before the block hash gets added to election_winner_details. If the block is confirmed
	// callbacks have already been done, so we can safely just remove it.
	remove_election_winner_details (hash_a);
}

int64_t nano::active_transactions::limit () const
{
	return static_cast<int64_t> (node.config->active_elections_size);
}

int64_t nano::active_transactions::hinted_limit () const
{
	const uint64_t limit = node.config->active_elections_hinted_limit_percentage * node.config->active_elections_size / 100;
	return static_cast<int64_t> (limit);
}

int64_t nano::active_transactions::vacancy () const
{
	nano::lock_guard<nano::mutex> lock{ mutex };
	auto result = limit () - static_cast<int64_t> (roots.size ());
	return result;
}

int64_t nano::active_transactions::vacancy_hinted () const
{
	nano::lock_guard<nano::mutex> lock{ mutex };
	auto result = hinted_limit () - active_hinted_elections_count;
	return result;
}

void nano::active_transactions::request_confirm (nano::unique_lock<nano::mutex> & lock_a)
{
	debug_assert (lock_a.owns_lock ());

	std::size_t const this_loop_target_l (roots.size ());
	auto const elections_l{ list_active_impl (this_loop_target_l) };

	lock_a.unlock ();

	nano::confirmation_solicitor solicitor (*node.network, *node.config);
	solicitor.prepare (node.rep_crawler.principal_representatives (std::numeric_limits<std::size_t>::max ()));

	std::size_t unconfirmed_count_l (0);
	nano::timer<std::chrono::milliseconds> elapsed (nano::timer_state::started);

	/*
	 * Loop through active elections in descending order of proof-of-work difficulty, requesting confirmation
	 *
	 * Only up to a certain amount of elections are queued for confirmation request and block rebroadcasting. The remaining elections can still be confirmed if votes arrive
	 * Elections extending the soft config.active_elections_size limit are flushed after a certain time-to-live cutoff
	 * Flushed elections are later re-activated via frontier confirmation
	 */
	for (auto const & election_l : elections_l)
	{
		bool const confirmed_l (election_l->confirmed ());
		unconfirmed_count_l += !confirmed_l;

		if (election_l->transition_time (solicitor))
		{
			// Locks active mutex, cleans up the election and erases it from the main container
			if (!confirmed_l)
			{
				node.stats->inc (nano::stat::type::election, nano::stat::detail::election_drop_expired);
			}
			erase (election_l->qualified_root);
		}
	}

	solicitor.flush ();
	lock_a.lock ();

	if (node.config->logging.timing_logging ())
	{
		node.logger->try_log (boost::str (boost::format ("Processed %1% elections (%2% were already confirmed) in %3% %4%") % this_loop_target_l % (this_loop_target_l - unconfirmed_count_l) % elapsed.value ().count () % elapsed.unit ()));
	}
}

void nano::active_transactions::cleanup_election (nano::unique_lock<nano::mutex> & lock_a, std::shared_ptr<nano::election> election)
{
	debug_assert (lock_a.owns_lock ());

	if (!election->confirmed ())
	{
		node.stats->inc (nano::stat::type::election, nano::stat::detail::election_drop_all);
		if (election->behavior == election_behavior::hinted)
		{
			node.stats->inc (nano::stat::type::election, nano::stat::detail::election_hinted_drop);
		}
	}
	else
	{
		node.stats->inc (nano::stat::type::election, nano::stat::detail::election_confirmed_all);
		if (election->behavior == election_behavior::hinted)
		{
			node.stats->inc (nano::stat::type::election, nano::stat::detail::election_hinted_confirmed);
		}
	}

	if (election->behavior == election_behavior::hinted)
	{
		--active_hinted_elections_count;
	}

	auto blocks_l = election->blocks ();
	for (auto const & [hash, block] : blocks_l)
	{
		auto erased (blocks.erase (hash));
		(void)erased;
		debug_assert (erased == 1);
		node.inactive_vote_cache.erase (hash);
	}
	roots.get<tag_root> ().erase (roots.get<tag_root> ().find (election->qualified_root));

	lock_a.unlock ();
	vacancy_update ();
	for (auto const & [hash, block] : blocks_l)
	{
		// Notify observers about dropped elections & blocks lost confirmed elections
		if (!election->confirmed () || hash != election->winner ()->hash ())
		{
			node.observers->active_stopped.notify (hash);
		}

		if (!election->confirmed ())
		{
			// Clear from publish filter
			node.network->publish_filter->clear (block);
		}
	}

	node.stats->inc (nano::stat::type::election, election->confirmed () ? nano::stat::detail::election_confirmed : nano::stat::detail::election_not_confirmed);
	if (node.config->logging.election_result_logging ())
	{
		node.logger->try_log (boost::str (boost::format ("Election erased for root %1%, confirmed: %2$b") % election->qualified_root.to_string () % election->confirmed ()));
	}
}

std::vector<std::shared_ptr<nano::election>> nano::active_transactions::list_active (std::size_t max_a)
{
	nano::lock_guard<nano::mutex> guard (mutex);
	return list_active_impl (max_a);
}

std::vector<std::shared_ptr<nano::election>> nano::active_transactions::list_active_impl (std::size_t max_a) const
{
	std::vector<std::shared_ptr<nano::election>> result_l;
	result_l.reserve (std::min (max_a, roots.size ()));
	{
		auto & sorted_roots_l (roots.get<tag_sequenced> ());
		std::size_t count_l{ 0 };
		for (auto i = sorted_roots_l.begin (), n = sorted_roots_l.end (); i != n && count_l < max_a; ++i, ++count_l)
		{
			result_l.push_back (i->election);
		}
	}
	return result_l;
}

void nano::active_transactions::request_loop ()
{
	nano::unique_lock<nano::mutex> lock (mutex);
<<<<<<< HEAD
	started = true;
	lock.unlock ();
	condition.notify_all ();

	// The wallets and active_transactions objects are mutually dependent, so we need a fully
	// constructed node before proceeding.
	this->node.node_initialized_latch.wait ();

	lock.lock ();

	while (!stopped && !node.flags.disable_request_loop ())
=======
	while (!stopped && !node.flags.disable_request_loop)
>>>>>>> 58f4d8ea
	{
		auto const stamp_l = std::chrono::steady_clock::now ();

		node.stats.inc (nano::stat::type::active, nano::stat::detail::loop);

		request_confirm (lock);
		debug_assert (lock.owns_lock ());

		if (!stopped)
		{
			auto const min_sleep_l = std::chrono::milliseconds (node.network_params.network.aec_loop_interval_ms / 2);
			auto const wakeup_l = std::max (stamp_l + std::chrono::milliseconds (node.network_params.network.aec_loop_interval_ms), std::chrono::steady_clock::now () + min_sleep_l);
			condition.wait_until (lock, wakeup_l, [&wakeup_l, &stopped = stopped] { return stopped || std::chrono::steady_clock::now () >= wakeup_l; });
		}
	}
}

nano::election_insertion_result nano::active_transactions::insert_impl (nano::unique_lock<nano::mutex> & lock_a, std::shared_ptr<nano::block> const & block_a, nano::election_behavior election_behavior_a, std::function<void (std::shared_ptr<nano::block> const &)> const & confirmation_action_a)
{
	debug_assert (lock_a.owns_lock ());
	debug_assert (block_a->has_sideband ());
	nano::election_insertion_result result;
	if (!stopped)
	{
		auto root (block_a->qualified_root ());
		auto existing (roots.get<tag_root> ().find (root));
		if (existing == roots.get<tag_root> ().end ())
		{
			if (!recently_confirmed.exists (root))
			{
				result.inserted = true;
				auto hash (block_a->hash ());
				result.election = nano::make_shared<nano::election> (
				node, block_a, confirmation_action_a, [&node = node] (auto const & rep_a) {
					// Representative is defined as online if replying to live votes or rep_crawler queries
					node.online_reps.observe (rep_a);
				},
				election_behavior_a);
				roots.get<tag_root> ().emplace (nano::active_transactions::conflict_info{ root, result.election });
				blocks.emplace (hash, result.election);
				// Increase hinted election counter while still holding lock
				if (election_behavior_a == election_behavior::hinted)
				{
					active_hinted_elections_count++;
				}
				lock_a.unlock ();
				if (auto const cache = node.inactive_vote_cache.find (hash); cache)
				{
					cache->fill (result.election);
				}
				node.observers->active_started.notify (hash);
				node.stats->inc (nano::stat::type::election, nano::stat::detail::election_start);
				vacancy_update ();
			}
		}
		else
		{
			result.election = existing->election;
		}

		if (lock_a.owns_lock ())
		{
			lock_a.unlock ();
		}

		// Votes are generated for inserted or ongoing elections
		if (result.election)
		{
			result.election->broadcast_vote ();
		}
	}
	return result;
}

nano::election_insertion_result nano::active_transactions::insert_hinted (std::shared_ptr<nano::block> const & block_a)
{
	debug_assert (block_a != nullptr);
	debug_assert (vacancy_hinted () > 0); // Should only be called when there are free hinted election slots

	nano::unique_lock<nano::mutex> lock{ mutex };

	auto result = insert_impl (lock, block_a, nano::election_behavior::hinted);
	if (result.inserted)
	{
		node.stats->inc (nano::stat::type::election, nano::stat::detail::election_hinted_started);
	}
	return result;
}

// Validate a vote and apply it to the current election if one exists
nano::vote_code nano::active_transactions::vote (std::shared_ptr<nano::vote> const & vote_a)
{
	nano::vote_code result{ nano::vote_code::indeterminate };
	// If all hashes were recently confirmed then it is a replay
	unsigned recently_confirmed_counter (0);

	std::vector<std::pair<std::shared_ptr<nano::election>, nano::block_hash>> process;
	std::vector<nano::block_hash> inactive; // Hashes that should be added to inactive vote cache

	{
		nano::unique_lock<nano::mutex> lock (mutex);
		for (auto const & hash : vote_a->hashes ())
		{
			auto existing (blocks.find (hash));
			if (existing != blocks.end ())
			{
				process.emplace_back (existing->second, hash);
			}
			else if (!recently_confirmed.exists (hash))
			{
				inactive.emplace_back (hash);
			}
			else
			{
				++recently_confirmed_counter;
			}
		}
	}

	// Process inactive votes outside of the critical section
	for (auto & hash : inactive)
	{
		add_inactive_vote_cache (hash, vote_a);
	}

	if (!process.empty ())
	{
		bool replay (false);
		bool processed (false);
		for (auto const & [election, block_hash] : process)
		{
			auto const result_l = election->vote (vote_a->account (), vote_a->timestamp (), block_hash);
			processed = processed || result_l.processed;
			replay = replay || result_l.replay;
		}

		// Republish vote if it is new and the node does not host a principal representative (or close to)
		if (processed)
		{
			auto const reps (node.wallets.reps ());
			if (!reps.have_half_rep () && !reps.exists (vote_a->account ()))
			{
				node.network->flood_vote (vote_a, 0.5f);
			}
		}
		result = replay ? nano::vote_code::replay : nano::vote_code::vote;
	}
	else if (recently_confirmed_counter == vote_a->hashes ().size ())
	{
		result = nano::vote_code::replay;
	}
	return result;
}

bool nano::active_transactions::active (nano::qualified_root const & root_a) const
{
	nano::lock_guard<nano::mutex> lock (mutex);
	return roots.get<tag_root> ().find (root_a) != roots.get<tag_root> ().end ();
}

bool nano::active_transactions::active (nano::block const & block_a) const
{
	nano::lock_guard<nano::mutex> guard (mutex);
	return roots.get<tag_root> ().find (block_a.qualified_root ()) != roots.get<tag_root> ().end () && blocks.find (block_a.hash ()) != blocks.end ();
}

bool nano::active_transactions::active (const nano::block_hash & hash) const
{
	nano::lock_guard<nano::mutex> guard{ mutex };
	return blocks.find (hash) != blocks.end ();
}

std::shared_ptr<nano::election> nano::active_transactions::election (nano::qualified_root const & root_a) const
{
	std::shared_ptr<nano::election> result;
	nano::lock_guard<nano::mutex> lock (mutex);
	auto existing = roots.get<tag_root> ().find (root_a);
	if (existing != roots.get<tag_root> ().end ())
	{
		result = existing->election;
	}
	return result;
}

std::shared_ptr<nano::block> nano::active_transactions::winner (nano::block_hash const & hash_a) const
{
	std::shared_ptr<nano::block> result;
	nano::unique_lock<nano::mutex> lock (mutex);
	auto existing = blocks.find (hash_a);
	if (existing != blocks.end ())
	{
		auto election = existing->second;
		lock.unlock ();
		result = election->winner ();
	}
	return result;
}

void nano::active_transactions::erase (nano::block const & block_a)
{
	erase (block_a.qualified_root ());
}

void nano::active_transactions::erase (nano::qualified_root const & root_a)
{
	nano::unique_lock<nano::mutex> lock (mutex);
	auto root_it (roots.get<tag_root> ().find (root_a));
	if (root_it != roots.get<tag_root> ().end ())
	{
		cleanup_election (lock, root_it->election);
	}
}

void nano::active_transactions::erase_hash (nano::block_hash const & hash_a)
{
	nano::unique_lock<nano::mutex> lock (mutex);
	[[maybe_unused]] auto erased (blocks.erase (hash_a));
	debug_assert (erased == 1);
}

void nano::active_transactions::erase_oldest ()
{
	nano::unique_lock<nano::mutex> lock (mutex);
	if (!roots.empty ())
	{
		node.stats->inc (nano::stat::type::election, nano::stat::detail::election_drop_overflow);
		auto item = roots.get<tag_sequenced> ().front ();
		cleanup_election (lock, item.election);
	}
}

bool nano::active_transactions::empty () const
{
	nano::lock_guard<nano::mutex> lock (mutex);
	return roots.empty ();
}

std::size_t nano::active_transactions::size () const
{
	nano::lock_guard<nano::mutex> lock (mutex);
	return roots.size ();
}

bool nano::active_transactions::publish (std::shared_ptr<nano::block> const & block_a)
{
	nano::unique_lock<nano::mutex> lock (mutex);
	auto existing (roots.get<tag_root> ().find (block_a->qualified_root ()));
	auto result (true);
	if (existing != roots.get<tag_root> ().end ())
	{
		auto election (existing->election);
		lock.unlock ();
		result = election->publish (block_a);
		if (!result)
		{
			lock.lock ();
			blocks.emplace (block_a->hash (), election);
			lock.unlock ();
			if (auto const cache = node.inactive_vote_cache.find (block_a->hash ()); cache)
			{
				cache->fill (election);
			}
			node.stats->inc (nano::stat::type::election, nano::stat::detail::election_block_conflict);
		}
	}
	return result;
}

// Returns the type of election status requiring callbacks calling later
boost::optional<nano::election_status_type> nano::active_transactions::confirm_block (nano::transaction const & transaction_a, std::shared_ptr<nano::block> const & block_a)
{
	auto hash (block_a->hash ());
	nano::unique_lock<nano::mutex> lock (mutex);
	auto existing (blocks.find (hash));
	boost::optional<nano::election_status_type> status_type;
	if (existing != blocks.end ())
	{
		lock.unlock ();
		nano::unique_lock<nano::mutex> election_lock (existing->second->mutex);
		if (existing->second->status.get_winner () && existing->second->status.get_winner ()->hash () == hash)
		{
			if (!existing->second->confirmed ())
			{
				existing->second->confirm_once (election_lock, nano::election_status_type::active_confirmation_height);
				status_type = nano::election_status_type::active_confirmation_height;
			}
			else
			{
#ifndef NDEBUG
				nano::unique_lock<nano::mutex> election_winners_lk (election_winner_details_mutex);
				debug_assert (election_winner_details.find (hash) != election_winner_details.cend ());
#endif
				status_type = nano::election_status_type::active_confirmed_quorum;
			}
		}
		else
		{
			status_type = boost::optional<nano::election_status_type>{};
		}
	}
	else
	{
		status_type = nano::election_status_type::inactive_confirmation_height;
	}

	return status_type;
}

void nano::active_transactions::add_inactive_vote_cache (nano::block_hash const & hash, std::shared_ptr<nano::vote> const vote)
{
	if (node.ledger.weight (vote->account ()) > node.minimum_principal_weight ())
	{
		node.inactive_vote_cache.vote (hash, vote);

		node.stats->inc (nano::stat::type::vote_cache, nano::stat::detail::vote_processed);
	}
}

std::size_t nano::active_transactions::election_winner_details_size ()
{
	nano::lock_guard<nano::mutex> guard (election_winner_details_mutex);
	return election_winner_details.size ();
}

void nano::active_transactions::clear ()
{
	{
		nano::lock_guard<nano::mutex> guard{ mutex };
		blocks.clear ();
		roots.clear ();
	}
	vacancy_update ();
}

std::unique_ptr<nano::container_info_component> nano::collect_container_info (active_transactions & active_transactions, std::string const & name)
{
	std::size_t roots_count;
	std::size_t blocks_count;
	std::size_t hinted_count;

	{
		nano::lock_guard<nano::mutex> guard (active_transactions.mutex);
		roots_count = active_transactions.roots.size ();
		blocks_count = active_transactions.blocks.size ();
		hinted_count = active_transactions.active_hinted_elections_count;
	}

	auto composite = std::make_unique<container_info_composite> (name);
	composite->add_component (std::make_unique<container_info_leaf> (container_info{ "roots", roots_count, sizeof (decltype (active_transactions.roots)::value_type) }));
	composite->add_component (std::make_unique<container_info_leaf> (container_info{ "blocks", blocks_count, sizeof (decltype (active_transactions.blocks)::value_type) }));
	composite->add_component (std::make_unique<container_info_leaf> (container_info{ "election_winner_details", active_transactions.election_winner_details_size (), sizeof (decltype (active_transactions.election_winner_details)::value_type) }));
	composite->add_component (std::make_unique<container_info_leaf> (container_info{ "hinted", hinted_count, 0 }));

	composite->add_component (active_transactions.recently_confirmed.collect_container_info ("recently_confirmed"));
	composite->add_component (active_transactions.recently_cemented.collect_container_info ("recently_cemented"));

	return composite;
}

/*
 * class recently_confirmed
 */

nano::recently_confirmed_cache::recently_confirmed_cache (std::size_t max_size_a) :
	max_size{ max_size_a }
{
}

void nano::recently_confirmed_cache::put (const nano::qualified_root & root, const nano::block_hash & hash)
{
	nano::lock_guard<nano::mutex> guard{ mutex };
	confirmed.get<tag_sequence> ().emplace_back (root, hash);
	if (confirmed.size () > max_size)
	{
		confirmed.get<tag_sequence> ().pop_front ();
	}
}

void nano::recently_confirmed_cache::erase (const nano::block_hash & hash)
{
	nano::lock_guard<nano::mutex> guard{ mutex };
	confirmed.get<tag_hash> ().erase (hash);
}

void nano::recently_confirmed_cache::clear ()
{
	nano::lock_guard<nano::mutex> guard{ mutex };
	confirmed.clear ();
}

bool nano::recently_confirmed_cache::exists (const nano::block_hash & hash) const
{
	nano::lock_guard<nano::mutex> guard{ mutex };
	return confirmed.get<tag_hash> ().find (hash) != confirmed.get<tag_hash> ().end ();
}

bool nano::recently_confirmed_cache::exists (const nano::qualified_root & root) const
{
	nano::lock_guard<nano::mutex> guard{ mutex };
	return confirmed.get<tag_root> ().find (root) != confirmed.get<tag_root> ().end ();
}

std::size_t nano::recently_confirmed_cache::size () const
{
	nano::lock_guard<nano::mutex> guard{ mutex };
	return confirmed.size ();
}

nano::recently_confirmed_cache::entry_t nano::recently_confirmed_cache::back () const
{
	nano::lock_guard<nano::mutex> guard{ mutex };
	return confirmed.back ();
}

std::unique_ptr<nano::container_info_component> nano::recently_confirmed_cache::collect_container_info (const std::string & name)
{
	nano::unique_lock<nano::mutex> lock{ mutex };

	auto composite = std::make_unique<container_info_composite> (name);
	composite->add_component (std::make_unique<container_info_leaf> (container_info{ "confirmed", confirmed.size (), sizeof (decltype (confirmed)::value_type) }));
	return composite;
}

/*
 * class recently_cemented
 */

nano::recently_cemented_cache::recently_cemented_cache (std::size_t max_size_a) :
	max_size{ max_size_a }
{
}

void nano::recently_cemented_cache::put (const nano::election_status & status)
{
	nano::lock_guard<nano::mutex> guard{ mutex };
	cemented.push_back (status);
	if (cemented.size () > max_size)
	{
		cemented.pop_front ();
	}
}

nano::recently_cemented_cache::queue_t nano::recently_cemented_cache::list () const
{
	nano::lock_guard<nano::mutex> guard{ mutex };
	return cemented;
}

std::size_t nano::recently_cemented_cache::size () const
{
	nano::lock_guard<nano::mutex> guard{ mutex };
	return cemented.size ();
}

std::unique_ptr<nano::container_info_component> nano::recently_cemented_cache::collect_container_info (const std::string & name)
{
	nano::unique_lock<nano::mutex> lock{ mutex };

	auto composite = std::make_unique<container_info_composite> (name);
	composite->add_component (std::make_unique<container_info_leaf> (container_info{ "cemented", cemented.size (), sizeof (decltype (cemented)::value_type) }));
	return composite;
}<|MERGE_RESOLUTION|>--- conflicted
+++ resolved
@@ -19,17 +19,8 @@
 	confirmation_height_processor{ confirmation_height_processor_a },
 	node{ node_a },
 	recently_confirmed{ 65536 },
-<<<<<<< HEAD
 	recently_cemented{ node.config->confirmation_history_size },
-	election_time_to_live{ node_a.network_params.network.is_dev_network () ? 0s : 2s },
-	thread ([this] () {
-		nano::thread_role::set (nano::thread_role::name::request_loop);
-		request_loop ();
-	})
-=======
-	recently_cemented{ node.config.confirmation_history_size },
 	election_time_to_live{ node_a.network_params.network.is_dev_network () ? 0s : 2s }
->>>>>>> 58f4d8ea
 {
 	// Register a callback which will get called after a block is cemented
 	confirmation_height_processor.add_cemented_observer ([this] (std::shared_ptr<nano::block> const & callback_block_a) {
@@ -350,25 +341,11 @@
 void nano::active_transactions::request_loop ()
 {
 	nano::unique_lock<nano::mutex> lock (mutex);
-<<<<<<< HEAD
-	started = true;
-	lock.unlock ();
-	condition.notify_all ();
-
-	// The wallets and active_transactions objects are mutually dependent, so we need a fully
-	// constructed node before proceeding.
-	this->node.node_initialized_latch.wait ();
-
-	lock.lock ();
-
 	while (!stopped && !node.flags.disable_request_loop ())
-=======
-	while (!stopped && !node.flags.disable_request_loop)
->>>>>>> 58f4d8ea
 	{
 		auto const stamp_l = std::chrono::steady_clock::now ();
 
-		node.stats.inc (nano::stat::type::active, nano::stat::detail::loop);
+		node.stats->inc (nano::stat::type::active, nano::stat::detail::loop);
 
 		request_confirm (lock);
 		debug_assert (lock.owns_lock ());
