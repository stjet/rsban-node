--- conflicted
+++ resolved
@@ -70,12 +70,9 @@
   stats.cpp
   stats_enums.hpp
   stream.hpp
-<<<<<<< HEAD
   stream.cpp
-=======
   thread_pool.hpp
   thread_pool.cpp
->>>>>>> 76b4861f
   thread_roles.hpp
   thread_roles.cpp
   thread_runner.hpp
