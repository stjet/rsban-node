--- conflicted
+++ resolved
@@ -34,258 +34,6 @@
 }
 }
 
-<<<<<<< HEAD
-TEST (confirmation_height, gap_bootstrap)
-{
-	nano::test::system system{};
-	nano::node_flags node_flags{};
-	auto & node1 = *system.add_node (node_flags);
-	nano::keypair destination{};
-	nano::block_builder builder;
-	auto send1 = builder
-				 .state ()
-				 .account (nano::dev::genesis_key.pub)
-				 .previous (nano::dev::genesis->hash ())
-				 .representative (nano::dev::genesis_key.pub)
-				 .balance (nano::dev::constants.genesis_amount - nano::Gxrb_ratio)
-				 .link (destination.pub)
-				 .sign (nano::dev::genesis_key.prv, nano::dev::genesis_key.pub)
-				 .work (0)
-				 .build ();
-	node1.work_generate_blocking (*send1);
-	auto send2 = builder
-				 .state ()
-				 .account (nano::dev::genesis_key.pub)
-				 .previous (send1->hash ())
-				 .representative (nano::dev::genesis_key.pub)
-				 .balance (nano::dev::constants.genesis_amount - 2 * nano::Gxrb_ratio)
-				 .link (destination.pub)
-				 .sign (nano::dev::genesis_key.prv, nano::dev::genesis_key.pub)
-				 .work (0)
-				 .build ();
-	node1.work_generate_blocking (*send2);
-	auto send3 = builder
-				 .state ()
-				 .account (nano::dev::genesis_key.pub)
-				 .previous (send2->hash ())
-				 .representative (nano::dev::genesis_key.pub)
-				 .balance (nano::dev::constants.genesis_amount - 3 * nano::Gxrb_ratio)
-				 .link (destination.pub)
-				 .sign (nano::dev::genesis_key.prv, nano::dev::genesis_key.pub)
-				 .work (0)
-				 .build ();
-	node1.work_generate_blocking (*send3);
-	auto open1 = builder
-				 .open ()
-				 .source (send1->hash ())
-				 .representative (destination.pub)
-				 .account (destination.pub)
-				 .sign (destination.prv, destination.pub)
-				 .work (0)
-				 .build ();
-	node1.work_generate_blocking (*open1);
-
-	// Receive
-	auto receive1 = builder
-					.receive ()
-					.previous (open1->hash ())
-					.source (send2->hash ())
-					.sign (destination.prv, destination.pub)
-					.work (0)
-					.build ();
-	node1.work_generate_blocking (*receive1);
-	auto receive2 = builder
-					.receive ()
-					.previous (receive1->hash ())
-					.source (send3->hash ())
-					.sign (destination.prv, destination.pub)
-					.work (0)
-					.build ();
-	node1.work_generate_blocking (*receive2);
-
-	node1.block_processor.add (send1);
-	node1.block_processor.add (send2);
-	node1.block_processor.add (send3);
-	node1.block_processor.add (receive1);
-	ASSERT_TIMELY (5s, node1.block (send3->hash ()) != nullptr);
-
-	add_callback_stats (node1);
-
-	// Receive 2 comes in on the live network, however the chain has not been finished so it gets added to unchecked
-	node1.process_active (receive2);
-	// Waits for the unchecked_map to process the 4 blocks added to the block_processor, saving them in the unchecked table
-	auto check_block_is_listed = [&] (nano::store::transaction const & transaction_a, nano::block_hash const & block_hash_a) {
-		return !node1.unchecked.get (block_hash_a).empty ();
-	};
-	ASSERT_TIMELY (5s, check_block_is_listed (*node1.store.tx_begin_read (), receive2->previous ()));
-
-	// Confirmation heights should not be updated
-	{
-		auto transaction (node1.store.tx_begin_read ());
-		auto unchecked_count (node1.unchecked.count ());
-		ASSERT_EQ (unchecked_count, 2);
-
-		nano::confirmation_height_info confirmation_height_info;
-		ASSERT_FALSE (node1.store.confirmation_height ().get (*transaction, nano::dev::genesis_key.pub, confirmation_height_info));
-		ASSERT_EQ (1, confirmation_height_info.height ());
-		ASSERT_EQ (nano::dev::genesis->hash (), confirmation_height_info.frontier ());
-	}
-
-	// Now complete the chain where the block comes in on the bootstrap network.
-	node1.block_processor.add (open1);
-
-	ASSERT_TIMELY_EQ (5s, node1.unchecked.count (), 0);
-	// Confirmation height should be unchanged and unchecked should now be 0
-	{
-		auto transaction = node1.store.tx_begin_read ();
-		nano::confirmation_height_info confirmation_height_info;
-		ASSERT_FALSE (node1.store.confirmation_height ().get (*transaction, nano::dev::genesis_key.pub, confirmation_height_info));
-		ASSERT_EQ (1, confirmation_height_info.height ());
-		ASSERT_EQ (nano::dev::genesis->hash (), confirmation_height_info.frontier ());
-		ASSERT_TRUE (node1.store.confirmation_height ().get (*transaction, destination.pub, confirmation_height_info));
-		ASSERT_EQ (0, confirmation_height_info.height ());
-		ASSERT_EQ (nano::block_hash (0), confirmation_height_info.frontier ());
-	}
-	ASSERT_EQ (0, node1.stats->count (nano::stat::type::confirmation_height, nano::stat::detail::blocks_confirmed, nano::stat::dir::in));
-	ASSERT_EQ (0, node1.stats->count (nano::stat::type::http_callback, nano::stat::detail::http_callback, nano::stat::dir::out));
-	ASSERT_EQ (1, node1.ledger.cache.cemented_count ());
-
-	ASSERT_EQ (0, node1.active.election_winner_details_size ());
-}
-
-TEST (confirmation_height, gap_live)
-{
-	nano::test::system system{};
-	nano::node_flags node_flags{};
-	nano::node_config node_config = system.default_config ();
-	node_config.frontiers_confirmation = nano::frontiers_confirmation_mode::disabled;
-	auto node = system.add_node (node_config, node_flags);
-	auto wallet_id1 = node->wallets.first_wallet_id ();
-	node_config.peering_port = system.get_available_port ();
-	node_config.receive_minimum = nano::dev::constants.genesis_amount; // Prevent auto-receive & open1/receive1/receive2 blocks conflicts
-	auto node2 = system.add_node (node_config, node_flags);
-	auto wallet_id2 = node2->wallets.first_wallet_id ();
-	nano::keypair destination;
-
-	(void)node->wallets.insert_adhoc (wallet_id1, nano::dev::genesis_key.prv);
-	(void)node2->wallets.insert_adhoc (wallet_id2, destination.prv);
-
-	nano::block_builder builder;
-	auto send1 = builder
-				 .state ()
-				 .account (nano::dev::genesis_key.pub)
-				 .previous (nano::dev::genesis->hash ())
-				 .representative (nano::dev::genesis_key.pub)
-				 .balance (nano::dev::constants.genesis_amount - 1)
-				 .link (destination.pub)
-				 .sign (nano::dev::genesis_key.prv, nano::dev::genesis_key.pub)
-				 .work (0)
-				 .build ();
-	node->work_generate_blocking (*send1);
-	auto send2 = builder
-				 .state ()
-				 .account (nano::dev::genesis_key.pub)
-				 .previous (send1->hash ())
-				 .representative (nano::dev::genesis_key.pub)
-				 .balance (nano::dev::constants.genesis_amount - 2)
-				 .link (destination.pub)
-				 .sign (nano::dev::genesis_key.prv, nano::dev::genesis_key.pub)
-				 .work (0)
-				 .build ();
-	node->work_generate_blocking (*send2);
-	auto send3 = builder
-				 .state ()
-				 .account (nano::dev::genesis_key.pub)
-				 .previous (send2->hash ())
-				 .representative (nano::dev::genesis_key.pub)
-				 .balance (nano::dev::constants.genesis_amount - 3)
-				 .link (destination.pub)
-				 .sign (nano::dev::genesis_key.prv, nano::dev::genesis_key.pub)
-				 .work (0)
-				 .build ();
-	node->work_generate_blocking (*send3);
-
-	auto open1 = builder
-				 .open ()
-				 .source (send1->hash ())
-				 .representative (destination.pub)
-				 .account (destination.pub)
-				 .sign (destination.prv, destination.pub)
-				 .work (0)
-				 .build ();
-	node->work_generate_blocking (*open1);
-	auto receive1 = builder
-					.receive ()
-					.previous (open1->hash ())
-					.source (send2->hash ())
-					.sign (destination.prv, destination.pub)
-					.work (0)
-					.build ();
-	node->work_generate_blocking (*receive1);
-	auto receive2 = builder
-					.receive ()
-					.previous (receive1->hash ())
-					.source (send3->hash ())
-					.sign (destination.prv, destination.pub)
-					.work (0)
-					.build ();
-	node->work_generate_blocking (*receive2);
-
-	node->block_processor.add (send1);
-	node->block_processor.add (send2);
-	node->block_processor.add (send3);
-	// node->block_processor.add (open1); Witheld for test
-	node->block_processor.add (receive1);
-	ASSERT_TIMELY (5s, nano::test::exists (*node, { send1, send2, send3 }));
-	ASSERT_TIMELY (5s, node->unchecked.exists ({ open1->hash (), receive1->hash () }));
-
-	add_callback_stats (*node);
-
-	// Receive 2 comes in on the live network, however the chain has not been finished so it gets added to unchecked
-	node->process_active (receive2);
-	ASSERT_TIMELY (5s, node->unchecked.exists ({ receive1->hash (), receive2->hash () }));
-
-	// Confirmation heights should not be updated
-	{
-		auto transaction = node->store.tx_begin_read ();
-		nano::confirmation_height_info confirmation_height_info;
-		ASSERT_FALSE (node->store.confirmation_height ().get (*transaction, nano::dev::genesis_key.pub, confirmation_height_info));
-		ASSERT_EQ (1, confirmation_height_info.height ());
-		ASSERT_EQ (nano::dev::genesis->hash (), confirmation_height_info.frontier ());
-	}
-
-	// Vote and confirm all existing blocks
-	nano::test::start_election (system, *node, send1->hash ());
-	ASSERT_TIMELY_EQ (10s, node->stats->count (nano::stat::type::http_callback, nano::stat::detail::http_callback, nano::stat::dir::out), 3);
-
-	// Now complete the chain where the block comes in on the live network
-	node->process_active (open1);
-
-	ASSERT_TIMELY_EQ (10s, node->stats->count (nano::stat::type::http_callback, nano::stat::detail::http_callback, nano::stat::dir::out), 6);
-
-	// This should confirm the open block and the source of the receive blocks
-	auto transaction = node->store.tx_begin_read ();
-	auto unchecked_count = node->unchecked.count ();
-	ASSERT_EQ (unchecked_count, 0);
-
-	nano::confirmation_height_info confirmation_height_info{};
-	ASSERT_TRUE (node->ledger.block_confirmed (*transaction, receive2->hash ()));
-	ASSERT_FALSE (node->store.confirmation_height ().get (*transaction, nano::dev::genesis_key.pub, confirmation_height_info));
-	ASSERT_EQ (4, confirmation_height_info.height ());
-	ASSERT_EQ (send3->hash (), confirmation_height_info.frontier ());
-	ASSERT_FALSE (node->store.confirmation_height ().get (*transaction, destination.pub, confirmation_height_info));
-	ASSERT_EQ (3, confirmation_height_info.height ());
-	ASSERT_EQ (receive2->hash (), confirmation_height_info.frontier ());
-
-	ASSERT_EQ (6, node->stats->count (nano::stat::type::confirmation_height, nano::stat::detail::blocks_confirmed, nano::stat::dir::in));
-	ASSERT_EQ (6, node->stats->count (nano::stat::type::http_callback, nano::stat::detail::http_callback, nano::stat::dir::out));
-	ASSERT_EQ (7, node->ledger.cache.cemented_count ());
-
-	ASSERT_EQ (0, node->active.election_winner_details_size ());
-}
-
-=======
->>>>>>> c1416364
 TEST (confirmation_height, pending_observer_callbacks)
 {
 	nano::test::system system;
@@ -481,316 +229,6 @@
 	ASSERT_EQ (0, node->active.election_winner_details_size ());
 }
 
-<<<<<<< HEAD
-// This test checks that a receive block with uncemented blocks below cements them too.
-TEST (confirmation_height, cemented_gap_below_receive)
-{
-	nano::test::system system;
-	nano::node_flags node_flags;
-	nano::node_config node_config = system.default_config ();
-	node_config.frontiers_confirmation = nano::frontiers_confirmation_mode::disabled;
-	auto node = system.add_node (node_config, node_flags);
-	auto wallet_id = node->wallets.first_wallet_id ();
-
-	nano::block_hash latest (node->latest (nano::dev::genesis_key.pub));
-
-	nano::keypair key1;
-	nano::block_builder builder;
-	(void)node->wallets.insert_adhoc (wallet_id, key1.prv);
-
-	auto send = builder
-				.send ()
-				.previous (latest)
-				.destination (key1.pub)
-				.balance (nano::dev::constants.genesis_amount - nano::Gxrb_ratio)
-				.sign (nano::dev::genesis_key.prv, nano::dev::genesis_key.pub)
-				.work (*system.work.generate (latest))
-				.build ();
-	auto send1 = builder
-				 .send ()
-				 .previous (send->hash ())
-				 .destination (key1.pub)
-				 .balance (nano::dev::constants.genesis_amount - nano::Gxrb_ratio * 2)
-				 .sign (nano::dev::genesis_key.prv, nano::dev::genesis_key.pub)
-				 .work (*system.work.generate (send->hash ()))
-				 .build ();
-	nano::keypair dummy_key;
-	auto dummy_send = builder
-					  .send ()
-					  .previous (send1->hash ())
-					  .destination (dummy_key.pub)
-					  .balance (nano::dev::constants.genesis_amount - nano::Gxrb_ratio * 3)
-					  .sign (nano::dev::genesis_key.prv, nano::dev::genesis_key.pub)
-					  .work (*system.work.generate (send1->hash ()))
-					  .build ();
-
-	auto open = builder
-				.open ()
-				.source (send->hash ())
-				.representative (nano::dev::genesis_key.pub)
-				.account (key1.pub)
-				.sign (key1.prv, key1.pub)
-				.work (*system.work.generate (key1.pub))
-				.build ();
-	auto receive1 = builder
-					.receive ()
-					.previous (open->hash ())
-					.source (send1->hash ())
-					.sign (key1.prv, key1.pub)
-					.work (*system.work.generate (open->hash ()))
-					.build ();
-	auto send2 = builder
-				 .send ()
-				 .previous (receive1->hash ())
-				 .destination (nano::dev::genesis_key.pub)
-				 .balance (nano::Gxrb_ratio)
-				 .sign (key1.prv, key1.pub)
-				 .work (*system.work.generate (receive1->hash ()))
-				 .build ();
-
-	auto receive2 = builder
-					.receive ()
-					.previous (dummy_send->hash ())
-					.source (send2->hash ())
-					.sign (nano::dev::genesis_key.prv, nano::dev::genesis_key.pub)
-					.work (*system.work.generate (dummy_send->hash ()))
-					.build ();
-	auto dummy_send1 = builder
-					   .send ()
-					   .previous (receive2->hash ())
-					   .destination (dummy_key.pub)
-					   .balance (nano::dev::constants.genesis_amount - nano::Gxrb_ratio * 3)
-					   .sign (nano::dev::genesis_key.prv, nano::dev::genesis_key.pub)
-					   .work (*system.work.generate (receive2->hash ()))
-					   .build ();
-
-	nano::keypair key2;
-	(void)node->wallets.insert_adhoc (wallet_id, key2.prv);
-	auto send3 = builder
-				 .send ()
-				 .previous (dummy_send1->hash ())
-				 .destination (key2.pub)
-				 .balance (nano::dev::constants.genesis_amount - nano::Gxrb_ratio * 4)
-				 .sign (nano::dev::genesis_key.prv, nano::dev::genesis_key.pub)
-				 .work (*system.work.generate (dummy_send1->hash ()))
-				 .build ();
-	auto dummy_send2 = builder
-					   .send ()
-					   .previous (send3->hash ())
-					   .destination (dummy_key.pub)
-					   .balance (nano::dev::constants.genesis_amount - nano::Gxrb_ratio * 5)
-					   .sign (nano::dev::genesis_key.prv, nano::dev::genesis_key.pub)
-					   .work (*system.work.generate (send3->hash ()))
-					   .build ();
-
-	auto open1 = builder
-				 .open ()
-				 .source (send3->hash ())
-				 .representative (nano::dev::genesis_key.pub)
-				 .account (key2.pub)
-				 .sign (key2.prv, key2.pub)
-				 .work (*system.work.generate (key2.pub))
-				 .build ();
-
-	{
-		auto transaction = node->store.tx_begin_write ();
-		ASSERT_EQ (nano::block_status::progress, node->ledger.process (*transaction, send));
-		ASSERT_EQ (nano::block_status::progress, node->ledger.process (*transaction, send1));
-		ASSERT_EQ (nano::block_status::progress, node->ledger.process (*transaction, dummy_send));
-
-		ASSERT_EQ (nano::block_status::progress, node->ledger.process (*transaction, open));
-		ASSERT_EQ (nano::block_status::progress, node->ledger.process (*transaction, receive1));
-		ASSERT_EQ (nano::block_status::progress, node->ledger.process (*transaction, send2));
-
-		ASSERT_EQ (nano::block_status::progress, node->ledger.process (*transaction, receive2));
-		ASSERT_EQ (nano::block_status::progress, node->ledger.process (*transaction, dummy_send1));
-
-		ASSERT_EQ (nano::block_status::progress, node->ledger.process (*transaction, send3));
-		ASSERT_EQ (nano::block_status::progress, node->ledger.process (*transaction, dummy_send2));
-
-		ASSERT_EQ (nano::block_status::progress, node->ledger.process (*transaction, open1));
-	}
-
-	std::vector<nano::block_hash> observer_order;
-	nano::mutex mutex;
-	add_callback_stats (*node, &observer_order, &mutex);
-
-	auto election = nano::test::start_election (system, *node, open1->hash ());
-	ASSERT_NE (nullptr, election);
-	node->active.force_confirm (*election);
-	ASSERT_TIMELY_EQ (5s, node->stats->count (nano::stat::type::http_callback, nano::stat::detail::http_callback, nano::stat::dir::out), 10);
-
-	auto transaction = node->store.tx_begin_read ();
-	ASSERT_TRUE (node->ledger.block_confirmed (*transaction, open1->hash ()));
-	ASSERT_EQ (1, node->stats->count (nano::stat::type::confirmation_observer, nano::stat::detail::active_quorum, nano::stat::dir::out));
-	ASSERT_EQ (0, node->stats->count (nano::stat::type::confirmation_observer, nano::stat::detail::active_conf_height, nano::stat::dir::out));
-	ASSERT_EQ (9, node->stats->count (nano::stat::type::confirmation_observer, nano::stat::detail::inactive_conf_height, nano::stat::dir::out));
-	ASSERT_EQ (10, node->stats->count (nano::stat::type::confirmation_height, nano::stat::detail::blocks_confirmed, nano::stat::dir::in));
-	ASSERT_EQ (11, node->ledger.cache.cemented_count ());
-	ASSERT_EQ (0, node->active.election_winner_details_size ());
-
-	// Check that the order of callbacks is correct
-	std::vector<nano::block_hash> expected_order = { send->hash (), send1->hash (), open->hash (), receive1->hash (), send2->hash (), dummy_send->hash (), receive2->hash (), dummy_send1->hash (), send3->hash (), open1->hash () };
-	nano::lock_guard<nano::mutex> guard (mutex);
-	ASSERT_EQ (observer_order, expected_order);
-}
-
-// This test checks that a receive block with uncemented blocks below cements them too, compared with the test above, this
-// is the first write in this chain.
-TEST (confirmation_height, cemented_gap_below_no_cache)
-{
-	nano::test::system system;
-	nano::node_flags node_flags;
-	nano::node_config node_config = system.default_config ();
-	node_config.frontiers_confirmation = nano::frontiers_confirmation_mode::disabled;
-	auto node = system.add_node (node_config, node_flags);
-	auto wallet_id = node->wallets.first_wallet_id ();
-
-	nano::block_hash latest (node->latest (nano::dev::genesis_key.pub));
-
-	nano::keypair key1;
-	(void)node->wallets.insert_adhoc (wallet_id, key1.prv);
-
-	nano::block_builder builder;
-	auto send = builder
-				.send ()
-				.previous (latest)
-				.destination (key1.pub)
-				.balance (nano::dev::constants.genesis_amount - nano::Gxrb_ratio)
-				.sign (nano::dev::genesis_key.prv, nano::dev::genesis_key.pub)
-				.work (*system.work.generate (latest))
-				.build ();
-	auto send1 = builder
-				 .send ()
-				 .previous (send->hash ())
-				 .destination (key1.pub)
-				 .balance (nano::dev::constants.genesis_amount - nano::Gxrb_ratio * 2)
-				 .sign (nano::dev::genesis_key.prv, nano::dev::genesis_key.pub)
-				 .work (*system.work.generate (send->hash ()))
-				 .build ();
-	nano::keypair dummy_key;
-	auto dummy_send = builder
-					  .send ()
-					  .previous (send1->hash ())
-					  .destination (dummy_key.pub)
-					  .balance (nano::dev::constants.genesis_amount - nano::Gxrb_ratio * 3)
-					  .sign (nano::dev::genesis_key.prv, nano::dev::genesis_key.pub)
-					  .work (*system.work.generate (send1->hash ()))
-					  .build ();
-
-	auto open = builder
-				.open ()
-				.source (send->hash ())
-				.representative (nano::dev::genesis_key.pub)
-				.account (key1.pub)
-				.sign (key1.prv, key1.pub)
-				.work (*system.work.generate (key1.pub))
-				.build ();
-	auto receive1 = builder
-					.receive ()
-					.previous (open->hash ())
-					.source (send1->hash ())
-					.sign (key1.prv, key1.pub)
-					.work (*system.work.generate (open->hash ()))
-					.build ();
-	auto send2 = builder
-				 .send ()
-				 .previous (receive1->hash ())
-				 .destination (nano::dev::genesis_key.pub)
-				 .balance (nano::Gxrb_ratio)
-				 .sign (key1.prv, key1.pub)
-				 .work (*system.work.generate (receive1->hash ()))
-				 .build ();
-
-	auto receive2 = builder
-					.receive ()
-					.previous (dummy_send->hash ())
-					.source (send2->hash ())
-					.sign (nano::dev::genesis_key.prv, nano::dev::genesis_key.pub)
-					.work (*system.work.generate (dummy_send->hash ()))
-					.build ();
-	auto dummy_send1 = builder
-					   .send ()
-					   .previous (receive2->hash ())
-					   .destination (dummy_key.pub)
-					   .balance (nano::dev::constants.genesis_amount - nano::Gxrb_ratio * 3)
-					   .sign (nano::dev::genesis_key.prv, nano::dev::genesis_key.pub)
-					   .work (*system.work.generate (receive2->hash ()))
-					   .build ();
-
-	nano::keypair key2;
-	(void)node->wallets.insert_adhoc (wallet_id, key2.prv);
-	auto send3 = builder
-				 .send ()
-				 .previous (dummy_send1->hash ())
-				 .destination (key2.pub)
-				 .balance (nano::dev::constants.genesis_amount - nano::Gxrb_ratio * 4)
-				 .sign (nano::dev::genesis_key.prv, nano::dev::genesis_key.pub)
-				 .work (*system.work.generate (dummy_send1->hash ()))
-				 .build ();
-	auto dummy_send2 = builder
-					   .send ()
-					   .previous (send3->hash ())
-					   .destination (dummy_key.pub)
-					   .balance (nano::dev::constants.genesis_amount - nano::Gxrb_ratio * 5)
-					   .sign (nano::dev::genesis_key.prv, nano::dev::genesis_key.pub)
-					   .work (*system.work.generate (send3->hash ()))
-					   .build ();
-
-	auto open1 = builder
-				 .open ()
-				 .source (send3->hash ())
-				 .representative (nano::dev::genesis_key.pub)
-				 .account (key2.pub)
-				 .sign (key2.prv, key2.pub)
-				 .work (*system.work.generate (key2.pub))
-				 .build ();
-
-	{
-		auto transaction = node->store.tx_begin_write ();
-		ASSERT_EQ (nano::block_status::progress, node->ledger.process (*transaction, send));
-		ASSERT_EQ (nano::block_status::progress, node->ledger.process (*transaction, send1));
-		ASSERT_EQ (nano::block_status::progress, node->ledger.process (*transaction, dummy_send));
-
-		ASSERT_EQ (nano::block_status::progress, node->ledger.process (*transaction, open));
-		ASSERT_EQ (nano::block_status::progress, node->ledger.process (*transaction, receive1));
-		ASSERT_EQ (nano::block_status::progress, node->ledger.process (*transaction, send2));
-
-		ASSERT_EQ (nano::block_status::progress, node->ledger.process (*transaction, receive2));
-		ASSERT_EQ (nano::block_status::progress, node->ledger.process (*transaction, dummy_send1));
-
-		ASSERT_EQ (nano::block_status::progress, node->ledger.process (*transaction, send3));
-		ASSERT_EQ (nano::block_status::progress, node->ledger.process (*transaction, dummy_send2));
-
-		ASSERT_EQ (nano::block_status::progress, node->ledger.process (*transaction, open1));
-	}
-
-	// Force some blocks to be cemented so that the cached confirmed info variable is empty
-	{
-		auto transaction (node->store.tx_begin_write ());
-		node->store.confirmation_height ().put (*transaction, nano::dev::genesis_key.pub, nano::confirmation_height_info{ 3, send1->hash () });
-		node->store.confirmation_height ().put (*transaction, key1.pub, nano::confirmation_height_info{ 2, receive1->hash () });
-	}
-
-	add_callback_stats (*node);
-
-	auto election = nano::test::start_election (system, *node, open1->hash ());
-	ASSERT_NE (nullptr, election);
-	node->active.force_confirm (*election);
-	ASSERT_TIMELY_EQ (5s, node->stats->count (nano::stat::type::http_callback, nano::stat::detail::http_callback, nano::stat::dir::out), 6);
-
-	auto transaction = node->store.tx_begin_read ();
-	ASSERT_TRUE (node->ledger.block_confirmed (*transaction, open1->hash ()));
-	ASSERT_EQ (node->active.election_winner_details_size (), 0);
-	ASSERT_EQ (1, node->stats->count (nano::stat::type::confirmation_observer, nano::stat::detail::active_quorum, nano::stat::dir::out));
-	ASSERT_EQ (0, node->stats->count (nano::stat::type::confirmation_observer, nano::stat::detail::active_conf_height, nano::stat::dir::out));
-	ASSERT_EQ (5, node->stats->count (nano::stat::type::confirmation_observer, nano::stat::detail::inactive_conf_height, nano::stat::dir::out));
-	ASSERT_EQ (6, node->stats->count (nano::stat::type::confirmation_height, nano::stat::detail::blocks_confirmed, nano::stat::dir::in));
-	ASSERT_EQ (7, node->ledger.cache.cemented_count ());
-}
-
-=======
->>>>>>> c1416364
 TEST (confirmation_height, election_winner_details_clearing_node_process_confirmed)
 {
 	// Make sure election_winner_details is also cleared if the block never enters the confirmation height processor from node::process_confirmed
@@ -813,67 +251,3 @@
 	node->process_confirmed (election, 1000000);
 	ASSERT_EQ (0, node->active.election_winner_details_size ());
 }
-<<<<<<< HEAD
-
-TEST (confirmation_height, unbounded_block_cache_iteration)
-{
-	auto path (nano::unique_path ());
-	auto store = nano::make_store (path, nano::dev::constants);
-	ASSERT_TRUE (!store->init_error ());
-	nano::stats stats;
-	nano::ledger ledger (*store, stats, nano::dev::constants);
-	nano::write_database_queue write_database_queue (false);
-	boost::latch initialized_latch{ 0 };
-	nano::work_pool pool{ nano::dev::network_params.network, std::numeric_limits<unsigned>::max () };
-	nano::keypair key1;
-	nano::block_builder builder;
-	auto send = builder
-				.send ()
-				.previous (nano::dev::genesis->hash ())
-				.destination (key1.pub)
-				.balance (nano::dev::constants.genesis_amount - nano::Gxrb_ratio)
-				.sign (nano::dev::genesis_key.prv, nano::dev::genesis_key.pub)
-				.work (*pool.generate (nano::dev::genesis->hash ()))
-				.build ();
-	auto send1 = builder
-				 .send ()
-				 .previous (send->hash ())
-				 .destination (key1.pub)
-				 .balance (nano::dev::constants.genesis_amount - nano::Gxrb_ratio * 2)
-				 .sign (nano::dev::genesis_key.prv, nano::dev::genesis_key.pub)
-				 .work (*pool.generate (send->hash ()))
-				 .build ();
-	{
-		auto transaction (store->tx_begin_write ());
-		ASSERT_EQ (nano::block_status::progress, ledger.process (*transaction, send));
-		ASSERT_EQ (nano::block_status::progress, ledger.process (*transaction, send1));
-	}
-
-	nano::confirmation_height_processor confirmation_height_processor (ledger, stats, write_database_queue, 10ms, initialized_latch);
-	nano::timer<> timer;
-	timer.start ();
-	{
-		// Prevent conf height processor doing any writes, so that we can query is_processing_block correctly
-		auto write_guard = write_database_queue.wait (nano::writer::testing);
-		// Add the frontier block
-		confirmation_height_processor.add (send1);
-
-		// The most uncemented block (previous block) should be seen as processing by the unbounded processor
-		while (!confirmation_height_processor.exists (send->hash ()))
-		{
-			ASSERT_LT (timer.since_start (), 10s);
-		}
-	}
-
-	// Wait until the current block is finished processing
-	while (!confirmation_height_processor.current ().is_zero ())
-	{
-		ASSERT_LT (timer.since_start (), 10s);
-	}
-
-	ASSERT_EQ (2, stats.count (nano::stat::type::confirmation_height, nano::stat::detail::blocks_confirmed, nano::stat::dir::in));
-	ASSERT_EQ (3, ledger.cache.cemented_count ());
-}
-=======
-}
->>>>>>> c1416364
