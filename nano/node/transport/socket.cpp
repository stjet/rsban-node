#include "nano/node/transport/traffic_type.hpp"

#include <nano/boost/asio/bind_executor.hpp>
#include <nano/boost/asio/ip/address_v6.hpp>
#include <nano/boost/asio/read.hpp>
#include <nano/lib/logging.hpp>
#include <nano/lib/rsnanoutils.hpp>
#include <nano/node/node.hpp>
#include <nano/node/transport/socket.hpp>
#include <nano/node/transport/transport.hpp>

#include <boost/format.hpp>

#include <cstdint>
#include <cstdlib>
#include <iterator>
#include <limits>
#include <memory>
#include <utility>

namespace
{
bool is_temporary_error (boost::system::error_code const & ec_a)
{
	switch (ec_a.value ())
	{
#if EAGAIN != EWOULDBLOCK
		case EAGAIN:
#endif

		case EWOULDBLOCK:
		case EINTR:
			return true;
		default:
			return false;
	}
}
}

/*
 * socket
 */

<<<<<<< HEAD
nano::transport::socket::socket (rsnano::async_runtime & async_rt_a, endpoint_type_t endpoint_type_a, nano::stats & stats_a,
std::shared_ptr<nano::thread_pool> const & workers_a,
std::chrono::seconds default_timeout_a, std::chrono::seconds silent_connection_tolerance_time_a,
std::chrono::seconds idle_timeout_a,
std::shared_ptr<nano::node_observers> observers_a,
std::size_t max_queue_size_a)
=======
nano::transport::socket::socket (nano::node & node_a, nano::transport::socket_endpoint endpoint_type_a, std::size_t max_queue_size_a) :
	send_queue{ max_queue_size_a },
	strand{ node_a.io_ctx.get_executor () },
	tcp_socket{ node_a.io_ctx },
	node{ node_a },
	endpoint_type_m{ endpoint_type_a },
	timeout{ std::numeric_limits<uint64_t>::max () },
	last_completion_time_or_init{ nano::seconds_since_epoch () },
	last_receive_time_or_init{ nano::seconds_since_epoch () },
	default_timeout{ node_a.config.tcp_io_timeout },
	silent_connection_tolerance_time{ node_a.network_params.network.silent_connection_tolerance_time },
	max_queue_size{ max_queue_size_a }
{
}

nano::transport::socket::~socket ()
>>>>>>> ba115cb5
{
	handle = rsnano::rsn_socket_create (
	static_cast<uint8_t> (endpoint_type_a),
	stats_a.handle,
	workers_a->handle,
	default_timeout_a.count (),
	silent_connection_tolerance_time_a.count (),
	idle_timeout_a.count (),
	new std::weak_ptr<nano::node_observers> (observers_a),
	max_queue_size_a,
	async_rt_a.handle);
}

nano::transport::socket::socket (rsnano::SocketHandle * handle_a) :
	handle{ handle_a }
{
}

nano::transport::socket::~socket ()
{
<<<<<<< HEAD
	rsnano::rsn_socket_destroy (handle);
=======
	debug_assert (callback_a);
	debug_assert (endpoint_type () == socket_endpoint::client);

	start ();
	set_default_timeout ();

	tcp_socket.async_connect (endpoint_a,
	boost::asio::bind_executor (strand,
	[this_l = shared_from_this (), callback = std::move (callback_a), endpoint_a] (boost::system::error_code const & ec) {
		this_l->remote = endpoint_a;
		if (ec)
		{
			this_l->node.stats.inc (nano::stat::type::tcp, nano::stat::detail::tcp_connect_error, nano::stat::dir::in);
			this_l->close ();
		}
		else
		{
			this_l->set_last_completion ();
			{
				// Best effort attempt to get endpoint address
				boost::system::error_code ec;
				this_l->local = this_l->tcp_socket.local_endpoint (ec);
			}
			this_l->node.observers.socket_connected.notify (*this_l);
		}
		callback (ec);
	}));
>>>>>>> ba115cb5
}

void async_connect_adapter (void * context, rsnano::ErrorCodeDto const * error)
{
	try
	{
		auto ec{ rsnano::dto_to_error_code (*error) };
		auto callback = static_cast<std::function<void (boost::system::error_code const &)> *> (context);
		(*callback) (ec);
	}
	catch (...)
	{
		std::cerr << "exception in async_connect_adapter!" << std::endl;
	}
}

void async_connect_delete_context (void * context)
{
	auto callback = static_cast<std::function<void (boost::system::error_code const &)> *> (context);
	delete callback;
}

boost::asio::ip::tcp::endpoint & nano::transport::socket::get_remote ()
{
	return remote;
}

void nano::transport::socket::start ()
{
	rsnano::rsn_socket_start (handle);
}

void nano::transport::socket::async_connect (nano::tcp_endpoint const & endpoint_a, std::function<void (boost::system::error_code const &)> callback_a)
{
	auto endpoint_dto{ rsnano::endpoint_to_dto (endpoint_a) };
	auto cb_wrapper = new std::function<void (boost::system::error_code const &)> ([callback = std::move (callback_a), this_l = shared_from_this ()] (boost::system::error_code const & ec) {
		callback (ec);
	});
	rsnano::rsn_socket_async_connect (handle, &endpoint_dto, async_connect_adapter, async_connect_delete_context, cb_wrapper);
}

void nano::transport::async_read_adapter (void * context_a, rsnano::ErrorCodeDto const * error_a, std::size_t size_a)
{
	try
	{
		auto ec{ rsnano::dto_to_error_code (*error_a) };
		auto callback = static_cast<std::function<void (boost::system::error_code const &, std::size_t)> *> (context_a);
		(*callback) (ec, size_a);
	}
	catch (...)
	{
		std::cerr << "exception in async_read_adapter!" << std::endl;
	}
}

void nano::transport::async_read_delete_context (void * context_a)
{
	auto callback = static_cast<std::function<void (boost::system::error_code const &, std::size_t)> *> (context_a);
	delete callback;
}

void nano::transport::socket::async_write (nano::shared_const_buffer const & buffer_a, std::function<void (boost::system::error_code const &, std::size_t)> callback_a, nano::transport::traffic_type traffic_type)
{
	auto cb_wrapper = new std::function<void (boost::system::error_code const &, std::size_t)> ([callback = std::move (callback_a), this_l = shared_from_this ()] (boost::system::error_code const & ec, std::size_t size) {
		callback (ec, size);
	});

	auto buffer_l = buffer_a.to_bytes ();
	rsnano::rsn_socket_async_write (handle, buffer_l.data (), buffer_l.size (), async_read_adapter, async_read_delete_context, cb_wrapper, static_cast<uint8_t> (traffic_type));
}

/** Set the current timeout of the socket in seconds
 *  timeout occurs when the last socket completion is more than timeout seconds in the past
 *  timeout always applies, the socket always has a timeout
 *  to set infinite timeout, use std::numeric_limits<uint64_t>::max ()
 *  the function checkup() checks for timeout on a regular interval
 */
void nano::transport::socket::set_timeout (std::chrono::seconds timeout_a)
{
	rsnano::rsn_socket_set_timeout (handle, timeout_a.count ());
}

bool nano::transport::socket::has_timed_out () const
{
	return rsnano::rsn_socket_has_timed_out (handle);
}

void nano::transport::socket::set_default_timeout_value (std::chrono::seconds timeout_a)
{
	rsnano::rsn_socket_set_default_timeout_value (handle, timeout_a.count ());
}

<<<<<<< HEAD
std::chrono::seconds nano::transport::socket::get_default_timeout_value () const
=======
void nano::transport::socket::ongoing_checkup ()
{
	std::weak_ptr<nano::transport::socket> this_w (shared_from_this ());
	node.workers.add_timed_task (std::chrono::steady_clock::now () + std::chrono::seconds (node.network_params.network.is_dev_network () ? 1 : 5), [this_w] () {
		if (auto this_l = this_w.lock ())
		{
			// If the socket is already dead, close just in case, and stop doing checkups
			if (!this_l->alive ())
			{
				this_l->close ();
				return;
			}

			nano::seconds_t now = nano::seconds_since_epoch ();
			auto condition_to_disconnect{ false };

			// if this is a server socket, and no data is received for silent_connection_tolerance_time seconds then disconnect
			if (this_l->endpoint_type () == socket_endpoint::server && (now - this_l->last_receive_time_or_init) > static_cast<uint64_t> (this_l->silent_connection_tolerance_time.count ()))
			{
				this_l->node.stats.inc (nano::stat::type::tcp, nano::stat::detail::tcp_silent_connection_drop, nano::stat::dir::in);

				condition_to_disconnect = true;
			}

			// if there is no activity for timeout seconds then disconnect
			if ((now - this_l->last_completion_time_or_init) > this_l->timeout)
			{
				this_l->node.stats.inc (nano::stat::type::tcp, nano::stat::detail::tcp_io_timeout_drop, this_l->endpoint_type () == socket_endpoint::server ? nano::stat::dir::in : nano::stat::dir::out);

				condition_to_disconnect = true;
			}

			if (condition_to_disconnect)
			{
				this_l->node.logger.debug (nano::log::type::tcp_server, "Closing socket due to timeout ({})", nano::util::to_str (this_l->remote));

				this_l->timed_out = true;
				this_l->close ();
			}
			else if (!this_l->closed)
			{
				this_l->ongoing_checkup ();
			}
		}
	});
}

void nano::transport::socket::read_impl (std::shared_ptr<std::vector<uint8_t>> const & data_a, std::size_t size_a, std::function<void (boost::system::error_code const &, std::size_t)> callback_a)
>>>>>>> ba115cb5
{
	return std::chrono::seconds{ rsnano::rsn_socket_default_timeout_value (handle) };
}

nano::transport::socket::type_t nano::transport::socket::type () const
{
	return static_cast<nano::transport::socket::type_t> (rsnano::rsn_socket_type (handle));
}

void nano::transport::socket::type_set (nano::transport::socket::type_t type_a)
{
	rsnano::rsn_socket_set_type (handle, static_cast<uint8_t> (type_a));
}

nano::transport::socket::endpoint_type_t nano::transport::socket::endpoint_type () const
{
	return static_cast<nano::transport::socket::endpoint_type_t> (rsnano::rsn_socket_endpoint_type (handle));
}

void nano::transport::socket::close ()
{
	rsnano::rsn_socket_close (handle);
}

void nano::transport::socket::close_internal ()
{
	rsnano::rsn_socket_close_internal (handle);
}

void nano::transport::socket::checkup ()
{
	rsnano::rsn_socket_checkup (handle);
}

bool nano::transport::socket::is_bootstrap_connection ()
{
	return rsnano::rsn_socket_is_bootstrap_connection (handle);
}

bool nano::transport::socket::is_closed ()
{
	return rsnano::rsn_socket_is_closed (handle);
}

bool nano::transport::socket::alive () const
{
	return rsnano::rsn_socket_is_alive (handle);
}

boost::asio::ip::tcp::endpoint nano::transport::socket::remote_endpoint () const
{
	rsnano::EndpointDto result;
	rsnano::rsn_socket_get_remote (handle, &result);
	return rsnano::dto_to_endpoint (result);
}

nano::tcp_endpoint nano::transport::socket::local_endpoint () const
{
	rsnano::EndpointDto dto;
	rsnano::rsn_socket_local_endpoint (handle, &dto);
	return rsnano::dto_to_endpoint (dto);
}

bool nano::transport::socket::max (nano::transport::traffic_type traffic_type) const
{
	return rsnano::rsn_socket_max (handle, static_cast<uint8_t> (traffic_type));
}

bool nano::transport::socket::full (nano::transport::traffic_type traffic_type) const
{
	return rsnano::rsn_socket_full (handle, static_cast<uint8_t> (traffic_type));
}

boost::asio::ip::network_v6 nano::transport::socket_functions::get_ipv6_subnet_address (boost::asio::ip::address_v6 const & ip_address, std::size_t network_prefix)
{
	return boost::asio::ip::make_network_v6 (ip_address, static_cast<unsigned short> (network_prefix));
}

<<<<<<< HEAD
std::shared_ptr<nano::transport::socket> nano::transport::create_client_socket (nano::node & node_a, std::size_t write_queue_size)
=======
boost::asio::ip::address nano::transport::socket_functions::first_ipv6_subnet_address (boost::asio::ip::address_v6 const & ip_address, std::size_t network_prefix)
{
	auto range = get_ipv6_subnet_address (ip_address, network_prefix).hosts ();
	debug_assert (!range.empty ());
	return *(range.begin ());
}

boost::asio::ip::address nano::transport::socket_functions::last_ipv6_subnet_address (boost::asio::ip::address_v6 const & ip_address, std::size_t network_prefix)
{
	auto range = get_ipv6_subnet_address (ip_address, network_prefix).hosts ();
	debug_assert (!range.empty ());
	return *(--range.end ());
}

std::size_t nano::transport::socket_functions::count_subnetwork_connections (
nano::transport::address_socket_mmap const & per_address_connections,
boost::asio::ip::address_v6 const & remote_address,
std::size_t network_prefix)
{
	auto range = get_ipv6_subnet_address (remote_address, network_prefix).hosts ();
	if (range.empty ())
	{
		return 0;
	}
	auto const first_ip = first_ipv6_subnet_address (remote_address, network_prefix);
	auto const last_ip = last_ipv6_subnet_address (remote_address, network_prefix);
	auto const counted_connections = std::distance (per_address_connections.lower_bound (first_ip), per_address_connections.upper_bound (last_ip));
	return counted_connections;
}

/*
 *
 */

std::string_view nano::transport::to_string (socket_type type)
{
	return magic_enum::enum_name (type);
}

std::string_view nano::transport::to_string (socket_endpoint type)
>>>>>>> ba115cb5
{
	return std::make_shared<nano::transport::socket> (node_a.async_rt, nano::transport::socket::endpoint_type_t::client, *node_a.stats, node_a.workers,
	node_a.config->tcp_io_timeout,
	node_a.network_params.network.silent_connection_tolerance_time,
	node_a.network_params.network.idle_timeout,
	node_a.observers,
	write_queue_size);
}<|MERGE_RESOLUTION|>--- conflicted
+++ resolved
@@ -13,8 +13,6 @@
 
 #include <cstdint>
 #include <cstdlib>
-#include <iterator>
-#include <limits>
 #include <memory>
 #include <utility>
 
@@ -41,31 +39,12 @@
  * socket
  */
 
-<<<<<<< HEAD
-nano::transport::socket::socket (rsnano::async_runtime & async_rt_a, endpoint_type_t endpoint_type_a, nano::stats & stats_a,
+nano::transport::socket::socket (rsnano::async_runtime & async_rt_a, nano::transport::socket_endpoint endpoint_type_a, nano::stats & stats_a,
 std::shared_ptr<nano::thread_pool> const & workers_a,
 std::chrono::seconds default_timeout_a, std::chrono::seconds silent_connection_tolerance_time_a,
 std::chrono::seconds idle_timeout_a,
 std::shared_ptr<nano::node_observers> observers_a,
 std::size_t max_queue_size_a)
-=======
-nano::transport::socket::socket (nano::node & node_a, nano::transport::socket_endpoint endpoint_type_a, std::size_t max_queue_size_a) :
-	send_queue{ max_queue_size_a },
-	strand{ node_a.io_ctx.get_executor () },
-	tcp_socket{ node_a.io_ctx },
-	node{ node_a },
-	endpoint_type_m{ endpoint_type_a },
-	timeout{ std::numeric_limits<uint64_t>::max () },
-	last_completion_time_or_init{ nano::seconds_since_epoch () },
-	last_receive_time_or_init{ nano::seconds_since_epoch () },
-	default_timeout{ node_a.config.tcp_io_timeout },
-	silent_connection_tolerance_time{ node_a.network_params.network.silent_connection_tolerance_time },
-	max_queue_size{ max_queue_size_a }
-{
-}
-
-nano::transport::socket::~socket ()
->>>>>>> ba115cb5
 {
 	handle = rsnano::rsn_socket_create (
 	static_cast<uint8_t> (endpoint_type_a),
@@ -86,37 +65,7 @@
 
 nano::transport::socket::~socket ()
 {
-<<<<<<< HEAD
 	rsnano::rsn_socket_destroy (handle);
-=======
-	debug_assert (callback_a);
-	debug_assert (endpoint_type () == socket_endpoint::client);
-
-	start ();
-	set_default_timeout ();
-
-	tcp_socket.async_connect (endpoint_a,
-	boost::asio::bind_executor (strand,
-	[this_l = shared_from_this (), callback = std::move (callback_a), endpoint_a] (boost::system::error_code const & ec) {
-		this_l->remote = endpoint_a;
-		if (ec)
-		{
-			this_l->node.stats.inc (nano::stat::type::tcp, nano::stat::detail::tcp_connect_error, nano::stat::dir::in);
-			this_l->close ();
-		}
-		else
-		{
-			this_l->set_last_completion ();
-			{
-				// Best effort attempt to get endpoint address
-				boost::system::error_code ec;
-				this_l->local = this_l->tcp_socket.local_endpoint (ec);
-			}
-			this_l->node.observers.socket_connected.notify (*this_l);
-		}
-		callback (ec);
-	}));
->>>>>>> ba115cb5
 }
 
 void async_connect_adapter (void * context, rsnano::ErrorCodeDto const * error)
@@ -209,75 +158,24 @@
 	rsnano::rsn_socket_set_default_timeout_value (handle, timeout_a.count ());
 }
 
-<<<<<<< HEAD
 std::chrono::seconds nano::transport::socket::get_default_timeout_value () const
-=======
-void nano::transport::socket::ongoing_checkup ()
-{
-	std::weak_ptr<nano::transport::socket> this_w (shared_from_this ());
-	node.workers.add_timed_task (std::chrono::steady_clock::now () + std::chrono::seconds (node.network_params.network.is_dev_network () ? 1 : 5), [this_w] () {
-		if (auto this_l = this_w.lock ())
-		{
-			// If the socket is already dead, close just in case, and stop doing checkups
-			if (!this_l->alive ())
-			{
-				this_l->close ();
-				return;
-			}
-
-			nano::seconds_t now = nano::seconds_since_epoch ();
-			auto condition_to_disconnect{ false };
-
-			// if this is a server socket, and no data is received for silent_connection_tolerance_time seconds then disconnect
-			if (this_l->endpoint_type () == socket_endpoint::server && (now - this_l->last_receive_time_or_init) > static_cast<uint64_t> (this_l->silent_connection_tolerance_time.count ()))
-			{
-				this_l->node.stats.inc (nano::stat::type::tcp, nano::stat::detail::tcp_silent_connection_drop, nano::stat::dir::in);
-
-				condition_to_disconnect = true;
-			}
-
-			// if there is no activity for timeout seconds then disconnect
-			if ((now - this_l->last_completion_time_or_init) > this_l->timeout)
-			{
-				this_l->node.stats.inc (nano::stat::type::tcp, nano::stat::detail::tcp_io_timeout_drop, this_l->endpoint_type () == socket_endpoint::server ? nano::stat::dir::in : nano::stat::dir::out);
-
-				condition_to_disconnect = true;
-			}
-
-			if (condition_to_disconnect)
-			{
-				this_l->node.logger.debug (nano::log::type::tcp_server, "Closing socket due to timeout ({})", nano::util::to_str (this_l->remote));
-
-				this_l->timed_out = true;
-				this_l->close ();
-			}
-			else if (!this_l->closed)
-			{
-				this_l->ongoing_checkup ();
-			}
-		}
-	});
-}
-
-void nano::transport::socket::read_impl (std::shared_ptr<std::vector<uint8_t>> const & data_a, std::size_t size_a, std::function<void (boost::system::error_code const &, std::size_t)> callback_a)
->>>>>>> ba115cb5
 {
 	return std::chrono::seconds{ rsnano::rsn_socket_default_timeout_value (handle) };
 }
 
-nano::transport::socket::type_t nano::transport::socket::type () const
-{
-	return static_cast<nano::transport::socket::type_t> (rsnano::rsn_socket_type (handle));
-}
-
-void nano::transport::socket::type_set (nano::transport::socket::type_t type_a)
+nano::transport::socket_type nano::transport::socket::type () const
+{
+	return static_cast<nano::transport::socket_type> (rsnano::rsn_socket_type (handle));
+}
+
+void nano::transport::socket::type_set (nano::transport::socket_type type_a)
 {
 	rsnano::rsn_socket_set_type (handle, static_cast<uint8_t> (type_a));
 }
 
-nano::transport::socket::endpoint_type_t nano::transport::socket::endpoint_type () const
-{
-	return static_cast<nano::transport::socket::endpoint_type_t> (rsnano::rsn_socket_endpoint_type (handle));
+nano::transport::socket_endpoint nano::transport::socket::endpoint_type () const
+{
+	return static_cast<nano::transport::socket_endpoint> (rsnano::rsn_socket_endpoint_type (handle));
 }
 
 void nano::transport::socket::close ()
@@ -339,52 +237,9 @@
 	return boost::asio::ip::make_network_v6 (ip_address, static_cast<unsigned short> (network_prefix));
 }
 
-<<<<<<< HEAD
 std::shared_ptr<nano::transport::socket> nano::transport::create_client_socket (nano::node & node_a, std::size_t write_queue_size)
-=======
-boost::asio::ip::address nano::transport::socket_functions::first_ipv6_subnet_address (boost::asio::ip::address_v6 const & ip_address, std::size_t network_prefix)
-{
-	auto range = get_ipv6_subnet_address (ip_address, network_prefix).hosts ();
-	debug_assert (!range.empty ());
-	return *(range.begin ());
-}
-
-boost::asio::ip::address nano::transport::socket_functions::last_ipv6_subnet_address (boost::asio::ip::address_v6 const & ip_address, std::size_t network_prefix)
-{
-	auto range = get_ipv6_subnet_address (ip_address, network_prefix).hosts ();
-	debug_assert (!range.empty ());
-	return *(--range.end ());
-}
-
-std::size_t nano::transport::socket_functions::count_subnetwork_connections (
-nano::transport::address_socket_mmap const & per_address_connections,
-boost::asio::ip::address_v6 const & remote_address,
-std::size_t network_prefix)
-{
-	auto range = get_ipv6_subnet_address (remote_address, network_prefix).hosts ();
-	if (range.empty ())
-	{
-		return 0;
-	}
-	auto const first_ip = first_ipv6_subnet_address (remote_address, network_prefix);
-	auto const last_ip = last_ipv6_subnet_address (remote_address, network_prefix);
-	auto const counted_connections = std::distance (per_address_connections.lower_bound (first_ip), per_address_connections.upper_bound (last_ip));
-	return counted_connections;
-}
-
-/*
- *
- */
-
-std::string_view nano::transport::to_string (socket_type type)
-{
-	return magic_enum::enum_name (type);
-}
-
-std::string_view nano::transport::to_string (socket_endpoint type)
->>>>>>> ba115cb5
-{
-	return std::make_shared<nano::transport::socket> (node_a.async_rt, nano::transport::socket::endpoint_type_t::client, *node_a.stats, node_a.workers,
+{
+	return std::make_shared<nano::transport::socket> (node_a.async_rt, nano::transport::socket_endpoint::client, *node_a.stats, node_a.workers,
 	node_a.config->tcp_io_timeout,
 	node_a.network_params.network.silent_connection_tolerance_time,
 	node_a.network_params.network.idle_timeout,
