#pragma once
#include <nano/store/frontier.hpp>

<<<<<<< HEAD
namespace nano
=======
#include <lmdb/libraries/liblmdb/lmdb.h>

namespace nano::store::lmdb
>>>>>>> 1e57b5b4
{
class component;
}
namespace nano::store::lmdb
{
class frontier : public nano::store::frontier
{
<<<<<<< HEAD
	class frontier_store : public nano::frontier_store
	{
	private:
		rsnano::LmdbFrontierStoreHandle * handle;

	public:
		explicit frontier_store (rsnano::LmdbFrontierStoreHandle * handle_a);
		~frontier_store ();
		frontier_store (frontier_store const &) = delete;
		frontier_store (frontier_store &&) = delete;
		void put (nano::write_transaction const &, nano::block_hash const &, nano::account const &) override;
		nano::account get (nano::transaction const &, nano::block_hash const &) const override;
		void del (nano::write_transaction const &, nano::block_hash const &) override;
		nano::store_iterator<nano::block_hash, nano::account> begin (nano::transaction const &) const override;
		nano::store_iterator<nano::block_hash, nano::account> begin (nano::transaction const &, nano::block_hash const &) const override;
		nano::store_iterator<nano::block_hash, nano::account> end () const override;
		void for_each_par (std::function<void (nano::read_transaction const &, nano::store_iterator<nano::block_hash, nano::account>, nano::store_iterator<nano::block_hash, nano::account>)> const & action_a) const override;
	};
}
}
=======
private:
	nano::store::lmdb::component & store;

public:
	frontier (nano::store::lmdb::component & store);
	void put (store::write_transaction const &, nano::block_hash const &, nano::account const &) override;
	nano::account get (store::transaction const &, nano::block_hash const &) const override;
	void del (store::write_transaction const &, nano::block_hash const &) override;
	store::iterator<nano::block_hash, nano::account> begin (store::transaction const &) const override;
	store::iterator<nano::block_hash, nano::account> begin (store::transaction const &, nano::block_hash const &) const override;
	store::iterator<nano::block_hash, nano::account> end () const override;
	void for_each_par (std::function<void (store::read_transaction const &, store::iterator<nano::block_hash, nano::account>, store::iterator<nano::block_hash, nano::account>)> const & action_a) const override;

	/**
		 * Maps head block to owning account
		 * nano::block_hash -> nano::account
		 */
	MDB_dbi frontiers_handle{ 0 };
};
} // namespace nano::store::lmdb
>>>>>>> 1e57b5b4
<|MERGE_RESOLUTION|>--- conflicted
+++ resolved
@@ -1,60 +1,24 @@
 #pragma once
 #include <nano/store/frontier.hpp>
 
-<<<<<<< HEAD
-namespace nano
-=======
-#include <lmdb/libraries/liblmdb/lmdb.h>
-
-namespace nano::store::lmdb
->>>>>>> 1e57b5b4
-{
-class component;
-}
 namespace nano::store::lmdb
 {
 class frontier : public nano::store::frontier
 {
-<<<<<<< HEAD
-	class frontier_store : public nano::frontier_store
-	{
-	private:
-		rsnano::LmdbFrontierStoreHandle * handle;
-
-	public:
-		explicit frontier_store (rsnano::LmdbFrontierStoreHandle * handle_a);
-		~frontier_store ();
-		frontier_store (frontier_store const &) = delete;
-		frontier_store (frontier_store &&) = delete;
-		void put (nano::write_transaction const &, nano::block_hash const &, nano::account const &) override;
-		nano::account get (nano::transaction const &, nano::block_hash const &) const override;
-		void del (nano::write_transaction const &, nano::block_hash const &) override;
-		nano::store_iterator<nano::block_hash, nano::account> begin (nano::transaction const &) const override;
-		nano::store_iterator<nano::block_hash, nano::account> begin (nano::transaction const &, nano::block_hash const &) const override;
-		nano::store_iterator<nano::block_hash, nano::account> end () const override;
-		void for_each_par (std::function<void (nano::read_transaction const &, nano::store_iterator<nano::block_hash, nano::account>, nano::store_iterator<nano::block_hash, nano::account>)> const & action_a) const override;
-	};
-}
-}
-=======
 private:
-	nano::store::lmdb::component & store;
+	rsnano::LmdbFrontierStoreHandle * handle;
 
 public:
-	frontier (nano::store::lmdb::component & store);
-	void put (store::write_transaction const &, nano::block_hash const &, nano::account const &) override;
-	nano::account get (store::transaction const &, nano::block_hash const &) const override;
-	void del (store::write_transaction const &, nano::block_hash const &) override;
-	store::iterator<nano::block_hash, nano::account> begin (store::transaction const &) const override;
-	store::iterator<nano::block_hash, nano::account> begin (store::transaction const &, nano::block_hash const &) const override;
-	store::iterator<nano::block_hash, nano::account> end () const override;
-	void for_each_par (std::function<void (store::read_transaction const &, store::iterator<nano::block_hash, nano::account>, store::iterator<nano::block_hash, nano::account>)> const & action_a) const override;
-
-	/**
-		 * Maps head block to owning account
-		 * nano::block_hash -> nano::account
-		 */
-	MDB_dbi frontiers_handle{ 0 };
+	explicit frontier (rsnano::LmdbFrontierStoreHandle * handle_a);
+	~frontier ();
+	frontier (frontier const &) = delete;
+	frontier (frontier &&) = delete;
+	void put (nano::store::write_transaction const &, nano::block_hash const &, nano::account const &) override;
+	nano::account get (nano::store::transaction const &, nano::block_hash const &) const override;
+	void del (nano::store::write_transaction const &, nano::block_hash const &) override;
+	nano::store::iterator<nano::block_hash, nano::account> begin (nano::store::transaction const &) const override;
+	nano::store::iterator<nano::block_hash, nano::account> begin (nano::store::transaction const &, nano::block_hash const &) const override;
+	nano::store::iterator<nano::block_hash, nano::account> end () const override;
+	void for_each_par (std::function<void (nano::store::read_transaction const &, nano::store::iterator<nano::block_hash, nano::account>, nano::store::iterator<nano::block_hash, nano::account>)> const & action_a) const override;
 };
-} // namespace nano::store::lmdb
->>>>>>> 1e57b5b4
+}