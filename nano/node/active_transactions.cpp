#include <nano/lib/threading.hpp>
#include <nano/node/active_transactions.hpp>
#include <nano/node/confirmation_height_processor.hpp>
#include <nano/node/confirmation_solicitor.hpp>
#include <nano/node/election.hpp>
#include <nano/node/node.hpp>
#include <nano/node/repcrawler.hpp>
#include <nano/secure/store.hpp>

#include <boost/format.hpp>
#include <boost/variant/get.hpp>

#include <numeric>

using namespace std::chrono;

nano::active_transactions::active_transactions (nano::node & node_a, nano::confirmation_height_processor & confirmation_height_processor_a) :
	scheduler{ node_a.scheduler }, // Move dependencies requiring this circular reference
	confirmation_height_processor{ confirmation_height_processor_a },
	node{ node_a },
	generator{ *node_a.config, node_a.ledger, node_a.wallets, node_a.vote_processor, node_a.history, *node_a.network, *node_a.stats, false },
	final_generator{ *node_a.config, node_a.ledger, node_a.wallets, node_a.vote_processor, node_a.history, *node_a.network, *node_a.stats, true },
	election_time_to_live{ node_a.network_params.network.is_dev_network () ? 0s : 2s },
	thread ([this] () {
		nano::thread_role::set (nano::thread_role::name::request_loop);
		request_loop ();
	})
{
	// Register a callback which will get called after a block is cemented
	confirmation_height_processor.add_cemented_observer ([this] (std::shared_ptr<nano::block> const & callback_block_a) {
		this->block_cemented_callback (callback_block_a);
	});

	// Register a callback which will get called if a block is already cemented
	confirmation_height_processor.add_block_already_cemented_observer ([this] (nano::block_hash const & hash_a) {
		this->block_already_cemented_callback (hash_a);
	});

	nano::unique_lock<nano::mutex> lock (mutex);
	condition.wait (lock, [&started = started] { return started; });
}

nano::active_transactions::~active_transactions ()
{
	stop ();
}

void nano::active_transactions::block_cemented_callback (std::shared_ptr<nano::block> const & block_a)
{
	auto transaction = node.store.tx_begin_read ();

	boost::optional<nano::election_status_type> election_status_type;
	if (!confirmation_height_processor.is_processing_added_block (block_a->hash ()))
	{
		election_status_type = confirm_block (transaction, block_a);
	}
	else
	{
		// This block was explicitly added to the confirmation height_processor
		election_status_type = nano::election_status_type::active_confirmed_quorum;
	}

	if (election_status_type.is_initialized ())
	{
		if (election_status_type == nano::election_status_type::inactive_confirmation_height)
		{
			nano::account account{};
			nano::uint128_t amount (0);
			bool is_state_send (false);
			bool is_state_epoch (false);
			nano::account pending_account{};
			node.process_confirmed_data (transaction, block_a, block_a->hash (), account, amount, is_state_send, is_state_epoch, pending_account);
			node.observers.blocks.notify (nano::election_status{ block_a, 0, 0, std::chrono::duration_cast<std::chrono::milliseconds> (std::chrono::system_clock::now ().time_since_epoch ()), std::chrono::duration_values<std::chrono::milliseconds>::zero (), 0, 1, 0, nano::election_status_type::inactive_confirmation_height }, {}, account, amount, is_state_send, is_state_epoch);
		}
		else
		{
			auto hash (block_a->hash ());
			nano::unique_lock<nano::mutex> election_winners_lk (election_winner_details_mutex);
			auto existing (election_winner_details.find (hash));
			if (existing != election_winner_details.end ())
			{
				auto election = existing->second;
				election_winner_details.erase (hash);
				election_winners_lk.unlock ();
				if (election->confirmed () && election->winner ()->hash () == hash)
				{
					nano::unique_lock<nano::mutex> election_lk (election->mutex);
					auto status_l = election->status;
					election_lk.unlock ();
					add_recently_cemented (status_l);
					auto destination (block_a->link ().is_zero () ? block_a->destination () : block_a->link ().as_account ());
					node.receive_confirmed (transaction, hash, destination);
					nano::account account{};
					nano::uint128_t amount (0);
					bool is_state_send (false);
					bool is_state_epoch (false);
					nano::account pending_account{};
					node.process_confirmed_data (transaction, block_a, hash, account, amount, is_state_send, is_state_epoch, pending_account);
					election_lk.lock ();
					election->status.type = *election_status_type;
					election->status.confirmation_request_count = election->confirmation_request_count;
					status_l = election->status;
					election_lk.unlock ();
					auto votes (election->votes_with_weight ());
					node.observers.blocks.notify (status_l, votes, account, amount, is_state_send, is_state_epoch);
					if (amount > 0)
					{
						node.observers.account_balance.notify (account, false);
						if (!pending_account.is_zero ())
						{
							node.observers.account_balance.notify (pending_account, true);
						}
					}
				}
			}
		}

		auto account (!block_a->account ().is_zero () ? block_a->account () : block_a->sideband ().account ());
		debug_assert (!account.is_zero ());
		if (!node.ledger.cache.final_votes_confirmation_canary.load () && account == node.network_params.ledger.final_votes_canary_account && block_a->sideband ().height () >= node.network_params.ledger.final_votes_canary_height)
		{
			node.ledger.cache.final_votes_confirmation_canary.store (true);
		}

		// Next-block activations are done after cementing hardcoded bootstrap count to allow confirming very large chains without interference
		bool const cemented_bootstrap_count_reached{ node.ledger.cache.cemented_count >= node.ledger.bootstrap_weight_max_blocks };

		// Next-block activations are only done for blocks with previously active elections
		bool const was_active{ *election_status_type == nano::election_status_type::active_confirmed_quorum || *election_status_type == nano::election_status_type::active_confirmation_height };

		if (cemented_bootstrap_count_reached && was_active)
		{
			// Start or vote for the next unconfirmed block
			scheduler.activate (account, transaction);

			// Start or vote for the next unconfirmed block in the destination account
			auto const & destination (node.ledger.block_destination (transaction, *block_a));
			if (!destination.is_zero () && destination != account)
			{
				scheduler.activate (destination, transaction);
			}
		}
	}
}

void nano::active_transactions::add_election_winner_details (nano::block_hash const & hash_a, std::shared_ptr<nano::election> const & election_a)
{
	nano::lock_guard<nano::mutex> guard (election_winner_details_mutex);
	election_winner_details.emplace (hash_a, election_a);
}

void nano::active_transactions::remove_election_winner_details (nano::block_hash const & hash_a)
{
	nano::lock_guard<nano::mutex> guard (election_winner_details_mutex);
	election_winner_details.erase (hash_a);
}

void nano::active_transactions::block_already_cemented_callback (nano::block_hash const & hash_a)
{
	// Depending on timing there is a situation where the election_winner_details is not reset.
	// This can happen when a block wins an election, and the block is confirmed + observer
	// called before the block hash gets added to election_winner_details. If the block is confirmed
	// callbacks have already been done, so we can safely just remove it.
	remove_election_winner_details (hash_a);
}

int64_t nano::active_transactions::vacancy () const
{
	nano::lock_guard<nano::mutex> lock{ mutex };
	auto result = static_cast<int64_t> (node.config->active_elections_size) - static_cast<int64_t> (roots.size ());
	return result;
}

void nano::active_transactions::request_confirm (nano::unique_lock<nano::mutex> & lock_a)
{
	debug_assert (lock_a.owns_lock ());

	std::size_t const this_loop_target_l (roots.size ());
	auto const elections_l{ list_active_impl (this_loop_target_l) };

	lock_a.unlock ();

	nano::confirmation_solicitor solicitor (*node.network, *node.config);
	solicitor.prepare (node.rep_crawler.principal_representatives (std::numeric_limits<std::size_t>::max ()));
	nano::vote_generator_session generator_session (generator);
	nano::vote_generator_session final_generator_session (generator);

	std::size_t unconfirmed_count_l (0);
	nano::timer<std::chrono::milliseconds> elapsed (nano::timer_state::started);

	/*
	 * Loop through active elections in descending order of proof-of-work difficulty, requesting confirmation
	 *
	 * Only up to a certain amount of elections are queued for confirmation request and block rebroadcasting. The remaining elections can still be confirmed if votes arrive
	 * Elections extending the soft config.active_elections_size limit are flushed after a certain time-to-live cutoff
	 * Flushed elections are later re-activated via frontier confirmation
	 */
	for (auto const & election_l : elections_l)
	{
		bool const confirmed_l (election_l->confirmed ());
		unconfirmed_count_l += !confirmed_l;

		if (election_l->transition_time (solicitor))
		{
			// Locks active mutex, cleans up the election and erases it from the main container
			if (!confirmed_l)
			{
				node.stats->inc (nano::stat::type::election, nano::stat::detail::election_drop_expired);
			}
			erase (election_l->qualified_root);
		}
	}

	solicitor.flush ();
	generator_session.flush ();
	final_generator_session.flush ();
	lock_a.lock ();

	if (node.config->logging.timing_logging ())
	{
		node.logger->try_log (boost::str (boost::format ("Processed %1% elections (%2% were already confirmed) in %3% %4%") % this_loop_target_l % (this_loop_target_l - unconfirmed_count_l) % elapsed.value ().count () % elapsed.unit ()));
	}
}

void nano::active_transactions::cleanup_election (nano::unique_lock<nano::mutex> & lock_a, std::shared_ptr<nano::election> election)
{
	debug_assert (lock_a.owns_lock ());

	if (!election->confirmed ())
	{
		node.stats->inc (nano::stat::type::election, nano::stat::detail::election_drop_all);
		if (election->behavior == election_behavior::hinted)
		{
			node.stats->inc (nano::stat::type::election, nano::stat::detail::election_hinted_drop);
		}
	}
	else
	{
		node.stats->inc (nano::stat::type::election, nano::stat::detail::election_confirmed_all);
		if (election->behavior == election_behavior::hinted)
		{
			node.stats->inc (nano::stat::type::election, nano::stat::detail::election_hinted_confirmed);
		}
	}

	if (election->behavior == election_behavior::hinted)
	{
		--active_hinted_elections_count;
	}

	auto blocks_l = election->blocks ();
	for (auto const & [hash, block] : blocks_l)
	{
		auto erased (blocks.erase (hash));
		(void)erased;
		debug_assert (erased == 1);
		erase_inactive_votes_cache (hash);
	}
	roots.get<tag_root> ().erase (roots.get<tag_root> ().find (election->qualified_root));

	lock_a.unlock ();
	vacancy_update ();
	for (auto const & [hash, block] : blocks_l)
	{
		// Notify observers about dropped elections & blocks lost confirmed elections
		if (!election->confirmed () || hash != election->winner ()->hash ())
		{
			node.observers.active_stopped.notify (hash);
		}

		if (!election->confirmed ())
		{
			// Clear from publish filter
			node.network->publish_filter->clear (block);
		}
	}

	node.stats->inc (nano::stat::type::election, election->confirmed () ? nano::stat::detail::election_confirmed : nano::stat::detail::election_not_confirmed);
	if (node.config->logging.election_result_logging ())
	{
		node.logger->try_log (boost::str (boost::format ("Election erased for root %1%, confirmed: %2$b") % election->qualified_root.to_string () % election->confirmed ()));
	}
}

std::vector<std::shared_ptr<nano::election>> nano::active_transactions::list_active (std::size_t max_a)
{
	nano::lock_guard<nano::mutex> guard (mutex);
	return list_active_impl (max_a);
}

std::vector<std::shared_ptr<nano::election>> nano::active_transactions::list_active_impl (std::size_t max_a) const
{
	std::vector<std::shared_ptr<nano::election>> result_l;
	result_l.reserve (std::min (max_a, roots.size ()));
	{
		auto & sorted_roots_l (roots.get<tag_random_access> ());
		std::size_t count_l{ 0 };
		for (auto i = sorted_roots_l.begin (), n = sorted_roots_l.end (); i != n && count_l < max_a; ++i, ++count_l)
		{
			result_l.push_back (i->election);
		}
	}
	return result_l;
}

void nano::active_transactions::request_loop ()
{
	nano::unique_lock<nano::mutex> lock (mutex);
	started = true;
	lock.unlock ();
	condition.notify_all ();

	// The wallets and active_transactions objects are mutually dependent, so we need a fully
	// constructed node before proceeding.
	this->node.node_initialized_latch.wait ();

	lock.lock ();

	while (!stopped && !node.flags.disable_request_loop ())
	{
		// If many votes are queued, ensure at least the currently active ones finish processing
		lock.unlock ();
		condition.notify_all ();
		if (node.vote_processor.half_full ())
		{
			node.vote_processor.flush ();
		}
		lock.lock ();

		auto const stamp_l = std::chrono::steady_clock::now ();

		request_confirm (lock);
		debug_assert (lock.owns_lock ());

		if (!stopped)
		{
			auto const min_sleep_l = std::chrono::milliseconds (node.network_params.network.request_interval_ms / 2);
			auto const wakeup_l = std::max (stamp_l + std::chrono::milliseconds (node.network_params.network.request_interval_ms), std::chrono::steady_clock::now () + min_sleep_l);
			condition.wait_until (lock, wakeup_l, [&wakeup_l, &stopped = stopped] { return stopped || std::chrono::steady_clock::now () >= wakeup_l; });
		}
	}
}

void nano::active_transactions::stop ()
{
	nano::unique_lock<nano::mutex> lock (mutex);
	if (!started)
	{
		condition.wait (lock, [&started = started] { return started; });
	}
	stopped = true;
	lock.unlock ();
	condition.notify_all ();
	if (thread.joinable ())
	{
		thread.join ();
	}
	generator.stop ();
	final_generator.stop ();
	lock.lock ();
	roots.clear ();
}

nano::election_insertion_result nano::active_transactions::insert_impl (nano::unique_lock<nano::mutex> & lock_a, std::shared_ptr<nano::block> const & block_a, nano::election_behavior election_behavior_a, std::function<void (std::shared_ptr<nano::block> const &)> const & confirmation_action_a)
{
	debug_assert (lock_a.owns_lock ());
	debug_assert (block_a->has_sideband ());
	nano::election_insertion_result result;
	if (!stopped)
	{
		auto root (block_a->qualified_root ());
		auto existing (roots.get<tag_root> ().find (root));
		if (existing == roots.get<tag_root> ().end ())
		{
			if (recently_confirmed.get<tag_root> ().find (root) == recently_confirmed.get<tag_root> ().end ())
			{
				result.inserted = true;
				auto hash (block_a->hash ());
				result.election = nano::make_shared<nano::election> (
				node, block_a, confirmation_action_a, [&node = node] (auto const & rep_a) {
					// Representative is defined as online if replying to live votes or rep_crawler queries
					node.online_reps.observe (rep_a);
				},
				election_behavior_a);
				roots.get<tag_root> ().emplace (nano::active_transactions::conflict_info{ root, result.election });
				blocks.emplace (hash, result.election);
				// Increase hinted election counter while still holding lock
				if (election_behavior_a == election_behavior::hinted)
				{
					active_hinted_elections_count++;
				}
				auto const cache = find_inactive_votes_cache_impl (hash);
				lock_a.unlock ();
				cache.fill (result.election);
				node.observers.active_started.notify (hash);
				node.stats->inc (nano::stat::type::election, nano::stat::detail::election_start);
				vacancy_update ();
			}
		}
		else
		{
			result.election = existing->election;
		}

		if (lock_a.owns_lock ())
		{
			lock_a.unlock ();
		}

		// Votes are generated for inserted or ongoing elections
		if (result.election)
		{
			result.election->generate_votes ();
		}
	}
	return result;
}

nano::election_insertion_result nano::active_transactions::insert_hinted (nano::unique_lock<nano::mutex> & lock_a, std::shared_ptr<nano::block> const & block_a)
{
	debug_assert (lock_a.owns_lock ());

	const std::size_t limit = node.config->active_elections_hinted_limit_percentage * node.config->active_elections_size / 100;
	if (active_hinted_elections_count >= limit)
	{
		// Reached maximum number of hinted elections, drop new ones
		node.stats->inc (nano::stat::type::election, nano::stat::detail::election_hinted_overflow);
		return {};
	}

	auto result = insert_impl (lock_a, block_a, nano::election_behavior::hinted);
	if (result.inserted)
	{
		node.stats->inc (nano::stat::type::election, nano::stat::detail::election_hinted_started);
	}
	return result;
}

// Validate a vote and apply it to the current election if one exists
nano::vote_code nano::active_transactions::vote (std::shared_ptr<nano::vote> const & vote_a)
{
	nano::vote_code result{ nano::vote_code::indeterminate };
	// If all hashes were recently confirmed then it is a replay
	unsigned recently_confirmed_counter (0);
	std::vector<std::pair<std::shared_ptr<nano::election>, nano::block_hash>> process;
	{
		nano::unique_lock<nano::mutex> lock (mutex);
		for (auto const & hash : vote_a->hashes ())
		{
			auto & recently_confirmed_by_hash (recently_confirmed.get<tag_hash> ());
			auto existing (blocks.find (hash));
			if (existing != blocks.end ())
			{
				process.emplace_back (existing->second, hash);
			}
			else if (recently_confirmed_by_hash.count (hash) == 0)
			{
				add_inactive_votes_cache (lock, hash, vote_a->account (), vote_a->timestamp ());
			}
			else
			{
				++recently_confirmed_counter;
			}
		}
	}

	if (!process.empty ())
	{
		bool replay (false);
		bool processed (false);
		for (auto const & [election, block_hash] : process)
		{
			auto const result_l = election->vote (vote_a->account (), vote_a->timestamp (), block_hash);
			processed = processed || result_l.processed;
			replay = replay || result_l.replay;
		}

		// Republish vote if it is new and the node does not host a principal representative (or close to)
		if (processed)
		{
			auto const reps (node.wallets.reps ());
			if (!reps.have_half_rep () && !reps.exists (vote_a->account ()))
			{
				node.network->flood_vote (vote_a, 0.5f);
			}
		}
		result = replay ? nano::vote_code::replay : nano::vote_code::vote;
	}
	else if (recently_confirmed_counter == vote_a->hashes ().size ())
	{
		result = nano::vote_code::replay;
	}
	return result;
}

bool nano::active_transactions::active (nano::qualified_root const & root_a)
{
	nano::lock_guard<nano::mutex> lock (mutex);
	return roots.get<tag_root> ().find (root_a) != roots.get<tag_root> ().end ();
}

bool nano::active_transactions::active (nano::block const & block_a)
{
	nano::lock_guard<nano::mutex> guard (mutex);
	return roots.get<tag_root> ().find (block_a.qualified_root ()) != roots.get<tag_root> ().end () && blocks.find (block_a.hash ()) != blocks.end ();
}

std::shared_ptr<nano::election> nano::active_transactions::election (nano::qualified_root const & root_a) const
{
	std::shared_ptr<nano::election> result;
	nano::lock_guard<nano::mutex> lock (mutex);
	auto existing = roots.get<tag_root> ().find (root_a);
	if (existing != roots.get<tag_root> ().end ())
	{
		result = existing->election;
	}
	return result;
}

std::shared_ptr<nano::block> nano::active_transactions::winner (nano::block_hash const & hash_a) const
{
	std::shared_ptr<nano::block> result;
	nano::unique_lock<nano::mutex> lock (mutex);
	auto existing = blocks.find (hash_a);
	if (existing != blocks.end ())
	{
		auto election = existing->second;
		lock.unlock ();
		result = election->winner ();
	}
	return result;
}

std::deque<nano::election_status> nano::active_transactions::list_recently_cemented ()
{
	nano::lock_guard<nano::mutex> lock (mutex);
	return recently_cemented;
}

void nano::active_transactions::add_recently_cemented (nano::election_status const & status_a)
{
	nano::lock_guard<nano::mutex> guard (mutex);
	recently_cemented.push_back (status_a);
	if (recently_cemented.size () > node.config->confirmation_history_size)
	{
		recently_cemented.pop_front ();
	}
}

void nano::active_transactions::add_recently_confirmed (nano::qualified_root const & root_a, nano::block_hash const & hash_a)
{
	nano::lock_guard<nano::mutex> guard (mutex);
	recently_confirmed.get<tag_sequence> ().emplace_back (root_a, hash_a);
	if (recently_confirmed.size () > recently_confirmed_size)
	{
		recently_confirmed.get<tag_sequence> ().pop_front ();
	}
}

void nano::active_transactions::erase_recently_confirmed (nano::block_hash const & hash_a)
{
	nano::lock_guard<nano::mutex> guard (mutex);
	recently_confirmed.get<tag_hash> ().erase (hash_a);
}

void nano::active_transactions::erase (nano::block const & block_a)
{
	erase (block_a.qualified_root ());
}

void nano::active_transactions::erase (nano::qualified_root const & root_a)
{
	nano::unique_lock<nano::mutex> lock (mutex);
	auto root_it (roots.get<tag_root> ().find (root_a));
	if (root_it != roots.get<tag_root> ().end ())
	{
		cleanup_election (lock, root_it->election);
	}
}

void nano::active_transactions::erase_hash (nano::block_hash const & hash_a)
{
	nano::unique_lock<nano::mutex> lock (mutex);
	[[maybe_unused]] auto erased (blocks.erase (hash_a));
	debug_assert (erased == 1);
}

void nano::active_transactions::erase_oldest ()
{
	nano::unique_lock<nano::mutex> lock (mutex);
	if (!roots.empty ())
	{
		node.stats->inc (nano::stat::type::election, nano::stat::detail::election_drop_overflow);
		auto item = roots.get<tag_random_access> ().front ();
		cleanup_election (lock, item.election);
	}
}

bool nano::active_transactions::empty ()
{
	nano::lock_guard<nano::mutex> lock (mutex);
	return roots.empty ();
}

std::size_t nano::active_transactions::size ()
{
	nano::lock_guard<nano::mutex> lock (mutex);
	return roots.size ();
}

bool nano::active_transactions::publish (std::shared_ptr<nano::block> const & block_a)
{
	nano::unique_lock<nano::mutex> lock (mutex);
	auto existing (roots.get<tag_root> ().find (block_a->qualified_root ()));
	auto result (true);
	if (existing != roots.get<tag_root> ().end ())
	{
		auto election (existing->election);
		lock.unlock ();
		result = election->publish (block_a);
		if (!result)
		{
			lock.lock ();
			blocks.emplace (block_a->hash (), election);
			auto const cache = find_inactive_votes_cache_impl (block_a->hash ());
			lock.unlock ();
<<<<<<< HEAD
			election->insert_inactive_votes_cache (cache);
			node.stats->inc (nano::stat::type::election, nano::stat::detail::election_block_conflict);
=======
			cache.fill (election);
			node.stats.inc (nano::stat::type::election, nano::stat::detail::election_block_conflict);
>>>>>>> 5c010682
		}
	}
	return result;
}

// Returns the type of election status requiring callbacks calling later
boost::optional<nano::election_status_type> nano::active_transactions::confirm_block (nano::transaction const & transaction_a, std::shared_ptr<nano::block> const & block_a)
{
	auto hash (block_a->hash ());
	nano::unique_lock<nano::mutex> lock (mutex);
	auto existing (blocks.find (hash));
	boost::optional<nano::election_status_type> status_type;
	if (existing != blocks.end ())
	{
		lock.unlock ();
		nano::unique_lock<nano::mutex> election_lock (existing->second->mutex);
		if (existing->second->status.winner && existing->second->status.winner->hash () == hash)
		{
			if (!existing->second->confirmed ())
			{
				existing->second->confirm_once (election_lock, nano::election_status_type::active_confirmation_height);
				status_type = nano::election_status_type::active_confirmation_height;
			}
			else
			{
#ifndef NDEBUG
				nano::unique_lock<nano::mutex> election_winners_lk (election_winner_details_mutex);
				debug_assert (election_winner_details.find (hash) != election_winner_details.cend ());
#endif
				status_type = nano::election_status_type::active_confirmed_quorum;
			}
		}
		else
		{
			status_type = boost::optional<nano::election_status_type>{};
		}
	}
	else
	{
		status_type = nano::election_status_type::inactive_confirmation_height;
	}

	return status_type;
}

std::size_t nano::active_transactions::inactive_votes_cache_size ()
{
	nano::lock_guard<nano::mutex> guard (mutex);
	return inactive_votes_cache.size ();
}

void nano::active_transactions::add_inactive_votes_cache (nano::unique_lock<nano::mutex> & lock_a, nano::block_hash const & hash_a, nano::account const & representative_a, uint64_t const timestamp_a)
{
	if (node.flags.inactive_votes_cache_size () == 0)
	{
		return;
	}

	// Check principal representative status
	if (node.ledger.weight (representative_a) > node.minimum_principal_weight ())
	{
		/** It is important that the new vote is added to the cache before calling inactive_votes_bootstrap_check
		 * This guarantees consistency when a vote is received while also receiving the corresponding block
		 */
		auto & inactive_by_hash (inactive_votes_cache.get<tag_hash> ());
		auto existing (inactive_by_hash.find (hash_a));
		if (existing != inactive_by_hash.end ())
		{
			if (existing->needs_eval ())
			{
				auto is_new (false);
				inactive_by_hash.modify (existing, [representative_a, timestamp_a, &is_new] (nano::inactive_cache_information & info) {
					auto it = std::find_if (info.voters.begin (), info.voters.end (), [&representative_a] (auto const & item_a) { return item_a.first == representative_a; });
					is_new = (it == info.voters.end ());
					if (is_new)
					{
						info.arrival = std::chrono::steady_clock::now ();
						info.voters.emplace_back (representative_a, timestamp_a);
					}
				});

				if (is_new)
				{
					auto const old_status = existing->status;
					auto const status = inactive_votes_bootstrap_check (lock_a, existing->voters, hash_a, existing->status);
					if (status != old_status)
					{
						// The lock has since been released
						existing = inactive_by_hash.find (hash_a);
						if (existing != inactive_by_hash.end ())
						{
							inactive_by_hash.modify (existing, [status] (nano::inactive_cache_information & info) {
								info.status = status;
							});
						}
					}
				}
			}
		}
		else
		{
			auto & inactive_by_arrival (inactive_votes_cache.get<tag_arrival> ());
			nano::inactive_cache_status default_status{};
			inactive_by_arrival.emplace (nano::inactive_cache_information{ std::chrono::steady_clock::now (), hash_a, representative_a, timestamp_a, default_status });
			auto const status (inactive_votes_bootstrap_check (lock_a, representative_a, hash_a, default_status));
			if (status != default_status)
			{
				// The lock has since been released
				existing = inactive_by_hash.find (hash_a);
				if (existing != inactive_by_hash.end ())
				{
					inactive_by_hash.modify (existing, [status] (nano::inactive_cache_information & info) {
						info.status = status;
					});
				}
			}
			if (inactive_votes_cache.size () > node.flags.inactive_votes_cache_size ())
			{
				inactive_by_arrival.erase (inactive_by_arrival.begin ());
			}
		}
	}
}

void nano::active_transactions::trigger_inactive_votes_cache_election (std::shared_ptr<nano::block> const & block_a)
{
	nano::unique_lock<nano::mutex> lock (mutex);
	auto const status = find_inactive_votes_cache_impl (block_a->hash ()).status;
	if (status.election_started)
	{
		insert_hinted (lock, block_a);
	}
}

nano::inactive_cache_information nano::active_transactions::find_inactive_votes_cache (nano::block_hash const & hash_a)
{
	nano::lock_guard<nano::mutex> guard (mutex);
	return find_inactive_votes_cache_impl (hash_a);
}

nano::inactive_cache_information nano::active_transactions::find_inactive_votes_cache_impl (nano::block_hash const & hash_a)
{
	auto & inactive_by_hash (inactive_votes_cache.get<tag_hash> ());
	auto existing (inactive_by_hash.find (hash_a));
	if (existing != inactive_by_hash.end ())
	{
		return *existing;
	}
	else
	{
		return nano::inactive_cache_information{};
	}
}

void nano::active_transactions::erase_inactive_votes_cache (nano::block_hash const & hash_a)
{
	inactive_votes_cache.get<tag_hash> ().erase (hash_a);
}

nano::inactive_cache_status nano::active_transactions::inactive_votes_bootstrap_check (nano::unique_lock<nano::mutex> & lock_a, nano::account const & voter_a, nano::block_hash const & hash_a, nano::inactive_cache_status const & previously_a)
{
	debug_assert (lock_a.owns_lock ());
	lock_a.unlock ();
	return inactive_votes_bootstrap_check_impl (lock_a, node.ledger.weight (voter_a), 1, hash_a, previously_a);
}

nano::inactive_cache_status nano::active_transactions::inactive_votes_bootstrap_check (nano::unique_lock<nano::mutex> & lock_a, std::vector<std::pair<nano::account, uint64_t>> const & voters_a, nano::block_hash const & hash_a, nano::inactive_cache_status const & previously_a)
{
	/** Perform checks on accumulated tally from inactive votes
	 * These votes are generally either for unconfirmed blocks or old confirmed blocks
	 * That check is made after hitting a tally threshold, and always as late and as few times as possible
	 */
	debug_assert (lock_a.owns_lock ());
	lock_a.unlock ();

	nano::uint128_t tally;
	for (auto const & [voter, timestamp] : voters_a)
	{
		tally += node.ledger.weight (voter);
	}

	return inactive_votes_bootstrap_check_impl (lock_a, tally, voters_a.size (), hash_a, previously_a);
}

nano::inactive_cache_status nano::active_transactions::inactive_votes_bootstrap_check_impl (nano::unique_lock<nano::mutex> & lock_a, nano::uint128_t const & tally_a, std::size_t voters_size_a, nano::block_hash const & hash_a, nano::inactive_cache_status const & previously_a)
{
	debug_assert (!lock_a.owns_lock ());
	nano::inactive_cache_status status (previously_a);
	const unsigned election_start_voters_min = node.network_params.network.is_dev_network () ? 2 : node.network_params.network.is_beta_network () ? 5
																																				  : 15;
	status.tally = tally_a;
	if (!previously_a.confirmed && tally_a >= node.online_reps.delta ())
	{
		status.bootstrap_started = true;
		status.confirmed = true;
	}
	else if (!previously_a.bootstrap_started && !node.flags.disable_legacy_bootstrap () && node.flags.disable_lazy_bootstrap () && tally_a > node.gap_cache.bootstrap_threshold ())
	{
		status.bootstrap_started = true;
	}
	if (!previously_a.election_started && voters_size_a >= election_start_voters_min && tally_a >= (node.online_reps.trended () / 100) * node.config->election_hint_weight_percent)
	{
		status.election_started = true;
	}

	if ((status.election_started && !previously_a.election_started) || (status.bootstrap_started && !previously_a.bootstrap_started))
	{
		auto transaction (node.store.tx_begin_read ());
		auto block = node.store.block.get (transaction, hash_a);
		if (block && status.election_started && !previously_a.election_started && !node.block_confirmed_or_being_confirmed (transaction, hash_a))
		{
			lock_a.lock ();
			auto result = insert_hinted (lock_a, block);
			if (!result.inserted && result.election == nullptr)
			{
				status.election_started = false;
			}
		}
		else if (!block && status.bootstrap_started && !previously_a.bootstrap_started && (!node.ledger.pruning || !node.store.pruned.exists (transaction, hash_a)))
		{
			node.gap_cache.bootstrap_start (hash_a);
		}
	}

	if (!lock_a.owns_lock ())
	{
		lock_a.lock ();
	}

	return status;
}

bool nano::purge_singleton_inactive_votes_cache_pool_memory ()
{
	return boost::singleton_pool<boost::fast_pool_allocator_tag, sizeof (nano::active_transactions::ordered_cache::node_type)>::purge_memory ();
}

std::size_t nano::active_transactions::election_winner_details_size ()
{
	nano::lock_guard<nano::mutex> guard (election_winner_details_mutex);
	return election_winner_details.size ();
}

nano::cementable_account::cementable_account (nano::account const & account_a, std::size_t blocks_uncemented_a) :
	account (account_a), blocks_uncemented (blocks_uncemented_a)
{
}

std::unique_ptr<nano::container_info_component> nano::collect_container_info (active_transactions & active_transactions, std::string const & name)
{
	std::size_t roots_count;
	std::size_t blocks_count;
	std::size_t recently_confirmed_count;
	std::size_t recently_cemented_count;

	{
		nano::lock_guard<nano::mutex> guard (active_transactions.mutex);
		roots_count = active_transactions.roots.size ();
		blocks_count = active_transactions.blocks.size ();
		recently_confirmed_count = active_transactions.recently_confirmed.size ();
		recently_cemented_count = active_transactions.recently_cemented.size ();
	}

	auto composite = std::make_unique<container_info_composite> (name);
	composite->add_component (std::make_unique<container_info_leaf> (container_info{ "roots", roots_count, sizeof (decltype (active_transactions.roots)::value_type) }));
	composite->add_component (std::make_unique<container_info_leaf> (container_info{ "blocks", blocks_count, sizeof (decltype (active_transactions.blocks)::value_type) }));
	composite->add_component (std::make_unique<container_info_leaf> (container_info{ "election_winner_details", active_transactions.election_winner_details_size (), sizeof (decltype (active_transactions.election_winner_details)::value_type) }));
	composite->add_component (std::make_unique<container_info_leaf> (container_info{ "recently_confirmed", recently_confirmed_count, sizeof (decltype (active_transactions.recently_confirmed)::value_type) }));
	composite->add_component (std::make_unique<container_info_leaf> (container_info{ "recently_cemented", recently_cemented_count, sizeof (decltype (active_transactions.recently_cemented)::value_type) }));
	composite->add_component (std::make_unique<container_info_leaf> (container_info{ "inactive_votes_cache", active_transactions.inactive_votes_cache_size (), sizeof (nano::gap_information) }));
	composite->add_component (collect_container_info (active_transactions.generator, "generator"));
	return composite;
}<|MERGE_RESOLUTION|>--- conflicted
+++ resolved
@@ -624,13 +624,8 @@
 			blocks.emplace (block_a->hash (), election);
 			auto const cache = find_inactive_votes_cache_impl (block_a->hash ());
 			lock.unlock ();
-<<<<<<< HEAD
-			election->insert_inactive_votes_cache (cache);
+			cache.fill (election);
 			node.stats->inc (nano::stat::type::election, nano::stat::detail::election_block_conflict);
-=======
-			cache.fill (election);
-			node.stats.inc (nano::stat::type::election, nano::stat::detail::election_block_conflict);
->>>>>>> 5c010682
 		}
 	}
 	return result;
