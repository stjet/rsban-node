#include <nano/lib/blocks.hpp>
#include <nano/lib/memory.hpp>
#include <nano/lib/rsnanoutils.hpp>
#include <nano/lib/work.hpp>
#include <nano/node/active_transactions.hpp>
#include <nano/node/common.hpp>
#include <nano/node/election.hpp>
#include <nano/node/network.hpp>
#include <nano/node/wallet.hpp>
#include <nano/secure/buffer.hpp>

#include <boost/endian/conversion.hpp>
#include <boost/format.hpp>
#include <boost/pool/pool_alloc.hpp>
#include <boost/variant/get.hpp>

#include <numeric>
#include <sstream>

<<<<<<< HEAD
=======
std::chrono::seconds constexpr nano::telemetry_cache_cutoffs::dev;
std::chrono::seconds constexpr nano::telemetry_cache_cutoffs::beta;
std::chrono::seconds constexpr nano::telemetry_cache_cutoffs::live;

>>>>>>> baad9327
uint64_t nano::ip_address_hash_raw (boost::asio::ip::address const & ip_a, uint16_t port)
{
	debug_assert (ip_a.is_v6 ());
	return rsnano::rsn_ip_address_hash_raw (ip_a.to_v6 ().to_bytes ().data (), port);
}

nano::message_header::message_header (nano::message_header const & other_a) :
	handle{ rsnano::rsn_message_header_clone (other_a.handle) }
{
}

<<<<<<< HEAD
nano::message_header::message_header (nano::message_header && other_a) :
	handle{ other_a.handle }
{
	other_a.handle = nullptr;
}

nano::message_header::message_header (rsnano::MessageHeaderHandle * handle_a) :
	handle{ handle_a }
{
}

nano::message_header::message_header (bool & error_a, nano::stream & stream_a) :
	handle{ rsnano::rsn_message_header_empty () }
{
	if (!error_a)
	{
		error_a = deserialize (stream_a);
	}
}

nano::message_header & nano::message_header::operator= (nano::message_header && other_a)
{
	if (handle != nullptr)
		rsnano::rsn_message_header_destroy (handle);
	handle = other_a.handle;
	other_a.handle = nullptr;
	return *this;
}

nano::message_header & nano::message_header::operator= (message_header const & other_a)
{
	if (handle != nullptr)
		rsnano::rsn_message_header_destroy (handle);
	handle = rsnano::rsn_message_header_clone (other_a.handle);
	return *this;
}

nano::message_header::~message_header ()
{
	if (handle != nullptr)
		rsnano::rsn_message_header_destroy (handle);
}

void nano::message_header::serialize (nano::stream & stream_a) const
{
	if (!rsnano::rsn_message_header_serialize (handle, &stream_a))
	{
		throw new std::runtime_error ("could not serialize message header");
	}
}

bool nano::message_header::deserialize (nano::stream & stream_a)
{
	auto error = !rsnano::rsn_message_header_deserialize (handle, &stream_a);
	return error;
}

nano::stat::detail nano::message_type_to_stat_detail (nano::message_type message_type)
{
	return static_cast<nano::stat::detail> (rsnano::rsn_message_type_to_stat_detail (static_cast<uint8_t> (message_type)));
}

std::string nano::message_header::to_string ()
{
	rsnano::StringDto result;
	rsnano::rsn_message_header_to_string (handle, &result);
	return rsnano::convert_dto_to_string (result);
}

nano::message::message (rsnano::MessageHandle * handle_a) :
	handle (handle_a)
{
}

nano::message::~message ()
{
	rsnano::rsn_message_destroy (handle);
}

std::shared_ptr<std::vector<uint8_t>> nano::message::to_bytes () const
{
	auto bytes = std::make_shared<std::vector<uint8_t>> ();
	nano::vectorstream stream (*bytes);
	serialize (stream);
	return bytes;
}

nano::shared_const_buffer nano::message::to_shared_const_buffer () const
{
	return shared_const_buffer (to_bytes ());
}

nano::message_header nano::message::get_header () const
{
	return nano::message_header{ rsnano::rsn_message_header (handle) };
}

void nano::message::set_header (nano::message_header const & header_a)
{
	rsnano::rsn_message_set_header (handle, header_a.handle);
}

nano::block_type nano::message_header::block_type () const
{
	return static_cast<nano::block_type> (rsnano::rsn_message_header_block_type (handle));
}

void nano::message_header::flag_set (uint8_t flag_a)
{
	// Flags from 8 are block_type & count
	debug_assert (flag_a < 8);
	set_extension (flag_a, true);
}

nano::networks nano::message_header::get_network () const
{
	return static_cast<nano::networks> (rsnano::rsn_message_header_network (handle));
}

void nano::message_header::set_network (nano::networks network)
{
	rsnano::rsn_message_header_set_network (handle, static_cast<uint16_t> (network));
}

uint8_t nano::message_header::get_version_using () const
{
	return rsnano::rsn_message_header_version_using (handle);
}

void nano::message_header::set_version_using (uint8_t version_a)
{
	rsnano::rsn_message_header_set_version_using (handle, version_a);
}

nano::message_type nano::message_header::get_type () const
{
	return static_cast<nano::message_type> (rsnano::rsn_message_header_type (handle));
}

void nano::message_header::set_extension (std::size_t position, bool value)
{
	rsnano::rsn_message_header_set_extension (handle, position, value);
}

size_t nano::message_header::size ()
{
	return rsnano::rsn_message_header_size ();
}

// MTU - IP header - UDP header
std::size_t const nano::message_parser::max_safe_udp_message_size = 508;

std::string nano::message_parser::status_string ()
{
	switch (status)
	{
		case nano::message_parser::parse_status::success:
		{
			return "success";
		}
		case nano::message_parser::parse_status::insufficient_work:
		{
			return "insufficient_work";
		}
		case nano::message_parser::parse_status::invalid_header:
		{
			return "invalid_header";
		}
		case nano::message_parser::parse_status::invalid_message_type:
		{
			return "invalid_message_type";
		}
		case nano::message_parser::parse_status::invalid_keepalive_message:
		{
			return "invalid_keepalive_message";
		}
		case nano::message_parser::parse_status::invalid_publish_message:
		{
			return "invalid_publish_message";
		}
		case nano::message_parser::parse_status::invalid_confirm_req_message:
		{
			return "invalid_confirm_req_message";
		}
		case nano::message_parser::parse_status::invalid_confirm_ack_message:
		{
			return "invalid_confirm_ack_message";
		}
		case nano::message_parser::parse_status::invalid_node_id_handshake_message:
		{
			return "invalid_node_id_handshake_message";
		}
		case nano::message_parser::parse_status::invalid_telemetry_req_message:
		{
			return "invalid_telemetry_req_message";
		}
		case nano::message_parser::parse_status::invalid_telemetry_ack_message:
		{
			return "invalid_telemetry_ack_message";
		}
		case nano::message_parser::parse_status::outdated_version:
		{
			return "outdated_version";
		}
		case nano::message_parser::parse_status::duplicate_publish_message:
		{
			return "duplicate_publish_message";
		}
	}

	debug_assert (false);

	return "[unknown parse_status]";
}

std::unique_ptr<nano::message> nano::message_handle_to_message (rsnano::MessageHandle * handle_a)
{
	if (handle_a == nullptr)
		return nullptr;

	auto msg_type{ static_cast<nano::message_type> (rsnano::rsn_message_type (handle_a)) };
	std::unique_ptr<nano::message> result;
	switch (msg_type)
	{
		case nano::message_type::bulk_pull:
			result = std::make_unique<nano::bulk_pull> (handle_a);
			break;
		case nano::message_type::keepalive:
			result = std::make_unique<nano::keepalive> (handle_a);
			break;
		case nano::message_type::publish:
			result = std::make_unique<nano::publish> (handle_a);
			break;
		case nano::message_type::confirm_req:
			result = std::make_unique<nano::confirm_req> (handle_a);
			break;
		case nano::message_type::confirm_ack:
			result = std::make_unique<nano::confirm_ack> (handle_a);
			break;
		case nano::message_type::bulk_push:
			result = std::make_unique<nano::bulk_push> (handle_a);
			break;
		case nano::message_type::frontier_req:
			result = std::make_unique<nano::frontier_req> (handle_a);
			break;
		case nano::message_type::node_id_handshake:
			result = std::make_unique<nano::node_id_handshake> (handle_a);
			break;
		case nano::message_type::bulk_pull_account:
			result = std::make_unique<nano::bulk_pull_account> (handle_a);
			break;
		case nano::message_type::telemetry_req:
			result = std::make_unique<nano::telemetry_req> (handle_a);
			break;
		case nano::message_type::telemetry_ack:
			result = std::make_unique<nano::telemetry_ack> (handle_a);
			break;
		default:
			break;
	}
	return result;
}

nano::message_parser::message_parser (nano::network_filter & publish_filter_a, nano::block_uniquer & block_uniquer_a, nano::vote_uniquer & vote_uniquer_a, nano::message_visitor & visitor_a, nano::work_pool & pool_a, nano::network_constants const & network) :
	publish_filter (publish_filter_a),
	block_uniquer (block_uniquer_a),
	vote_uniquer (vote_uniquer_a),
	visitor (visitor_a),
	pool (pool_a),
	status (parse_status::success),
	network{ network }
{
}

void nano::message_parser::deserialize_buffer (uint8_t const * buffer_a, std::size_t size_a)
{
	status = parse_status::success;
	auto error (false);
	if (size_a <= max_safe_udp_message_size)
	{
		// Guaranteed to be deliverable
		nano::bufferstream stream (buffer_a, size_a);
		nano::message_header header (error, stream);
		if (!error)
		{
			if (header.get_network () != network.current_network)
			{
				status = parse_status::invalid_header;
				return;
			}

			if (header.get_version_using () < network.protocol_version_min)
			{
				status = parse_status::outdated_version;
			}
			else
			{
				switch (header.get_type ())
				{
					case nano::message_type::keepalive:
					{
						deserialize_keepalive (stream, header);
						break;
					}
					case nano::message_type::publish:
					{
						nano::uint128_t digest;
						if (!publish_filter.apply (buffer_a + message_header::size (), size_a - message_header::size (), &digest))
						{
							deserialize_publish (stream, header, digest);
						}
						else
						{
							status = parse_status::duplicate_publish_message;
						}
						break;
					}
					case nano::message_type::confirm_req:
					{
						deserialize_confirm_req (stream, header);
						break;
					}
					case nano::message_type::confirm_ack:
					{
						deserialize_confirm_ack (stream, header);
						break;
					}
					case nano::message_type::node_id_handshake:
					{
						deserialize_node_id_handshake (stream, header);
						break;
					}
					case nano::message_type::telemetry_req:
					{
						deserialize_telemetry_req (stream, header);
						break;
					}
					case nano::message_type::telemetry_ack:
					{
						deserialize_telemetry_ack (stream, header);
						break;
					}
					default:
					{
						status = parse_status::invalid_message_type;
						break;
					}
				}
			}
		}
		else
		{
			status = parse_status::invalid_header;
		}
	}
}

void nano::message_parser::deserialize_keepalive (nano::stream & stream_a, nano::message_header const & header_a)
{
	auto error (false);
	nano::keepalive incoming (error, stream_a, header_a);
	if (!error && at_end (stream_a))
	{
		visitor.keepalive (incoming);
	}
	else
	{
		status = parse_status::invalid_keepalive_message;
	}
}

void nano::message_parser::deserialize_publish (nano::stream & stream_a, nano::message_header const & header_a, nano::uint128_t const & digest_a)
{
	auto error (false);
	nano::publish incoming (error, stream_a, header_a, digest_a, &block_uniquer);
	if (!error && at_end (stream_a))
	{
		auto block{ incoming.get_block () };
		if (!network.work.validate_entry (*block))
		{
			visitor.publish (incoming);
		}
		else
		{
			status = parse_status::insufficient_work;
		}
	}
	else
	{
		status = parse_status::invalid_publish_message;
	}
}

void nano::message_parser::deserialize_confirm_req (nano::stream & stream_a, nano::message_header const & header_a)
{
	auto error (false);
	nano::confirm_req incoming (error, stream_a, header_a, &block_uniquer);
	if (!error && at_end (stream_a))
	{
		if (incoming.get_block () == nullptr || !network.work.validate_entry (*incoming.get_block ()))
		{
			visitor.confirm_req (incoming);
		}
		else
		{
			status = parse_status::insufficient_work;
		}
	}
	else
	{
		status = parse_status::invalid_confirm_req_message;
	}
}

void nano::message_parser::deserialize_confirm_ack (nano::stream & stream_a, nano::message_header const & header_a)
{
	auto error (false);
	nano::confirm_ack incoming (error, stream_a, header_a, &vote_uniquer);
	if (!error && at_end (stream_a))
	{
		visitor.confirm_ack (incoming);
	}
	else
	{
		status = parse_status::invalid_confirm_ack_message;
	}
}

void nano::message_parser::deserialize_node_id_handshake (nano::stream & stream_a, nano::message_header const & header_a)
{
	bool error_l (false);
	nano::node_id_handshake incoming (error_l, stream_a, header_a);
	if (!error_l && at_end (stream_a))
	{
		visitor.node_id_handshake (incoming);
	}
	else
	{
		status = parse_status::invalid_node_id_handshake_message;
	}
}

void nano::message_parser::deserialize_telemetry_req (nano::stream & stream_a, nano::message_header const & header_a)
{
	nano::telemetry_req incoming (header_a);
	if (at_end (stream_a))
	{
		visitor.telemetry_req (incoming);
	}
	else
	{
		status = parse_status::invalid_telemetry_req_message;
	}
}

void nano::message_parser::deserialize_telemetry_ack (nano::stream & stream_a, nano::message_header const & header_a)
{
	bool error_l (false);
	nano::telemetry_ack incoming (error_l, stream_a, header_a);
	// Intentionally not checking if at the end of stream, because these messages support backwards/forwards compatibility
	if (!error_l)
	{
		visitor.telemetry_ack (incoming);
	}
	else
	{
		status = parse_status::invalid_telemetry_ack_message;
	}
}

bool nano::message_parser::at_end (nano::stream & stream_a)
{
	uint8_t junk;
	auto end (nano::try_read (stream_a, junk));
	return end;
}

rsnano::MessageHandle * create_keepalive_handle (nano::network_constants const & constants, int16_t version_using)
{
	auto constants_dto{ constants.to_dto () };
	return rsnano::rsn_message_keepalive_create (&constants_dto, version_using);
}

nano::keepalive::keepalive (nano::network_constants const & constants) :
	message (create_keepalive_handle (constants, -1))
{
}

nano::keepalive::keepalive (nano::network_constants const & constants, uint8_t version_using_a) :
	message (create_keepalive_handle (constants, version_using_a))
{
}

nano::keepalive::keepalive (rsnano::MessageHandle * handle_a) :
	message (handle_a)
{
}

nano::keepalive::keepalive (bool & error_a, nano::stream & stream_a, nano::message_header const & header_a) :
	message (rsnano::rsn_message_keepalive_create2 (header_a.handle))
{
	if (!error_a)
	{
		error_a = deserialize (stream_a);
	}
}

nano::keepalive::keepalive (keepalive const & other_a) :
	message (rsnano::rsn_message_keepalive_clone (other_a.handle))
{
}

void nano::keepalive::visit (nano::message_visitor & visitor_a) const
{
	visitor_a.keepalive (*this);
}

void nano::keepalive::serialize (nano::stream & stream_a) const
{
	if (!rsnano::rsn_message_keepalive_serialize (handle, &stream_a))
	{
		throw std::runtime_error ("could not serialize keepalive");
	}
}

bool nano::keepalive::deserialize (nano::stream & stream_a)
{
	bool error = !rsnano::rsn_message_keepalive_deserialize (handle, &stream_a);
	return error;
}

bool nano::keepalive::operator== (nano::keepalive const & other_a) const
{
	return get_peers () == other_a.get_peers ();
}

std::array<nano::endpoint, 8> nano::keepalive::get_peers () const
{
	rsnano::EndpointDto dtos[8];
	rsnano::rsn_message_keepalive_peers (handle, &dtos[0]);
	std::array<nano::endpoint, 8> result;
	for (auto i = 0; i < 8; ++i)
	{
		result[i] = rsnano::dto_to_udp_endpoint (dtos[i]);
	}
	return result;
}

void nano::keepalive::set_peers (std::array<nano::endpoint, 8> const & peers_a)
{
	rsnano::EndpointDto dtos[8];
	for (auto i = 0; i < 8; ++i)
	{
		dtos[i] = rsnano::udp_endpoint_to_dto (peers_a[i]);
	}
	rsnano::rsn_message_keepalive_set_peers (handle, dtos);
}

std::size_t nano::keepalive::size ()
{
	return rsnano::rsn_message_keepalive_size ();
}

rsnano::MessageHandle * create_publish_handle2 (nano::message_header const & header_a, nano::uint128_t const & digest_a)
{
	std::vector<uint8_t> bytes;
	boost::multiprecision::export_bits (digest_a, std::back_inserter (bytes), 8);
	return rsnano::rsn_message_publish_create2 (header_a.handle, bytes.data ());
}

nano::publish::publish (bool & error_a, nano::stream & stream_a, nano::message_header const & header_a, nano::uint128_t const & digest_a, nano::block_uniquer * uniquer_a) :
	message (create_publish_handle2 (header_a, digest_a))
{
	if (!error_a)
	{
		error_a = deserialize (stream_a, uniquer_a);
	}
}

rsnano::MessageHandle * create_publish_handle (nano::network_constants const & constants, std::shared_ptr<nano::block> const & block_a)
{
	auto constants_dto{ constants.to_dto () };
	return rsnano::rsn_message_publish_create (&constants_dto, block_a->get_handle ());
}

nano::publish::publish (nano::network_constants const & constants, std::shared_ptr<nano::block> const & block_a) :
	message (create_publish_handle (constants, block_a))
{
}

nano::publish::publish (nano::publish const & other_a) :
	message (rsnano::rsn_message_publish_clone (other_a.handle))
{
}

nano::publish::publish (rsnano::MessageHandle * handle_a) :
	message (handle_a)
{
}

void nano::publish::serialize (nano::stream & stream_a) const
{
	if (!rsnano::rsn_message_publish_serialize (handle, &stream_a))
	{
		throw std::runtime_error ("could not serialize publish message");
	}
}

bool nano::publish::deserialize (nano::stream & stream_a, nano::block_uniquer * uniquer_a)
{
	rsnano::BlockUniquerHandle * uniquer_handle = nullptr;
	if (uniquer_a != nullptr)
	{
		uniquer_handle = uniquer_a->handle;
	}
	bool error = !rsnano::rsn_message_publish_deserialize (handle, &stream_a, uniquer_handle);
	return error;
}

void nano::publish::visit (nano::message_visitor & visitor_a) const
{
	visitor_a.publish (*this);
}

bool nano::publish::operator== (nano::publish const & other_a) const
{
	return *get_block () == *other_a.get_block ();
}

std::shared_ptr<nano::block> nano::publish::get_block () const
{
	auto block_handle = rsnano::rsn_message_publish_block (handle);
	if (block_handle == nullptr)
		return nullptr;
	return nano::block_handle_to_block (block_handle);
}

nano::uint128_t nano::publish::get_digest () const
{
	std::uint8_t bytes[16];
	rsnano::rsn_message_publish_digest (handle, &bytes[0]);
	nano::uint128_t result;
	boost::multiprecision::import_bits (result, std::begin (bytes), std::end (bytes));
	return result;
}

void nano::publish::set_digest (nano::uint128_t digest_a)
{
	std::uint8_t bytes[16];
	boost::multiprecision::export_bits (digest_a, std::begin (bytes), 8);
	rsnano::rsn_message_publish_set_digest (handle, &bytes[0]);
}

rsnano::MessageHandle * create_confirm_req_handle (nano::network_constants const & constants, nano::block const * block_a, std::vector<std::pair<nano::block_hash, nano::root>> roots_hashes_a)
{
	auto constants_dto{ constants.to_dto () };
	rsnano::BlockHandle * block_handle = nullptr;
	if (block_a != nullptr)
	{
		block_handle = block_a->get_handle ();
	}

	size_t hashes_count = roots_hashes_a.size ();
	std::vector<rsnano::HashRootPair> dtos;
	dtos.reserve (hashes_count);
	for (const auto & i : roots_hashes_a)
	{
		rsnano::HashRootPair dto;
		std::copy (std::begin (i.first.bytes), std::end (i.first.bytes), std::begin (dto.block_hash));
		std::copy (std::begin (i.second.bytes), std::end (i.second.bytes), std::begin (dto.root));
		dtos.push_back (dto);
	}

	return rsnano::rsn_message_confirm_req_create (&constants_dto, block_handle, dtos.data (), hashes_count);
}

nano::confirm_req::confirm_req (bool & error_a, nano::stream & stream_a, nano::message_header const & header_a, nano::block_uniquer * uniquer_a) :
	message (rsnano::rsn_message_confirm_req_create2 (header_a.handle))
{
	if (!error_a)
	{
		error_a = deserialize (stream_a, uniquer_a);
	}
}

nano::confirm_req::confirm_req (nano::network_constants const & constants, std::shared_ptr<nano::block> const & block_a) :
	message (create_confirm_req_handle (constants, block_a.get (), std::vector<std::pair<nano::block_hash, nano::root>> ()))
{
}

nano::confirm_req::confirm_req (nano::network_constants const & constants, std::vector<std::pair<nano::block_hash, nano::root>> const & roots_hashes_a) :
	message (create_confirm_req_handle (constants, nullptr, roots_hashes_a))
{
}

nano::confirm_req::confirm_req (nano::network_constants const & constants, nano::block_hash const & hash_a, nano::root const & root_a) :
	message (create_confirm_req_handle (constants, nullptr, std::vector<std::pair<nano::block_hash, nano::root>> (1, std::make_pair (hash_a, root_a))))
{
}

nano::confirm_req::confirm_req (rsnano::MessageHandle * handle_a) :
	message (handle_a)
{
}

nano::confirm_req::confirm_req (nano::confirm_req const & other_a) :
	message (rsnano::rsn_message_confirm_req_clone (other_a.handle))
{
}

std::shared_ptr<nano::block> nano::confirm_req::get_block () const
{
	auto block_handle = rsnano::rsn_message_confirm_req_block (handle);
	std::shared_ptr<nano::block> result;
	if (block_handle != nullptr)
	{
		result = nano::block_handle_to_block (block_handle);
	}
	return result;
}

std::vector<std::pair<nano::block_hash, nano::root>> nano::confirm_req::get_roots_hashes () const
{
	auto count = rsnano::rsn_message_confirm_req_roots_hashes_count (handle);
	std::vector<rsnano::HashRootPair> dtos;
	dtos.resize (count);
	rsnano::rsn_message_confirm_req_roots_hashes (handle, dtos.data ());
	std::vector<std::pair<nano::block_hash, nano::root>> result;
	result.reserve (dtos.size ());
	for (const auto & i : dtos)
	{
		nano::block_hash hash;
		nano::root root;
		std::copy (std::begin (i.block_hash), std::end (i.block_hash), std::begin (hash.bytes));
		std::copy (std::begin (i.root), std::end (i.root), std::begin (root.bytes));
		result.emplace_back (hash, root);
	}
	return result;
}

void nano::confirm_req::visit (nano::message_visitor & visitor_a) const
{
	visitor_a.confirm_req (*this);
}

void nano::confirm_req::serialize (nano::stream & stream_a) const
{
	if (!rsnano::rsn_message_confirm_req_serialize (handle, &stream_a))
	{
		throw std::runtime_error ("could not serialize confirm_req");
	}
}

bool nano::confirm_req::deserialize (nano::stream & stream_a, nano::block_uniquer * uniquer_a)
{
	rsnano::BlockUniquerHandle * uniquer_handle = nullptr;
	if (uniquer_a != nullptr)
	{
		uniquer_handle = uniquer_a->handle;
	}

	bool error = !rsnano::rsn_message_confirm_req_deserialize (handle, &stream_a, uniquer_handle);
	return error;
}

bool nano::confirm_req::operator== (nano::confirm_req const & other_a) const
{
	return rsnano::rsn_message_confirm_req_equals (handle, other_a.handle);
}

std::string nano::confirm_req::roots_string () const
{
	rsnano::StringDto dto;
	rsnano::rsn_message_confirm_req_roots_string (handle, &dto);
	return rsnano::convert_dto_to_string (dto);
}

std::size_t nano::confirm_req::size (nano::block_type type_a, std::size_t count)
{
	return rsnano::rsn_message_confirm_req_size (static_cast<uint8_t> (type_a), count);
}

rsnano::MessageHandle * create_confirm_ack_handle (nano::network_constants const & constants, nano::vote const & vote_a)
{
	auto constants_dto{ constants.to_dto () };
	return rsnano::rsn_message_confirm_ack_create (&constants_dto, vote_a.get_handle ());
}

rsnano::MessageHandle * create_confirm_ack_handle (bool & error_a, nano::stream & stream_a, nano::message_header const & header_a, nano::vote_uniquer * uniquer_a)
{
	rsnano::VoteUniquerHandle * uniquer_handle = nullptr;
	if (uniquer_a != nullptr)
	{
		uniquer_handle = uniquer_a->handle;
	}
	return rsnano::rsn_message_confirm_ack_create2 (header_a.handle, &stream_a, uniquer_handle, &error_a);
}

nano::confirm_ack::confirm_ack (bool & error_a, nano::stream & stream_a, nano::message_header const & header_a, nano::vote_uniquer * uniquer_a) :
	message (create_confirm_ack_handle (error_a, stream_a, header_a, uniquer_a))
{
}

nano::confirm_ack::confirm_ack (nano::network_constants const & constants, std::shared_ptr<nano::vote> const & vote_a) :
	message (create_confirm_ack_handle (constants, *vote_a))
{
}

nano::confirm_ack::confirm_ack (nano::confirm_ack const & other_a) :
	message (rsnano::rsn_message_confirm_ack_clone (other_a.handle))
{
}

nano::confirm_ack::confirm_ack (rsnano::MessageHandle * handle_a) :
	message (handle_a)
{
}

void nano::confirm_ack::serialize (nano::stream & stream_a) const
{
	if (!rsnano::rsn_message_confirm_ack_serialize (handle, &stream_a))
	{
		throw std::runtime_error ("could not serialize confirm_ack");
	}
}

bool nano::confirm_ack::operator== (nano::confirm_ack const & other_a) const
{
	auto result (*get_vote () == *other_a.get_vote ());
	return result;
}

void nano::confirm_ack::visit (nano::message_visitor & visitor_a) const
{
	visitor_a.confirm_ack (*this);
}

std::size_t nano::confirm_ack::size (std::size_t count)
{
	return rsnano::rsn_message_confirm_ack_size (count);
}

std::shared_ptr<nano::vote> nano::confirm_ack::get_vote () const
{
	auto vote_handle{ rsnano::rsn_message_confirm_ack_vote (handle) };
	std::shared_ptr<nano::vote> result;
	if (vote_handle != nullptr)
	{
		result = std::make_shared<nano::vote> (vote_handle);
	}
	return result;
}

rsnano::MessageHandle * create_frontier_req_handle (nano::network_constants const & constants)
{
	auto constants_dto{ constants.to_dto () };
	return rsnano::rsn_message_frontier_req_create (&constants_dto);
}

nano::frontier_req::frontier_req (nano::network_constants const & constants) :
	message (create_frontier_req_handle (constants))
{
}

nano::frontier_req::frontier_req (bool & error_a, nano::stream & stream_a, nano::message_header const & header_a) :
	message (rsnano::rsn_message_frontier_req_create2 (header_a.handle))
{
	if (!error_a)
	{
		error_a = deserialize (stream_a);
	}
}

nano::frontier_req::frontier_req (rsnano::MessageHandle * handle_a) :
	message (handle_a)
{
}

nano::frontier_req::frontier_req (frontier_req const & other_a) :
	message (rsnano::rsn_message_frontier_req_clone (other_a.handle))
{
}

void nano::frontier_req::serialize (nano::stream & stream_a) const
{
	if (!rsnano::rsn_message_frontier_req_serialize (handle, &stream_a))
		throw std::runtime_error ("could not serialize frontier_req");
}

bool nano::frontier_req::deserialize (nano::stream & stream_a)
{
	bool error = !rsnano::rsn_message_frontier_req_deserialize (handle, &stream_a);
	return error;
}

void nano::frontier_req::visit (nano::message_visitor & visitor_a) const
{
	visitor_a.frontier_req (*this);
}

bool nano::frontier_req::operator== (nano::frontier_req const & other_a) const
{
	return get_start () == other_a.get_start () && get_age () == other_a.get_age () && get_count () == other_a.get_count ();
}

bool nano::frontier_req::is_only_confirmed_present () const
{
	return rsnano::rsn_message_frontier_req_is_confirmed_present (handle);
}

nano::account nano::frontier_req::get_start () const
{
	nano::account start;
	rsnano::rsn_message_frontier_req_start (handle, start.bytes.data ());
	return start;
}

uint32_t nano::frontier_req::get_age () const
{
	return rsnano::rsn_message_frontier_req_age (handle);
}

uint32_t nano::frontier_req::get_count () const
{
	return rsnano::rsn_message_frontier_req_count (handle);
}

void nano::frontier_req::set_start (nano::account const & account)
{
	rsnano::rsn_message_frontier_req_set_start (handle, account.bytes.data ());
}

void nano::frontier_req::set_age (uint32_t age_a)
{
	rsnano::rsn_message_frontier_req_set_age (handle, age_a);
}

void nano::frontier_req::set_count (uint32_t count_a)
{
	rsnano::rsn_message_frontier_req_set_count (handle, count_a);
}

std::size_t nano::frontier_req::size ()
{
	return rsnano::rsn_message_frontier_size ();
}

rsnano::MessageHandle * create_bulk_pull_handle (nano::network_constants const & constants)
{
	auto constants_dto{ constants.to_dto () };
	return rsnano::rsn_message_bulk_pull_create (&constants_dto);
}

nano::bulk_pull::bulk_pull (nano::network_constants const & constants) :
	message (create_bulk_pull_handle (constants))
{
}

nano::bulk_pull::bulk_pull (bool & error_a, nano::stream & stream_a, nano::message_header const & header_a) :
	message (rsnano::rsn_message_bulk_pull_create2 (header_a.handle))
{
	if (!error_a)
	{
		error_a = deserialize (stream_a);
	}
}

nano::bulk_pull::bulk_pull (rsnano::MessageHandle * handle_a) :
	message (handle_a)
{
}

nano::bulk_pull::bulk_pull (bulk_pull const & other_a) :
	message (rsnano::rsn_message_bulk_pull_req_clone (other_a.handle))
{
}

nano::hash_or_account nano::bulk_pull::get_start () const
{
	nano::hash_or_account start;
	rsnano::rsn_message_bulk_pull_start (handle, start.bytes.data ());
	return start;
}

nano::block_hash nano::bulk_pull::get_end () const
{
	nano::block_hash end;
	rsnano::rsn_message_bulk_pull_end (handle, end.bytes.data ());
	return end;
}

uint32_t nano::bulk_pull::get_count () const
{
	return rsnano::rsn_message_bulk_pull_count (handle);
}

void nano::bulk_pull::set_start (nano::hash_or_account start_a)
{
	rsnano::rsn_message_bulk_pull_set_start (handle, start_a.bytes.data ());
}

void nano::bulk_pull::set_end (nano::block_hash end_a)
{
	rsnano::rsn_message_bulk_pull_set_end (handle, end_a.bytes.data ());
}

void nano::bulk_pull::set_count (uint32_t count_a)
{
	rsnano::rsn_message_bulk_pull_set_count (handle, count_a);
}

void nano::bulk_pull::visit (nano::message_visitor & visitor_a) const
{
	visitor_a.bulk_pull (*this);
}

void nano::bulk_pull::serialize (nano::stream & stream_a) const
{
	if (!rsnano::rsn_message_bulk_pull_serialize (handle, &stream_a))
		throw std::runtime_error ("could not serialize bulk_pull");
}

bool nano::bulk_pull::deserialize (nano::stream & stream_a)
{
	bool error = !rsnano::rsn_message_bulk_pull_deserialize (handle, &stream_a);
	return error;
}

bool nano::bulk_pull::is_count_present () const
{
	return rsnano::rsn_message_bulk_pull_is_count_present (handle);
}

void nano::bulk_pull::set_count_present (bool value_a)
{
	rsnano::rsn_message_bulk_pull_set_count_present (handle, value_a);
}

bool nano::bulk_pull::is_ascending () const
{
	return rsnano::rsn_message_bulk_pull_is_ascending (handle);
}

void nano::bulk_pull::set_ascending ()
{
	rsnano::rsn_message_bulk_pull_set_ascending (handle);
}

rsnano::MessageHandle * create_bulk_pull_account_handle (nano::network_constants const & constants)
{
	auto constants_dto{ constants.to_dto () };
	return rsnano::rsn_message_bulk_pull_account_create (&constants_dto);
}

nano::bulk_pull_account::bulk_pull_account (nano::network_constants const & constants) :
	message (create_bulk_pull_account_handle (constants))
{
}

nano::bulk_pull_account::bulk_pull_account (bool & error_a, nano::stream & stream_a, nano::message_header const & header_a) :
	message (rsnano::rsn_message_bulk_pull_account_create2 (header_a.handle))
{
	if (!error_a)
	{
		error_a = deserialize (stream_a);
	}
}

nano::bulk_pull_account::bulk_pull_account (rsnano::MessageHandle * handle_a) :
	message (handle_a)
{
}

nano::bulk_pull_account::bulk_pull_account (bulk_pull_account const & other_a) :
	message (rsnano::rsn_message_bulk_pull_account_clone (other_a.handle))
{
}

void nano::bulk_pull_account::visit (nano::message_visitor & visitor_a) const
{
	visitor_a.bulk_pull_account (*this);
}

std::size_t nano::bulk_pull_account::size ()
{
	return rsnano::rsn_message_bulk_pull_account_size ();
}

nano::account nano::bulk_pull_account::get_account () const
{
	nano::account account;
	rsnano::rsn_message_bulk_pull_account_account (handle, account.bytes.data ());
	return account;
}

nano::amount nano::bulk_pull_account::get_minimum_amount () const
{
	nano::amount amount;
	rsnano::rsn_message_bulk_pull_account_minimum_amount (handle, amount.bytes.data ());
	return amount;
}

nano::bulk_pull_account_flags nano::bulk_pull_account::get_flags () const
{
	return static_cast<nano::bulk_pull_account_flags> (rsnano::rsn_message_bulk_pull_account_flags (handle));
}

void nano::bulk_pull_account::set_account (nano::account account_a)
{
	rsnano::rsn_message_bulk_pull_account_set_account (handle, account_a.bytes.data ());
}

void nano::bulk_pull_account::set_minimum_amount (nano::amount amount_a)
{
	rsnano::rsn_message_bulk_pull_account_set_minimum_amount (handle, amount_a.bytes.data ());
}

void nano::bulk_pull_account::set_flags (nano::bulk_pull_account_flags flags_a)
{
	rsnano::rsn_message_bulk_pull_account_set_flags (handle, static_cast<uint8_t> (flags_a));
}

void nano::bulk_pull_account::serialize (nano::stream & stream_a) const
{
	if (!rsnano::rsn_message_bulk_pull_account_serialize (handle, &stream_a))
		throw std::runtime_error ("bulk_pull_account could not be serialized");
}

bool nano::bulk_pull_account::deserialize (nano::stream & stream_a)
{
	bool error = !rsnano::rsn_message_bulk_pull_account_deserialize (handle, &stream_a);
	return error;
}

rsnano::MessageHandle * create_bulk_push_handle (nano::network_constants const & constants)
{
	auto constants_dto{ constants.to_dto () };
	return rsnano::rsn_message_bulk_push_create (&constants_dto);
}

nano::bulk_push::bulk_push (nano::network_constants const & constants) :
	message (create_bulk_push_handle (constants))
{
}

nano::bulk_push::bulk_push (nano::message_header const & header_a) :
	message (rsnano::rsn_message_bulk_push_create2 (header_a.handle))
{
}

nano::bulk_push::bulk_push (rsnano::MessageHandle * handle_a) :
	message (handle_a)
{
}

bool nano::bulk_push::deserialize (nano::stream & stream_a)
{
	bool error = !rsnano::rsn_message_bulk_push_deserialize (handle, &stream_a);
	return error;
}

void nano::bulk_push::serialize (nano::stream & stream_a) const
{
	if (!rsnano::rsn_message_bulk_push_serialize (handle, &stream_a))
		throw std::runtime_error ("could not serialize bulk_push");
}

void nano::bulk_push::visit (nano::message_visitor & visitor_a) const
{
	visitor_a.bulk_push (*this);
}

rsnano::MessageHandle * create_telemetry_req_handle (nano::network_constants const & constants)
{
	auto constants_dto{ constants.to_dto () };
	return rsnano::rsn_message_telemetry_req_create (&constants_dto);
}

nano::telemetry_req::telemetry_req (nano::network_constants const & constants) :
	message (create_telemetry_req_handle (constants))
{
}

nano::telemetry_req::telemetry_req (nano::message_header const & header_a) :
	message (rsnano::rsn_message_telemetry_req_create2 (header_a.handle))
{
}

nano::telemetry_req::telemetry_req (nano::telemetry_req const & other_a) :
	message (rsnano::rsn_message_telemetry_req_clone (other_a.handle))
{
}

nano::telemetry_req::telemetry_req (rsnano::MessageHandle * handle_a) :
	message (handle_a)
{
}

bool nano::telemetry_req::deserialize (nano::stream & stream_a)
{
	bool error = !rsnano::rsn_message_telemetry_req_deserialize (handle, &stream_a);
	return error;
}

void nano::telemetry_req::serialize (nano::stream & stream_a) const
{
	if (!rsnano::rsn_message_telemetry_req_serialize (handle, &stream_a))
		throw std::runtime_error ("could not serialize telemetry_req");
}

void nano::telemetry_req::visit (nano::message_visitor & visitor_a) const
{
	visitor_a.telemetry_req (*this);
}

rsnano::MessageHandle * create_telemetry_ack_handle (nano::network_constants const & constants, rsnano::TelemetryDataHandle const * data_handle)
{
	auto constants_dto{ constants.to_dto () };
	nano::telemetry_data default_data;
	if (data_handle == nullptr)
	{
		data_handle = default_data.handle;
	}
	return rsnano::rsn_message_telemetry_ack_create (&constants_dto, data_handle);
}

nano::telemetry_ack::telemetry_ack (rsnano::MessageHandle * handle_a) :
	message (handle_a)
{
}

nano::telemetry_ack::telemetry_ack (nano::network_constants const & constants) :
	message (create_telemetry_ack_handle (constants, nullptr))
{
}

nano::telemetry_ack::telemetry_ack (bool & error_a, nano::stream & stream_a, nano::message_header const & message_header) :
	message (rsnano::rsn_message_telemetry_ack_create2 (message_header.handle))
{
	if (!error_a)
	{
		error_a = deserialize (stream_a);
	}
}

nano::telemetry_ack::telemetry_ack (nano::telemetry_ack const & other_a) :
	message (rsnano::rsn_message_telemetry_ack_clone (other_a.handle))
{
}

nano::telemetry_ack::telemetry_ack (nano::network_constants const & constants, nano::telemetry_data const & telemetry_data_a) :
	message (create_telemetry_ack_handle (constants, telemetry_data_a.handle))
{
}

nano::telemetry_ack & nano::telemetry_ack::operator= (telemetry_ack const & other_a)
{
	if (handle != nullptr)
		rsnano::rsn_message_destroy (handle);
	handle = rsnano::rsn_message_telemetry_ack_clone (other_a.handle);
	return *this;
}

void nano::telemetry_ack::serialize (nano::stream & stream_a) const
{
	if (!rsnano::rsn_message_telemetry_ack_serialize (handle, &stream_a))
		throw std::runtime_error ("could not serialize telemetry_ack");
}

bool nano::telemetry_ack::deserialize (nano::stream & stream_a)
{
	bool error = !rsnano::rsn_message_telemetry_ack_deserialize (handle, &stream_a);
	return error;
}

void nano::telemetry_ack::visit (nano::message_visitor & visitor_a) const
{
	visitor_a.telemetry_ack (*this);
}

uint16_t nano::telemetry_ack::size () const
{
	return rsnano::rsn_message_telemetry_ack_size (handle);
}

uint16_t nano::telemetry_ack::size (nano::message_header const & message_header_a)
{
	return rsnano::rsn_message_telemetry_ack_size_from_header (message_header_a.handle);
}

nano::telemetry_data nano::telemetry_ack::get_data () const
{
	auto data_handle = rsnano::rsn_message_telemetry_ack_data (handle);
	return nano::telemetry_data{ data_handle };
}

bool nano::telemetry_ack::is_empty_payload () const
{
	return rsnano::rsn_message_telemetry_ack_is_empty_payload (handle);
}

nano::telemetry_data::telemetry_data () :
	handle{ rsnano::rsn_telemetry_data_create () }
{
}

nano::telemetry_data::telemetry_data (rsnano::TelemetryDataHandle * handle_a) :
	handle{ handle_a }
{
}

nano::telemetry_data::telemetry_data (nano::telemetry_data const & other_a) :
	handle{ rsnano::rsn_telemetry_data_clone (other_a.handle) }
{
}

nano::telemetry_data::telemetry_data (nano::telemetry_data && other_a) :
	handle{ other_a.handle }
{
	other_a.handle = nullptr;
}

nano::telemetry_data::~telemetry_data ()
{
	if (handle != nullptr)
		rsnano::rsn_telemetry_data_destroy (handle);
}

nano::telemetry_data & nano::telemetry_data::operator= (nano::telemetry_data const & other_a)
{
	if (handle != nullptr)
		rsnano::rsn_telemetry_data_destroy (handle);
	handle = rsnano::rsn_telemetry_data_clone (other_a.handle);
	return *this;
}

nano::signature nano::telemetry_data::get_signature () const
{
	nano::signature result;
	rsnano::rsn_telemetry_data_get_signature (handle, result.bytes.data ());
	return result;
}

void nano::telemetry_data::set_signature (nano::signature const & signature_a)
{
	rsnano::rsn_telemetry_data_set_signature (handle, signature_a.bytes.data ());
}

nano::account nano::telemetry_data::get_node_id () const
{
	nano::account result;
	rsnano::rsn_telemetry_data_get_node_id (handle, result.bytes.data ());
	return result;
}

void nano::telemetry_data::set_node_id (nano::account const & node_id_a)
{
	rsnano::rsn_telemetry_data_set_node_id (handle, node_id_a.bytes.data ());
}

uint64_t nano::telemetry_data::get_block_count () const
{
	return rsnano::rsn_telemetry_data_get_block_count (handle);
}

void nano::telemetry_data::set_block_count (uint64_t count_a)
{
	rsnano::rsn_telemetry_data_set_block_count (handle, count_a);
}

uint64_t nano::telemetry_data::get_cemented_count () const
{
	return rsnano::rsn_telemetry_data_get_cemented_count (handle);
}

void nano::telemetry_data::set_cemented_count (uint64_t count_a)
{
	rsnano::rsn_telemetry_data_set_cemented_count (handle, count_a);
}

uint64_t nano::telemetry_data::get_unchecked_count () const
{
	return rsnano::rsn_telemetry_data_get_unchecked_count (handle);
}

void nano::telemetry_data::set_unchecked_count (uint64_t count_a)
{
	rsnano::rsn_telemetry_data_set_unchecked_count (handle, count_a);
}

uint64_t nano::telemetry_data::get_account_count () const
{
	return rsnano::rsn_telemetry_data_get_account_count (handle);
}

void nano::telemetry_data::set_account_count (uint64_t count_a)
{
	rsnano::rsn_telemetry_data_set_account_count (handle, count_a);
}

uint64_t nano::telemetry_data::get_bandwidth_cap () const
{
	return rsnano::rsn_telemetry_data_get_bandwidth_cap (handle);
}

void nano::telemetry_data::set_bandwidth_cap (uint64_t cap_a)
{
	rsnano::rsn_telemetry_data_set_bandwidth_cap (handle, cap_a);
}

uint64_t nano::telemetry_data::get_uptime () const
{
	return rsnano::rsn_telemetry_data_get_uptime (handle);
}

void nano::telemetry_data::set_uptime (uint64_t uptime_a)
{
	rsnano::rsn_telemetry_data_set_uptime (handle, uptime_a);
}

uint32_t nano::telemetry_data::get_peer_count () const
{
	return rsnano::rsn_telemetry_data_get_peer_count (handle);
}

void nano::telemetry_data::set_peer_count (uint32_t count_a)
{
	rsnano::rsn_telemetry_data_set_peer_count (handle, count_a);
}

uint8_t nano::telemetry_data::get_protocol_version () const
{
	return rsnano::rsn_telemetry_data_get_protocol_version (handle);
}

void nano::telemetry_data::set_protocol_version (uint8_t version_a)
{
	rsnano::rsn_telemetry_data_set_protocol_version (handle, version_a);
}

nano::block_hash nano::telemetry_data::get_genesis_block () const
{
	nano::block_hash result;
	rsnano::rsn_telemetry_data_get_genesis_block (handle, result.bytes.data ());
	return result;
}

void nano::telemetry_data::set_genesis_block (nano::block_hash const & block_a)
{
	rsnano::rsn_telemetry_data_set_genesis_block (handle, block_a.bytes.data ());
}

uint8_t nano::telemetry_data::get_major_version () const
{
	return rsnano::rsn_telemetry_data_get_major_version (handle);
}

void nano::telemetry_data::set_major_version (uint8_t version_a)
{
	rsnano::rsn_telemetry_data_set_major_version (handle, version_a);
}

uint8_t nano::telemetry_data::get_minor_version () const
{
	return rsnano::rsn_telemetry_data_get_minor_version (handle);
}

void nano::telemetry_data::set_minor_version (uint8_t version_a)
{
	rsnano::rsn_telemetry_data_set_minor_version (handle, version_a);
}

uint8_t nano::telemetry_data::get_patch_version () const
{
	return rsnano::rsn_telemetry_data_get_patch_version (handle);
}

void nano::telemetry_data::set_patch_version (uint8_t version_a)
{
	rsnano::rsn_telemetry_data_set_patch_version (handle, version_a);
}

uint8_t nano::telemetry_data::get_pre_release_version () const
{
	return rsnano::rsn_telemetry_data_get_pre_release_version (handle);
}

void nano::telemetry_data::set_pre_release_version (uint8_t version_a)
{
	rsnano::rsn_telemetry_data_set_pre_release_version (handle, version_a);
}

uint8_t nano::telemetry_data::get_maker () const
{
	return rsnano::rsn_telemetry_data_get_maker (handle);
}

void nano::telemetry_data::set_maker (uint8_t maker_a)
{
	rsnano::rsn_telemetry_data_set_maker (handle, maker_a);
}

std::chrono::system_clock::time_point nano::telemetry_data::get_timestamp () const
{
	auto timestamp_ms = rsnano::rsn_telemetry_data_get_timestamp_ms (handle);
	return std::chrono::system_clock::time_point (std::chrono::duration_cast<std::chrono::system_clock::duration> (std::chrono::milliseconds (timestamp_ms)));
}

void nano::telemetry_data::set_timestamp (std::chrono::system_clock::time_point timestamp_a)
{
	rsnano::rsn_telemetry_data_set_timestamp (handle, std::chrono::duration_cast<std::chrono::milliseconds> (timestamp_a.time_since_epoch ()).count ());
}

uint64_t nano::telemetry_data::get_active_difficulty () const
{
	return rsnano::rsn_telemetry_data_get_active_difficulty (handle);
}

void nano::telemetry_data::set_active_difficulty (uint64_t difficulty_a)
{
	rsnano::rsn_telemetry_data_set_active_difficulty (handle, difficulty_a);
}

std::vector<uint8_t> nano::telemetry_data::get_unknown_data () const
{
	std::vector<uint8_t> result;
	result.resize (rsnano::rsn_telemetry_data_get_unknown_data_len (handle));
	rsnano::rsn_telemetry_data_get_unknown_data (handle, result.data ());
	return result;
}

void nano::telemetry_data::set_unknown_data (std::vector<uint8_t> data_a)
{
	rsnano::rsn_telemetry_data_set_unknown_data (handle, data_a.data (), data_a.size ());
}

void nano::telemetry_data::deserialize (nano::stream & stream_a, uint16_t payload_length_a)
{
	if (!rsnano::rsn_telemetry_data_deserialize (handle, &stream_a, payload_length_a))
		throw std::runtime_error ("could not deserialize telemetry data");
}

void nano::telemetry_data::serialize (nano::stream & stream_a) const
{
	rsnano::rsn_telemetry_data_serialize (handle, &stream_a);
}

nano::error nano::telemetry_data::serialize_json (nano::jsonconfig & json, bool ignore_identification_metrics_a) const
{
	json.put ("block_count", get_block_count ());
	json.put ("cemented_count", get_cemented_count ());
	json.put ("unchecked_count", get_unchecked_count ());
	json.put ("account_count", get_account_count ());
	json.put ("bandwidth_cap", get_bandwidth_cap ());
	json.put ("peer_count", get_peer_count ());
	json.put ("protocol_version", get_protocol_version ());
	json.put ("uptime", get_uptime ());
	json.put ("genesis_block", get_genesis_block ().to_string ());
	json.put ("major_version", get_major_version ());
	json.put ("minor_version", get_minor_version ());
	json.put ("patch_version", get_patch_version ());
	json.put ("pre_release_version", get_pre_release_version ());
	json.put ("maker", get_maker ());
	json.put ("timestamp", std::chrono::duration_cast<std::chrono::milliseconds> (get_timestamp ().time_since_epoch ()).count ());
	json.put ("active_difficulty", nano::to_string_hex (get_active_difficulty ()));
	// Keep these last for UI purposes
	if (!ignore_identification_metrics_a)
	{
		json.put ("node_id", get_node_id ().to_node_id ());
		json.put ("signature", get_signature ().to_string ());
	}
	return json.get_error ();
}

nano::error nano::telemetry_data::deserialize_json (nano::jsonconfig & json, bool ignore_identification_metrics_a)
{
	if (!ignore_identification_metrics_a)
	{
		std::string signature_l;
		json.get ("signature", signature_l);
		if (!json.get_error ())
		{
			nano::signature sig;
			if (sig.decode_hex (signature_l))
			{
				json.get_error ().set ("Could not deserialize signature");
			}
			set_signature (sig);
		}

		std::string node_id_l;
		json.get ("node_id", node_id_l);
		if (!json.get_error ())
		{
			nano::account nid;
			if (nid.decode_node_id (node_id_l))
			{
				json.get_error ().set ("Could not deserialize node id");
			}
			set_node_id (nid);
		}
	}

	uint64_t tmp_u64;
	json.get ("block_count", tmp_u64);
	set_block_count (tmp_u64);

	json.get ("cemented_count", tmp_u64);
	set_cemented_count (tmp_u64);

	json.get ("unchecked_count", tmp_u64);
	set_unchecked_count (tmp_u64);

	json.get ("account_count", tmp_u64);
	set_account_count (tmp_u64);

	json.get ("bandwidth_cap", tmp_u64);
	set_bandwidth_cap (tmp_u64);

	uint32_t tmp_u32;
	json.get ("peer_count", tmp_u32);
	set_peer_count (tmp_u32);

	uint8_t tmp_u8;
	json.get ("protocol_version", tmp_u8);
	set_protocol_version (tmp_u8);

	json.get ("uptime", tmp_u64);
	set_uptime (tmp_u64);

	std::string genesis_block_l;
	json.get ("genesis_block", genesis_block_l);
	if (!json.get_error ())
	{
		nano::block_hash blk;
		if (blk.decode_hex (genesis_block_l))
		{
			json.get_error ().set ("Could not deserialize genesis block");
		}
		set_genesis_block (blk);
	}

	json.get ("major_version", tmp_u8);
	set_major_version (tmp_u8);

	json.get ("minor_version", tmp_u8);
	set_minor_version (tmp_u8);

	json.get ("patch_version", tmp_u8);
	set_patch_version (tmp_u8);

	json.get ("pre_release_version", tmp_u8);
	set_pre_release_version (tmp_u8);

	json.get ("maker", tmp_u8);
	set_maker (tmp_u8);

	auto timestamp_l = json.get<uint64_t> ("timestamp");
	auto tsp = std::chrono::system_clock::time_point (std::chrono::milliseconds (timestamp_l));
	set_timestamp (tsp);

	auto current_active_difficulty_text = json.get<std::string> ("active_difficulty");
	auto ec = nano::from_string_hex (current_active_difficulty_text, tmp_u64);
	set_active_difficulty (tmp_u64);
	debug_assert (!ec);
	return json.get_error ();
}

std::string nano::telemetry_data::to_string () const
{
	nano::jsonconfig jc;
	serialize_json (jc, true);
	std::stringstream ss;
	jc.write (ss);
	return ss.str ();
}

bool nano::telemetry_data::operator== (nano::telemetry_data const & data_a) const
{
	return (get_signature () == data_a.get_signature () && get_node_id () == data_a.get_node_id () && get_block_count () == data_a.get_block_count ()
	&& get_cemented_count () == data_a.get_cemented_count () && get_unchecked_count () == data_a.get_unchecked_count () && get_account_count () == data_a.get_account_count ()
	&& get_bandwidth_cap () == data_a.get_bandwidth_cap () && get_uptime () == data_a.get_uptime ()
	&& get_peer_count () == data_a.get_peer_count () && get_protocol_version () == data_a.get_protocol_version () && get_genesis_block () == data_a.get_genesis_block ()
	&& get_major_version () == data_a.get_major_version () && get_minor_version () == data_a.get_minor_version () && get_patch_version () == data_a.get_patch_version ()
	&& get_pre_release_version () == data_a.get_pre_release_version () && get_maker () == data_a.get_maker () && get_timestamp () == data_a.get_timestamp ()
	&& get_active_difficulty () == data_a.get_active_difficulty () && get_unknown_data () == data_a.get_unknown_data ());
}

bool nano::telemetry_data::operator!= (nano::telemetry_data const & data_a) const
{
	return !(*this == data_a);
}

void nano::telemetry_data::sign (nano::keypair const & node_id_a)
{
	if (!rsnano::rsn_telemetry_data_sign (handle, node_id_a.prv.bytes.data ()))
		throw std::runtime_error ("could not sign telemetry data");
}

bool nano::telemetry_data::validate_signature () const
{
	bool error = !rsnano::rsn_telemetry_data_validate_signature (handle);
	return error;
}

std::size_t nano::telemetry_data::size ()
{
	return rsnano::rsn_telemetry_data_size ();
}

rsnano::MessageHandle * create_node_id_handshake_handle (nano::network_constants const & constants, boost::optional<nano::uint256_union> query, boost::optional<std::pair<nano::account, nano::signature>> response)
{
	auto constants_dto{ constants.to_dto () };
	const uint8_t * query_bytes = nullptr;
	if (query)
	{
		query_bytes = query->bytes.data ();
	}

	const uint8_t * acc_bytes = nullptr;
	const uint8_t * sig_bytes = nullptr;
	if (response)
	{
		acc_bytes = response->first.bytes.data ();
		sig_bytes = response->second.bytes.data ();
	}

	return rsnano::rsn_message_node_id_handshake_create (&constants_dto, query_bytes, acc_bytes, sig_bytes);
}

nano::node_id_handshake::node_id_handshake (bool & error_a, nano::stream & stream_a, nano::message_header const & header_a) :
	message (rsnano::rsn_message_node_id_handshake_create2 (header_a.handle))
{
	error_a = deserialize (stream_a);
}

nano::node_id_handshake::node_id_handshake (node_id_handshake const & other_a) :
	message{ rsnano::rsn_message_node_id_handshake_clone (other_a.handle) }
{
}

nano::node_id_handshake::node_id_handshake (nano::network_constants const & constants, boost::optional<nano::uint256_union> query, boost::optional<std::pair<nano::account, nano::signature>> response) :
	message (create_node_id_handshake_handle (constants, query, response))
{
}

nano::node_id_handshake::node_id_handshake (rsnano::MessageHandle * handle_a) :
	message (handle_a)
{
}

void nano::node_id_handshake::serialize (nano::stream & stream_a) const
{
	if (!rsnano::rsn_message_node_id_handshake_serialize (handle, &stream_a))
		throw std::runtime_error ("could not serialize node_id_handshake");
}

bool nano::node_id_handshake::deserialize (nano::stream & stream_a)
{
	bool error = !rsnano::rsn_message_node_id_handshake_deserialize (handle, &stream_a);
	return error;
}

boost::optional<nano::uint256_union> nano::node_id_handshake::get_query () const
{
	nano::uint256_union data;
	if (rsnano::rsn_message_node_id_handshake_query (handle, data.bytes.data ()))
		return boost::optional<nano::uint256_union> (data);

	return boost::none;
}

boost::optional<std::pair<nano::account, nano::signature>> nano::node_id_handshake::get_response () const
{
	nano::account account;
	nano::signature signature;
	if (rsnano::rsn_message_node_id_handshake_response (handle, account.bytes.data (), signature.bytes.data ()))
	{
		return boost::optional<std::pair<nano::account, nano::signature>> (std::make_pair (account, signature));
	}
	return boost::none;
}

bool nano::node_id_handshake::operator== (nano::node_id_handshake const & other_a) const
{
	auto result (*get_query () == *other_a.get_query () && *get_response () == *other_a.get_response ());
	return result;
}

void nano::node_id_handshake::visit (nano::message_visitor & visitor_a) const
{
	visitor_a.node_id_handshake (*this);
}

std::size_t nano::node_id_handshake::size () const
{
	return size (get_header ());
}

std::size_t nano::node_id_handshake::size (nano::message_header const & header_a)
{
	return rsnano::rsn_message_node_id_handshake_size (header_a.handle);
}

nano::message_visitor::~message_visitor ()
{
}

=======
>>>>>>> baad9327
bool nano::parse_port (std::string const & string_a, uint16_t & port_a)
{
	bool result = false;
	try
	{
		port_a = boost::lexical_cast<uint16_t> (string_a);
	}
	catch (...)
	{
		result = true;
	}
	return result;
}

// Can handle both ipv4 & ipv6 addresses (with and without square brackets)
bool nano::parse_address (std::string const & address_text_a, boost::asio::ip::address & address_a)
{
	auto address_text = address_text_a;
	if (!address_text.empty () && address_text.front () == '[' && address_text.back () == ']')
	{
		// Chop the square brackets off as make_address doesn't always like them
		address_text = address_text.substr (1, address_text.size () - 2);
	}

	boost::system::error_code address_ec;
	address_a = boost::asio::ip::make_address (address_text, address_ec);
	return !!address_ec;
}

bool nano::parse_address_port (std::string const & string, boost::asio::ip::address & address_a, uint16_t & port_a)
{
	auto result (false);
	auto port_position (string.rfind (':'));
	if (port_position != std::string::npos && port_position > 0)
	{
		std::string port_string (string.substr (port_position + 1));
		try
		{
			uint16_t port;
			result = parse_port (port_string, port);
			if (!result)
			{
				boost::system::error_code ec;
				auto address (boost::asio::ip::make_address_v6 (string.substr (0, port_position), ec));
				if (!ec)
				{
					address_a = address;
					port_a = port;
				}
				else
				{
					result = true;
				}
			}
			else
			{
				result = true;
			}
		}
		catch (...)
		{
			result = true;
		}
	}
	else
	{
		result = true;
	}
	return result;
}

bool nano::parse_endpoint (std::string const & string, nano::endpoint & endpoint_a)
{
	boost::asio::ip::address address;
	uint16_t port;
	auto result (parse_address_port (string, address, port));
	if (!result)
	{
		endpoint_a = nano::endpoint (address, port);
	}
	return result;
}

bool nano::parse_tcp_endpoint (std::string const & string, nano::tcp_endpoint & endpoint_a)
{
	boost::asio::ip::address address;
	uint16_t port;
	auto result (parse_address_port (string, address, port));
	if (!result)
	{
		endpoint_a = nano::tcp_endpoint (address, port);
	}
	return result;
}

std::chrono::seconds nano::telemetry_cache_cutoffs::dev ()
{
	return std::chrono::seconds (rsnano::rsn_telemetry_cache_cutoffs_dev ());
}

std::chrono::seconds nano::telemetry_cache_cutoffs::network_to_time (network_constants const & network_constants)
{
	auto dto = network_constants.to_dto ();
	return std::chrono::seconds{ rsnano::rsn_telemetry_cache_cutoffs_network_to_time_s (&dto) };
}

nano::node_singleton_memory_pool_purge_guard::node_singleton_memory_pool_purge_guard () :
	cleanup_guard ({ nano::block_memory_pool_purge, nano::purge_shared_ptr_singleton_pool_memory<nano::vote>, nano::purge_shared_ptr_singleton_pool_memory<nano::election> })
{
}<|MERGE_RESOLUTION|>--- conflicted
+++ resolved
@@ -17,1835 +17,12 @@
 #include <numeric>
 #include <sstream>
 
-<<<<<<< HEAD
-=======
-std::chrono::seconds constexpr nano::telemetry_cache_cutoffs::dev;
-std::chrono::seconds constexpr nano::telemetry_cache_cutoffs::beta;
-std::chrono::seconds constexpr nano::telemetry_cache_cutoffs::live;
-
->>>>>>> baad9327
 uint64_t nano::ip_address_hash_raw (boost::asio::ip::address const & ip_a, uint16_t port)
 {
 	debug_assert (ip_a.is_v6 ());
 	return rsnano::rsn_ip_address_hash_raw (ip_a.to_v6 ().to_bytes ().data (), port);
 }
 
-nano::message_header::message_header (nano::message_header const & other_a) :
-	handle{ rsnano::rsn_message_header_clone (other_a.handle) }
-{
-}
-
-<<<<<<< HEAD
-nano::message_header::message_header (nano::message_header && other_a) :
-	handle{ other_a.handle }
-{
-	other_a.handle = nullptr;
-}
-
-nano::message_header::message_header (rsnano::MessageHeaderHandle * handle_a) :
-	handle{ handle_a }
-{
-}
-
-nano::message_header::message_header (bool & error_a, nano::stream & stream_a) :
-	handle{ rsnano::rsn_message_header_empty () }
-{
-	if (!error_a)
-	{
-		error_a = deserialize (stream_a);
-	}
-}
-
-nano::message_header & nano::message_header::operator= (nano::message_header && other_a)
-{
-	if (handle != nullptr)
-		rsnano::rsn_message_header_destroy (handle);
-	handle = other_a.handle;
-	other_a.handle = nullptr;
-	return *this;
-}
-
-nano::message_header & nano::message_header::operator= (message_header const & other_a)
-{
-	if (handle != nullptr)
-		rsnano::rsn_message_header_destroy (handle);
-	handle = rsnano::rsn_message_header_clone (other_a.handle);
-	return *this;
-}
-
-nano::message_header::~message_header ()
-{
-	if (handle != nullptr)
-		rsnano::rsn_message_header_destroy (handle);
-}
-
-void nano::message_header::serialize (nano::stream & stream_a) const
-{
-	if (!rsnano::rsn_message_header_serialize (handle, &stream_a))
-	{
-		throw new std::runtime_error ("could not serialize message header");
-	}
-}
-
-bool nano::message_header::deserialize (nano::stream & stream_a)
-{
-	auto error = !rsnano::rsn_message_header_deserialize (handle, &stream_a);
-	return error;
-}
-
-nano::stat::detail nano::message_type_to_stat_detail (nano::message_type message_type)
-{
-	return static_cast<nano::stat::detail> (rsnano::rsn_message_type_to_stat_detail (static_cast<uint8_t> (message_type)));
-}
-
-std::string nano::message_header::to_string ()
-{
-	rsnano::StringDto result;
-	rsnano::rsn_message_header_to_string (handle, &result);
-	return rsnano::convert_dto_to_string (result);
-}
-
-nano::message::message (rsnano::MessageHandle * handle_a) :
-	handle (handle_a)
-{
-}
-
-nano::message::~message ()
-{
-	rsnano::rsn_message_destroy (handle);
-}
-
-std::shared_ptr<std::vector<uint8_t>> nano::message::to_bytes () const
-{
-	auto bytes = std::make_shared<std::vector<uint8_t>> ();
-	nano::vectorstream stream (*bytes);
-	serialize (stream);
-	return bytes;
-}
-
-nano::shared_const_buffer nano::message::to_shared_const_buffer () const
-{
-	return shared_const_buffer (to_bytes ());
-}
-
-nano::message_header nano::message::get_header () const
-{
-	return nano::message_header{ rsnano::rsn_message_header (handle) };
-}
-
-void nano::message::set_header (nano::message_header const & header_a)
-{
-	rsnano::rsn_message_set_header (handle, header_a.handle);
-}
-
-nano::block_type nano::message_header::block_type () const
-{
-	return static_cast<nano::block_type> (rsnano::rsn_message_header_block_type (handle));
-}
-
-void nano::message_header::flag_set (uint8_t flag_a)
-{
-	// Flags from 8 are block_type & count
-	debug_assert (flag_a < 8);
-	set_extension (flag_a, true);
-}
-
-nano::networks nano::message_header::get_network () const
-{
-	return static_cast<nano::networks> (rsnano::rsn_message_header_network (handle));
-}
-
-void nano::message_header::set_network (nano::networks network)
-{
-	rsnano::rsn_message_header_set_network (handle, static_cast<uint16_t> (network));
-}
-
-uint8_t nano::message_header::get_version_using () const
-{
-	return rsnano::rsn_message_header_version_using (handle);
-}
-
-void nano::message_header::set_version_using (uint8_t version_a)
-{
-	rsnano::rsn_message_header_set_version_using (handle, version_a);
-}
-
-nano::message_type nano::message_header::get_type () const
-{
-	return static_cast<nano::message_type> (rsnano::rsn_message_header_type (handle));
-}
-
-void nano::message_header::set_extension (std::size_t position, bool value)
-{
-	rsnano::rsn_message_header_set_extension (handle, position, value);
-}
-
-size_t nano::message_header::size ()
-{
-	return rsnano::rsn_message_header_size ();
-}
-
-// MTU - IP header - UDP header
-std::size_t const nano::message_parser::max_safe_udp_message_size = 508;
-
-std::string nano::message_parser::status_string ()
-{
-	switch (status)
-	{
-		case nano::message_parser::parse_status::success:
-		{
-			return "success";
-		}
-		case nano::message_parser::parse_status::insufficient_work:
-		{
-			return "insufficient_work";
-		}
-		case nano::message_parser::parse_status::invalid_header:
-		{
-			return "invalid_header";
-		}
-		case nano::message_parser::parse_status::invalid_message_type:
-		{
-			return "invalid_message_type";
-		}
-		case nano::message_parser::parse_status::invalid_keepalive_message:
-		{
-			return "invalid_keepalive_message";
-		}
-		case nano::message_parser::parse_status::invalid_publish_message:
-		{
-			return "invalid_publish_message";
-		}
-		case nano::message_parser::parse_status::invalid_confirm_req_message:
-		{
-			return "invalid_confirm_req_message";
-		}
-		case nano::message_parser::parse_status::invalid_confirm_ack_message:
-		{
-			return "invalid_confirm_ack_message";
-		}
-		case nano::message_parser::parse_status::invalid_node_id_handshake_message:
-		{
-			return "invalid_node_id_handshake_message";
-		}
-		case nano::message_parser::parse_status::invalid_telemetry_req_message:
-		{
-			return "invalid_telemetry_req_message";
-		}
-		case nano::message_parser::parse_status::invalid_telemetry_ack_message:
-		{
-			return "invalid_telemetry_ack_message";
-		}
-		case nano::message_parser::parse_status::outdated_version:
-		{
-			return "outdated_version";
-		}
-		case nano::message_parser::parse_status::duplicate_publish_message:
-		{
-			return "duplicate_publish_message";
-		}
-	}
-
-	debug_assert (false);
-
-	return "[unknown parse_status]";
-}
-
-std::unique_ptr<nano::message> nano::message_handle_to_message (rsnano::MessageHandle * handle_a)
-{
-	if (handle_a == nullptr)
-		return nullptr;
-
-	auto msg_type{ static_cast<nano::message_type> (rsnano::rsn_message_type (handle_a)) };
-	std::unique_ptr<nano::message> result;
-	switch (msg_type)
-	{
-		case nano::message_type::bulk_pull:
-			result = std::make_unique<nano::bulk_pull> (handle_a);
-			break;
-		case nano::message_type::keepalive:
-			result = std::make_unique<nano::keepalive> (handle_a);
-			break;
-		case nano::message_type::publish:
-			result = std::make_unique<nano::publish> (handle_a);
-			break;
-		case nano::message_type::confirm_req:
-			result = std::make_unique<nano::confirm_req> (handle_a);
-			break;
-		case nano::message_type::confirm_ack:
-			result = std::make_unique<nano::confirm_ack> (handle_a);
-			break;
-		case nano::message_type::bulk_push:
-			result = std::make_unique<nano::bulk_push> (handle_a);
-			break;
-		case nano::message_type::frontier_req:
-			result = std::make_unique<nano::frontier_req> (handle_a);
-			break;
-		case nano::message_type::node_id_handshake:
-			result = std::make_unique<nano::node_id_handshake> (handle_a);
-			break;
-		case nano::message_type::bulk_pull_account:
-			result = std::make_unique<nano::bulk_pull_account> (handle_a);
-			break;
-		case nano::message_type::telemetry_req:
-			result = std::make_unique<nano::telemetry_req> (handle_a);
-			break;
-		case nano::message_type::telemetry_ack:
-			result = std::make_unique<nano::telemetry_ack> (handle_a);
-			break;
-		default:
-			break;
-	}
-	return result;
-}
-
-nano::message_parser::message_parser (nano::network_filter & publish_filter_a, nano::block_uniquer & block_uniquer_a, nano::vote_uniquer & vote_uniquer_a, nano::message_visitor & visitor_a, nano::work_pool & pool_a, nano::network_constants const & network) :
-	publish_filter (publish_filter_a),
-	block_uniquer (block_uniquer_a),
-	vote_uniquer (vote_uniquer_a),
-	visitor (visitor_a),
-	pool (pool_a),
-	status (parse_status::success),
-	network{ network }
-{
-}
-
-void nano::message_parser::deserialize_buffer (uint8_t const * buffer_a, std::size_t size_a)
-{
-	status = parse_status::success;
-	auto error (false);
-	if (size_a <= max_safe_udp_message_size)
-	{
-		// Guaranteed to be deliverable
-		nano::bufferstream stream (buffer_a, size_a);
-		nano::message_header header (error, stream);
-		if (!error)
-		{
-			if (header.get_network () != network.current_network)
-			{
-				status = parse_status::invalid_header;
-				return;
-			}
-
-			if (header.get_version_using () < network.protocol_version_min)
-			{
-				status = parse_status::outdated_version;
-			}
-			else
-			{
-				switch (header.get_type ())
-				{
-					case nano::message_type::keepalive:
-					{
-						deserialize_keepalive (stream, header);
-						break;
-					}
-					case nano::message_type::publish:
-					{
-						nano::uint128_t digest;
-						if (!publish_filter.apply (buffer_a + message_header::size (), size_a - message_header::size (), &digest))
-						{
-							deserialize_publish (stream, header, digest);
-						}
-						else
-						{
-							status = parse_status::duplicate_publish_message;
-						}
-						break;
-					}
-					case nano::message_type::confirm_req:
-					{
-						deserialize_confirm_req (stream, header);
-						break;
-					}
-					case nano::message_type::confirm_ack:
-					{
-						deserialize_confirm_ack (stream, header);
-						break;
-					}
-					case nano::message_type::node_id_handshake:
-					{
-						deserialize_node_id_handshake (stream, header);
-						break;
-					}
-					case nano::message_type::telemetry_req:
-					{
-						deserialize_telemetry_req (stream, header);
-						break;
-					}
-					case nano::message_type::telemetry_ack:
-					{
-						deserialize_telemetry_ack (stream, header);
-						break;
-					}
-					default:
-					{
-						status = parse_status::invalid_message_type;
-						break;
-					}
-				}
-			}
-		}
-		else
-		{
-			status = parse_status::invalid_header;
-		}
-	}
-}
-
-void nano::message_parser::deserialize_keepalive (nano::stream & stream_a, nano::message_header const & header_a)
-{
-	auto error (false);
-	nano::keepalive incoming (error, stream_a, header_a);
-	if (!error && at_end (stream_a))
-	{
-		visitor.keepalive (incoming);
-	}
-	else
-	{
-		status = parse_status::invalid_keepalive_message;
-	}
-}
-
-void nano::message_parser::deserialize_publish (nano::stream & stream_a, nano::message_header const & header_a, nano::uint128_t const & digest_a)
-{
-	auto error (false);
-	nano::publish incoming (error, stream_a, header_a, digest_a, &block_uniquer);
-	if (!error && at_end (stream_a))
-	{
-		auto block{ incoming.get_block () };
-		if (!network.work.validate_entry (*block))
-		{
-			visitor.publish (incoming);
-		}
-		else
-		{
-			status = parse_status::insufficient_work;
-		}
-	}
-	else
-	{
-		status = parse_status::invalid_publish_message;
-	}
-}
-
-void nano::message_parser::deserialize_confirm_req (nano::stream & stream_a, nano::message_header const & header_a)
-{
-	auto error (false);
-	nano::confirm_req incoming (error, stream_a, header_a, &block_uniquer);
-	if (!error && at_end (stream_a))
-	{
-		if (incoming.get_block () == nullptr || !network.work.validate_entry (*incoming.get_block ()))
-		{
-			visitor.confirm_req (incoming);
-		}
-		else
-		{
-			status = parse_status::insufficient_work;
-		}
-	}
-	else
-	{
-		status = parse_status::invalid_confirm_req_message;
-	}
-}
-
-void nano::message_parser::deserialize_confirm_ack (nano::stream & stream_a, nano::message_header const & header_a)
-{
-	auto error (false);
-	nano::confirm_ack incoming (error, stream_a, header_a, &vote_uniquer);
-	if (!error && at_end (stream_a))
-	{
-		visitor.confirm_ack (incoming);
-	}
-	else
-	{
-		status = parse_status::invalid_confirm_ack_message;
-	}
-}
-
-void nano::message_parser::deserialize_node_id_handshake (nano::stream & stream_a, nano::message_header const & header_a)
-{
-	bool error_l (false);
-	nano::node_id_handshake incoming (error_l, stream_a, header_a);
-	if (!error_l && at_end (stream_a))
-	{
-		visitor.node_id_handshake (incoming);
-	}
-	else
-	{
-		status = parse_status::invalid_node_id_handshake_message;
-	}
-}
-
-void nano::message_parser::deserialize_telemetry_req (nano::stream & stream_a, nano::message_header const & header_a)
-{
-	nano::telemetry_req incoming (header_a);
-	if (at_end (stream_a))
-	{
-		visitor.telemetry_req (incoming);
-	}
-	else
-	{
-		status = parse_status::invalid_telemetry_req_message;
-	}
-}
-
-void nano::message_parser::deserialize_telemetry_ack (nano::stream & stream_a, nano::message_header const & header_a)
-{
-	bool error_l (false);
-	nano::telemetry_ack incoming (error_l, stream_a, header_a);
-	// Intentionally not checking if at the end of stream, because these messages support backwards/forwards compatibility
-	if (!error_l)
-	{
-		visitor.telemetry_ack (incoming);
-	}
-	else
-	{
-		status = parse_status::invalid_telemetry_ack_message;
-	}
-}
-
-bool nano::message_parser::at_end (nano::stream & stream_a)
-{
-	uint8_t junk;
-	auto end (nano::try_read (stream_a, junk));
-	return end;
-}
-
-rsnano::MessageHandle * create_keepalive_handle (nano::network_constants const & constants, int16_t version_using)
-{
-	auto constants_dto{ constants.to_dto () };
-	return rsnano::rsn_message_keepalive_create (&constants_dto, version_using);
-}
-
-nano::keepalive::keepalive (nano::network_constants const & constants) :
-	message (create_keepalive_handle (constants, -1))
-{
-}
-
-nano::keepalive::keepalive (nano::network_constants const & constants, uint8_t version_using_a) :
-	message (create_keepalive_handle (constants, version_using_a))
-{
-}
-
-nano::keepalive::keepalive (rsnano::MessageHandle * handle_a) :
-	message (handle_a)
-{
-}
-
-nano::keepalive::keepalive (bool & error_a, nano::stream & stream_a, nano::message_header const & header_a) :
-	message (rsnano::rsn_message_keepalive_create2 (header_a.handle))
-{
-	if (!error_a)
-	{
-		error_a = deserialize (stream_a);
-	}
-}
-
-nano::keepalive::keepalive (keepalive const & other_a) :
-	message (rsnano::rsn_message_keepalive_clone (other_a.handle))
-{
-}
-
-void nano::keepalive::visit (nano::message_visitor & visitor_a) const
-{
-	visitor_a.keepalive (*this);
-}
-
-void nano::keepalive::serialize (nano::stream & stream_a) const
-{
-	if (!rsnano::rsn_message_keepalive_serialize (handle, &stream_a))
-	{
-		throw std::runtime_error ("could not serialize keepalive");
-	}
-}
-
-bool nano::keepalive::deserialize (nano::stream & stream_a)
-{
-	bool error = !rsnano::rsn_message_keepalive_deserialize (handle, &stream_a);
-	return error;
-}
-
-bool nano::keepalive::operator== (nano::keepalive const & other_a) const
-{
-	return get_peers () == other_a.get_peers ();
-}
-
-std::array<nano::endpoint, 8> nano::keepalive::get_peers () const
-{
-	rsnano::EndpointDto dtos[8];
-	rsnano::rsn_message_keepalive_peers (handle, &dtos[0]);
-	std::array<nano::endpoint, 8> result;
-	for (auto i = 0; i < 8; ++i)
-	{
-		result[i] = rsnano::dto_to_udp_endpoint (dtos[i]);
-	}
-	return result;
-}
-
-void nano::keepalive::set_peers (std::array<nano::endpoint, 8> const & peers_a)
-{
-	rsnano::EndpointDto dtos[8];
-	for (auto i = 0; i < 8; ++i)
-	{
-		dtos[i] = rsnano::udp_endpoint_to_dto (peers_a[i]);
-	}
-	rsnano::rsn_message_keepalive_set_peers (handle, dtos);
-}
-
-std::size_t nano::keepalive::size ()
-{
-	return rsnano::rsn_message_keepalive_size ();
-}
-
-rsnano::MessageHandle * create_publish_handle2 (nano::message_header const & header_a, nano::uint128_t const & digest_a)
-{
-	std::vector<uint8_t> bytes;
-	boost::multiprecision::export_bits (digest_a, std::back_inserter (bytes), 8);
-	return rsnano::rsn_message_publish_create2 (header_a.handle, bytes.data ());
-}
-
-nano::publish::publish (bool & error_a, nano::stream & stream_a, nano::message_header const & header_a, nano::uint128_t const & digest_a, nano::block_uniquer * uniquer_a) :
-	message (create_publish_handle2 (header_a, digest_a))
-{
-	if (!error_a)
-	{
-		error_a = deserialize (stream_a, uniquer_a);
-	}
-}
-
-rsnano::MessageHandle * create_publish_handle (nano::network_constants const & constants, std::shared_ptr<nano::block> const & block_a)
-{
-	auto constants_dto{ constants.to_dto () };
-	return rsnano::rsn_message_publish_create (&constants_dto, block_a->get_handle ());
-}
-
-nano::publish::publish (nano::network_constants const & constants, std::shared_ptr<nano::block> const & block_a) :
-	message (create_publish_handle (constants, block_a))
-{
-}
-
-nano::publish::publish (nano::publish const & other_a) :
-	message (rsnano::rsn_message_publish_clone (other_a.handle))
-{
-}
-
-nano::publish::publish (rsnano::MessageHandle * handle_a) :
-	message (handle_a)
-{
-}
-
-void nano::publish::serialize (nano::stream & stream_a) const
-{
-	if (!rsnano::rsn_message_publish_serialize (handle, &stream_a))
-	{
-		throw std::runtime_error ("could not serialize publish message");
-	}
-}
-
-bool nano::publish::deserialize (nano::stream & stream_a, nano::block_uniquer * uniquer_a)
-{
-	rsnano::BlockUniquerHandle * uniquer_handle = nullptr;
-	if (uniquer_a != nullptr)
-	{
-		uniquer_handle = uniquer_a->handle;
-	}
-	bool error = !rsnano::rsn_message_publish_deserialize (handle, &stream_a, uniquer_handle);
-	return error;
-}
-
-void nano::publish::visit (nano::message_visitor & visitor_a) const
-{
-	visitor_a.publish (*this);
-}
-
-bool nano::publish::operator== (nano::publish const & other_a) const
-{
-	return *get_block () == *other_a.get_block ();
-}
-
-std::shared_ptr<nano::block> nano::publish::get_block () const
-{
-	auto block_handle = rsnano::rsn_message_publish_block (handle);
-	if (block_handle == nullptr)
-		return nullptr;
-	return nano::block_handle_to_block (block_handle);
-}
-
-nano::uint128_t nano::publish::get_digest () const
-{
-	std::uint8_t bytes[16];
-	rsnano::rsn_message_publish_digest (handle, &bytes[0]);
-	nano::uint128_t result;
-	boost::multiprecision::import_bits (result, std::begin (bytes), std::end (bytes));
-	return result;
-}
-
-void nano::publish::set_digest (nano::uint128_t digest_a)
-{
-	std::uint8_t bytes[16];
-	boost::multiprecision::export_bits (digest_a, std::begin (bytes), 8);
-	rsnano::rsn_message_publish_set_digest (handle, &bytes[0]);
-}
-
-rsnano::MessageHandle * create_confirm_req_handle (nano::network_constants const & constants, nano::block const * block_a, std::vector<std::pair<nano::block_hash, nano::root>> roots_hashes_a)
-{
-	auto constants_dto{ constants.to_dto () };
-	rsnano::BlockHandle * block_handle = nullptr;
-	if (block_a != nullptr)
-	{
-		block_handle = block_a->get_handle ();
-	}
-
-	size_t hashes_count = roots_hashes_a.size ();
-	std::vector<rsnano::HashRootPair> dtos;
-	dtos.reserve (hashes_count);
-	for (const auto & i : roots_hashes_a)
-	{
-		rsnano::HashRootPair dto;
-		std::copy (std::begin (i.first.bytes), std::end (i.first.bytes), std::begin (dto.block_hash));
-		std::copy (std::begin (i.second.bytes), std::end (i.second.bytes), std::begin (dto.root));
-		dtos.push_back (dto);
-	}
-
-	return rsnano::rsn_message_confirm_req_create (&constants_dto, block_handle, dtos.data (), hashes_count);
-}
-
-nano::confirm_req::confirm_req (bool & error_a, nano::stream & stream_a, nano::message_header const & header_a, nano::block_uniquer * uniquer_a) :
-	message (rsnano::rsn_message_confirm_req_create2 (header_a.handle))
-{
-	if (!error_a)
-	{
-		error_a = deserialize (stream_a, uniquer_a);
-	}
-}
-
-nano::confirm_req::confirm_req (nano::network_constants const & constants, std::shared_ptr<nano::block> const & block_a) :
-	message (create_confirm_req_handle (constants, block_a.get (), std::vector<std::pair<nano::block_hash, nano::root>> ()))
-{
-}
-
-nano::confirm_req::confirm_req (nano::network_constants const & constants, std::vector<std::pair<nano::block_hash, nano::root>> const & roots_hashes_a) :
-	message (create_confirm_req_handle (constants, nullptr, roots_hashes_a))
-{
-}
-
-nano::confirm_req::confirm_req (nano::network_constants const & constants, nano::block_hash const & hash_a, nano::root const & root_a) :
-	message (create_confirm_req_handle (constants, nullptr, std::vector<std::pair<nano::block_hash, nano::root>> (1, std::make_pair (hash_a, root_a))))
-{
-}
-
-nano::confirm_req::confirm_req (rsnano::MessageHandle * handle_a) :
-	message (handle_a)
-{
-}
-
-nano::confirm_req::confirm_req (nano::confirm_req const & other_a) :
-	message (rsnano::rsn_message_confirm_req_clone (other_a.handle))
-{
-}
-
-std::shared_ptr<nano::block> nano::confirm_req::get_block () const
-{
-	auto block_handle = rsnano::rsn_message_confirm_req_block (handle);
-	std::shared_ptr<nano::block> result;
-	if (block_handle != nullptr)
-	{
-		result = nano::block_handle_to_block (block_handle);
-	}
-	return result;
-}
-
-std::vector<std::pair<nano::block_hash, nano::root>> nano::confirm_req::get_roots_hashes () const
-{
-	auto count = rsnano::rsn_message_confirm_req_roots_hashes_count (handle);
-	std::vector<rsnano::HashRootPair> dtos;
-	dtos.resize (count);
-	rsnano::rsn_message_confirm_req_roots_hashes (handle, dtos.data ());
-	std::vector<std::pair<nano::block_hash, nano::root>> result;
-	result.reserve (dtos.size ());
-	for (const auto & i : dtos)
-	{
-		nano::block_hash hash;
-		nano::root root;
-		std::copy (std::begin (i.block_hash), std::end (i.block_hash), std::begin (hash.bytes));
-		std::copy (std::begin (i.root), std::end (i.root), std::begin (root.bytes));
-		result.emplace_back (hash, root);
-	}
-	return result;
-}
-
-void nano::confirm_req::visit (nano::message_visitor & visitor_a) const
-{
-	visitor_a.confirm_req (*this);
-}
-
-void nano::confirm_req::serialize (nano::stream & stream_a) const
-{
-	if (!rsnano::rsn_message_confirm_req_serialize (handle, &stream_a))
-	{
-		throw std::runtime_error ("could not serialize confirm_req");
-	}
-}
-
-bool nano::confirm_req::deserialize (nano::stream & stream_a, nano::block_uniquer * uniquer_a)
-{
-	rsnano::BlockUniquerHandle * uniquer_handle = nullptr;
-	if (uniquer_a != nullptr)
-	{
-		uniquer_handle = uniquer_a->handle;
-	}
-
-	bool error = !rsnano::rsn_message_confirm_req_deserialize (handle, &stream_a, uniquer_handle);
-	return error;
-}
-
-bool nano::confirm_req::operator== (nano::confirm_req const & other_a) const
-{
-	return rsnano::rsn_message_confirm_req_equals (handle, other_a.handle);
-}
-
-std::string nano::confirm_req::roots_string () const
-{
-	rsnano::StringDto dto;
-	rsnano::rsn_message_confirm_req_roots_string (handle, &dto);
-	return rsnano::convert_dto_to_string (dto);
-}
-
-std::size_t nano::confirm_req::size (nano::block_type type_a, std::size_t count)
-{
-	return rsnano::rsn_message_confirm_req_size (static_cast<uint8_t> (type_a), count);
-}
-
-rsnano::MessageHandle * create_confirm_ack_handle (nano::network_constants const & constants, nano::vote const & vote_a)
-{
-	auto constants_dto{ constants.to_dto () };
-	return rsnano::rsn_message_confirm_ack_create (&constants_dto, vote_a.get_handle ());
-}
-
-rsnano::MessageHandle * create_confirm_ack_handle (bool & error_a, nano::stream & stream_a, nano::message_header const & header_a, nano::vote_uniquer * uniquer_a)
-{
-	rsnano::VoteUniquerHandle * uniquer_handle = nullptr;
-	if (uniquer_a != nullptr)
-	{
-		uniquer_handle = uniquer_a->handle;
-	}
-	return rsnano::rsn_message_confirm_ack_create2 (header_a.handle, &stream_a, uniquer_handle, &error_a);
-}
-
-nano::confirm_ack::confirm_ack (bool & error_a, nano::stream & stream_a, nano::message_header const & header_a, nano::vote_uniquer * uniquer_a) :
-	message (create_confirm_ack_handle (error_a, stream_a, header_a, uniquer_a))
-{
-}
-
-nano::confirm_ack::confirm_ack (nano::network_constants const & constants, std::shared_ptr<nano::vote> const & vote_a) :
-	message (create_confirm_ack_handle (constants, *vote_a))
-{
-}
-
-nano::confirm_ack::confirm_ack (nano::confirm_ack const & other_a) :
-	message (rsnano::rsn_message_confirm_ack_clone (other_a.handle))
-{
-}
-
-nano::confirm_ack::confirm_ack (rsnano::MessageHandle * handle_a) :
-	message (handle_a)
-{
-}
-
-void nano::confirm_ack::serialize (nano::stream & stream_a) const
-{
-	if (!rsnano::rsn_message_confirm_ack_serialize (handle, &stream_a))
-	{
-		throw std::runtime_error ("could not serialize confirm_ack");
-	}
-}
-
-bool nano::confirm_ack::operator== (nano::confirm_ack const & other_a) const
-{
-	auto result (*get_vote () == *other_a.get_vote ());
-	return result;
-}
-
-void nano::confirm_ack::visit (nano::message_visitor & visitor_a) const
-{
-	visitor_a.confirm_ack (*this);
-}
-
-std::size_t nano::confirm_ack::size (std::size_t count)
-{
-	return rsnano::rsn_message_confirm_ack_size (count);
-}
-
-std::shared_ptr<nano::vote> nano::confirm_ack::get_vote () const
-{
-	auto vote_handle{ rsnano::rsn_message_confirm_ack_vote (handle) };
-	std::shared_ptr<nano::vote> result;
-	if (vote_handle != nullptr)
-	{
-		result = std::make_shared<nano::vote> (vote_handle);
-	}
-	return result;
-}
-
-rsnano::MessageHandle * create_frontier_req_handle (nano::network_constants const & constants)
-{
-	auto constants_dto{ constants.to_dto () };
-	return rsnano::rsn_message_frontier_req_create (&constants_dto);
-}
-
-nano::frontier_req::frontier_req (nano::network_constants const & constants) :
-	message (create_frontier_req_handle (constants))
-{
-}
-
-nano::frontier_req::frontier_req (bool & error_a, nano::stream & stream_a, nano::message_header const & header_a) :
-	message (rsnano::rsn_message_frontier_req_create2 (header_a.handle))
-{
-	if (!error_a)
-	{
-		error_a = deserialize (stream_a);
-	}
-}
-
-nano::frontier_req::frontier_req (rsnano::MessageHandle * handle_a) :
-	message (handle_a)
-{
-}
-
-nano::frontier_req::frontier_req (frontier_req const & other_a) :
-	message (rsnano::rsn_message_frontier_req_clone (other_a.handle))
-{
-}
-
-void nano::frontier_req::serialize (nano::stream & stream_a) const
-{
-	if (!rsnano::rsn_message_frontier_req_serialize (handle, &stream_a))
-		throw std::runtime_error ("could not serialize frontier_req");
-}
-
-bool nano::frontier_req::deserialize (nano::stream & stream_a)
-{
-	bool error = !rsnano::rsn_message_frontier_req_deserialize (handle, &stream_a);
-	return error;
-}
-
-void nano::frontier_req::visit (nano::message_visitor & visitor_a) const
-{
-	visitor_a.frontier_req (*this);
-}
-
-bool nano::frontier_req::operator== (nano::frontier_req const & other_a) const
-{
-	return get_start () == other_a.get_start () && get_age () == other_a.get_age () && get_count () == other_a.get_count ();
-}
-
-bool nano::frontier_req::is_only_confirmed_present () const
-{
-	return rsnano::rsn_message_frontier_req_is_confirmed_present (handle);
-}
-
-nano::account nano::frontier_req::get_start () const
-{
-	nano::account start;
-	rsnano::rsn_message_frontier_req_start (handle, start.bytes.data ());
-	return start;
-}
-
-uint32_t nano::frontier_req::get_age () const
-{
-	return rsnano::rsn_message_frontier_req_age (handle);
-}
-
-uint32_t nano::frontier_req::get_count () const
-{
-	return rsnano::rsn_message_frontier_req_count (handle);
-}
-
-void nano::frontier_req::set_start (nano::account const & account)
-{
-	rsnano::rsn_message_frontier_req_set_start (handle, account.bytes.data ());
-}
-
-void nano::frontier_req::set_age (uint32_t age_a)
-{
-	rsnano::rsn_message_frontier_req_set_age (handle, age_a);
-}
-
-void nano::frontier_req::set_count (uint32_t count_a)
-{
-	rsnano::rsn_message_frontier_req_set_count (handle, count_a);
-}
-
-std::size_t nano::frontier_req::size ()
-{
-	return rsnano::rsn_message_frontier_size ();
-}
-
-rsnano::MessageHandle * create_bulk_pull_handle (nano::network_constants const & constants)
-{
-	auto constants_dto{ constants.to_dto () };
-	return rsnano::rsn_message_bulk_pull_create (&constants_dto);
-}
-
-nano::bulk_pull::bulk_pull (nano::network_constants const & constants) :
-	message (create_bulk_pull_handle (constants))
-{
-}
-
-nano::bulk_pull::bulk_pull (bool & error_a, nano::stream & stream_a, nano::message_header const & header_a) :
-	message (rsnano::rsn_message_bulk_pull_create2 (header_a.handle))
-{
-	if (!error_a)
-	{
-		error_a = deserialize (stream_a);
-	}
-}
-
-nano::bulk_pull::bulk_pull (rsnano::MessageHandle * handle_a) :
-	message (handle_a)
-{
-}
-
-nano::bulk_pull::bulk_pull (bulk_pull const & other_a) :
-	message (rsnano::rsn_message_bulk_pull_req_clone (other_a.handle))
-{
-}
-
-nano::hash_or_account nano::bulk_pull::get_start () const
-{
-	nano::hash_or_account start;
-	rsnano::rsn_message_bulk_pull_start (handle, start.bytes.data ());
-	return start;
-}
-
-nano::block_hash nano::bulk_pull::get_end () const
-{
-	nano::block_hash end;
-	rsnano::rsn_message_bulk_pull_end (handle, end.bytes.data ());
-	return end;
-}
-
-uint32_t nano::bulk_pull::get_count () const
-{
-	return rsnano::rsn_message_bulk_pull_count (handle);
-}
-
-void nano::bulk_pull::set_start (nano::hash_or_account start_a)
-{
-	rsnano::rsn_message_bulk_pull_set_start (handle, start_a.bytes.data ());
-}
-
-void nano::bulk_pull::set_end (nano::block_hash end_a)
-{
-	rsnano::rsn_message_bulk_pull_set_end (handle, end_a.bytes.data ());
-}
-
-void nano::bulk_pull::set_count (uint32_t count_a)
-{
-	rsnano::rsn_message_bulk_pull_set_count (handle, count_a);
-}
-
-void nano::bulk_pull::visit (nano::message_visitor & visitor_a) const
-{
-	visitor_a.bulk_pull (*this);
-}
-
-void nano::bulk_pull::serialize (nano::stream & stream_a) const
-{
-	if (!rsnano::rsn_message_bulk_pull_serialize (handle, &stream_a))
-		throw std::runtime_error ("could not serialize bulk_pull");
-}
-
-bool nano::bulk_pull::deserialize (nano::stream & stream_a)
-{
-	bool error = !rsnano::rsn_message_bulk_pull_deserialize (handle, &stream_a);
-	return error;
-}
-
-bool nano::bulk_pull::is_count_present () const
-{
-	return rsnano::rsn_message_bulk_pull_is_count_present (handle);
-}
-
-void nano::bulk_pull::set_count_present (bool value_a)
-{
-	rsnano::rsn_message_bulk_pull_set_count_present (handle, value_a);
-}
-
-bool nano::bulk_pull::is_ascending () const
-{
-	return rsnano::rsn_message_bulk_pull_is_ascending (handle);
-}
-
-void nano::bulk_pull::set_ascending ()
-{
-	rsnano::rsn_message_bulk_pull_set_ascending (handle);
-}
-
-rsnano::MessageHandle * create_bulk_pull_account_handle (nano::network_constants const & constants)
-{
-	auto constants_dto{ constants.to_dto () };
-	return rsnano::rsn_message_bulk_pull_account_create (&constants_dto);
-}
-
-nano::bulk_pull_account::bulk_pull_account (nano::network_constants const & constants) :
-	message (create_bulk_pull_account_handle (constants))
-{
-}
-
-nano::bulk_pull_account::bulk_pull_account (bool & error_a, nano::stream & stream_a, nano::message_header const & header_a) :
-	message (rsnano::rsn_message_bulk_pull_account_create2 (header_a.handle))
-{
-	if (!error_a)
-	{
-		error_a = deserialize (stream_a);
-	}
-}
-
-nano::bulk_pull_account::bulk_pull_account (rsnano::MessageHandle * handle_a) :
-	message (handle_a)
-{
-}
-
-nano::bulk_pull_account::bulk_pull_account (bulk_pull_account const & other_a) :
-	message (rsnano::rsn_message_bulk_pull_account_clone (other_a.handle))
-{
-}
-
-void nano::bulk_pull_account::visit (nano::message_visitor & visitor_a) const
-{
-	visitor_a.bulk_pull_account (*this);
-}
-
-std::size_t nano::bulk_pull_account::size ()
-{
-	return rsnano::rsn_message_bulk_pull_account_size ();
-}
-
-nano::account nano::bulk_pull_account::get_account () const
-{
-	nano::account account;
-	rsnano::rsn_message_bulk_pull_account_account (handle, account.bytes.data ());
-	return account;
-}
-
-nano::amount nano::bulk_pull_account::get_minimum_amount () const
-{
-	nano::amount amount;
-	rsnano::rsn_message_bulk_pull_account_minimum_amount (handle, amount.bytes.data ());
-	return amount;
-}
-
-nano::bulk_pull_account_flags nano::bulk_pull_account::get_flags () const
-{
-	return static_cast<nano::bulk_pull_account_flags> (rsnano::rsn_message_bulk_pull_account_flags (handle));
-}
-
-void nano::bulk_pull_account::set_account (nano::account account_a)
-{
-	rsnano::rsn_message_bulk_pull_account_set_account (handle, account_a.bytes.data ());
-}
-
-void nano::bulk_pull_account::set_minimum_amount (nano::amount amount_a)
-{
-	rsnano::rsn_message_bulk_pull_account_set_minimum_amount (handle, amount_a.bytes.data ());
-}
-
-void nano::bulk_pull_account::set_flags (nano::bulk_pull_account_flags flags_a)
-{
-	rsnano::rsn_message_bulk_pull_account_set_flags (handle, static_cast<uint8_t> (flags_a));
-}
-
-void nano::bulk_pull_account::serialize (nano::stream & stream_a) const
-{
-	if (!rsnano::rsn_message_bulk_pull_account_serialize (handle, &stream_a))
-		throw std::runtime_error ("bulk_pull_account could not be serialized");
-}
-
-bool nano::bulk_pull_account::deserialize (nano::stream & stream_a)
-{
-	bool error = !rsnano::rsn_message_bulk_pull_account_deserialize (handle, &stream_a);
-	return error;
-}
-
-rsnano::MessageHandle * create_bulk_push_handle (nano::network_constants const & constants)
-{
-	auto constants_dto{ constants.to_dto () };
-	return rsnano::rsn_message_bulk_push_create (&constants_dto);
-}
-
-nano::bulk_push::bulk_push (nano::network_constants const & constants) :
-	message (create_bulk_push_handle (constants))
-{
-}
-
-nano::bulk_push::bulk_push (nano::message_header const & header_a) :
-	message (rsnano::rsn_message_bulk_push_create2 (header_a.handle))
-{
-}
-
-nano::bulk_push::bulk_push (rsnano::MessageHandle * handle_a) :
-	message (handle_a)
-{
-}
-
-bool nano::bulk_push::deserialize (nano::stream & stream_a)
-{
-	bool error = !rsnano::rsn_message_bulk_push_deserialize (handle, &stream_a);
-	return error;
-}
-
-void nano::bulk_push::serialize (nano::stream & stream_a) const
-{
-	if (!rsnano::rsn_message_bulk_push_serialize (handle, &stream_a))
-		throw std::runtime_error ("could not serialize bulk_push");
-}
-
-void nano::bulk_push::visit (nano::message_visitor & visitor_a) const
-{
-	visitor_a.bulk_push (*this);
-}
-
-rsnano::MessageHandle * create_telemetry_req_handle (nano::network_constants const & constants)
-{
-	auto constants_dto{ constants.to_dto () };
-	return rsnano::rsn_message_telemetry_req_create (&constants_dto);
-}
-
-nano::telemetry_req::telemetry_req (nano::network_constants const & constants) :
-	message (create_telemetry_req_handle (constants))
-{
-}
-
-nano::telemetry_req::telemetry_req (nano::message_header const & header_a) :
-	message (rsnano::rsn_message_telemetry_req_create2 (header_a.handle))
-{
-}
-
-nano::telemetry_req::telemetry_req (nano::telemetry_req const & other_a) :
-	message (rsnano::rsn_message_telemetry_req_clone (other_a.handle))
-{
-}
-
-nano::telemetry_req::telemetry_req (rsnano::MessageHandle * handle_a) :
-	message (handle_a)
-{
-}
-
-bool nano::telemetry_req::deserialize (nano::stream & stream_a)
-{
-	bool error = !rsnano::rsn_message_telemetry_req_deserialize (handle, &stream_a);
-	return error;
-}
-
-void nano::telemetry_req::serialize (nano::stream & stream_a) const
-{
-	if (!rsnano::rsn_message_telemetry_req_serialize (handle, &stream_a))
-		throw std::runtime_error ("could not serialize telemetry_req");
-}
-
-void nano::telemetry_req::visit (nano::message_visitor & visitor_a) const
-{
-	visitor_a.telemetry_req (*this);
-}
-
-rsnano::MessageHandle * create_telemetry_ack_handle (nano::network_constants const & constants, rsnano::TelemetryDataHandle const * data_handle)
-{
-	auto constants_dto{ constants.to_dto () };
-	nano::telemetry_data default_data;
-	if (data_handle == nullptr)
-	{
-		data_handle = default_data.handle;
-	}
-	return rsnano::rsn_message_telemetry_ack_create (&constants_dto, data_handle);
-}
-
-nano::telemetry_ack::telemetry_ack (rsnano::MessageHandle * handle_a) :
-	message (handle_a)
-{
-}
-
-nano::telemetry_ack::telemetry_ack (nano::network_constants const & constants) :
-	message (create_telemetry_ack_handle (constants, nullptr))
-{
-}
-
-nano::telemetry_ack::telemetry_ack (bool & error_a, nano::stream & stream_a, nano::message_header const & message_header) :
-	message (rsnano::rsn_message_telemetry_ack_create2 (message_header.handle))
-{
-	if (!error_a)
-	{
-		error_a = deserialize (stream_a);
-	}
-}
-
-nano::telemetry_ack::telemetry_ack (nano::telemetry_ack const & other_a) :
-	message (rsnano::rsn_message_telemetry_ack_clone (other_a.handle))
-{
-}
-
-nano::telemetry_ack::telemetry_ack (nano::network_constants const & constants, nano::telemetry_data const & telemetry_data_a) :
-	message (create_telemetry_ack_handle (constants, telemetry_data_a.handle))
-{
-}
-
-nano::telemetry_ack & nano::telemetry_ack::operator= (telemetry_ack const & other_a)
-{
-	if (handle != nullptr)
-		rsnano::rsn_message_destroy (handle);
-	handle = rsnano::rsn_message_telemetry_ack_clone (other_a.handle);
-	return *this;
-}
-
-void nano::telemetry_ack::serialize (nano::stream & stream_a) const
-{
-	if (!rsnano::rsn_message_telemetry_ack_serialize (handle, &stream_a))
-		throw std::runtime_error ("could not serialize telemetry_ack");
-}
-
-bool nano::telemetry_ack::deserialize (nano::stream & stream_a)
-{
-	bool error = !rsnano::rsn_message_telemetry_ack_deserialize (handle, &stream_a);
-	return error;
-}
-
-void nano::telemetry_ack::visit (nano::message_visitor & visitor_a) const
-{
-	visitor_a.telemetry_ack (*this);
-}
-
-uint16_t nano::telemetry_ack::size () const
-{
-	return rsnano::rsn_message_telemetry_ack_size (handle);
-}
-
-uint16_t nano::telemetry_ack::size (nano::message_header const & message_header_a)
-{
-	return rsnano::rsn_message_telemetry_ack_size_from_header (message_header_a.handle);
-}
-
-nano::telemetry_data nano::telemetry_ack::get_data () const
-{
-	auto data_handle = rsnano::rsn_message_telemetry_ack_data (handle);
-	return nano::telemetry_data{ data_handle };
-}
-
-bool nano::telemetry_ack::is_empty_payload () const
-{
-	return rsnano::rsn_message_telemetry_ack_is_empty_payload (handle);
-}
-
-nano::telemetry_data::telemetry_data () :
-	handle{ rsnano::rsn_telemetry_data_create () }
-{
-}
-
-nano::telemetry_data::telemetry_data (rsnano::TelemetryDataHandle * handle_a) :
-	handle{ handle_a }
-{
-}
-
-nano::telemetry_data::telemetry_data (nano::telemetry_data const & other_a) :
-	handle{ rsnano::rsn_telemetry_data_clone (other_a.handle) }
-{
-}
-
-nano::telemetry_data::telemetry_data (nano::telemetry_data && other_a) :
-	handle{ other_a.handle }
-{
-	other_a.handle = nullptr;
-}
-
-nano::telemetry_data::~telemetry_data ()
-{
-	if (handle != nullptr)
-		rsnano::rsn_telemetry_data_destroy (handle);
-}
-
-nano::telemetry_data & nano::telemetry_data::operator= (nano::telemetry_data const & other_a)
-{
-	if (handle != nullptr)
-		rsnano::rsn_telemetry_data_destroy (handle);
-	handle = rsnano::rsn_telemetry_data_clone (other_a.handle);
-	return *this;
-}
-
-nano::signature nano::telemetry_data::get_signature () const
-{
-	nano::signature result;
-	rsnano::rsn_telemetry_data_get_signature (handle, result.bytes.data ());
-	return result;
-}
-
-void nano::telemetry_data::set_signature (nano::signature const & signature_a)
-{
-	rsnano::rsn_telemetry_data_set_signature (handle, signature_a.bytes.data ());
-}
-
-nano::account nano::telemetry_data::get_node_id () const
-{
-	nano::account result;
-	rsnano::rsn_telemetry_data_get_node_id (handle, result.bytes.data ());
-	return result;
-}
-
-void nano::telemetry_data::set_node_id (nano::account const & node_id_a)
-{
-	rsnano::rsn_telemetry_data_set_node_id (handle, node_id_a.bytes.data ());
-}
-
-uint64_t nano::telemetry_data::get_block_count () const
-{
-	return rsnano::rsn_telemetry_data_get_block_count (handle);
-}
-
-void nano::telemetry_data::set_block_count (uint64_t count_a)
-{
-	rsnano::rsn_telemetry_data_set_block_count (handle, count_a);
-}
-
-uint64_t nano::telemetry_data::get_cemented_count () const
-{
-	return rsnano::rsn_telemetry_data_get_cemented_count (handle);
-}
-
-void nano::telemetry_data::set_cemented_count (uint64_t count_a)
-{
-	rsnano::rsn_telemetry_data_set_cemented_count (handle, count_a);
-}
-
-uint64_t nano::telemetry_data::get_unchecked_count () const
-{
-	return rsnano::rsn_telemetry_data_get_unchecked_count (handle);
-}
-
-void nano::telemetry_data::set_unchecked_count (uint64_t count_a)
-{
-	rsnano::rsn_telemetry_data_set_unchecked_count (handle, count_a);
-}
-
-uint64_t nano::telemetry_data::get_account_count () const
-{
-	return rsnano::rsn_telemetry_data_get_account_count (handle);
-}
-
-void nano::telemetry_data::set_account_count (uint64_t count_a)
-{
-	rsnano::rsn_telemetry_data_set_account_count (handle, count_a);
-}
-
-uint64_t nano::telemetry_data::get_bandwidth_cap () const
-{
-	return rsnano::rsn_telemetry_data_get_bandwidth_cap (handle);
-}
-
-void nano::telemetry_data::set_bandwidth_cap (uint64_t cap_a)
-{
-	rsnano::rsn_telemetry_data_set_bandwidth_cap (handle, cap_a);
-}
-
-uint64_t nano::telemetry_data::get_uptime () const
-{
-	return rsnano::rsn_telemetry_data_get_uptime (handle);
-}
-
-void nano::telemetry_data::set_uptime (uint64_t uptime_a)
-{
-	rsnano::rsn_telemetry_data_set_uptime (handle, uptime_a);
-}
-
-uint32_t nano::telemetry_data::get_peer_count () const
-{
-	return rsnano::rsn_telemetry_data_get_peer_count (handle);
-}
-
-void nano::telemetry_data::set_peer_count (uint32_t count_a)
-{
-	rsnano::rsn_telemetry_data_set_peer_count (handle, count_a);
-}
-
-uint8_t nano::telemetry_data::get_protocol_version () const
-{
-	return rsnano::rsn_telemetry_data_get_protocol_version (handle);
-}
-
-void nano::telemetry_data::set_protocol_version (uint8_t version_a)
-{
-	rsnano::rsn_telemetry_data_set_protocol_version (handle, version_a);
-}
-
-nano::block_hash nano::telemetry_data::get_genesis_block () const
-{
-	nano::block_hash result;
-	rsnano::rsn_telemetry_data_get_genesis_block (handle, result.bytes.data ());
-	return result;
-}
-
-void nano::telemetry_data::set_genesis_block (nano::block_hash const & block_a)
-{
-	rsnano::rsn_telemetry_data_set_genesis_block (handle, block_a.bytes.data ());
-}
-
-uint8_t nano::telemetry_data::get_major_version () const
-{
-	return rsnano::rsn_telemetry_data_get_major_version (handle);
-}
-
-void nano::telemetry_data::set_major_version (uint8_t version_a)
-{
-	rsnano::rsn_telemetry_data_set_major_version (handle, version_a);
-}
-
-uint8_t nano::telemetry_data::get_minor_version () const
-{
-	return rsnano::rsn_telemetry_data_get_minor_version (handle);
-}
-
-void nano::telemetry_data::set_minor_version (uint8_t version_a)
-{
-	rsnano::rsn_telemetry_data_set_minor_version (handle, version_a);
-}
-
-uint8_t nano::telemetry_data::get_patch_version () const
-{
-	return rsnano::rsn_telemetry_data_get_patch_version (handle);
-}
-
-void nano::telemetry_data::set_patch_version (uint8_t version_a)
-{
-	rsnano::rsn_telemetry_data_set_patch_version (handle, version_a);
-}
-
-uint8_t nano::telemetry_data::get_pre_release_version () const
-{
-	return rsnano::rsn_telemetry_data_get_pre_release_version (handle);
-}
-
-void nano::telemetry_data::set_pre_release_version (uint8_t version_a)
-{
-	rsnano::rsn_telemetry_data_set_pre_release_version (handle, version_a);
-}
-
-uint8_t nano::telemetry_data::get_maker () const
-{
-	return rsnano::rsn_telemetry_data_get_maker (handle);
-}
-
-void nano::telemetry_data::set_maker (uint8_t maker_a)
-{
-	rsnano::rsn_telemetry_data_set_maker (handle, maker_a);
-}
-
-std::chrono::system_clock::time_point nano::telemetry_data::get_timestamp () const
-{
-	auto timestamp_ms = rsnano::rsn_telemetry_data_get_timestamp_ms (handle);
-	return std::chrono::system_clock::time_point (std::chrono::duration_cast<std::chrono::system_clock::duration> (std::chrono::milliseconds (timestamp_ms)));
-}
-
-void nano::telemetry_data::set_timestamp (std::chrono::system_clock::time_point timestamp_a)
-{
-	rsnano::rsn_telemetry_data_set_timestamp (handle, std::chrono::duration_cast<std::chrono::milliseconds> (timestamp_a.time_since_epoch ()).count ());
-}
-
-uint64_t nano::telemetry_data::get_active_difficulty () const
-{
-	return rsnano::rsn_telemetry_data_get_active_difficulty (handle);
-}
-
-void nano::telemetry_data::set_active_difficulty (uint64_t difficulty_a)
-{
-	rsnano::rsn_telemetry_data_set_active_difficulty (handle, difficulty_a);
-}
-
-std::vector<uint8_t> nano::telemetry_data::get_unknown_data () const
-{
-	std::vector<uint8_t> result;
-	result.resize (rsnano::rsn_telemetry_data_get_unknown_data_len (handle));
-	rsnano::rsn_telemetry_data_get_unknown_data (handle, result.data ());
-	return result;
-}
-
-void nano::telemetry_data::set_unknown_data (std::vector<uint8_t> data_a)
-{
-	rsnano::rsn_telemetry_data_set_unknown_data (handle, data_a.data (), data_a.size ());
-}
-
-void nano::telemetry_data::deserialize (nano::stream & stream_a, uint16_t payload_length_a)
-{
-	if (!rsnano::rsn_telemetry_data_deserialize (handle, &stream_a, payload_length_a))
-		throw std::runtime_error ("could not deserialize telemetry data");
-}
-
-void nano::telemetry_data::serialize (nano::stream & stream_a) const
-{
-	rsnano::rsn_telemetry_data_serialize (handle, &stream_a);
-}
-
-nano::error nano::telemetry_data::serialize_json (nano::jsonconfig & json, bool ignore_identification_metrics_a) const
-{
-	json.put ("block_count", get_block_count ());
-	json.put ("cemented_count", get_cemented_count ());
-	json.put ("unchecked_count", get_unchecked_count ());
-	json.put ("account_count", get_account_count ());
-	json.put ("bandwidth_cap", get_bandwidth_cap ());
-	json.put ("peer_count", get_peer_count ());
-	json.put ("protocol_version", get_protocol_version ());
-	json.put ("uptime", get_uptime ());
-	json.put ("genesis_block", get_genesis_block ().to_string ());
-	json.put ("major_version", get_major_version ());
-	json.put ("minor_version", get_minor_version ());
-	json.put ("patch_version", get_patch_version ());
-	json.put ("pre_release_version", get_pre_release_version ());
-	json.put ("maker", get_maker ());
-	json.put ("timestamp", std::chrono::duration_cast<std::chrono::milliseconds> (get_timestamp ().time_since_epoch ()).count ());
-	json.put ("active_difficulty", nano::to_string_hex (get_active_difficulty ()));
-	// Keep these last for UI purposes
-	if (!ignore_identification_metrics_a)
-	{
-		json.put ("node_id", get_node_id ().to_node_id ());
-		json.put ("signature", get_signature ().to_string ());
-	}
-	return json.get_error ();
-}
-
-nano::error nano::telemetry_data::deserialize_json (nano::jsonconfig & json, bool ignore_identification_metrics_a)
-{
-	if (!ignore_identification_metrics_a)
-	{
-		std::string signature_l;
-		json.get ("signature", signature_l);
-		if (!json.get_error ())
-		{
-			nano::signature sig;
-			if (sig.decode_hex (signature_l))
-			{
-				json.get_error ().set ("Could not deserialize signature");
-			}
-			set_signature (sig);
-		}
-
-		std::string node_id_l;
-		json.get ("node_id", node_id_l);
-		if (!json.get_error ())
-		{
-			nano::account nid;
-			if (nid.decode_node_id (node_id_l))
-			{
-				json.get_error ().set ("Could not deserialize node id");
-			}
-			set_node_id (nid);
-		}
-	}
-
-	uint64_t tmp_u64;
-	json.get ("block_count", tmp_u64);
-	set_block_count (tmp_u64);
-
-	json.get ("cemented_count", tmp_u64);
-	set_cemented_count (tmp_u64);
-
-	json.get ("unchecked_count", tmp_u64);
-	set_unchecked_count (tmp_u64);
-
-	json.get ("account_count", tmp_u64);
-	set_account_count (tmp_u64);
-
-	json.get ("bandwidth_cap", tmp_u64);
-	set_bandwidth_cap (tmp_u64);
-
-	uint32_t tmp_u32;
-	json.get ("peer_count", tmp_u32);
-	set_peer_count (tmp_u32);
-
-	uint8_t tmp_u8;
-	json.get ("protocol_version", tmp_u8);
-	set_protocol_version (tmp_u8);
-
-	json.get ("uptime", tmp_u64);
-	set_uptime (tmp_u64);
-
-	std::string genesis_block_l;
-	json.get ("genesis_block", genesis_block_l);
-	if (!json.get_error ())
-	{
-		nano::block_hash blk;
-		if (blk.decode_hex (genesis_block_l))
-		{
-			json.get_error ().set ("Could not deserialize genesis block");
-		}
-		set_genesis_block (blk);
-	}
-
-	json.get ("major_version", tmp_u8);
-	set_major_version (tmp_u8);
-
-	json.get ("minor_version", tmp_u8);
-	set_minor_version (tmp_u8);
-
-	json.get ("patch_version", tmp_u8);
-	set_patch_version (tmp_u8);
-
-	json.get ("pre_release_version", tmp_u8);
-	set_pre_release_version (tmp_u8);
-
-	json.get ("maker", tmp_u8);
-	set_maker (tmp_u8);
-
-	auto timestamp_l = json.get<uint64_t> ("timestamp");
-	auto tsp = std::chrono::system_clock::time_point (std::chrono::milliseconds (timestamp_l));
-	set_timestamp (tsp);
-
-	auto current_active_difficulty_text = json.get<std::string> ("active_difficulty");
-	auto ec = nano::from_string_hex (current_active_difficulty_text, tmp_u64);
-	set_active_difficulty (tmp_u64);
-	debug_assert (!ec);
-	return json.get_error ();
-}
-
-std::string nano::telemetry_data::to_string () const
-{
-	nano::jsonconfig jc;
-	serialize_json (jc, true);
-	std::stringstream ss;
-	jc.write (ss);
-	return ss.str ();
-}
-
-bool nano::telemetry_data::operator== (nano::telemetry_data const & data_a) const
-{
-	return (get_signature () == data_a.get_signature () && get_node_id () == data_a.get_node_id () && get_block_count () == data_a.get_block_count ()
-	&& get_cemented_count () == data_a.get_cemented_count () && get_unchecked_count () == data_a.get_unchecked_count () && get_account_count () == data_a.get_account_count ()
-	&& get_bandwidth_cap () == data_a.get_bandwidth_cap () && get_uptime () == data_a.get_uptime ()
-	&& get_peer_count () == data_a.get_peer_count () && get_protocol_version () == data_a.get_protocol_version () && get_genesis_block () == data_a.get_genesis_block ()
-	&& get_major_version () == data_a.get_major_version () && get_minor_version () == data_a.get_minor_version () && get_patch_version () == data_a.get_patch_version ()
-	&& get_pre_release_version () == data_a.get_pre_release_version () && get_maker () == data_a.get_maker () && get_timestamp () == data_a.get_timestamp ()
-	&& get_active_difficulty () == data_a.get_active_difficulty () && get_unknown_data () == data_a.get_unknown_data ());
-}
-
-bool nano::telemetry_data::operator!= (nano::telemetry_data const & data_a) const
-{
-	return !(*this == data_a);
-}
-
-void nano::telemetry_data::sign (nano::keypair const & node_id_a)
-{
-	if (!rsnano::rsn_telemetry_data_sign (handle, node_id_a.prv.bytes.data ()))
-		throw std::runtime_error ("could not sign telemetry data");
-}
-
-bool nano::telemetry_data::validate_signature () const
-{
-	bool error = !rsnano::rsn_telemetry_data_validate_signature (handle);
-	return error;
-}
-
-std::size_t nano::telemetry_data::size ()
-{
-	return rsnano::rsn_telemetry_data_size ();
-}
-
-rsnano::MessageHandle * create_node_id_handshake_handle (nano::network_constants const & constants, boost::optional<nano::uint256_union> query, boost::optional<std::pair<nano::account, nano::signature>> response)
-{
-	auto constants_dto{ constants.to_dto () };
-	const uint8_t * query_bytes = nullptr;
-	if (query)
-	{
-		query_bytes = query->bytes.data ();
-	}
-
-	const uint8_t * acc_bytes = nullptr;
-	const uint8_t * sig_bytes = nullptr;
-	if (response)
-	{
-		acc_bytes = response->first.bytes.data ();
-		sig_bytes = response->second.bytes.data ();
-	}
-
-	return rsnano::rsn_message_node_id_handshake_create (&constants_dto, query_bytes, acc_bytes, sig_bytes);
-}
-
-nano::node_id_handshake::node_id_handshake (bool & error_a, nano::stream & stream_a, nano::message_header const & header_a) :
-	message (rsnano::rsn_message_node_id_handshake_create2 (header_a.handle))
-{
-	error_a = deserialize (stream_a);
-}
-
-nano::node_id_handshake::node_id_handshake (node_id_handshake const & other_a) :
-	message{ rsnano::rsn_message_node_id_handshake_clone (other_a.handle) }
-{
-}
-
-nano::node_id_handshake::node_id_handshake (nano::network_constants const & constants, boost::optional<nano::uint256_union> query, boost::optional<std::pair<nano::account, nano::signature>> response) :
-	message (create_node_id_handshake_handle (constants, query, response))
-{
-}
-
-nano::node_id_handshake::node_id_handshake (rsnano::MessageHandle * handle_a) :
-	message (handle_a)
-{
-}
-
-void nano::node_id_handshake::serialize (nano::stream & stream_a) const
-{
-	if (!rsnano::rsn_message_node_id_handshake_serialize (handle, &stream_a))
-		throw std::runtime_error ("could not serialize node_id_handshake");
-}
-
-bool nano::node_id_handshake::deserialize (nano::stream & stream_a)
-{
-	bool error = !rsnano::rsn_message_node_id_handshake_deserialize (handle, &stream_a);
-	return error;
-}
-
-boost::optional<nano::uint256_union> nano::node_id_handshake::get_query () const
-{
-	nano::uint256_union data;
-	if (rsnano::rsn_message_node_id_handshake_query (handle, data.bytes.data ()))
-		return boost::optional<nano::uint256_union> (data);
-
-	return boost::none;
-}
-
-boost::optional<std::pair<nano::account, nano::signature>> nano::node_id_handshake::get_response () const
-{
-	nano::account account;
-	nano::signature signature;
-	if (rsnano::rsn_message_node_id_handshake_response (handle, account.bytes.data (), signature.bytes.data ()))
-	{
-		return boost::optional<std::pair<nano::account, nano::signature>> (std::make_pair (account, signature));
-	}
-	return boost::none;
-}
-
-bool nano::node_id_handshake::operator== (nano::node_id_handshake const & other_a) const
-{
-	auto result (*get_query () == *other_a.get_query () && *get_response () == *other_a.get_response ());
-	return result;
-}
-
-void nano::node_id_handshake::visit (nano::message_visitor & visitor_a) const
-{
-	visitor_a.node_id_handshake (*this);
-}
-
-std::size_t nano::node_id_handshake::size () const
-{
-	return size (get_header ());
-}
-
-std::size_t nano::node_id_handshake::size (nano::message_header const & header_a)
-{
-	return rsnano::rsn_message_node_id_handshake_size (header_a.handle);
-}
-
-nano::message_visitor::~message_visitor ()
-{
-}
-
-=======
->>>>>>> baad9327
 bool nano::parse_port (std::string const & string_a, uint16_t & port_a)
 {
 	bool result = false;
