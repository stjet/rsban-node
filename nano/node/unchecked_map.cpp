#include <nano/lib/locks.hpp>
#include <nano/lib/threading.hpp>
#include <nano/lib/timer.hpp>
#include <nano/node/unchecked_map.hpp>
#include <nano/secure/store.hpp>

nano::unchecked_map::unchecked_map (nano::store & store, bool disable_delete) :
	store{ store },
	disable_delete{ disable_delete },
	thread{ [this] () { run (); } }
{
}

nano::unchecked_map::~unchecked_map ()
{
	stop ();
	thread.join ();
}

void nano::unchecked_map::put (nano::hash_or_account const & dependency, nano::unchecked_info const & info)
{
	nano::unique_lock<nano::mutex> lock{ mutex };
	buffer.push_back (std::make_pair (dependency, info));
	lock.unlock ();
	condition.notify_all (); // Notify run ()
}

void nano::unchecked_map::for_each (
nano::transaction const & transaction, std::function<void (nano::unchecked_key const &, nano::unchecked_info const &)> action, std::function<bool ()> predicate)
{
	nano::lock_guard<std::recursive_mutex> lock{ entries_mutex };
	if (entries == nullptr)
	{
		for (auto [i, n] = store.unchecked ().full_range (transaction); predicate () && i != n; ++i)
		{
			action (i->first, i->second);
		}
	}
	else
	{
		for (auto i = entries->begin (), n = entries->end (); predicate () && i != n; ++i)
		{
			action (i->key, i->info);
		}
	}
}

void nano::unchecked_map::for_each (
nano::transaction const & transaction, nano::hash_or_account const & dependency, std::function<void (nano::unchecked_key const &, nano::unchecked_info const &)> action, std::function<bool ()> predicate)
{
	nano::lock_guard<std::recursive_mutex> lock{ entries_mutex };
	if (entries == nullptr)
	{
<<<<<<< HEAD
		for (auto [i, n] = store.unchecked ().equal_range (transaction, dependency.as_block_hash ()); predicate () && i->first.key () == dependency && i != n; ++i)
=======
		for (auto [i, n] = store.unchecked.equal_range (transaction, dependency.as_block_hash ()); predicate () && i->first.key () == dependency.as_block_hash () && i != n; ++i)
>>>>>>> dfcfb6cd
		{
			action (i->first, i->second);
		}
	}
	else
	{
		for (auto i = entries->template get<tag_root> ().lower_bound (nano::unchecked_key{ dependency, 0 }), n = entries->template get<tag_root> ().end (); predicate () && i != n && i->key.key () == dependency.as_block_hash (); ++i)
		{
			action (i->key, i->info);
		}
	}
}

std::vector<nano::unchecked_info> nano::unchecked_map::get (nano::transaction const & transaction, nano::block_hash const & hash)
{
	std::vector<nano::unchecked_info> result;
	for_each (transaction, hash, [&result] (nano::unchecked_key const & key, nano::unchecked_info const & info) {
		result.push_back (info);
	});
	return result;
}

bool nano::unchecked_map::exists (nano::transaction const & transaction, nano::unchecked_key const & key) const
{
	nano::lock_guard<std::recursive_mutex> lock{ entries_mutex };
	if (entries == nullptr)
	{
		return store.unchecked ().exists (transaction, key);
	}
	else
	{
		return entries->template get<tag_root> ().count (key) != 0;
	}
}

void nano::unchecked_map::del (nano::write_transaction const & transaction, nano::unchecked_key const & key)
{
	nano::lock_guard<std::recursive_mutex> lock{ entries_mutex };
	if (entries == nullptr)
	{
		store.unchecked ().del (transaction, key);
	}
	else
	{
		auto erased = entries->template get<tag_root> ().erase (key);
		release_assert (erased);
	}
}

void nano::unchecked_map::clear (nano::write_transaction const & transaction)
{
	nano::lock_guard<std::recursive_mutex> lock{ entries_mutex };
	if (entries == nullptr)
	{
		store.unchecked ().clear (transaction);
	}
	else
	{
		entries->clear ();
	}
}

size_t nano::unchecked_map::count (nano::transaction const & transaction) const
{
	nano::lock_guard<std::recursive_mutex> lock{ entries_mutex };
	if (entries == nullptr)
	{
		return store.unchecked ().count (transaction);
	}
	else
	{
		return entries->size ();
	}
}

void nano::unchecked_map::stop ()
{
	nano::unique_lock<nano::mutex> lock{ mutex };
	if (!stopped)
	{
		stopped = true;
		condition.notify_all (); // Notify flush (), run ()
	}
}

void nano::unchecked_map::flush ()
{
	nano::unique_lock<nano::mutex> lock{ mutex };
	condition.wait (lock, [this] () {
		return stopped || (buffer.empty () && back_buffer.empty () && !writing_back_buffer);
	});
}

void nano::unchecked_map::trigger (nano::hash_or_account const & dependency)
{
	nano::unique_lock<nano::mutex> lock{ mutex };
	buffer.push_back (dependency);
	debug_assert (buffer.back ().which () == 1); // which stands for "query".
	lock.unlock ();
	condition.notify_all (); // Notify run ()
}

nano::unchecked_map::item_visitor::item_visitor (unchecked_map & unchecked, nano::write_transaction const & transaction) :
	unchecked{ unchecked },
	transaction{ transaction }
{
}

void nano::unchecked_map::item_visitor::operator() (insert const & item)
{
	auto const & [dependency, info] = item;
	unchecked.insert_impl (transaction, dependency, info);
}

void nano::unchecked_map::item_visitor::operator() (query const & item)
{
	unchecked.query_impl (transaction, item.hash);
}

void nano::unchecked_map::write_buffer (decltype (buffer) const & back_buffer)
{
	auto transaction = store.tx_begin_write ();
	item_visitor visitor{ *this, *transaction };
	for (auto const & item : back_buffer)
	{
		boost::apply_visitor (visitor, item);
	}
}

void nano::unchecked_map::run ()
{
	nano::thread_role::set (nano::thread_role::name::unchecked);
	nano::unique_lock<nano::mutex> lock{ mutex };
	while (!stopped)
	{
		if (!buffer.empty ())
		{
			back_buffer.swap (buffer);
			writing_back_buffer = true;
			lock.unlock ();
			write_buffer (back_buffer);
			lock.lock ();
			writing_back_buffer = false;
			back_buffer.clear ();
		}
		else
		{
			condition.notify_all (); // Notify flush ()
			condition.wait (lock, [this] () {
				return stopped || !buffer.empty ();
			});
		}
	}
}

void nano::unchecked_map::insert_impl (nano::write_transaction const & transaction, nano::hash_or_account const & dependency, nano::unchecked_info const & info)
{
	nano::lock_guard<std::recursive_mutex> lock{ entries_mutex };
	// Check if we should be using memory but the memory container hasn't been constructed i.e. we're transitioning from disk to memory.
	if (entries == nullptr && use_memory ())
	{
		auto entries_new = std::make_unique<typename decltype (entries)::element_type> ();
		for_each (
		transaction, [&entries_new] (nano::unchecked_key const & key, nano::unchecked_info const & info) { entries_new->template get<tag_root> ().insert ({ key, info }); }, [&] () { return entries_new->size () < mem_block_count_max; });
		clear (transaction);
		entries = std::move (entries_new);
	}
	if (entries == nullptr)
	{
		auto block{ info.get_block () };
		store.unchecked ().put (transaction, dependency, { block });
	}
	else
	{
		nano::unchecked_key key{ dependency, info.get_block ()->hash () };
		entries->template get<tag_root> ().insert ({ key, info });
		while (entries->size () > mem_block_count_max)
		{
			entries->template get<tag_sequenced> ().pop_front ();
		}
	}
}

void nano::unchecked_map::query_impl (nano::write_transaction const & transaction, nano::block_hash const & hash)
{
	nano::lock_guard<std::recursive_mutex> lock{ entries_mutex };

	std::deque<nano::unchecked_key> delete_queue;
	for_each (transaction, hash, [this, &delete_queue] (nano::unchecked_key const & key, nano::unchecked_info const & info) {
		delete_queue.push_back (key);
		satisfied (info);
	});
	if (!disable_delete)
	{
		for (auto const & key : delete_queue)
		{
			del (transaction, key);
		}
	}
}<|MERGE_RESOLUTION|>--- conflicted
+++ resolved
@@ -51,11 +51,7 @@
 	nano::lock_guard<std::recursive_mutex> lock{ entries_mutex };
 	if (entries == nullptr)
 	{
-<<<<<<< HEAD
-		for (auto [i, n] = store.unchecked ().equal_range (transaction, dependency.as_block_hash ()); predicate () && i->first.key () == dependency && i != n; ++i)
-=======
-		for (auto [i, n] = store.unchecked.equal_range (transaction, dependency.as_block_hash ()); predicate () && i->first.key () == dependency.as_block_hash () && i != n; ++i)
->>>>>>> dfcfb6cd
+		for (auto [i, n] = store.unchecked ().equal_range (transaction, dependency.as_block_hash ()); predicate () && i->first.key () == dependency.as_block_hash () && i != n; ++i)
 		{
 			action (i->first, i->second);
 		}
