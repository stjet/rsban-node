#include <nano/lib/blocks.hpp>
#include <nano/lib/logging.hpp>
#include <nano/lib/threading.hpp>
#include <nano/node/epoch_upgrader.hpp>
#include <nano/node/node.hpp>
#include <nano/secure/ledger.hpp>

nano::epoch_upgrader::epoch_upgrader (nano::node & node_a, nano::ledger & ledger_a, nano::store::component & store_a, nano::network_params & network_params_a, nano::logger & logger_a) :
	node{ node_a },
	ledger{ ledger_a },
	store{ store_a },
	network_params{ network_params_a },
	logger{ logger_a }
{
}

void nano::epoch_upgrader::stop ()
{
	stopped = true;

	auto epoch_upgrade = epoch_upgrading.lock ();
	if (epoch_upgrade->valid ())
	{
		epoch_upgrade->wait ();
	}
}

bool nano::epoch_upgrader::start (nano::raw_key const & prv_a, nano::epoch epoch_a, uint64_t count_limit, uint64_t threads)
{
	bool error = stopped.load ();
	if (!error)
	{
		auto epoch_upgrade = epoch_upgrading.lock ();
		error = epoch_upgrade->valid () && epoch_upgrade->wait_for (std::chrono::seconds (0)) == std::future_status::timeout;
		if (!error)
		{
			*epoch_upgrade = std::async (std::launch::async, [this, prv_a, epoch_a, count_limit, threads] () {
				upgrade_impl (prv_a, epoch_a, count_limit, threads);
			});
		}
	}
	return error;
}

// TODO: This method should be a class
void nano::epoch_upgrader::upgrade_impl (nano::raw_key const & prv_a, nano::epoch epoch_a, uint64_t count_limit, uint64_t threads)
{
	nano::thread_role::set (nano::thread_role::name::epoch_upgrader);
	auto upgrader_process = [this] (std::atomic<uint64_t> & counter, std::shared_ptr<nano::block> const & epoch, uint64_t difficulty, nano::public_key const & signer_a, nano::root const & root_a, nano::account const & account_a) {
		epoch->block_work_set (node.work_generate_blocking (nano::work_version::work_1, root_a, difficulty).value_or (0));
		bool valid_signature (!nano::validate_message (signer_a, epoch->hash (), epoch->block_signature ()));
		bool valid_work (node.network_params.work.difficulty (*epoch) >= difficulty);
		nano::block_status result (nano::block_status::old);
		if (valid_signature && valid_work)
		{
			result = node.process_local (epoch).value ();
		}
		if (result == nano::block_status::progress)
		{
			++counter;
		}
		else
		{
			bool fork (result == nano::block_status::fork);

			logger.error (nano::log::type::epoch_upgrader, "Failed to upgrade account {} (valid signature: {}, valid work: {}, fork: {})",
			account_a.to_account (),
			valid_signature,
			valid_work,
			fork);
		}
	};

	uint64_t const upgrade_batch_size = 1000;
	nano::block_builder builder;
	auto link (ledger.epoch_link (epoch_a));
	nano::raw_key raw_key;
	raw_key = prv_a;
	auto signer (nano::pub_key (prv_a));
	debug_assert (signer == ledger.epoch_signer (link));

	nano::mutex upgrader_mutex;
	nano::condition_variable upgrader_condition;

	class account_upgrade_item final
	{
	public:
		nano::account account{};
		uint64_t modified{ 0 };
	};
	class account_tag
	{
	};
	class modified_tag
	{
	};
	// clang-format off
	boost::multi_index_container<account_upgrade_item,
	boost::multi_index::indexed_by<
		boost::multi_index::ordered_non_unique<boost::multi_index::tag<modified_tag>,
			boost::multi_index::member<account_upgrade_item, uint64_t, &account_upgrade_item::modified>,
			std::greater<uint64_t>>,
		boost::multi_index::hashed_unique<boost::multi_index::tag<account_tag>,
			boost::multi_index::member<account_upgrade_item, nano::account, &account_upgrade_item::account>>>>
	accounts_list;
	// clang-format on

	bool finished_upgrade (false);

	while (!finished_upgrade && !stopped)
	{
		bool finished_accounts (false);
		uint64_t total_upgraded_accounts (0);
		while (!finished_accounts && count_limit != 0 && !stopped)
		{
			{
				auto transaction (store.tx_begin_read ());
				// Collect accounts to upgrade
				for (auto i (store.account ().begin (*transaction)), n (store.account ().end ()); i != n && accounts_list.size () < count_limit; ++i)
				{
					nano::account const & account (i->first);
					nano::account_info const & info (i->second);
					if (info.epoch () < epoch_a)
					{
						release_assert (nano::epochs::is_sequential (info.epoch (), epoch_a));
						accounts_list.emplace (account_upgrade_item{ account, info.modified () });
					}
				}
			}

			/* Upgrade accounts
			Repeat until accounts with previous epoch exist in latest table */
			std::atomic<uint64_t> upgraded_accounts (0);
			uint64_t workers (0);
			uint64_t attempts (0);
			for (auto i (accounts_list.get<modified_tag> ().begin ()), n (accounts_list.get<modified_tag> ().end ()); i != n && attempts < upgrade_batch_size && attempts < count_limit && !stopped; ++i)
			{
				nano::account const & account (i->account);
<<<<<<< HEAD
				auto info = ledger.account_info (*transaction, account);
=======
				auto info = ledger.account_info (ledger.store.tx_begin_read (), account);
>>>>>>> 6fa57aa8
				if (info && info->epoch () < epoch_a)
				{
					++attempts;
					auto difficulty (node.network_params.work.threshold (nano::work_version::work_1, nano::block_details (epoch_a, false, false, true)));
					nano::root root (info->head ());
					std::shared_ptr<nano::block> epoch = builder.state ()
														 .account (account)
														 .previous (info->head ())
														 .representative (info->representative ())
														 .balance (info->balance ())
														 .link (link)
														 .sign (raw_key, signer)
														 .work (0)
														 .build ();
					if (threads != 0)
					{
						{
							nano::unique_lock<nano::mutex> lock{ upgrader_mutex };
							++workers;
							while (workers > threads)
							{
								upgrader_condition.wait (lock);
							}
						}
						node.workers->push_task ([&upgrader_process, &upgrader_mutex, &upgrader_condition, &upgraded_accounts, &workers, epoch, difficulty, signer, root, account] () {
							upgrader_process (upgraded_accounts, epoch, difficulty, signer, root, account);
							{
								nano::lock_guard<nano::mutex> lock{ upgrader_mutex };
								--workers;
							}
							upgrader_condition.notify_all ();
						});
					}
					else
					{
						upgrader_process (upgraded_accounts, epoch, difficulty, signer, root, account);
					}
				}
			}
			{
				nano::unique_lock<nano::mutex> lock{ upgrader_mutex };
				while (workers > 0)
				{
					upgrader_condition.wait (lock);
				}
			}
			total_upgraded_accounts += upgraded_accounts;
			count_limit -= upgraded_accounts;

			if (!accounts_list.empty ())
			{
				logger.info (nano::log::type::epoch_upgrader, "{} accounts were upgraded to new epoch, {} remain...",
				total_upgraded_accounts,
				accounts_list.size () - upgraded_accounts);

				accounts_list.clear ();
			}
			else
			{
				logger.info (nano::log::type::epoch_upgrader, "{} total accounts were upgraded to new epoch", total_upgraded_accounts);

				finished_accounts = true;
			}
		}

		// Pending blocks upgrade
		bool finished_pending (false);
		uint64_t total_upgraded_pending (0);
		while (!finished_pending && count_limit != 0 && !stopped)
		{
			std::atomic<uint64_t> upgraded_pending (0);
			uint64_t workers (0);
			uint64_t attempts (0);
<<<<<<< HEAD
			auto transaction = store.tx_begin_read ();
			for (auto current = ledger.receivable_upper_bound (*transaction, 0); !current.is_end () && attempts < upgrade_batch_size && attempts < count_limit && !stopped;)
			{
				auto const & [key, info] = *current;

				if (!store.account ().exists (*transaction, key.account))
=======
			for (auto current = ledger.receivable_upper_bound (ledger.store.tx_begin_read (), 0), end = ledger.receivable_end (); current != end && attempts < upgrade_batch_size && attempts < count_limit && !stopped;)
			{
				auto const & [key, info] = *current;
				if (!store.account.exists (ledger.store.tx_begin_read (), key.account))
>>>>>>> 6fa57aa8
				{
					if (info.epoch < epoch_a)
					{
						++attempts;
						release_assert (nano::epochs::is_sequential (info.epoch, epoch_a));
						auto difficulty (network_params.work.threshold (nano::work_version::work_1, nano::block_details (epoch_a, false, false, true)));
						nano::root root (key.account);
						nano::account account (key.account);
						std::shared_ptr<nano::block> epoch = builder.state ()
															 .account (key.account)
															 .previous (0)
															 .representative (0)
															 .balance (0)
															 .link (link)
															 .sign (raw_key, signer)
															 .work (0)
															 .build ();
						if (threads != 0)
						{
							{
								nano::unique_lock<nano::mutex> lock{ upgrader_mutex };
								++workers;
								while (workers > threads)
								{
									upgrader_condition.wait (lock);
								}
							}
							node.workers->push_task ([&upgrader_process, &upgrader_mutex, &upgrader_condition, &upgraded_pending, &workers, epoch, difficulty, signer, root, account] () {
								upgrader_process (upgraded_pending, epoch, difficulty, signer, root, account);
								{
									nano::lock_guard<nano::mutex> lock{ upgrader_mutex };
									--workers;
								}
								upgrader_condition.notify_all ();
							});
						}
						else
						{
							upgrader_process (upgraded_pending, epoch, difficulty, signer, root, account);
						}
					}
					// Move to next pending item
<<<<<<< HEAD
					current = ledger.receivable_upper_bound (*transaction, key.account, key.hash);
					if (current.is_end ())
					{
						current = ledger.receivable_upper_bound (*transaction, key.account);
					}
=======
					current = ledger.receivable_upper_bound (ledger.store.tx_begin_read (), key.account, key.hash);
>>>>>>> 6fa57aa8
				}
				else
				{
					// Move to next account if pending account exists or was upgraded
					if (key.account.number () == std::numeric_limits<nano::uint256_t>::max ())
					{
						break;
					}
					else
					{
<<<<<<< HEAD
						current = ledger.receivable_upper_bound (*transaction, key.account);
=======
						current = ledger.receivable_upper_bound (ledger.store.tx_begin_read (), key.account);
>>>>>>> 6fa57aa8
					}
				}
			}
			{
				nano::unique_lock<nano::mutex> lock{ upgrader_mutex };
				while (workers > 0)
				{
					upgrader_condition.wait (lock);
				}
			}

			total_upgraded_pending += upgraded_pending;
			count_limit -= upgraded_pending;

			// Repeat if some pending accounts were upgraded
			if (upgraded_pending != 0)
			{
				logger.info (nano::log::type::epoch_upgrader, "{} unopened accounts with pending blocks were upgraded to new epoch...", total_upgraded_pending);
			}
			else
			{
				logger.info (nano::log::type::epoch_upgrader, "{} total unopened accounts with pending blocks were upgraded to new epoch", total_upgraded_pending);

				finished_pending = true;
			}
		}

		finished_upgrade = (total_upgraded_accounts == 0) && (total_upgraded_pending == 0);
	}

	logger.info (nano::log::type::epoch_upgrader, "Epoch upgrade is completed");
}<|MERGE_RESOLUTION|>--- conflicted
+++ resolved
@@ -136,11 +136,7 @@
 			for (auto i (accounts_list.get<modified_tag> ().begin ()), n (accounts_list.get<modified_tag> ().end ()); i != n && attempts < upgrade_batch_size && attempts < count_limit && !stopped; ++i)
 			{
 				nano::account const & account (i->account);
-<<<<<<< HEAD
-				auto info = ledger.account_info (*transaction, account);
-=======
-				auto info = ledger.account_info (ledger.store.tx_begin_read (), account);
->>>>>>> 6fa57aa8
+				auto info = ledger.account_info (*ledger.store.tx_begin_read (), account);
 				if (info && info->epoch () < epoch_a)
 				{
 					++attempts;
@@ -214,19 +210,11 @@
 			std::atomic<uint64_t> upgraded_pending (0);
 			uint64_t workers (0);
 			uint64_t attempts (0);
-<<<<<<< HEAD
-			auto transaction = store.tx_begin_read ();
-			for (auto current = ledger.receivable_upper_bound (*transaction, 0); !current.is_end () && attempts < upgrade_batch_size && attempts < count_limit && !stopped;)
+			for (auto current = ledger.receivable_upper_bound (*ledger.store.tx_begin_read (), 0); !current.is_end () && attempts < upgrade_batch_size && attempts < count_limit && !stopped;)
 			{
 				auto const & [key, info] = *current;
 
-				if (!store.account ().exists (*transaction, key.account))
-=======
-			for (auto current = ledger.receivable_upper_bound (ledger.store.tx_begin_read (), 0), end = ledger.receivable_end (); current != end && attempts < upgrade_batch_size && attempts < count_limit && !stopped;)
-			{
-				auto const & [key, info] = *current;
-				if (!store.account.exists (ledger.store.tx_begin_read (), key.account))
->>>>>>> 6fa57aa8
+				if (!store.account ().exists (*ledger.store.tx_begin_read (), key.account))
 				{
 					if (info.epoch < epoch_a)
 					{
@@ -269,15 +257,12 @@
 						}
 					}
 					// Move to next pending item
-<<<<<<< HEAD
+					auto transaction = ledger.store.tx_begin_read ();
 					current = ledger.receivable_upper_bound (*transaction, key.account, key.hash);
 					if (current.is_end ())
 					{
 						current = ledger.receivable_upper_bound (*transaction, key.account);
 					}
-=======
-					current = ledger.receivable_upper_bound (ledger.store.tx_begin_read (), key.account, key.hash);
->>>>>>> 6fa57aa8
 				}
 				else
 				{
@@ -288,11 +273,7 @@
 					}
 					else
 					{
-<<<<<<< HEAD
-						current = ledger.receivable_upper_bound (*transaction, key.account);
-=======
-						current = ledger.receivable_upper_bound (ledger.store.tx_begin_read (), key.account);
->>>>>>> 6fa57aa8
+						current = ledger.receivable_upper_bound (*ledger.store.tx_begin_read (), key.account);
 					}
 				}
 			}
