--- conflicted
+++ resolved
@@ -20,43 +20,7 @@
 #include <cstdint>
 #include <memory>
 
-<<<<<<< HEAD
 using namespace std::chrono;
-=======
-nano::active_transactions::active_transactions (nano::node & node_a, nano::confirming_set & confirming_set, nano::block_processor & block_processor_a) :
-	config{ node_a.config.active_transactions },
-	node{ node_a },
-	confirming_set{ confirming_set },
-	block_processor{ block_processor_a },
-	recently_confirmed{ config.confirmation_cache },
-	recently_cemented{ config.confirmation_history_size },
-	election_time_to_live{ node_a.network_params.network.is_dev_network () ? 0s : 2s }
-{
-	count_by_behavior.fill (0); // Zero initialize array
-
-	// Register a callback which will get called after a block is cemented
-	confirming_set.cemented_observers.add ([this] (std::shared_ptr<nano::block> const & callback_block_a) {
-		this->block_cemented_callback (callback_block_a);
-	});
-
-	// Register a callback which will get called if a block is already cemented
-	confirming_set.block_already_cemented_observers.add ([this] (nano::block_hash const & hash_a) {
-		this->block_already_cemented_callback (hash_a);
-	});
-
-	// Notify elections about alternative (forked) blocks
-	block_processor.block_processed.add ([this] (auto const & result, auto const & context) {
-		switch (result)
-		{
-			case nano::block_status::fork:
-				publish (context.block);
-				break;
-			default:
-				break;
-		}
-	});
-}
->>>>>>> 7c45401d
 
 namespace
 {
@@ -126,26 +90,12 @@
 	{
 		if (vote_l.first != nullptr)
 		{
-<<<<<<< HEAD
 			auto amount (node.ledger.cache.rep_weights ().representation_get (vote_l.first));
 			nano::vote_with_weight_info vote_info{ vote_l.first, vote_l.second.get_time (), vote_l.second.get_timestamp (), vote_l.second.get_hash (), amount };
 			sorted_votes.emplace (std::move (amount), vote_info);
 		}
 		else
 		{
-=======
-			return static_cast<int64_t> (config.size);
-		}
-		case nano::election_behavior::hinted:
-		{
-			const uint64_t limit = config.hinted_limit_percentage * config.size / 100;
-			return static_cast<int64_t> (limit);
-		}
-		case nano::election_behavior::optimistic:
-		{
-			const uint64_t limit = config.optimistic_limit_percentage * config.size / 100;
-			return static_cast<int64_t> (limit);
->>>>>>> 7c45401d
 		}
 	}
 	result.reserve (sorted_votes.size ());
@@ -160,43 +110,7 @@
 
 void nano::active_transactions::process_confirmed (nano::election_status const & status_a, uint64_t iteration_a)
 {
-<<<<<<< HEAD
 	rsnano::rsn_active_transactions_process_confirmed (handle, status_a.handle, iteration_a);
-=======
-	debug_assert (lock_a.owns_lock ());
-
-	std::size_t const this_loop_target_l (roots.size ());
-	auto const elections_l{ list_active_impl (this_loop_target_l) };
-
-	lock_a.unlock ();
-
-	nano::confirmation_solicitor solicitor (node.network, node.config);
-	solicitor.prepare (node.rep_crawler.principal_representatives (std::numeric_limits<std::size_t>::max ()));
-
-	std::size_t unconfirmed_count_l (0);
-	nano::timer<std::chrono::milliseconds> elapsed (nano::timer_state::started);
-
-	/*
-	 * Loop through active elections in descending order of proof-of-work difficulty, requesting confirmation
-	 *
-	 * Only up to a certain amount of elections are queued for confirmation request and block rebroadcasting. The remaining elections can still be confirmed if votes arrive
-	 * Elections extending the soft config.size limit are flushed after a certain time-to-live cutoff
-	 * Flushed elections are later re-activated via frontier confirmation
-	 */
-	for (auto const & election_l : elections_l)
-	{
-		bool const confirmed_l (election_l->confirmed ());
-		unconfirmed_count_l += !confirmed_l;
-
-		if (election_l->transition_time (solicitor))
-		{
-			erase (election_l->qualified_root);
-		}
-	}
-
-	solicitor.flush ();
-	lock_a.lock ();
->>>>>>> 7c45401d
 }
 
 nano::tally_t nano::active_transactions::tally_impl (nano::election_lock & lock) const
@@ -402,34 +316,25 @@
 
 void nano::active_transactions::clear ()
 {
-<<<<<<< HEAD
 	rsnano::rsn_active_transactions_clear (handle);
-=======
-	nano::unique_lock<nano::mutex> lock{ mutex };
-
-	auto composite = std::make_unique<container_info_composite> (name);
-	composite->add_component (std::make_unique<container_info_leaf> (container_info{ "cemented", cemented.size (), sizeof (decltype (cemented)::value_type) }));
-	return composite;
-}
-
+}
 
 /*
  * active_transactions_config
  */
 
-nano::active_transactions_config::active_transactions_config (const nano::network_constants & network_constants)
-{
-}
-
-nano::error nano::active_transactions_config::serialize (nano::tomlconfig & toml) const
-{
-	toml.put ("size", size, "Number of active elections. Elections beyond this limit have limited survival time.\nWarning: modifying this value may result in a lower confirmation rate. \ntype:uint64,[250..]");
-	toml.put ("hinted_limit_percentage", hinted_limit_percentage, "Limit of hinted elections as percentage of `active_elections_size` \ntype:uint64");
-	toml.put ("optimistic_limit_percentage", optimistic_limit_percentage, "Limit of optimistic elections as percentage of `active_elections_size`. \ntype:uint64");
-	toml.put ("confirmation_history_size", confirmation_history_size, "Maximum confirmation history size. If tracking the rate of block confirmations, the websocket feature is recommended instead. \ntype:uint64");
-	toml.put ("confirmation_cache", confirmation_cache, "Maximum number of confirmed elections kept in cache to prevent restarting an election. \ntype:uint64");
-
-	return toml.get_error ();
+nano::active_transactions_config::active_transactions_config(rsnano::ActiveTransactionsConfigDto const & dto) :
+	size{ dto.size },
+	hinted_limit_percentage{ dto.hinted_limit_percentage },
+	optimistic_limit_percentage{ dto.optimistic_limit_percentage },
+	confirmation_history_size{ dto.confirmation_history_size },
+	confirmation_cache{ dto.confirmation_cache }
+{
+}
+
+rsnano::ActiveTransactionsConfigDto nano::active_transactions_config::into_dto () const
+{
+	return{size, hinted_limit_percentage, optimistic_limit_percentage, confirmation_history_size, confirmation_cache};
 }
 
 nano::error nano::active_transactions_config::deserialize (nano::tomlconfig & toml)
@@ -441,5 +346,4 @@
 	toml.get ("confirmation_cache", confirmation_cache);
 
 	return toml.get_error ();
->>>>>>> 7c45401d
 }