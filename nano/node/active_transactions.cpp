#include <nano/lib/threading.hpp>
#include <nano/node/active_transactions.hpp>
#include <nano/node/confirmation_height_processor.hpp>
#include <nano/node/confirmation_solicitor.hpp>
#include <nano/node/election.hpp>
#include <nano/node/node.hpp>
#include <nano/node/repcrawler.hpp>
#include <nano/secure/store.hpp>

#include <boost/format.hpp>
#include <boost/variant/get.hpp>

#include <numeric>

using namespace std::chrono;

std::size_t constexpr nano::active_transactions::max_active_elections_frontier_insertion;

constexpr std::chrono::minutes nano::active_transactions::expired_optimistic_election_info_cutoff;

nano::active_transactions::active_transactions (nano::node & node_a, nano::confirmation_height_processor & confirmation_height_processor_a) :
	scheduler{ node_a.scheduler }, // Move dependencies requiring this circular reference
	confirmation_height_processor{ confirmation_height_processor_a },
	node{ node_a },
	generator{ *node_a.config, node_a.ledger, node_a.wallets, node_a.vote_processor, node_a.history, node_a.network, *node_a.stats, false },
	final_generator{ *node_a.config, node_a.ledger, node_a.wallets, node_a.vote_processor, node_a.history, node_a.network, *node_a.stats, true },
	election_time_to_live{ node_a.network_params.network.is_dev_network () ? 0s : 2s },
	thread ([this] () {
		nano::thread_role::set (nano::thread_role::name::request_loop);
		request_loop ();
	})
{
	// Register a callback which will get called after a block is cemented
	confirmation_height_processor.add_cemented_observer ([this] (std::shared_ptr<nano::block> const & callback_block_a) {
		this->block_cemented_callback (callback_block_a);
	});

	// Register a callback which will get called if a block is already cemented
	confirmation_height_processor.add_block_already_cemented_observer ([this] (nano::block_hash const & hash_a) {
		this->block_already_cemented_callback (hash_a);
	});

	nano::unique_lock<nano::mutex> lock (mutex);
	condition.wait (lock, [&started = started] { return started; });
}

nano::active_transactions::~active_transactions ()
{
	stop ();
}

bool nano::active_transactions::insert_election_from_frontiers_confirmation (std::shared_ptr<nano::block> const & block_a, nano::account const & account_a, nano::uint128_t previous_balance_a, nano::election_behavior election_behavior_a)
{
	bool inserted{ false };
	nano::unique_lock<nano::mutex> lock (mutex);
	if (roots.get<tag_root> ().find (block_a->qualified_root ()) == roots.get<tag_root> ().end ())
	{
		std::function<void (std::shared_ptr<nano::block> const &)> election_confirmation_cb;
		if (election_behavior_a == nano::election_behavior::optimistic)
		{
			election_confirmation_cb = [this] (std::shared_ptr<nano::block> const & block_a) {
				--optimistic_elections_count;
			};
		}

		auto insert_result = insert_impl (lock, block_a, election_behavior_a, election_confirmation_cb);
		inserted = insert_result.inserted;
		if (inserted)
		{
			insert_result.election->transition_active ();
			if (insert_result.election->optimistic ())
			{
				++optimistic_elections_count;
			}
		}
	}
	return inserted;
}

nano::frontiers_confirmation_info nano::active_transactions::get_frontiers_confirmation_info ()
{
	// Limit maximum count of elections to start
	auto rep_counts (node.wallets.reps ());
	bool representative (node.config->enable_voting && rep_counts.voting > 0);
	bool half_princpal_representative (representative && rep_counts.have_half_rep ());
	/* Check less frequently for regular nodes in auto mode */
	bool agressive_mode (half_princpal_representative || node.config->frontiers_confirmation == nano::frontiers_confirmation_mode::always);
	auto is_dev_network = node.network_params.network.is_dev_network ();
	auto roots_size = size ();
	auto check_time_exceeded = std::chrono::steady_clock::now () >= next_frontier_check;
	auto max_elections = max_active_elections_frontier_insertion;
	auto low_active_elections = roots_size < max_elections;
	bool wallets_check_required = (!skip_wallets || !priority_wallet_cementable_frontiers.empty ()) && !agressive_mode;
	// Minimise dropping real-time transactions, set the number of frontiers added to a factor of the maximum number of possible active elections
	auto max_active = node.config->active_elections_size / 20;
	if (roots_size <= max_active && (check_time_exceeded || wallets_check_required || (!is_dev_network && low_active_elections && agressive_mode)))
	{
		// When the number of active elections is low increase max number of elections for setting confirmation height.
		if (max_active > roots_size + max_elections)
		{
			max_elections = max_active - roots_size;
		}
	}
	else
	{
		max_elections = 0;
	}

	return nano::frontiers_confirmation_info{ max_elections, agressive_mode };
}

void nano::active_transactions::set_next_frontier_check (bool agressive_mode_a)
{
	auto request_interval (std::chrono::milliseconds (node.network_params.network.request_interval_ms));
	auto rel_time_next_frontier_check = request_interval * (agressive_mode_a ? 20 : 60);
	// Decrease check time for dev network
	int dev_network_factor = node.network_params.network.is_dev_network () ? 1000 : 1;

	next_frontier_check = steady_clock::now () + (rel_time_next_frontier_check / dev_network_factor);
}

void nano::active_transactions::confirm_prioritized_frontiers (nano::transaction const & transaction_a, uint64_t max_elections_a, uint64_t & elections_count_a)
{
	nano::unique_lock<nano::mutex> lk (mutex);
	auto start_elections_for_prioritized_frontiers = [&transaction_a, &elections_count_a, max_elections_a, &lk, this] (prioritize_num_uncemented & cementable_frontiers) {
		while (!cementable_frontiers.empty () && !this->stopped && elections_count_a < max_elections_a && optimistic_elections_count < max_optimistic ())
		{
			auto cementable_account_front_it = cementable_frontiers.get<tag_uncemented> ().begin ();
			auto cementable_account = *cementable_account_front_it;
			cementable_frontiers.get<tag_uncemented> ().erase (cementable_account_front_it);
			if (expired_optimistic_election_infos.get<tag_account> ().count (cementable_account.account) == 0)
			{
				lk.unlock ();
				nano::account_info info;
				auto error = this->node.store.account.get (transaction_a, cementable_account.account, info);
				if (!error)
				{
					if (!this->confirmation_height_processor.is_processing_block (info.head))
					{
						nano::confirmation_height_info confirmation_height_info;
						this->node.store.confirmation_height.get (transaction_a, cementable_account.account, confirmation_height_info);

						if (info.block_count > confirmation_height_info.height)
						{
							auto block (this->node.store.block.get (transaction_a, info.head));
							auto previous_balance (this->node.ledger.balance (transaction_a, block->previous ()));
							auto inserted_election = this->insert_election_from_frontiers_confirmation (block, cementable_account.account, previous_balance, nano::election_behavior::optimistic);
							if (inserted_election)
							{
								++elections_count_a;
							}
						}
					}
				}
				lk.lock ();
			}
		}
	};

	start_elections_for_prioritized_frontiers (priority_wallet_cementable_frontiers);
	start_elections_for_prioritized_frontiers (priority_cementable_frontiers);
}

void nano::active_transactions::block_cemented_callback (std::shared_ptr<nano::block> const & block_a)
{
	auto transaction = node.store.tx_begin_read ();

	boost::optional<nano::election_status_type> election_status_type;
	if (!confirmation_height_processor.is_processing_added_block (block_a->hash ()))
	{
		election_status_type = confirm_block (transaction, block_a);
	}
	else
	{
		// This block was explicitly added to the confirmation height_processor
		election_status_type = nano::election_status_type::active_confirmed_quorum;
	}

	if (election_status_type.is_initialized ())
	{
		if (election_status_type == nano::election_status_type::inactive_confirmation_height)
		{
			nano::account account{};
			nano::uint128_t amount (0);
			bool is_state_send (false);
			bool is_state_epoch (false);
			nano::account pending_account{};
			node.process_confirmed_data (transaction, block_a, block_a->hash (), account, amount, is_state_send, is_state_epoch, pending_account);
			node.observers.blocks.notify (nano::election_status{ block_a, 0, 0, std::chrono::duration_cast<std::chrono::milliseconds> (std::chrono::system_clock::now ().time_since_epoch ()), std::chrono::duration_values<std::chrono::milliseconds>::zero (), 0, 1, 0, nano::election_status_type::inactive_confirmation_height }, {}, account, amount, is_state_send, is_state_epoch);
		}
		else
		{
			auto hash (block_a->hash ());
			nano::unique_lock<nano::mutex> election_winners_lk (election_winner_details_mutex);
			auto existing (election_winner_details.find (hash));
			if (existing != election_winner_details.end ())
			{
				auto election = existing->second;
				election_winner_details.erase (hash);
				election_winners_lk.unlock ();
				if (election->confirmed () && election->winner ()->hash () == hash)
				{
					nano::unique_lock<nano::mutex> election_lk (election->mutex);
					auto status_l = election->status;
					election_lk.unlock ();
					add_recently_cemented (status_l);
					auto destination (block_a->link ().is_zero () ? block_a->destination () : block_a->link ().as_account ());
					node.receive_confirmed (transaction, hash, destination);
					nano::account account{};
					nano::uint128_t amount (0);
					bool is_state_send (false);
					bool is_state_epoch (false);
					nano::account pending_account{};
					node.process_confirmed_data (transaction, block_a, hash, account, amount, is_state_send, is_state_epoch, pending_account);
					election_lk.lock ();
					election->status.type = *election_status_type;
					election->status.confirmation_request_count = election->confirmation_request_count;
					status_l = election->status;
					election_lk.unlock ();
					auto votes (election->votes_with_weight ());
					node.observers.blocks.notify (status_l, votes, account, amount, is_state_send, is_state_epoch);
					if (amount > 0)
					{
						node.observers.account_balance.notify (account, false);
						if (!pending_account.is_zero ())
						{
							node.observers.account_balance.notify (pending_account, true);
						}
					}
				}
			}
		}

		auto account (!block_a->account ().is_zero () ? block_a->account () : block_a->sideband ().account ());
		debug_assert (!account.is_zero ());
		if (!node.ledger.cache.final_votes_confirmation_canary.load () && account == node.network_params.ledger.final_votes_canary_account && block_a->sideband ().height () >= node.network_params.ledger.final_votes_canary_height)
		{
			node.ledger.cache.final_votes_confirmation_canary.store (true);
		}

		// Next-block activations are done after cementing hardcoded bootstrap count to allow confirming very large chains without interference
		bool const cemented_bootstrap_count_reached{ node.ledger.cache.cemented_count >= node.ledger.bootstrap_weight_max_blocks };

		// Next-block activations are only done for blocks with previously active elections
		bool const was_active{ *election_status_type == nano::election_status_type::active_confirmed_quorum || *election_status_type == nano::election_status_type::active_confirmation_height };

		if (cemented_bootstrap_count_reached && was_active)
		{
			// Start or vote for the next unconfirmed block
			scheduler.activate (account, transaction);

			// Start or vote for the next unconfirmed block in the destination account
			auto const & destination (node.ledger.block_destination (transaction, *block_a));
			if (!destination.is_zero () && destination != account)
			{
				scheduler.activate (destination, transaction);
			}
		}
	}
}

void nano::active_transactions::add_election_winner_details (nano::block_hash const & hash_a, std::shared_ptr<nano::election> const & election_a)
{
	nano::lock_guard<nano::mutex> guard (election_winner_details_mutex);
	election_winner_details.emplace (hash_a, election_a);
}

void nano::active_transactions::remove_election_winner_details (nano::block_hash const & hash_a)
{
	nano::lock_guard<nano::mutex> guard (election_winner_details_mutex);
	election_winner_details.erase (hash_a);
}

void nano::active_transactions::block_already_cemented_callback (nano::block_hash const & hash_a)
{
	// Depending on timing there is a situation where the election_winner_details is not reset.
	// This can happen when a block wins an election, and the block is confirmed + observer
	// called before the block hash gets added to election_winner_details. If the block is confirmed
	// callbacks have already been done, so we can safely just remove it.
	remove_election_winner_details (hash_a);
}

int64_t nano::active_transactions::vacancy () const
{
	nano::lock_guard<nano::mutex> lock{ mutex };
	auto result = static_cast<int64_t> (node.config->active_elections_size) - static_cast<int64_t> (roots.size ());
	return result;
}

void nano::active_transactions::request_confirm (nano::unique_lock<nano::mutex> & lock_a)
{
	debug_assert (lock_a.owns_lock ());

	std::size_t const this_loop_target_l (roots.size ());
	auto const elections_l{ list_active_impl (this_loop_target_l) };

	lock_a.unlock ();

	nano::confirmation_solicitor solicitor (node.network, *node.config);
	solicitor.prepare (node.rep_crawler.principal_representatives (std::numeric_limits<std::size_t>::max ()));
	nano::vote_generator_session generator_session (generator);
	nano::vote_generator_session final_generator_session (generator);

	std::size_t unconfirmed_count_l (0);
	nano::timer<std::chrono::milliseconds> elapsed (nano::timer_state::started);

	/*
	 * Loop through active elections in descending order of proof-of-work difficulty, requesting confirmation
	 *
	 * Only up to a certain amount of elections are queued for confirmation request and block rebroadcasting. The remaining elections can still be confirmed if votes arrive
	 * Elections extending the soft config.active_elections_size limit are flushed after a certain time-to-live cutoff
	 * Flushed elections are later re-activated via frontier confirmation
	 */
	for (auto const & election_l : elections_l)
	{
		bool const confirmed_l (election_l->confirmed ());
		unconfirmed_count_l += !confirmed_l;

		if (election_l->transition_time (solicitor))
		{
			if (election_l->optimistic () && election_l->failed ())
			{
				if (election_l->confirmation_request_count != 0)
				{
					// Locks active mutex
					add_expired_optimistic_election (*election_l);
				}
				--optimistic_elections_count;
			}

			// Locks active mutex, cleans up the election and erases it from the main container
			if (!confirmed_l)
			{
				node.stats->inc (nano::stat::type::election, nano::stat::detail::election_drop_expired);
			}
			erase (election_l->qualified_root);
		}
	}

	solicitor.flush ();
	generator_session.flush ();
	final_generator_session.flush ();
	lock_a.lock ();

	if (node.config->logging.timing_logging ())
	{
		node.logger->try_log (boost::str (boost::format ("Processed %1% elections (%2% were already confirmed) in %3% %4%") % this_loop_target_l % (this_loop_target_l - unconfirmed_count_l) % elapsed.value ().count () % elapsed.unit ()));
	}
}

void nano::active_transactions::cleanup_election (nano::unique_lock<nano::mutex> & lock_a, std::shared_ptr<nano::election> election)
{
	debug_assert (lock_a.owns_lock ());

	if (!election->confirmed ())
	{
		node.stats->inc (nano::stat::type::election, nano::stat::detail::election_drop_all);
		if (election->behavior == election_behavior::hinted)
		{
			node.stats->inc (nano::stat::type::election, nano::stat::detail::election_hinted_drop);
		}
	}
	else
	{
		node.stats->inc (nano::stat::type::election, nano::stat::detail::election_confirmed_all);
		if (election->behavior == election_behavior::hinted)
		{
			node.stats->inc (nano::stat::type::election, nano::stat::detail::election_hinted_confirmed);
		}
	}

	if (election->behavior == election_behavior::hinted)
	{
		--active_hinted_elections_count;
	}

	auto blocks_l = election->blocks ();
	for (auto const & [hash, block] : blocks_l)
	{
		auto erased (blocks.erase (hash));
		(void)erased;
		debug_assert (erased == 1);
		erase_inactive_votes_cache (hash);
	}
	roots.get<tag_root> ().erase (roots.get<tag_root> ().find (election->qualified_root));

	lock_a.unlock ();
	vacancy_update ();
	for (auto const & [hash, block] : blocks_l)
	{
		// Notify observers about dropped elections & blocks lost confirmed elections
		if (!election->confirmed () || hash != election->winner ()->hash ())
		{
			node.observers.active_stopped.notify (hash);
		}

		if (!election->confirmed ())
		{
			// Clear from publish filter
			node.network.publish_filter->clear (block);
		}
	}

	node.stats->inc (nano::stat::type::election, election->confirmed () ? nano::stat::detail::election_confirmed : nano::stat::detail::election_not_confirmed);
	if (node.config->logging.election_result_logging ())
	{
		node.logger->try_log (boost::str (boost::format ("Election erased for root %1%, confirmed: %2$b") % election->qualified_root.to_string () % election->confirmed ()));
	}
}

std::vector<std::shared_ptr<nano::election>> nano::active_transactions::list_active (std::size_t max_a)
{
	nano::lock_guard<nano::mutex> guard (mutex);
	return list_active_impl (max_a);
}

std::vector<std::shared_ptr<nano::election>> nano::active_transactions::list_active_impl (std::size_t max_a) const
{
	std::vector<std::shared_ptr<nano::election>> result_l;
	result_l.reserve (std::min (max_a, roots.size ()));
	{
		auto & sorted_roots_l (roots.get<tag_random_access> ());
		std::size_t count_l{ 0 };
		for (auto i = sorted_roots_l.begin (), n = sorted_roots_l.end (); i != n && count_l < max_a; ++i, ++count_l)
		{
			result_l.push_back (i->election);
		}
	}
	return result_l;
}

void nano::active_transactions::add_expired_optimistic_election (nano::election const & election_a)
{
	nano::lock_guard<nano::mutex> guard (mutex);
	auto account = election_a.status.winner->account ();
	if (account.is_zero ())
	{
		account = election_a.status.winner->sideband ().account ();
	}

	auto it = expired_optimistic_election_infos.get<tag_account> ().find (account);
	if (it != expired_optimistic_election_infos.get<tag_account> ().end ())
	{
		expired_optimistic_election_infos.get<tag_account> ().modify (it, [] (auto & expired_optimistic_election) {
			expired_optimistic_election.expired_time = std::chrono::steady_clock::now ();
			expired_optimistic_election.election_started = false;
		});
	}
	else
	{
		expired_optimistic_election_infos.emplace (std::chrono::steady_clock::now (), account);
	}

	// Expire the oldest one if a maximum is reached
	auto const max_expired_optimistic_election_infos = 10000;
	if (expired_optimistic_election_infos.size () > max_expired_optimistic_election_infos)
	{
		expired_optimistic_election_infos.get<tag_expired_time> ().erase (expired_optimistic_election_infos.get<tag_expired_time> ().begin ());
	}
	expired_optimistic_election_infos_size = expired_optimistic_election_infos.size ();
}

unsigned nano::active_transactions::max_optimistic ()
{
	return node.ledger.cache.cemented_count < node.ledger.bootstrap_weight_max_blocks ? std::numeric_limits<unsigned>::max () : 50u;
}

void nano::active_transactions::frontiers_confirmation (nano::unique_lock<nano::mutex> & lock_a)
{
	// Spend some time prioritizing accounts with the most uncemented blocks to reduce voting traffic
	auto request_interval = std::chrono::milliseconds (node.network_params.network.request_interval_ms);
	// Spend longer searching ledger accounts when there is a low amount of elections going on
	auto low_active = roots.size () < 1000;
	auto time_to_spend_prioritizing_ledger_accounts = request_interval / (low_active ? 20 : 100);
	auto time_to_spend_prioritizing_wallet_accounts = request_interval / 250;
	auto time_to_spend_confirming_pessimistic_accounts = time_to_spend_prioritizing_ledger_accounts;
	lock_a.unlock ();
	auto transaction = node.store.tx_begin_read ();
	prioritize_frontiers_for_confirmation (transaction, node.network_params.network.is_dev_network () ? std::chrono::milliseconds (50) : time_to_spend_prioritizing_ledger_accounts, time_to_spend_prioritizing_wallet_accounts);
	auto frontiers_confirmation_info = get_frontiers_confirmation_info ();
	if (frontiers_confirmation_info.can_start_elections ())
	{
		uint64_t elections_count (0);
		confirm_prioritized_frontiers (transaction, frontiers_confirmation_info.max_elections, elections_count);
		confirm_expired_frontiers_pessimistically (transaction, frontiers_confirmation_info.max_elections, elections_count);
		set_next_frontier_check (frontiers_confirmation_info.aggressive_mode);
	}
	lock_a.lock ();
}

/*
 * This function takes the expired_optimistic_election_infos generated from failed elections from frontiers confirmations and starts
 * confirming blocks at cemented height + 1 (cemented frontier successor) for an account only if all dependent blocks already
 * confirmed.
 */
void nano::active_transactions::confirm_expired_frontiers_pessimistically (nano::transaction const & transaction_a, uint64_t max_elections_a, uint64_t & elections_count_a)
{
	auto i{ node.store.account.begin (transaction_a, next_frontier_account) };
	auto n{ node.store.account.end () };
	nano::timer<std::chrono::milliseconds> timer (nano::timer_state::started);
	nano::confirmation_height_info confirmation_height_info;

	// Loop through any expired optimistic elections which have not been started yet. This tag stores already started ones first
	std::vector<nano::account> elections_started_for_account;
	for (auto i = expired_optimistic_election_infos.get<tag_election_started> ().lower_bound (false); i != expired_optimistic_election_infos.get<tag_election_started> ().end ();)
	{
		if (stopped || elections_count_a >= max_elections_a)
		{
			break;
		}

		auto const & account{ i->account };
		nano::account_info account_info;
		bool should_delete{ true };
		if (!node.store.account.get (transaction_a, account, account_info))
		{
			node.store.confirmation_height.get (transaction_a, account, confirmation_height_info);
			if (account_info.block_count > confirmation_height_info.height)
			{
				should_delete = false;
				std::shared_ptr<nano::block> previous_block;
				std::shared_ptr<nano::block> block;
				if (confirmation_height_info.height == 0)
				{
					block = node.store.block.get (transaction_a, account_info.open_block);
				}
				else
				{
					previous_block = node.store.block.get (transaction_a, confirmation_height_info.frontier);
					block = node.store.block.get (transaction_a, previous_block->sideband ().successor ());
				}

				if (block && !node.confirmation_height_processor.is_processing_block (block->hash ()) && node.ledger.dependents_confirmed (transaction_a, *block))
				{
					nano::uint128_t previous_balance{ 0 };
					if (previous_block && previous_block->balance ().is_zero ())
					{
						previous_balance = previous_block->sideband ().balance ().number ();
					}

					auto inserted_election = insert_election_from_frontiers_confirmation (block, account, previous_balance, nano::election_behavior::normal);
					if (inserted_election)
					{
						++elections_count_a;
					}
					elections_started_for_account.push_back (i->account);
				}
			}
		}

		if (should_delete)
		{
			// This account is confirmed already or doesn't exist.
			i = expired_optimistic_election_infos.get<tag_election_started> ().erase (i);
			expired_optimistic_election_infos_size = expired_optimistic_election_infos.size ();
		}
		else
		{
			++i;
		}
	}

	for (auto const & account : elections_started_for_account)
	{
		auto it = expired_optimistic_election_infos.get<tag_account> ().find (account);
		debug_assert (it != expired_optimistic_election_infos.get<tag_account> ().end ());
		expired_optimistic_election_infos.get<tag_account> ().modify (it, [] (auto & expired_optimistic_election_info_a) {
			expired_optimistic_election_info_a.election_started = true;
		});
	}
}

bool nano::active_transactions::should_do_frontiers_confirmation () const
{
	auto pending_confirmation_height_size (confirmation_height_processor.awaiting_processing_size ());
	auto disabled_confirmation_mode = (node.config->frontiers_confirmation == nano::frontiers_confirmation_mode::disabled);
	auto conf_height_capacity_reached = pending_confirmation_height_size > confirmed_frontiers_max_pending_size;
	auto all_cemented = node.ledger.cache.block_count == node.ledger.cache.cemented_count;
	return (!disabled_confirmation_mode && !conf_height_capacity_reached && !all_cemented);
}

void nano::active_transactions::request_loop ()
{
	nano::unique_lock<nano::mutex> lock (mutex);
	started = true;
	lock.unlock ();
	condition.notify_all ();

	// The wallets and active_transactions objects are mutually dependent, so we need a fully
	// constructed node before proceeding.
	this->node.node_initialized_latch.wait ();

	lock.lock ();

	while (!stopped && !node.flags.disable_request_loop)
	{
		// If many votes are queued, ensure at least the currently active ones finish processing
		lock.unlock ();
		condition.notify_all ();
		if (node.vote_processor.half_full ())
		{
			node.vote_processor.flush ();
		}
		lock.lock ();

		auto const stamp_l = std::chrono::steady_clock::now ();

		request_confirm (lock);
		debug_assert (lock.owns_lock ());

		if (!stopped)
		{
			auto const min_sleep_l = std::chrono::milliseconds (node.network_params.network.request_interval_ms / 2);
			auto const wakeup_l = std::max (stamp_l + std::chrono::milliseconds (node.network_params.network.request_interval_ms), std::chrono::steady_clock::now () + min_sleep_l);
			condition.wait_until (lock, wakeup_l, [&wakeup_l, &stopped = stopped] { return stopped || std::chrono::steady_clock::now () >= wakeup_l; });
		}
	}
}

bool nano::active_transactions::prioritize_account_for_confirmation (nano::active_transactions::prioritize_num_uncemented & cementable_frontiers_a, std::size_t & cementable_frontiers_size_a, nano::account const & account_a, nano::account_info const & info_a, uint64_t confirmation_height_a)
{
	auto inserted_new{ false };
	if (info_a.block_count > confirmation_height_a && !confirmation_height_processor.is_processing_block (info_a.head))
	{
		auto num_uncemented = info_a.block_count - confirmation_height_a;
		nano::lock_guard<nano::mutex> guard (mutex);
		auto it = cementable_frontiers_a.get<tag_account> ().find (account_a);
		if (it != cementable_frontiers_a.get<tag_account> ().end ())
		{
			if (it->blocks_uncemented != num_uncemented)
			{
				// Account already exists and there is now a different uncemented block count so update it in the container
				cementable_frontiers_a.get<tag_account> ().modify (it, [num_uncemented] (nano::cementable_account & info) {
					info.blocks_uncemented = num_uncemented;
				});
			}
		}
		else
		{
			debug_assert (cementable_frontiers_size_a <= max_priority_cementable_frontiers);
			if (cementable_frontiers_size_a == max_priority_cementable_frontiers)
			{
				// The maximum amount of frontiers stored has been reached. Check if the current frontier
				// has more uncemented blocks than the lowest uncemented frontier in the collection if so replace it.
				auto least_uncemented_frontier_it = cementable_frontiers_a.get<tag_uncemented> ().end ();
				--least_uncemented_frontier_it;
				if (num_uncemented > least_uncemented_frontier_it->blocks_uncemented)
				{
					cementable_frontiers_a.get<tag_uncemented> ().erase (least_uncemented_frontier_it);
					cementable_frontiers_a.get<tag_account> ().emplace (account_a, num_uncemented);
				}
			}
			else
			{
				inserted_new = true;
				cementable_frontiers_a.get<tag_account> ().emplace (account_a, num_uncemented);
			}
		}
		cementable_frontiers_size_a = cementable_frontiers_a.size ();
	}
	return inserted_new;
}

void nano::active_transactions::prioritize_frontiers_for_confirmation (nano::transaction const & transaction_a, std::chrono::milliseconds ledger_account_traversal_max_time_a, std::chrono::milliseconds wallet_account_traversal_max_time_a)
{
	// Don't try to prioritize when there are a large number of pending confirmation heights as blocks can be cemented in the meantime, making the prioritization less reliable
	if (confirmation_height_processor.awaiting_processing_size () < confirmed_frontiers_max_pending_size)
	{
		std::size_t priority_cementable_frontiers_size;
		std::size_t priority_wallet_cementable_frontiers_size;
		{
			nano::lock_guard<nano::mutex> guard (mutex);
			priority_cementable_frontiers_size = priority_cementable_frontiers.size ();
			priority_wallet_cementable_frontiers_size = priority_wallet_cementable_frontiers.size ();
		}

		nano::timer<std::chrono::milliseconds> wallet_account_timer (nano::timer_state::started);
		// Remove any old expired optimistic elections so they are no longer excluded in subsequent checks
		auto expired_cutoff_it (expired_optimistic_election_infos.get<tag_expired_time> ().lower_bound (std::chrono::steady_clock::now () - expired_optimistic_election_info_cutoff));
		expired_optimistic_election_infos.get<tag_expired_time> ().erase (expired_optimistic_election_infos.get<tag_expired_time> ().begin (), expired_cutoff_it);
		expired_optimistic_election_infos_size = expired_optimistic_election_infos.size ();

		auto num_new_inserted{ 0u };
		auto should_iterate = [this, &num_new_inserted] () {
			auto max_optimistic_l = max_optimistic ();
			return !stopped && (max_optimistic_l > optimistic_elections_count && max_optimistic_l - optimistic_elections_count > num_new_inserted);
		};

		if (!skip_wallets)
		{
			// Prioritize wallet accounts first
			{
				nano::lock_guard<nano::mutex> lock (node.wallets.mutex);
				auto wallet_transaction (node.wallets.tx_begin_read ());
				auto const & items = node.wallets.items;
				if (items.empty ())
				{
					skip_wallets = true;
				}
				for (auto item_it = items.cbegin (); item_it != items.cend () && should_iterate (); ++item_it)
				{
					// Skip this wallet if it has been traversed already while there are others still awaiting
					if (wallet_ids_already_iterated.find (item_it->first) != wallet_ids_already_iterated.end ())
					{
						continue;
					}

					nano::account_info info;
					auto & wallet (item_it->second);
					nano::lock_guard<std::recursive_mutex> wallet_lock (wallet->store.mutex);

					auto & next_wallet_frontier_account = next_wallet_id_accounts.emplace (item_it->first, wallet_store::special_count).first->second;

					auto i (wallet->store.begin (wallet_transaction, next_wallet_frontier_account));
					auto n (wallet->store.end ());
					for (; i != n && should_iterate (); ++i)
					{
						auto const & account (i->first);
						if (expired_optimistic_election_infos.get<tag_account> ().count (account) == 0 && !node.store.account.get (transaction_a, account, info))
						{
							nano::confirmation_height_info confirmation_height_info;
							node.store.confirmation_height.get (transaction_a, account, confirmation_height_info);
							// If it exists in normal priority collection delete from there.
							auto it = priority_cementable_frontiers.find (account);
							if (it != priority_cementable_frontiers.end ())
							{
								nano::lock_guard<nano::mutex> guard (mutex);
								priority_cementable_frontiers.erase (it);
								priority_cementable_frontiers_size = priority_cementable_frontiers.size ();
							}

							auto insert_newed = prioritize_account_for_confirmation (priority_wallet_cementable_frontiers, priority_wallet_cementable_frontiers_size, account, info, confirmation_height_info.height);
							if (insert_newed)
							{
								++num_new_inserted;
							}

							if (wallet_account_timer.since_start () >= wallet_account_traversal_max_time_a)
							{
								break;
							}
						}
						next_wallet_frontier_account = account.number () + 1;
					}
					// Go back to the beginning when we have reached the end of the wallet accounts for this wallet
					if (i == n)
					{
						wallet_ids_already_iterated.emplace (item_it->first);
						next_wallet_id_accounts.at (item_it->first) = wallet_store::special_count;

						// Skip wallet accounts when they have all been traversed
						if (std::next (item_it) == items.cend ())
						{
							wallet_ids_already_iterated.clear ();
							skip_wallets = true;
						}
					}
				}
			}
		}

		nano::timer<std::chrono::milliseconds> timer (nano::timer_state::started);
		auto i (node.store.account.begin (transaction_a, next_frontier_account));
		auto n (node.store.account.end ());
		for (; i != n && should_iterate (); ++i)
		{
			auto const & account (i->first);
			auto const & info (i->second);
			if (priority_wallet_cementable_frontiers.find (account) == priority_wallet_cementable_frontiers.end ())
			{
				if (expired_optimistic_election_infos.get<tag_account> ().count (account) == 0)
				{
					nano::confirmation_height_info confirmation_height_info;
					node.store.confirmation_height.get (transaction_a, account, confirmation_height_info);
					auto insert_newed = prioritize_account_for_confirmation (priority_cementable_frontiers, priority_cementable_frontiers_size, account, info, confirmation_height_info.height);
					if (insert_newed)
					{
						++num_new_inserted;
					}
				}
			}
			next_frontier_account = account.number () + 1;
			if (timer.since_start () >= ledger_account_traversal_max_time_a)
			{
				break;
			}
		}

		// Go back to the beginning when we have reached the end of the accounts and start with wallet accounts next time
		if (i == n)
		{
			next_frontier_account = 0;
			skip_wallets = false;
		}
	}
}

void nano::active_transactions::stop ()
{
	nano::unique_lock<nano::mutex> lock (mutex);
	if (!started)
	{
		condition.wait (lock, [&started = started] { return started; });
	}
	stopped = true;
	lock.unlock ();
	condition.notify_all ();
	if (thread.joinable ())
	{
		thread.join ();
	}
	generator.stop ();
	final_generator.stop ();
	lock.lock ();
	roots.clear ();
}

nano::election_insertion_result nano::active_transactions::insert_impl (nano::unique_lock<nano::mutex> & lock_a, std::shared_ptr<nano::block> const & block_a, nano::election_behavior election_behavior_a, std::function<void (std::shared_ptr<nano::block> const &)> const & confirmation_action_a)
{
	debug_assert (lock_a.owns_lock ());
	debug_assert (block_a->has_sideband ());
	nano::election_insertion_result result;
	if (!stopped)
	{
		auto root (block_a->qualified_root ());
		auto existing (roots.get<tag_root> ().find (root));
		if (existing == roots.get<tag_root> ().end ())
		{
			if (recently_confirmed.get<tag_root> ().find (root) == recently_confirmed.get<tag_root> ().end ())
			{
				result.inserted = true;
				auto hash (block_a->hash ());
				auto epoch (block_a->sideband ().details ().epoch ());
				result.election = nano::make_shared<nano::election> (
				node, block_a, confirmation_action_a, [&node = node] (auto const & rep_a) {
					// Representative is defined as online if replying to live votes or rep_crawler queries
					node.online_reps.observe (rep_a);
				},
				election_behavior_a);
				roots.get<tag_root> ().emplace (nano::active_transactions::conflict_info{ root, result.election, epoch, election_behavior_a });
				blocks.emplace (hash, result.election);
				// Increase hinted election counter while still holding lock
				if (election_behavior_a == election_behavior::hinted)
				{
					active_hinted_elections_count++;
				}
				auto const cache = find_inactive_votes_cache_impl (hash);
				lock_a.unlock ();
				result.election->insert_inactive_votes_cache (cache);
<<<<<<< HEAD
				node.stats->inc (nano::stat::type::election, nano::stat::detail::election_start);
=======
				node.observers.active_started.notify (hash);
				node.stats.inc (nano::stat::type::election, nano::stat::detail::election_start);
>>>>>>> 54e1c2eb
				vacancy_update ();
			}
		}
		else
		{
			result.election = existing->election;
		}

		if (lock_a.owns_lock ())
		{
			lock_a.unlock ();
		}

		// Votes are generated for inserted or ongoing elections
		if (result.election)
		{
			result.election->generate_votes ();
		}
	}
	return result;
}

nano::election_insertion_result nano::active_transactions::insert_hinted (nano::unique_lock<nano::mutex> & lock_a, std::shared_ptr<nano::block> const & block_a)
{
	debug_assert (lock_a.owns_lock ());

	const std::size_t limit = node.config->active_elections_hinted_limit_percentage * node.config->active_elections_size / 100;
	if (active_hinted_elections_count >= limit)
	{
		// Reached maximum number of hinted elections, drop new ones
		node.stats->inc (nano::stat::type::election, nano::stat::detail::election_hinted_overflow);
		return {};
	}

	auto result = insert_impl (lock_a, block_a, nano::election_behavior::hinted);
	if (result.inserted)
	{
		node.stats->inc (nano::stat::type::election, nano::stat::detail::election_hinted_started);
	}
	return result;
}

// Validate a vote and apply it to the current election if one exists
nano::vote_code nano::active_transactions::vote (std::shared_ptr<nano::vote> const & vote_a)
{
	nano::vote_code result{ nano::vote_code::indeterminate };
	// If all hashes were recently confirmed then it is a replay
	unsigned recently_confirmed_counter (0);
	std::vector<std::pair<std::shared_ptr<nano::election>, nano::block_hash>> process;
	{
		nano::unique_lock<nano::mutex> lock (mutex);
		for (auto const & hash : vote_a->hashes ())
		{
			auto & recently_confirmed_by_hash (recently_confirmed.get<tag_hash> ());
			auto existing (blocks.find (hash));
			if (existing != blocks.end ())
			{
				process.emplace_back (existing->second, hash);
			}
			else if (recently_confirmed_by_hash.count (hash) == 0)
			{
				add_inactive_votes_cache (lock, hash, vote_a->account (), vote_a->timestamp ());
			}
			else
			{
				++recently_confirmed_counter;
			}
		}
	}

	if (!process.empty ())
	{
		bool replay (false);
		bool processed (false);
		for (auto const & [election, block_hash] : process)
		{
			auto const result_l = election->vote (vote_a->account (), vote_a->timestamp (), block_hash);
			processed = processed || result_l.processed;
			replay = replay || result_l.replay;
		}

		// Republish vote if it is new and the node does not host a principal representative (or close to)
		if (processed)
		{
			auto const reps (node.wallets.reps ());
			if (!reps.have_half_rep () && !reps.exists (vote_a->account ()))
			{
				node.network.flood_vote (vote_a, 0.5f);
			}
		}
		result = replay ? nano::vote_code::replay : nano::vote_code::vote;
	}
	else if (recently_confirmed_counter == vote_a->hashes ().size ())
	{
		result = nano::vote_code::replay;
	}
	return result;
}

bool nano::active_transactions::active (nano::qualified_root const & root_a)
{
	nano::lock_guard<nano::mutex> lock (mutex);
	return roots.get<tag_root> ().find (root_a) != roots.get<tag_root> ().end ();
}

bool nano::active_transactions::active (nano::block const & block_a)
{
	nano::lock_guard<nano::mutex> guard (mutex);
	return roots.get<tag_root> ().find (block_a.qualified_root ()) != roots.get<tag_root> ().end () && blocks.find (block_a.hash ()) != blocks.end ();
}

std::shared_ptr<nano::election> nano::active_transactions::election (nano::qualified_root const & root_a) const
{
	std::shared_ptr<nano::election> result;
	nano::lock_guard<nano::mutex> lock (mutex);
	auto existing = roots.get<tag_root> ().find (root_a);
	if (existing != roots.get<tag_root> ().end ())
	{
		result = existing->election;
	}
	return result;
}

std::shared_ptr<nano::block> nano::active_transactions::winner (nano::block_hash const & hash_a) const
{
	std::shared_ptr<nano::block> result;
	nano::unique_lock<nano::mutex> lock (mutex);
	auto existing = blocks.find (hash_a);
	if (existing != blocks.end ())
	{
		auto election = existing->second;
		lock.unlock ();
		result = election->winner ();
	}
	return result;
}

std::deque<nano::election_status> nano::active_transactions::list_recently_cemented ()
{
	nano::lock_guard<nano::mutex> lock (mutex);
	return recently_cemented;
}

void nano::active_transactions::add_recently_cemented (nano::election_status const & status_a)
{
	nano::lock_guard<nano::mutex> guard (mutex);
	recently_cemented.push_back (status_a);
	if (recently_cemented.size () > node.config->confirmation_history_size)
	{
		recently_cemented.pop_front ();
	}
}

void nano::active_transactions::add_recently_confirmed (nano::qualified_root const & root_a, nano::block_hash const & hash_a)
{
	nano::lock_guard<nano::mutex> guard (mutex);
	recently_confirmed.get<tag_sequence> ().emplace_back (root_a, hash_a);
	if (recently_confirmed.size () > recently_confirmed_size)
	{
		recently_confirmed.get<tag_sequence> ().pop_front ();
	}
}

void nano::active_transactions::erase_recently_confirmed (nano::block_hash const & hash_a)
{
	nano::lock_guard<nano::mutex> guard (mutex);
	recently_confirmed.get<tag_hash> ().erase (hash_a);
}

void nano::active_transactions::erase (nano::block const & block_a)
{
	erase (block_a.qualified_root ());
}

void nano::active_transactions::erase (nano::qualified_root const & root_a)
{
	nano::unique_lock<nano::mutex> lock (mutex);
	auto root_it (roots.get<tag_root> ().find (root_a));
	if (root_it != roots.get<tag_root> ().end ())
	{
		cleanup_election (lock, root_it->election);
	}
}

void nano::active_transactions::erase_hash (nano::block_hash const & hash_a)
{
	nano::unique_lock<nano::mutex> lock (mutex);
	[[maybe_unused]] auto erased (blocks.erase (hash_a));
	debug_assert (erased == 1);
}

void nano::active_transactions::erase_oldest ()
{
	nano::unique_lock<nano::mutex> lock (mutex);
	if (!roots.empty ())
	{
		node.stats->inc (nano::stat::type::election, nano::stat::detail::election_drop_overflow);
		auto item = roots.get<tag_random_access> ().front ();
		cleanup_election (lock, item.election);
	}
}

bool nano::active_transactions::empty ()
{
	nano::lock_guard<nano::mutex> lock (mutex);
	return roots.empty ();
}

std::size_t nano::active_transactions::size ()
{
	nano::lock_guard<nano::mutex> lock (mutex);
	return roots.size ();
}

bool nano::active_transactions::publish (std::shared_ptr<nano::block> const & block_a)
{
	nano::unique_lock<nano::mutex> lock (mutex);
	auto existing (roots.get<tag_root> ().find (block_a->qualified_root ()));
	auto result (true);
	if (existing != roots.get<tag_root> ().end ())
	{
		auto election (existing->election);
		lock.unlock ();
		result = election->publish (block_a);
		if (!result)
		{
			lock.lock ();
			blocks.emplace (block_a->hash (), election);
			auto const cache = find_inactive_votes_cache_impl (block_a->hash ());
			lock.unlock ();
			election->insert_inactive_votes_cache (cache);
			node.stats->inc (nano::stat::type::election, nano::stat::detail::election_block_conflict);
		}
	}
	return result;
}

// Returns the type of election status requiring callbacks calling later
boost::optional<nano::election_status_type> nano::active_transactions::confirm_block (nano::transaction const & transaction_a, std::shared_ptr<nano::block> const & block_a)
{
	auto hash (block_a->hash ());
	nano::unique_lock<nano::mutex> lock (mutex);
	auto existing (blocks.find (hash));
	boost::optional<nano::election_status_type> status_type;
	if (existing != blocks.end ())
	{
		lock.unlock ();
		nano::unique_lock<nano::mutex> election_lock (existing->second->mutex);
		if (existing->second->status.winner && existing->second->status.winner->hash () == hash)
		{
			if (!existing->second->confirmed ())
			{
				existing->second->confirm_once (election_lock, nano::election_status_type::active_confirmation_height);
				status_type = nano::election_status_type::active_confirmation_height;
			}
			else
			{
#ifndef NDEBUG
				nano::unique_lock<nano::mutex> election_winners_lk (election_winner_details_mutex);
				debug_assert (election_winner_details.find (hash) != election_winner_details.cend ());
#endif
				status_type = nano::election_status_type::active_confirmed_quorum;
			}
		}
		else
		{
			status_type = boost::optional<nano::election_status_type>{};
		}
	}
	else
	{
		status_type = nano::election_status_type::inactive_confirmation_height;
	}

	return status_type;
}

std::size_t nano::active_transactions::priority_cementable_frontiers_size ()
{
	nano::lock_guard<nano::mutex> guard (mutex);
	return priority_cementable_frontiers.size ();
}

std::size_t nano::active_transactions::priority_wallet_cementable_frontiers_size ()
{
	nano::lock_guard<nano::mutex> guard (mutex);
	return priority_wallet_cementable_frontiers.size ();
}

std::size_t nano::active_transactions::inactive_votes_cache_size ()
{
	nano::lock_guard<nano::mutex> guard (mutex);
	return inactive_votes_cache.size ();
}

void nano::active_transactions::add_inactive_votes_cache (nano::unique_lock<nano::mutex> & lock_a, nano::block_hash const & hash_a, nano::account const & representative_a, uint64_t const timestamp_a)
{
	if (node.flags.inactive_votes_cache_size == 0)
	{
		return;
	}

	// Check principal representative status
	if (node.ledger.weight (representative_a) > node.minimum_principal_weight ())
	{
		/** It is important that the new vote is added to the cache before calling inactive_votes_bootstrap_check
		 * This guarantees consistency when a vote is received while also receiving the corresponding block
		 */
		auto & inactive_by_hash (inactive_votes_cache.get<tag_hash> ());
		auto existing (inactive_by_hash.find (hash_a));
		if (existing != inactive_by_hash.end ())
		{
			if (existing->needs_eval ())
			{
				auto is_new (false);
				inactive_by_hash.modify (existing, [representative_a, timestamp_a, &is_new] (nano::inactive_cache_information & info) {
					auto it = std::find_if (info.voters.begin (), info.voters.end (), [&representative_a] (auto const & item_a) { return item_a.first == representative_a; });
					is_new = (it == info.voters.end ());
					if (is_new)
					{
						info.arrival = std::chrono::steady_clock::now ();
						info.voters.emplace_back (representative_a, timestamp_a);
					}
				});

				if (is_new)
				{
					auto const old_status = existing->status;
					auto const status = inactive_votes_bootstrap_check (lock_a, existing->voters, hash_a, existing->status);
					if (status != old_status)
					{
						// The lock has since been released
						existing = inactive_by_hash.find (hash_a);
						if (existing != inactive_by_hash.end ())
						{
							inactive_by_hash.modify (existing, [status] (nano::inactive_cache_information & info) {
								info.status = status;
							});
						}
					}
				}
			}
		}
		else
		{
			auto & inactive_by_arrival (inactive_votes_cache.get<tag_arrival> ());
			nano::inactive_cache_status default_status{};
			inactive_by_arrival.emplace (nano::inactive_cache_information{ std::chrono::steady_clock::now (), hash_a, representative_a, timestamp_a, default_status });
			auto const status (inactive_votes_bootstrap_check (lock_a, representative_a, hash_a, default_status));
			if (status != default_status)
			{
				// The lock has since been released
				existing = inactive_by_hash.find (hash_a);
				if (existing != inactive_by_hash.end ())
				{
					inactive_by_hash.modify (existing, [status] (nano::inactive_cache_information & info) {
						info.status = status;
					});
				}
			}
			if (inactive_votes_cache.size () > node.flags.inactive_votes_cache_size)
			{
				inactive_by_arrival.erase (inactive_by_arrival.begin ());
			}
		}
	}
}

void nano::active_transactions::trigger_inactive_votes_cache_election (std::shared_ptr<nano::block> const & block_a)
{
	nano::unique_lock<nano::mutex> lock (mutex);
	auto const status = find_inactive_votes_cache_impl (block_a->hash ()).status;
	if (status.election_started)
	{
		insert_hinted (lock, block_a);
	}
}

nano::inactive_cache_information nano::active_transactions::find_inactive_votes_cache (nano::block_hash const & hash_a)
{
	nano::lock_guard<nano::mutex> guard (mutex);
	return find_inactive_votes_cache_impl (hash_a);
}

nano::inactive_cache_information nano::active_transactions::find_inactive_votes_cache_impl (nano::block_hash const & hash_a)
{
	auto & inactive_by_hash (inactive_votes_cache.get<tag_hash> ());
	auto existing (inactive_by_hash.find (hash_a));
	if (existing != inactive_by_hash.end ())
	{
		return *existing;
	}
	else
	{
		return nano::inactive_cache_information{};
	}
}

void nano::active_transactions::erase_inactive_votes_cache (nano::block_hash const & hash_a)
{
	inactive_votes_cache.get<tag_hash> ().erase (hash_a);
}

nano::inactive_cache_status nano::active_transactions::inactive_votes_bootstrap_check (nano::unique_lock<nano::mutex> & lock_a, nano::account const & voter_a, nano::block_hash const & hash_a, nano::inactive_cache_status const & previously_a)
{
	debug_assert (lock_a.owns_lock ());
	lock_a.unlock ();
	return inactive_votes_bootstrap_check_impl (lock_a, node.ledger.weight (voter_a), 1, hash_a, previously_a);
}

nano::inactive_cache_status nano::active_transactions::inactive_votes_bootstrap_check (nano::unique_lock<nano::mutex> & lock_a, std::vector<std::pair<nano::account, uint64_t>> const & voters_a, nano::block_hash const & hash_a, nano::inactive_cache_status const & previously_a)
{
	/** Perform checks on accumulated tally from inactive votes
	 * These votes are generally either for unconfirmed blocks or old confirmed blocks
	 * That check is made after hitting a tally threshold, and always as late and as few times as possible
	 */
	debug_assert (lock_a.owns_lock ());
	lock_a.unlock ();

	nano::uint128_t tally;
	for (auto const & [voter, timestamp] : voters_a)
	{
		tally += node.ledger.weight (voter);
	}

	return inactive_votes_bootstrap_check_impl (lock_a, tally, voters_a.size (), hash_a, previously_a);
}

nano::inactive_cache_status nano::active_transactions::inactive_votes_bootstrap_check_impl (nano::unique_lock<nano::mutex> & lock_a, nano::uint128_t const & tally_a, std::size_t voters_size_a, nano::block_hash const & hash_a, nano::inactive_cache_status const & previously_a)
{
	debug_assert (!lock_a.owns_lock ());
	nano::inactive_cache_status status (previously_a);
	const unsigned election_start_voters_min = node.network_params.network.is_dev_network () ? 2 : node.network_params.network.is_beta_network () ? 5
																																				  : 15;
	status.tally = tally_a;
	if (!previously_a.confirmed && tally_a >= node.online_reps.delta ())
	{
		status.bootstrap_started = true;
		status.confirmed = true;
	}
	else if (!previously_a.bootstrap_started && !node.flags.disable_legacy_bootstrap && node.flags.disable_lazy_bootstrap && tally_a > node.gap_cache.bootstrap_threshold ())
	{
		status.bootstrap_started = true;
	}
	if (!previously_a.election_started && voters_size_a >= election_start_voters_min && tally_a >= (node.online_reps.trended () / 100) * node.config->election_hint_weight_percent)
	{
		status.election_started = true;
	}

	if ((status.election_started && !previously_a.election_started) || (status.bootstrap_started && !previously_a.bootstrap_started))
	{
		auto transaction (node.store.tx_begin_read ());
		auto block = node.store.block.get (transaction, hash_a);
		if (block && status.election_started && !previously_a.election_started && !node.block_confirmed_or_being_confirmed (transaction, hash_a))
		{
			lock_a.lock ();
			auto result = insert_hinted (lock_a, block);
			if (!result.inserted && result.election == nullptr)
			{
				status.election_started = false;
			}
		}
		else if (!block && status.bootstrap_started && !previously_a.bootstrap_started && (!node.ledger.pruning || !node.store.pruned.exists (transaction, hash_a)))
		{
			node.gap_cache.bootstrap_start (hash_a);
		}
	}

	if (!lock_a.owns_lock ())
	{
		lock_a.lock ();
	}

	return status;
}

bool nano::purge_singleton_inactive_votes_cache_pool_memory ()
{
	return boost::singleton_pool<boost::fast_pool_allocator_tag, sizeof (nano::active_transactions::ordered_cache::node_type)>::purge_memory ();
}

std::size_t nano::active_transactions::election_winner_details_size ()
{
	nano::lock_guard<nano::mutex> guard (election_winner_details_mutex);
	return election_winner_details.size ();
}

nano::cementable_account::cementable_account (nano::account const & account_a, std::size_t blocks_uncemented_a) :
	account (account_a), blocks_uncemented (blocks_uncemented_a)
{
}

nano::expired_optimistic_election_info::expired_optimistic_election_info (std::chrono::steady_clock::time_point expired_time_a, nano::account account_a) :
	expired_time (expired_time_a),
	account (account_a)
{
}

bool nano::frontiers_confirmation_info::can_start_elections () const
{
	return max_elections > 0;
}

std::unique_ptr<nano::container_info_component> nano::collect_container_info (active_transactions & active_transactions, std::string const & name)
{
	std::size_t roots_count;
	std::size_t blocks_count;
	std::size_t recently_confirmed_count;
	std::size_t recently_cemented_count;

	{
		nano::lock_guard<nano::mutex> guard (active_transactions.mutex);
		roots_count = active_transactions.roots.size ();
		blocks_count = active_transactions.blocks.size ();
		recently_confirmed_count = active_transactions.recently_confirmed.size ();
		recently_cemented_count = active_transactions.recently_cemented.size ();
	}

	auto composite = std::make_unique<container_info_composite> (name);
	composite->add_component (std::make_unique<container_info_leaf> (container_info{ "roots", roots_count, sizeof (decltype (active_transactions.roots)::value_type) }));
	composite->add_component (std::make_unique<container_info_leaf> (container_info{ "blocks", blocks_count, sizeof (decltype (active_transactions.blocks)::value_type) }));
	composite->add_component (std::make_unique<container_info_leaf> (container_info{ "election_winner_details", active_transactions.election_winner_details_size (), sizeof (decltype (active_transactions.election_winner_details)::value_type) }));
	composite->add_component (std::make_unique<container_info_leaf> (container_info{ "recently_confirmed", recently_confirmed_count, sizeof (decltype (active_transactions.recently_confirmed)::value_type) }));
	composite->add_component (std::make_unique<container_info_leaf> (container_info{ "recently_cemented", recently_cemented_count, sizeof (decltype (active_transactions.recently_cemented)::value_type) }));
	composite->add_component (std::make_unique<container_info_leaf> (container_info{ "priority_wallet_cementable_frontiers", active_transactions.priority_wallet_cementable_frontiers_size (), sizeof (nano::cementable_account) }));
	composite->add_component (std::make_unique<container_info_leaf> (container_info{ "priority_cementable_frontiers", active_transactions.priority_cementable_frontiers_size (), sizeof (nano::cementable_account) }));
	composite->add_component (std::make_unique<container_info_leaf> (container_info{ "expired_optimistic_election_infos", active_transactions.expired_optimistic_election_infos_size, sizeof (decltype (active_transactions.expired_optimistic_election_infos)::value_type) }));
	composite->add_component (std::make_unique<container_info_leaf> (container_info{ "inactive_votes_cache", active_transactions.inactive_votes_cache_size (), sizeof (nano::gap_information) }));
	composite->add_component (std::make_unique<container_info_leaf> (container_info{ "optimistic_elections_count", active_transactions.optimistic_elections_count, 0 })); // This isn't an extra container, is just to expose the count easily
	composite->add_component (collect_container_info (active_transactions.generator, "generator"));
	return composite;
}<|MERGE_RESOLUTION|>--- conflicted
+++ resolved
@@ -847,12 +847,8 @@
 				auto const cache = find_inactive_votes_cache_impl (hash);
 				lock_a.unlock ();
 				result.election->insert_inactive_votes_cache (cache);
-<<<<<<< HEAD
+				node.observers.active_started.notify (hash);
 				node.stats->inc (nano::stat::type::election, nano::stat::detail::election_start);
-=======
-				node.observers.active_started.notify (hash);
-				node.stats.inc (nano::stat::type::election, nano::stat::detail::election_start);
->>>>>>> 54e1c2eb
 				vacancy_update ();
 			}
 		}
