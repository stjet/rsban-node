<<<<<<< HEAD
use super::account_get;
use super::block_confirm;
use super::keepalive;
use super::stop;
use super::wallet_contains;
use super::wallet_destroy;
use super::wallet_lock;
use super::wallet_locked;
use super::{
    account_create, account_list, account_move, account_remove, accounts_create, key_create,
    wallet_create,
};
use crate::account_balance;
use crate::uptime;
=======
use super::nano_to_raw;
>>>>>>> 238ae09e
use anyhow::{Context, Result};
use axum::response::Response;
use axum::{extract::State, response::IntoResponse, routing::post, Json};
use axum::{
    http::{Request, StatusCode},
    middleware::map_request,
    Router,
};
use rsnano_node::node::Node;
use rsnano_rpc_messages::AccountRpcMessage;
use rsnano_rpc_messages::{AccountMoveArgs, RpcCommand, WalletAddArgs};
use std::net::SocketAddr;
use std::sync::Arc;
use tokio::net::TcpListener;
use tracing::info;

use super::wallet_add;

use super::account_block_count;

use super::account_key;

use super::account_representative;

use super::account_weight;

use super::available_supply;

use super::block_account;

use super::block_count;

use super::frontier_count;

use super::validate_account_number;

#[derive(Clone)]
struct RpcService {
    node: Arc<Node>,
    enable_control: bool,
}

pub async fn run_rpc_server(
    node: Arc<Node>,
    server_addr: SocketAddr,
    enable_control: bool,
) -> Result<()> {
    let rpc_service = RpcService {
        node,
        enable_control,
    };

    let app = Router::new()
        .route("/", post(handle_rpc))
        .layer(map_request(set_header))
        .with_state(rpc_service);

    let listener = TcpListener::bind(server_addr)
        .await
        .context("Failed to bind to address")?;

    axum::serve(listener, app)
        .await
        .context("Failed to run the server")?;

    info!("RPC listening address: {}", server_addr);

    Ok(())
}

async fn handle_rpc(
    State(rpc_service): State<RpcService>,
    Json(rpc_command): Json<RpcCommand>,
) -> Response {
    let response = match rpc_command {
<<<<<<< HEAD
        RpcCommand::AccountCreate(args) => {
            account_create(
                rpc_service.node,
                rpc_service.enable_control,
                args.wallet,
                args.index,
                args.work,
            )
            .await
        }
        RpcCommand::AccountBalance(args) => {
            account_balance(rpc_service.node, args.account, args.include_only_confirmed).await
        }
        RpcCommand::AccountsCreate(args) => {
            accounts_create(rpc_service.node, rpc_service.enable_control, args).await
        }
        RpcCommand::AccountRemove(args) => {
            account_remove(
                rpc_service.node,
                rpc_service.enable_control,
                args.wallet,
                args.account,
            )
            .await
        }
        RpcCommand::AccountMove(AccountMoveArgs {
            wallet,
            source,
            accounts,
        }) => {
            account_move(
                rpc_service.node,
                rpc_service.enable_control,
                wallet,
                source,
                accounts,
            )
            .await
        }
        RpcCommand::AccountList(wallet_rpc_message) => {
            account_list(rpc_service.node, wallet_rpc_message.wallet).await
        }
        RpcCommand::WalletCreate(args) => {
            wallet_create(rpc_service.node, rpc_service.enable_control, args.seed).await
        }
        RpcCommand::KeyCreate => key_create().await,
        RpcCommand::WalletAdd(WalletAddArgs { wallet, key, work }) => {
            wallet_add(
                rpc_service.node,
                rpc_service.enable_control,
                wallet,
                key,
                work,
            )
            .await
        }
        RpcCommand::WalletContains(args) => {
            wallet_contains(rpc_service.node, args.wallet, args.account).await
        }
        RpcCommand::WalletDestroy(wallet_rpc_message) => {
            wallet_destroy(
                rpc_service.node,
                rpc_service.enable_control,
                wallet_rpc_message.wallet,
            )
            .await
        }
        RpcCommand::WalletLock(wallet_rpc_message) => {
            wallet_lock(
                rpc_service.node,
                rpc_service.enable_control,
                wallet_rpc_message.wallet,
            )
            .await
        }
        RpcCommand::WalletLocked(wallet_message_rpc) => {
            wallet_locked(rpc_service.node, wallet_message_rpc.wallet).await
        }
        RpcCommand::Stop => stop(rpc_service.node, rpc_service.enable_control).await,
        RpcCommand::AccountBlockCount(account_rpc_message) => {
            account_block_count(rpc_service.node, account_rpc_message.value).await
        }
        RpcCommand::AccountKey(account_rpc_message) => account_key(account_rpc_message.value).await,
        RpcCommand::AccountGet(args) => account_get(args.key).await,
        RpcCommand::AccountRepresentative(account_rpc_message) => {
            account_representative(rpc_service.node, account_rpc_message.value).await
        }
        RpcCommand::AccountWeight(account_rpc_message) => {
            account_weight(rpc_service.node, account_rpc_message.value).await
        }
        RpcCommand::AvailableSupply => available_supply(rpc_service.node).await,
        RpcCommand::BlockConfirm(block_hash_rpc_message) => {
            block_confirm(rpc_service.node, block_hash_rpc_message.value).await
        }
        RpcCommand::BlockCount => block_count(rpc_service.node).await,
        RpcCommand::Uptime => uptime(rpc_service.node).await,
        RpcCommand::Keepalive(arg) => {
            keepalive(
                rpc_service.node,
                rpc_service.enable_control,
                arg.address,
                arg.port,
            )
            .await
        }
        RpcCommand::FrontierCount => frontier_count(rpc_service.node).await,
        RpcCommand::ValidateAccountNumber(_) => validate_account_number().await,
=======
        RpcCommand::NanoToRaw(amount_rpc_message) => nano_to_raw(amount_rpc_message.value).await,
>>>>>>> 238ae09e
        _ => todo!(),
    };

    (StatusCode::OK, response).into_response()
}

async fn set_header<B>(mut request: Request<B>) -> Request<B> {
    request
        .headers_mut()
        .insert("Content-Type", "application/json".parse().unwrap());
    request
}<|MERGE_RESOLUTION|>--- conflicted
+++ resolved
@@ -1,7 +1,7 @@
-<<<<<<< HEAD
 use super::account_get;
 use super::block_confirm;
 use super::keepalive;
+use super::nano_to_raw;
 use super::stop;
 use super::wallet_contains;
 use super::wallet_destroy;
@@ -13,9 +13,6 @@
 };
 use crate::account_balance;
 use crate::uptime;
-=======
-use super::nano_to_raw;
->>>>>>> 238ae09e
 use anyhow::{Context, Result};
 use axum::response::Response;
 use axum::{extract::State, response::IntoResponse, routing::post, Json};
@@ -91,7 +88,6 @@
     Json(rpc_command): Json<RpcCommand>,
 ) -> Response {
     let response = match rpc_command {
-<<<<<<< HEAD
         RpcCommand::AccountCreate(args) => {
             account_create(
                 rpc_service.node,
@@ -187,6 +183,7 @@
             block_confirm(rpc_service.node, block_hash_rpc_message.value).await
         }
         RpcCommand::BlockCount => block_count(rpc_service.node).await,
+        RpcCommand::BlockAccount(msg) => block_account(rpc_service.node, msg.value).await,
         RpcCommand::Uptime => uptime(rpc_service.node).await,
         RpcCommand::Keepalive(arg) => {
             keepalive(
@@ -199,9 +196,7 @@
         }
         RpcCommand::FrontierCount => frontier_count(rpc_service.node).await,
         RpcCommand::ValidateAccountNumber(_) => validate_account_number().await,
-=======
         RpcCommand::NanoToRaw(amount_rpc_message) => nano_to_raw(amount_rpc_message.value).await,
->>>>>>> 238ae09e
         _ => todo!(),
     };
 
