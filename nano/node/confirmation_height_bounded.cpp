#include <nano/lib/logger_mt.hpp>
#include <nano/lib/stats.hpp>
#include <nano/node/confirmation_height_bounded.hpp>
#include <nano/node/logging.hpp>
#include <nano/node/write_database_queue.hpp>
#include <nano/secure/ledger.hpp>

#include <boost/format.hpp>

#include <numeric>

nano::confirmation_height_bounded::confirmation_height_bounded (nano::ledger & ledger_a, nano::write_database_queue & write_database_queue_a, std::chrono::milliseconds batch_separate_pending_min_time_a, nano::logging const & logging_a, std::shared_ptr<nano::logger_mt> & logger_a, std::atomic<bool> & stopped_a, rsnano::AtomicU64Wrapper & batch_write_size_a, std::function<void (std::vector<std::shared_ptr<nano::block>> const &)> const & notify_observers_callback_a, std::function<void (nano::block_hash const &)> const & notify_block_already_cemented_observers_callback_a, std::function<uint64_t ()> const & awaiting_processing_size_callback_a) :
	ledger (ledger_a),
	write_database_queue (write_database_queue_a),
	batch_separate_pending_min_time (batch_separate_pending_min_time_a),
	logging (logging_a),
	logger (logger_a),
	stopped (stopped_a),
	batch_write_size (batch_write_size_a),
	notify_observers_callback (notify_observers_callback_a),
	notify_block_already_cemented_observers_callback (notify_block_already_cemented_observers_callback_a),
	awaiting_processing_size_callback (awaiting_processing_size_callback_a)
{
}

// The next block hash to iterate over, the priority is as follows:
// 1 - The next block in the account chain for the last processed receive (if there is any)
// 2 - The next receive block which is closest to genesis
// 3 - The last checkpoint hit.
// 4 - The hash that was passed in originally. Either all checkpoints were exhausted (this can happen when there are many accounts to genesis)
//     or all other blocks have been processed.
nano::confirmation_height_bounded::top_and_next_hash nano::confirmation_height_bounded::get_next_block (boost::optional<top_and_next_hash> const & next_in_receive_chain_a, boost::circular_buffer_space_optimized<nano::block_hash> const & checkpoints_a, boost::circular_buffer_space_optimized<receive_source_pair> const & receive_source_pairs, boost::optional<receive_chain_details> & receive_details_a, nano::block const & original_block)
{
	top_and_next_hash next;
	if (next_in_receive_chain_a.is_initialized ())
	{
		next = *next_in_receive_chain_a;
	}
	else if (!receive_source_pairs.empty ())
	{
		auto next_receive_source_pair = receive_source_pairs.back ();
		receive_details_a = next_receive_source_pair.receive_details;
		next = { next_receive_source_pair.source_hash, receive_details_a->next, receive_details_a->height + 1 };
	}
	else if (!checkpoints_a.empty ())
	{
		next = { checkpoints_a.back (), boost::none, 0 };
	}
	else
	{
		next = { original_block.hash (), boost::none, 0 };
	}

	return next;
}

void nano::confirmation_height_bounded::process (std::shared_ptr<nano::block> original_block)
{
	if (pending_empty ())
	{
		clear_process_vars ();
		timer.restart ();
	}

	boost::optional<top_and_next_hash> next_in_receive_chain;
	boost::circular_buffer_space_optimized<nano::block_hash> checkpoints{ max_items };
	boost::circular_buffer_space_optimized<receive_source_pair> receive_source_pairs{ max_items };
	nano::block_hash current;
	bool first_iter = true;
	auto transaction (ledger.store.tx_begin_read ());
	do
	{
		boost::optional<receive_chain_details> receive_details;
		auto hash_to_process = get_next_block (next_in_receive_chain, checkpoints, receive_source_pairs, receive_details, *original_block);
		current = hash_to_process.top;

		auto top_level_hash = current;
		std::shared_ptr<nano::block> block;
		if (first_iter)
		{
			debug_assert (current == original_block->hash ());
			block = original_block;
		}
		else
		{
			block = ledger.store.block ().get (*transaction, current);
		}

		if (!block)
		{
			if (ledger.pruning_enabled () && ledger.store.pruned ().exists (*transaction, current))
			{
				if (!receive_source_pairs.empty ())
				{
					receive_source_pairs.pop_back ();
				}
				continue;
			}
			else
			{
				auto error_str = (boost::format ("Ledger mismatch trying to set confirmation height for block %1% (bounded processor)") % current.to_string ()).str ();
				logger->always_log (error_str);
				std::cerr << error_str << std::endl;
				release_assert (block);
			}
		}
		nano::account account (block->account ());
		if (account.is_zero ())
		{
			account = block->sideband ().account ();
		}

		// Checks if we have encountered this account before but not commited changes yet, if so then update the cached confirmation height
		nano::confirmation_height_info confirmation_height_info;
		auto account_it = accounts_confirmed_info.find (account);
		if (account_it != accounts_confirmed_info.cend ())
		{
			confirmation_height_info = nano::confirmation_height_info (account_it->second.confirmed_height, account_it->second.iterated_frontier);
		}
		else
		{
			ledger.store.confirmation_height ().get (*transaction, account, confirmation_height_info);
			// This block was added to the confirmation height processor but is already confirmed
			if (first_iter && confirmation_height_info.height () >= block->sideband ().height () && current == original_block->hash ())
			{
				notify_block_already_cemented_observers_callback (original_block->hash ());
			}
		}

		auto block_height = block->sideband ().height ();
		bool already_cemented = confirmation_height_info.height () >= block_height;

		// If we are not already at the bottom of the account chain (1 above cemented frontier) then find it
		if (!already_cemented && block_height - confirmation_height_info.height () > 1)
		{
			if (block_height - confirmation_height_info.height () == 2)
			{
				// If there is 1 uncemented block in-between this block and the cemented frontier,
				// we can just use the previous block to get the least unconfirmed hash.
				current = block->previous ();
				--block_height;
			}
			else if (!next_in_receive_chain.is_initialized ())
			{
				current = get_least_unconfirmed_hash_from_top_level (*transaction, current, account, confirmation_height_info, block_height);
			}
			else
			{
				// Use the cached successor of the last receive which saves having to do more IO in get_least_unconfirmed_hash_from_top_level
				// as we already know what the next block we should process should be.
				current = *hash_to_process.next;
				block_height = hash_to_process.next_height;
			}
		}

		auto top_most_non_receive_block_hash = current;

		bool hit_receive = false;
		if (!already_cemented)
		{
			hit_receive = iterate (*transaction, block_height, current, checkpoints, top_most_non_receive_block_hash, top_level_hash, receive_source_pairs, account);
		}

		// Exit early when the processor has been stopped, otherwise this function may take a
		// while (and hence keep the process running) if updating a long chain.
		if (stopped)
		{
			break;
		}

		// next_in_receive_chain can be modified when writing, so need to cache it here before resetting
		auto is_set = next_in_receive_chain.is_initialized ();
		next_in_receive_chain = boost::none;

		// Need to also handle the case where we are hitting receives where the sends below should be confirmed
		if (!hit_receive || (receive_source_pairs.size () == 1 && top_most_non_receive_block_hash != current))
		{
			preparation_data preparation_data{ *transaction, top_most_non_receive_block_hash, already_cemented, checkpoints, account_it, confirmation_height_info, account, block_height, current, receive_details, next_in_receive_chain };
			prepare_iterated_blocks_for_cementing (preparation_data);

			// If used the top level, don't pop off the receive source pair because it wasn't used
			if (!is_set && !receive_source_pairs.empty ())
			{
				receive_source_pairs.pop_back ();
			}

			auto total_pending_write_block_count = std::accumulate (pending_writes.cbegin (), pending_writes.cend (), uint64_t (0), [] (uint64_t total, auto const & write_details_a) {
				return total += write_details_a.top_height - write_details_a.bottom_height + 1;
			});

			auto max_batch_write_size_reached = (total_pending_write_block_count >= batch_write_size.load ());
			// When there are a lot of pending confirmation height blocks, it is more efficient to
			// bulk some of them up to enable better write performance which becomes the bottleneck.
			auto min_time_exceeded = (timer.since_start () >= batch_separate_pending_min_time);
			auto finished_iterating = current == original_block->hash ();
			auto non_awaiting_processing = awaiting_processing_size_callback () == 0;
			auto should_output = finished_iterating && (non_awaiting_processing || min_time_exceeded);
			auto force_write = pending_writes.size () >= pending_writes_max_size || accounts_confirmed_info.size () >= pending_writes_max_size;

			if ((max_batch_write_size_reached || should_output || force_write) && !pending_writes.empty ())
			{
				// If nothing is currently using the database write lock then write the cemented pending blocks otherwise continue iterating
				if (write_database_queue.process (nano::writer::confirmation_height))
				{
					auto scoped_write_guard = write_database_queue.pop ();
					cement_blocks (scoped_write_guard);
				}
				else if (force_write)
				{
					auto scoped_write_guard = write_database_queue.wait (nano::writer::confirmation_height);
					cement_blocks (scoped_write_guard);
				}
			}
		}

		first_iter = false;
		transaction->refresh ();
	} while ((!receive_source_pairs.empty () || current != original_block->hash ()) && !stopped);

	debug_assert (checkpoints.empty ());
}

nano::block_hash nano::confirmation_height_bounded::get_least_unconfirmed_hash_from_top_level (nano::transaction const & transaction_a, nano::block_hash const & hash_a, nano::account const & account_a, nano::confirmation_height_info const & confirmation_height_info_a, uint64_t & block_height_a)
{
	nano::block_hash least_unconfirmed_hash = hash_a;
	if (confirmation_height_info_a.height () != 0)
	{
		if (block_height_a > confirmation_height_info_a.height ())
		{
			auto block (ledger.store.block ().get (transaction_a, confirmation_height_info_a.frontier ()));
			release_assert (block != nullptr);
			least_unconfirmed_hash = block->sideband ().successor ();
			block_height_a = block->sideband ().height () + 1;
		}
	}
	else
	{
		// No blocks have been confirmed, so the first block will be the open block
<<<<<<< HEAD
		nano::account_info account_info;
		release_assert (!ledger.store.account ().get (transaction_a, account_a, account_info));
		least_unconfirmed_hash = account_info.open_block ();
=======
		auto info = ledger.account_info (transaction_a, account_a);
		release_assert (info);
		least_unconfirmed_hash = info->open_block;
>>>>>>> 6b41733d
		block_height_a = 1;
	}
	return least_unconfirmed_hash;
}

bool nano::confirmation_height_bounded::iterate (nano::read_transaction & transaction_a, uint64_t bottom_height_a, nano::block_hash const & bottom_hash_a, boost::circular_buffer_space_optimized<nano::block_hash> & checkpoints_a, nano::block_hash & top_most_non_receive_block_hash_a, nano::block_hash const & top_level_hash_a, boost::circular_buffer_space_optimized<receive_source_pair> & receive_source_pairs_a, nano::account const & account_a)
{
	bool reached_target = false;
	bool hit_receive = false;
	auto hash = bottom_hash_a;
	uint64_t num_blocks = 0;
	while (!hash.is_zero () && !reached_target && !stopped)
	{
		// Keep iterating upwards until we either reach the desired block or the second receive.
		// Once a receive is cemented, we can cement all blocks above it until the next receive, so store those details for later.
		++num_blocks;
		auto block = ledger.store.block ().get (transaction_a, hash);
		auto source (block->source ());
		if (source.is_zero ())
		{
			source = block->link ().as_block_hash ();
		}

		if (!source.is_zero () && !ledger.is_epoch_link (source) && ledger.store.block ().exists (transaction_a, source))
		{
			hit_receive = true;
			reached_target = true;
			auto const & sideband (block->sideband ());
			auto next = !sideband.successor ().is_zero () && sideband.successor () != top_level_hash_a ? boost::optional<nano::block_hash> (sideband.successor ()) : boost::none;
			receive_source_pairs_a.push_back ({ receive_chain_details{ account_a, sideband.height (), hash, top_level_hash_a, next, bottom_height_a, bottom_hash_a }, source });
			// Store a checkpoint every max_items so that we can always traverse a long number of accounts to genesis
			if (receive_source_pairs_a.size () % max_items == 0)
			{
				checkpoints_a.push_back (top_level_hash_a);
			}
		}
		else
		{
			// Found a send/change/epoch block which isn't the desired top level
			top_most_non_receive_block_hash_a = hash;
			if (hash == top_level_hash_a)
			{
				reached_target = true;
			}
			else
			{
				hash = block->sideband ().successor ();
			}
		}

		// We could be traversing a very large account so we don't want to open read transactions for too long.
		if ((num_blocks > 0) && num_blocks % batch_read_size == 0)
		{
			transaction_a.refresh ();
		}
	}

	return hit_receive;
}

// Once the path to genesis has been iterated to, we can begin to cement the lowest blocks in the accounts. This sets up
// the non-receive blocks which have been iterated for an account, and the associated receive block.
void nano::confirmation_height_bounded::prepare_iterated_blocks_for_cementing (preparation_data & preparation_data_a)
{
	if (!preparation_data_a.already_cemented)
	{
		// Add the non-receive blocks iterated for this account
		auto block_height = (ledger.store.block ().account_height (preparation_data_a.transaction, preparation_data_a.top_most_non_receive_block_hash));
		if (block_height > preparation_data_a.confirmation_height_info.height ())
		{
			confirmed_info confirmed_info_l{ block_height, preparation_data_a.top_most_non_receive_block_hash };
			if (preparation_data_a.account_it != accounts_confirmed_info.cend ())
			{
				preparation_data_a.account_it->second = confirmed_info_l;
			}
			else
			{
				accounts_confirmed_info.emplace (preparation_data_a.account, confirmed_info_l);
				++accounts_confirmed_info_size;
			}

			preparation_data_a.checkpoints.erase (std::remove (preparation_data_a.checkpoints.begin (), preparation_data_a.checkpoints.end (), preparation_data_a.top_most_non_receive_block_hash), preparation_data_a.checkpoints.end ());
			pending_writes.emplace_back (preparation_data_a.account, preparation_data_a.bottom_height, preparation_data_a.bottom_most, block_height, preparation_data_a.top_most_non_receive_block_hash);
			++pending_writes_size;
		}
	}

	// Add the receive block and all non-receive blocks above that one
	auto & receive_details = preparation_data_a.receive_details;
	if (receive_details)
	{
		auto receive_confirmed_info_it = accounts_confirmed_info.find (receive_details->account);
		if (receive_confirmed_info_it != accounts_confirmed_info.cend ())
		{
			auto & receive_confirmed_info = receive_confirmed_info_it->second;
			receive_confirmed_info.confirmed_height = receive_details->height;
			receive_confirmed_info.iterated_frontier = receive_details->hash;
		}
		else
		{
			accounts_confirmed_info.emplace (std::piecewise_construct, std::forward_as_tuple (receive_details->account), std::forward_as_tuple (receive_details->height, receive_details->hash));
			++accounts_confirmed_info_size;
		}

		if (receive_details->next.is_initialized ())
		{
			preparation_data_a.next_in_receive_chain = top_and_next_hash{ receive_details->top_level, receive_details->next, receive_details->height + 1 };
		}
		else
		{
			preparation_data_a.checkpoints.erase (std::remove (preparation_data_a.checkpoints.begin (), preparation_data_a.checkpoints.end (), receive_details->hash), preparation_data_a.checkpoints.end ());
		}

		pending_writes.emplace_back (receive_details->account, receive_details->bottom_height, receive_details->bottom_most, receive_details->height, receive_details->hash);
		++pending_writes_size;
	}
}

void nano::confirmation_height_bounded::cement_blocks (nano::write_guard & scoped_write_guard_a)
{
	// Will contain all blocks that have been cemented (bounded by batch_write_size)
	// and will get run through the cemented observer callback
	std::vector<std::shared_ptr<nano::block>> cemented_blocks;
	auto const maximum_batch_write_time = 250; // milliseconds
	auto const maximum_batch_write_time_increase_cutoff = maximum_batch_write_time - (maximum_batch_write_time / 5);
	auto const amount_to_change = batch_write_size.load () / 10; // 10%
	auto const minimum_batch_write_size = 16384u;
	nano::timer<> cemented_batch_timer;
	auto error = false;
	{
		// This only writes to the confirmation_height table and is the only place to do so in a single process
		auto transaction (ledger.store.tx_begin_write ({}, { nano::tables::confirmation_height }));
		cemented_batch_timer.start ();
		// Cement all pending entries, each entry is specific to an account and contains the least amount
		// of blocks to retain consistent cementing across all account chains to genesis.
		while (!error && !pending_writes.empty ())
		{
			auto const & pending = pending_writes.front ();
			auto const & account = pending.account;

			auto write_confirmation_height = [&account, &ledger = ledger, &transaction] (uint64_t num_blocks_cemented, uint64_t confirmation_height, nano::block_hash const & confirmed_frontier) {
				ledger.write_confirmation_height (*transaction, account, num_blocks_cemented, confirmation_height, confirmed_frontier);
			};

			nano::confirmation_height_info confirmation_height_info;
			ledger.store.confirmation_height ().get (*transaction, pending.account, confirmation_height_info);

			// Some blocks need to be cemented at least
			if (pending.top_height > confirmation_height_info.height ())
			{
				// The highest hash which will be cemented
				nano::block_hash new_cemented_frontier;
				uint64_t num_blocks_confirmed = 0;
				uint64_t start_height = 0;
				if (pending.bottom_height > confirmation_height_info.height ())
				{
					new_cemented_frontier = pending.bottom_hash;
					// If we are higher than the cemented frontier, we should be exactly 1 block above
					debug_assert (pending.bottom_height == confirmation_height_info.height () + 1);
					num_blocks_confirmed = pending.top_height - pending.bottom_height + 1;
					start_height = pending.bottom_height;
				}
				else
				{
					auto block = ledger.store.block ().get (*transaction, confirmation_height_info.frontier ());
					new_cemented_frontier = block->sideband ().successor ();
					num_blocks_confirmed = pending.top_height - confirmation_height_info.height ();
					start_height = confirmation_height_info.height () + 1;
				}

				auto total_blocks_cemented = 0;
				auto block = ledger.store.block ().get (*transaction, new_cemented_frontier);

				// Cementing starts from the bottom of the chain and works upwards. This is because chains can have effectively
				// an infinite number of send/change blocks in a row. We don't want to hold the write transaction open for too long.
				for (auto num_blocks_iterated = 0; num_blocks_confirmed - num_blocks_iterated != 0; ++num_blocks_iterated)
				{
					if (!block)
					{
						auto error_str = (boost::format ("Failed to write confirmation height for block %1% (bounded processor)") % new_cemented_frontier.to_string ()).str ();
						logger->always_log (error_str);
						std::cerr << error_str << std::endl;
						// Undo any blocks about to be cemented from this account for this pending write.
						cemented_blocks.erase (cemented_blocks.end () - num_blocks_iterated, cemented_blocks.end ());
						error = true;
						break;
					}

					auto last_iteration = (num_blocks_confirmed - num_blocks_iterated) == 1;

					cemented_blocks.emplace_back (block);

					// Flush these callbacks and continue as we write in batches (ideally maximum 250ms) to not hold write db transaction for too long.
					// Include a tolerance to save having to potentially wait on the block processor if the number of blocks to cement is only a bit higher than the max.
					if (cemented_blocks.size () > batch_write_size.load () + (batch_write_size.load () / 10))
					{
						auto time_spent_cementing = cemented_batch_timer.since_start ().count ();
						auto num_blocks_cemented = num_blocks_iterated - total_blocks_cemented + 1;
						total_blocks_cemented += num_blocks_cemented;
						write_confirmation_height (num_blocks_cemented, start_height + total_blocks_cemented - 1, new_cemented_frontier);
						transaction->commit ();
						if (logging.timing_logging ())
						{
							logger->always_log (boost::str (boost::format ("Cemented %1% blocks in %2% %3% (bounded processor)") % cemented_blocks.size () % time_spent_cementing % cemented_batch_timer.unit ()));
						}

						// Update the maximum amount of blocks to write next time based on the time it took to cement this batch.
						if (time_spent_cementing > maximum_batch_write_time)
						{
							// Reduce (unless we have hit a floor)
							batch_write_size.store (std::max<uint64_t> (minimum_batch_write_size, batch_write_size.load () - amount_to_change));
						}
						else if (time_spent_cementing < maximum_batch_write_time_increase_cutoff)
						{
							// Increase amount of blocks written for next batch if the time for writing this one is sufficiently lower than the max time to warrant changing
							batch_write_size.add (amount_to_change);
						}

						scoped_write_guard_a.release ();
						notify_observers_callback (cemented_blocks);
						cemented_blocks.clear ();

						// Only aquire transaction if there are blocks left
						if (!(last_iteration && pending_writes.size () == 1))
						{
							scoped_write_guard_a = write_database_queue.wait (nano::writer::confirmation_height);
							transaction->renew ();
						}
						cemented_batch_timer.restart ();
					}

					// Get the next block in the chain until we have reached the final desired one
					if (!last_iteration)
					{
						new_cemented_frontier = block->sideband ().successor ();
						block = ledger.store.block ().get (*transaction, new_cemented_frontier);
					}
					else
					{
						// Confirm it is indeed the last one
						debug_assert (new_cemented_frontier == pending.top_hash);
					}
				}

				if (error)
				{
					// There was an error writing a block, do not process any more
					break;
				}

				auto num_blocks_cemented = num_blocks_confirmed - total_blocks_cemented;
				if (num_blocks_cemented > 0)
				{
					write_confirmation_height (num_blocks_cemented, pending.top_height, new_cemented_frontier);
				}
			}

			auto it = accounts_confirmed_info.find (pending.account);
			if (it != accounts_confirmed_info.cend () && it->second.confirmed_height == pending.top_height)
			{
				accounts_confirmed_info.erase (pending.account);
				--accounts_confirmed_info_size;
			}
			pending_writes.pop_front ();
			--pending_writes_size;
		}
	}
	auto time_spent_cementing = cemented_batch_timer.since_start ().count ();
	if (logging.timing_logging () && time_spent_cementing > 50)
	{
		logger->always_log (boost::str (boost::format ("Cemented %1% blocks in %2% %3% (bounded processor)") % cemented_blocks.size () % time_spent_cementing % cemented_batch_timer.unit ()));
	}

	// Scope guard could have been released earlier (0 cemented_blocks would indicate that)
	if (scoped_write_guard_a.is_owned () && !cemented_blocks.empty ())
	{
		scoped_write_guard_a.release ();
		notify_observers_callback (cemented_blocks);
	}

	// Bail if there was an error. This indicates that there was a fatal issue with the ledger
	// (the blocks probably got rolled back when they shouldn't have).
	release_assert (!error);
	if (time_spent_cementing > maximum_batch_write_time)
	{
		// Reduce (unless we have hit a floor)
		batch_write_size.store (std::max<uint64_t> (minimum_batch_write_size, batch_write_size.load () - amount_to_change));
	}

	debug_assert (pending_writes.empty ());
	debug_assert (pending_writes_size == 0);
	timer.restart ();
}

bool nano::confirmation_height_bounded::pending_empty () const
{
	return pending_writes.empty ();
}

void nano::confirmation_height_bounded::clear_process_vars ()
{
	accounts_confirmed_info.clear ();
	accounts_confirmed_info_size = 0;
}

nano::confirmation_height_bounded::receive_chain_details::receive_chain_details (nano::account const & account_a, uint64_t height_a, nano::block_hash const & hash_a, nano::block_hash const & top_level_a, boost::optional<nano::block_hash> next_a, uint64_t bottom_height_a, nano::block_hash const & bottom_most_a) :
	account (account_a),
	height (height_a),
	hash (hash_a),
	top_level (top_level_a),
	next (next_a),
	bottom_height (bottom_height_a),
	bottom_most (bottom_most_a)
{
}

nano::confirmation_height_bounded::write_details::write_details (nano::account const & account_a, uint64_t bottom_height_a, nano::block_hash const & bottom_hash_a, uint64_t top_height_a, nano::block_hash const & top_hash_a) :
	account (account_a),
	bottom_height (bottom_height_a),
	bottom_hash (bottom_hash_a),
	top_height (top_height_a),
	top_hash (top_hash_a)
{
}

nano::confirmation_height_bounded::receive_source_pair::receive_source_pair (confirmation_height_bounded::receive_chain_details const & receive_details_a, const block_hash & source_a) :
	receive_details (receive_details_a),
	source_hash (source_a)
{
}

nano::confirmation_height_bounded::confirmed_info::confirmed_info (uint64_t confirmed_height_a, nano::block_hash const & iterated_frontier_a) :
	confirmed_height (confirmed_height_a),
	iterated_frontier (iterated_frontier_a)
{
}

std::unique_ptr<nano::container_info_component> nano::collect_container_info (confirmation_height_bounded & confirmation_height_bounded, std::string const & name_a)
{
	auto composite = std::make_unique<container_info_composite> (name_a);
	composite->add_component (std::make_unique<container_info_leaf> (container_info{ "pending_writes", confirmation_height_bounded.pending_writes_size, sizeof (decltype (confirmation_height_bounded.pending_writes)::value_type) }));
	composite->add_component (std::make_unique<container_info_leaf> (container_info{ "accounts_confirmed_info", confirmation_height_bounded.accounts_confirmed_info_size, sizeof (decltype (confirmation_height_bounded.accounts_confirmed_info)::value_type) }));
	return composite;
}<|MERGE_RESOLUTION|>--- conflicted
+++ resolved
@@ -236,15 +236,9 @@
 	else
 	{
 		// No blocks have been confirmed, so the first block will be the open block
-<<<<<<< HEAD
-		nano::account_info account_info;
-		release_assert (!ledger.store.account ().get (transaction_a, account_a, account_info));
-		least_unconfirmed_hash = account_info.open_block ();
-=======
 		auto info = ledger.account_info (transaction_a, account_a);
 		release_assert (info);
-		least_unconfirmed_hash = info->open_block;
->>>>>>> 6b41733d
+		least_unconfirmed_hash = info->open_block ();
 		block_height_a = 1;
 	}
 	return least_unconfirmed_hash;
