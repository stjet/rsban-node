use rsnano_core::{
    work::WorkPoolImpl, Account, Amount, BlockEnum, BlockHash, KeyPair, Networks, StateBlock,
    WalletId, DEV_GENESIS_KEY,
};
<<<<<<< HEAD
use rsnano_ledger::{DEV_GENESIS_ACCOUNT, DEV_GENESIS_HASH, DEV_GENESIS_PUB_KEY};
=======
use rsnano_ledger::{DEV_GENESIS_HASH, DEV_GENESIS_PUB_KEY};
>>>>>>> 3ad428ff
use rsnano_network::{Channel, ChannelDirection, ChannelInfo, ChannelMode};
use rsnano_node::{
    config::{NodeConfig, NodeFlags},
    consensus::{ActiveElectionsExt, Election},
    node::{Node, NodeExt},
    unique_path,
    utils::AsyncRuntime,
    wallets::WalletsExt,
    NetworkParams,
};
use rsnano_nullable_tcp::TcpStream;
use rsnano_rpc_client::{NanoRpcClient, Url};
use rsnano_rpc_server::run_rpc_server;
use std::{
    net::{IpAddr, Ipv6Addr, SocketAddr, TcpListener},
    sync::{
        atomic::{AtomicU16, Ordering},
        Arc, OnceLock,
    },
    thread::sleep,
    time::{Duration, Instant},
};
use tracing_subscriber::EnvFilter;
pub struct System {
    runtime: Arc<AsyncRuntime>,
    network_params: NetworkParams,
    pub work: Arc<WorkPoolImpl>,
    nodes: Vec<Arc<Node>>,
}

impl System {
    pub fn new() -> Self {
        init_tracing();
        let network_params = NetworkParams::new(Networks::NanoDevNetwork);

        Self {
            runtime: Arc::new(AsyncRuntime::default()),
            work: Arc::new(WorkPoolImpl::new(
                network_params.work.clone(),
                1,
                Duration::ZERO,
            )),
            network_params,
            nodes: Vec::new(),
        }
    }

    pub fn default_config() -> NodeConfig {
        let network_params = NetworkParams::new(Networks::NanoDevNetwork);
        let port = get_available_port();
        let mut config = NodeConfig::new(Some(port), &network_params, 1);
        config.representative_vote_weight_minimum = Amount::zero();
        config
    }

    pub fn build_node<'a>(&'a mut self) -> NodeBuilder<'a> {
        NodeBuilder {
            system: self,
            config: None,
            flags: None,
            disconnected: false,
        }
    }

    pub fn make_disconnected_node(&mut self) -> Arc<Node> {
        self.build_node().disconnected().finish()
    }

    pub fn make_node(&mut self) -> Arc<Node> {
        self.build_node().finish()
    }

    fn make_node_with(
        &mut self,
        config: NodeConfig,
        flags: NodeFlags,
        disconnected: bool,
    ) -> Arc<Node> {
        let node = self.new_node(config, flags);
        let wallet_id = WalletId::random();
        node.wallets.create(wallet_id);
        node.start();
        self.nodes.push(node.clone());

        if self.nodes.len() > 1 && !disconnected {
            let other = &self.nodes[0];
            other
                .peer_connector
                .connect_to(node.tcp_listener.local_address());

            let start = Instant::now();
            loop {
                if node
                    .network_info
                    .read()
                    .unwrap()
                    .find_node_id(&other.node_id.public_key())
                    .is_some()
                    && other
                        .network_info
                        .read()
                        .unwrap()
                        .find_node_id(&node.node_id.public_key())
                        .is_some()
                {
                    break;
                }

                if start.elapsed() > Duration::from_secs(5) {
                    panic!("connection not successfull");
                }
                sleep(Duration::from_millis(10));
            }
        }
        node
    }

    fn new_node(&self, config: NodeConfig, flags: NodeFlags) -> Arc<Node> {
        let path = unique_path().expect("Could not get a unique path");

        Arc::new(Node::new(
            self.runtime.tokio.handle().clone(),
            path,
            config,
            self.network_params.clone(),
            flags,
            self.work.clone(),
            Box::new(|_, _, _, _, _, _| {}),
            Box::new(|_, _| {}),
            Box::new(|_, _, _, _| {}),
        ))
    }

    fn stop(&mut self) {
        for node in &self.nodes {
            node.stop();
            std::fs::remove_dir_all(&node.application_path)
                .expect("Could not delete node data dir");
        }
        self.work.stop();
    }
}

impl Drop for System {
    fn drop(&mut self) {
        self.stop();
    }
}

pub struct NodeBuilder<'a> {
    system: &'a mut System,
    config: Option<NodeConfig>,
    flags: Option<NodeFlags>,
    disconnected: bool,
}

impl<'a> NodeBuilder<'a> {
    pub fn config(mut self, cfg: NodeConfig) -> Self {
        self.config = Some(cfg);
        self
    }

    pub fn flags(mut self, flags: NodeFlags) -> Self {
        self.flags = Some(flags);
        self
    }

    pub fn disconnected(mut self) -> Self {
        self.disconnected = true;
        self
    }

    pub fn finish(self) -> Arc<Node> {
        let config = self.config.unwrap_or_else(|| System::default_config());
        let flags = self.flags.unwrap_or_default();
        self.system.make_node_with(config, flags, self.disconnected)
    }
}

static START_PORT: AtomicU16 = AtomicU16::new(1025);

pub fn get_available_port() -> u16 {
    let start = START_PORT.fetch_add(1, Ordering::SeqCst);
    (start..65535)
        .find(|port| is_port_available(*port))
        .expect("Could not find an available port")
}

fn is_port_available(port: u16) -> bool {
    match TcpListener::bind(("127.0.0.1", port)) {
        Ok(_) => true,
        Err(_) => false,
    }
}

pub fn assert_never(duration: Duration, mut check: impl FnMut() -> bool) {
    let start = Instant::now();
    while start.elapsed() < duration {
        if check() {
            panic!("never check failed");
        }
        sleep(Duration::from_millis(50));
    }
}

pub fn assert_timely<F>(timeout: Duration, check: F)
where
    F: FnMut() -> bool,
{
    assert_timely_msg(timeout, check, "timeout");
}

pub fn assert_timely_msg<F>(timeout: Duration, mut check: F, error_message: &str)
where
    F: FnMut() -> bool,
{
    let start = Instant::now();
    while start.elapsed() < timeout {
        if check() {
            return;
        }
        sleep(Duration::from_millis(50));
    }
    panic!("{}", error_message);
}

pub fn assert_timely_eq<T, F>(timeout: Duration, mut check: F, expected: T)
where
    T: PartialEq + std::fmt::Debug + Clone,
    F: FnMut() -> T,
{
    let start = Instant::now();
    let mut actual = expected.clone();
    while start.elapsed() < timeout {
        actual = check();
        if actual == expected {
            return;
        }
        sleep(Duration::from_millis(50));
    }
    panic!("timeout. expected: {expected:?}, actual: {actual:?}");
}

pub fn assert_always_eq<T, F>(time: Duration, mut condition: F, expected: T)
where
    T: PartialEq + std::fmt::Debug,
    F: FnMut() -> T,
{
    let start = Instant::now();
    while start.elapsed() < time {
        assert_eq!(condition(), expected);
        sleep(Duration::from_millis(50));
    }
}

static TRACING_INITIALIZED: OnceLock<()> = OnceLock::new();

fn init_tracing() {
    TRACING_INITIALIZED.get_or_init(|| {
        let dirs = std::env::var(EnvFilter::DEFAULT_ENV).unwrap_or(String::from("off"));
        let filter = EnvFilter::builder().parse_lossy(dirs);

        tracing_subscriber::fmt::fmt()
            .with_env_filter(filter)
            .with_ansi(true)
            .init();
    });
}

pub fn establish_tcp(node: &Node, peer: &Node) -> Arc<ChannelInfo> {
    node.peer_connector
        .connect_to(peer.tcp_listener.local_address());

    assert_timely_msg(
        Duration::from_secs(2),
        || {
            node.network_info
                .read()
                .unwrap()
                .find_node_id(&peer.node_id.public_key())
                .is_some()
        },
        "node did not connect",
    );

    node.network_info
        .read()
        .unwrap()
        .find_node_id(&peer.node_id.public_key())
        .unwrap()
        .clone()
}

pub fn make_fake_channel(node: &Node) -> Arc<Channel> {
    node.network
        .add(
            TcpStream::new_null(),
            ChannelDirection::Inbound,
            ChannelMode::Realtime,
        )
        .unwrap()
}

pub fn start_election(node: &Node, hash: &BlockHash) -> Arc<Election> {
    assert_timely_msg(
        Duration::from_secs(5),
        || node.block_exists(hash),
        "block not in ledger",
    );

    let block = node.block(hash).unwrap();
    node.election_schedulers.add_manual(Arc::new(block.clone()));
    // wait for the election to appear
    assert_timely_msg(
        Duration::from_secs(5),
        || node.active.election(&block.qualified_root()).is_some(),
        "election not active",
    );
    let election = node.active.election(&block.qualified_root()).unwrap();
    election.transition_active();
    election
}

pub fn start_elections(node: &Node, hashes: &[BlockHash], forced: bool) {
    for hash in hashes {
        let election = start_election(node, hash);
        if forced {
            node.active.force_confirm(&election);
        }
    }
}

pub fn activate_hashes(node: &Node, hashes: &[BlockHash]) {
    for hash in hashes {
        let block = node.block(hash).unwrap();
        node.election_schedulers.add_manual(Arc::new(block));
    }
}

pub fn setup_chain(node: &Node, count: usize, target: &KeyPair, confirm: bool) -> Vec<BlockEnum> {
    let mut latest = node.latest(&target.account());
    let mut balance = node.balance(&target.account());

    let mut blocks = Vec::new();

    for _ in 0..count {
        let throwaway = KeyPair::new();
        balance = balance - Amount::raw(1);
        let send = BlockEnum::State(StateBlock::new(
            target.account(),
            latest,
            target.public_key(),
            balance,
            throwaway.account().into(),
            &target,
            node.work_generate_dev(latest.into()),
        ));
        latest = send.hash();
        blocks.push(send);
    }

    for block in &blocks {
        node.process(block.clone()).unwrap();
    }

    if confirm {
        // Confirm whole chain at once
        for block in &blocks {
            node.confirm(block.hash());
        }
    }

    blocks
}

pub fn setup_chains(
    node: &Node,
    chain_count: usize,
    block_count: usize,
    source: &KeyPair,
    confirm: bool,
) -> Vec<(Account, Vec<BlockEnum>)> {
    let mut latest = node.latest(&source.account());
    let mut balance = node.balance(&source.account());

    let mut chains = Vec::new();
    for _ in 0..chain_count {
        let key = KeyPair::new();
        let amount_sent = Amount::raw(block_count as u128 * 2);
        balance = balance - amount_sent; // Send enough to later create `block_count` blocks
        let send = BlockEnum::State(StateBlock::new(
            source.account(),
            latest,
            source.public_key(),
            balance,
            key.account().into(),
            source,
            node.work_generate_dev(latest.into()),
        ));

        let open = BlockEnum::State(StateBlock::new(
            key.account(),
            BlockHash::zero(),
            key.public_key(),
            amount_sent,
            send.hash().into(),
            &key,
            node.work_generate_dev(key.public_key().into()),
        ));

        latest = send.hash();
        node.process(send.clone()).unwrap();
        node.process(open.clone()).unwrap();

        if confirm {
            node.confirm(send.hash());
            node.confirm(open.hash());
        }

        let mut blocks = setup_chain(node, block_count, &key, confirm);
        blocks.insert(0, open);

        chains.push((key.account(), blocks));
    }

    chains
}

<<<<<<< HEAD
pub fn setup_independent_blocks(node: &Node, count: usize, source: &KeyPair) -> Vec<BlockEnum> {
    let mut blocks = Vec::new();
    let account: Account = source.public_key().into();
    let mut latest = node.latest(&account);
    let mut balance = node.balance(&account);

    for _ in 0..count {
        let key = KeyPair::new();

        balance -= 1;

        let send = BlockEnum::State(StateBlock::new(
            account,
            latest,
            source.public_key(),
            balance,
            key.public_key().as_account().into(),
            source,
            node.work_generate_dev(latest.into()),
        ));

        latest = send.hash();

        let open = BlockEnum::State(StateBlock::new(
            key.public_key().into(),
            BlockHash::zero(),
            key.public_key(),
            Amount::raw(1),
            send.hash().into(),
            &key,
            node.work_generate_dev(key.public_key().into()),
        ));

        node.process_multi(&[send.clone(), open.clone()]);
        // Ensure blocks are in the ledger
        assert_timely(Duration::from_secs(5), || {
            node.block_hashes_exist([send.hash(), open.hash()])
        });

        blocks.push(open);
    }

    // Confirm whole genesis chain at once
    node.confirm(latest);

    blocks
}

pub fn setup_rpc_client_and_server(
    node: Arc<Node>,
    enable_control: bool,
) -> (
    Arc<NanoRpcClient>,
    tokio::task::JoinHandle<Result<(), anyhow::Error>>,
) {
    let port = get_available_port();
    let socket_addr = SocketAddr::new(IpAddr::V6(Ipv6Addr::LOCALHOST), port);

    let server = node
        .tokio
        .spawn(run_rpc_server(node.clone(), socket_addr, enable_control));

    let rpc_url = format!("http://[::1]:{}/", port);
    let rpc_client = Arc::new(NanoRpcClient::new(Url::parse(&rpc_url).unwrap()));

    (rpc_client, server)
}

pub fn send_block(node: Arc<Node>) -> BlockHash {
    let send1 = BlockEnum::State(StateBlock::new(
        *DEV_GENESIS_ACCOUNT,
        *DEV_GENESIS_HASH,
        *DEV_GENESIS_PUB_KEY,
        Amount::MAX - Amount::raw(1),
        DEV_GENESIS_KEY.account().into(),
        &DEV_GENESIS_KEY,
        node.work_generate_dev((*DEV_GENESIS_HASH).into()),
    ));

    node.process_active(send1.clone());
    assert_timely_msg(
        Duration::from_secs(5),
        || node.active.active(&send1),
        "not active on node 1",
    );

    send1.hash()
=======
pub fn send_block(node: Arc<Node>) {
    let keypair = KeyPair::new();

    let send1 = BlockEnum::State(StateBlock::new(
        keypair.account(),
        BlockHash::zero(),
        *DEV_GENESIS_PUB_KEY,
        Amount::MAX - Amount::raw(1),
        Account::zero().into(),
        &keypair,
        node.work_generate_dev((*DEV_GENESIS_HASH).into()),
    ));

    node.process_local(send1.clone()).unwrap();

    sleep(Duration::from_millis(1000));
>>>>>>> 3ad428ff
}<|MERGE_RESOLUTION|>--- conflicted
+++ resolved
@@ -2,11 +2,7 @@
     work::WorkPoolImpl, Account, Amount, BlockEnum, BlockHash, KeyPair, Networks, StateBlock,
     WalletId, DEV_GENESIS_KEY,
 };
-<<<<<<< HEAD
 use rsnano_ledger::{DEV_GENESIS_ACCOUNT, DEV_GENESIS_HASH, DEV_GENESIS_PUB_KEY};
-=======
-use rsnano_ledger::{DEV_GENESIS_HASH, DEV_GENESIS_PUB_KEY};
->>>>>>> 3ad428ff
 use rsnano_network::{Channel, ChannelDirection, ChannelInfo, ChannelMode};
 use rsnano_node::{
     config::{NodeConfig, NodeFlags},
@@ -435,7 +431,6 @@
     chains
 }
 
-<<<<<<< HEAD
 pub fn setup_independent_blocks(node: &Node, count: usize, source: &KeyPair) -> Vec<BlockEnum> {
     let mut blocks = Vec::new();
     let account: Account = source.public_key().into();
@@ -523,22 +518,4 @@
     );
 
     send1.hash()
-=======
-pub fn send_block(node: Arc<Node>) {
-    let keypair = KeyPair::new();
-
-    let send1 = BlockEnum::State(StateBlock::new(
-        keypair.account(),
-        BlockHash::zero(),
-        *DEV_GENESIS_PUB_KEY,
-        Amount::MAX - Amount::raw(1),
-        Account::zero().into(),
-        &keypair,
-        node.work_generate_dev((*DEV_GENESIS_HASH).into()),
-    ));
-
-    node.process_local(send1.clone()).unwrap();
-
-    sleep(Duration::from_millis(1000));
->>>>>>> 3ad428ff
 }