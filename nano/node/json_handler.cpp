--- conflicted
+++ resolved
@@ -390,11 +390,7 @@
 	{
 		auto block_link (node.ledger.block (*transaction, link.value ().as_block_hash ()));
 		auto account = block_a.account_field ().value (); // Link is non-zero therefore it's a state block and has an account field;
-<<<<<<< HEAD
-		if (block_link != nullptr && node.store.pending ().exists (*transaction, nano::pending_key (account, link.value ().as_block_hash ())))
-=======
-		if (block_link != nullptr && node.ledger.pending_info (transaction, nano::pending_key{ account, link.value ().as_block_hash () }))
->>>>>>> b0fe9b38
+		if (block_link != nullptr && node.ledger.pending_info (*transaction, nano::pending_key{ account, link.value ().as_block_hash () }))
 		{
 			auto epoch = std::max (details.epoch (), block_link->sideband ().details ().epoch ());
 			details = nano::block_details (epoch, details.is_send (), true, details.is_epoch ());
@@ -1334,11 +1330,7 @@
 								entry.put ("receive_hash", nano::block_hash (0).to_string ());
 							}
 						}
-<<<<<<< HEAD
-						else if (node.store.pending ().exists (*transaction, nano::pending_key (block->destination (), hash)))
-=======
-						else if (node.ledger.pending_info (transaction, nano::pending_key{ block->destination (), hash }))
->>>>>>> b0fe9b38
+						else if (node.ledger.pending_info (*transaction, nano::pending_key{ block->destination (), hash }))
 						{
 							if (receivable)
 							{
@@ -3173,11 +3165,7 @@
 			auto exists (false);
 			if (block->is_send ())
 			{
-<<<<<<< HEAD
-				exists = node.store.pending ().exists (*transaction, nano::pending_key (block->destination (), hash));
-=======
-				exists = node.ledger.pending_info (transaction, nano::pending_key{ block->destination (), hash }).has_value ();
->>>>>>> b0fe9b38
+				exists = node.ledger.pending_info (*transaction, nano::pending_key{ block->destination (), hash }).has_value ();
 			}
 			exists = exists && (block_confirmed (node, *transaction, block->hash (), include_active, include_only_confirmed));
 			response_l.put ("exists", exists ? "1" : "0");
@@ -3682,11 +3670,7 @@
 					auto destination = block_b->destination ();
 					if (!destination.is_zero ())
 					{
-<<<<<<< HEAD
-						if (!node.store.pending ().exists (*transaction, nano::pending_key (destination, hash)))
-=======
-						if (!node.ledger.pending_info (transaction, nano::pending_key{ destination, hash }))
->>>>>>> b0fe9b38
+						if (!node.ledger.pending_info (*transaction, nano::pending_key{ destination, hash }))
 						{
 							nano::block_hash previous (node.ledger.latest (*transaction, destination));
 							auto block_d (node.ledger.block (*transaction, previous));
