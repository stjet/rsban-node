#include <nano/crypto_lib/random_pool.hpp>
#include <nano/lib/lmdbconfig.hpp>
#include <nano/lib/logger_mt.hpp>
#include <nano/lib/stats.hpp>
#include <nano/lib/utility.hpp>
#include <nano/lib/work.hpp>
#include <nano/node/common.hpp>
#include <nano/node/lmdb/lmdb.hpp>
#include <nano/secure/ledger.hpp>
#include <nano/secure/utility.hpp>
#include <nano/test_common/system.hpp>
#include <nano/test_common/testutil.hpp>

#include <gtest/gtest.h>

#include <boost/filesystem.hpp>

#include <fstream>
#include <unordered_set>

#include <stdlib.h>

using namespace std::chrono_literals;

TEST (block_store, empty_bootstrap)
{
	nano::test::system system{};
	auto logger{ std::make_shared<nano::logger_mt> () };
	auto store = nano::make_store (logger, nano::unique_path (), nano::dev::constants);
	nano::unchecked_map unchecked{ *store, system.stats, false };
	ASSERT_TRUE (!store->init_error ());
	size_t count = 0;
<<<<<<< HEAD
	unchecked.for_each (*transaction, [&count] (nano::unchecked_key const & key, nano::unchecked_info const & info) {
=======
	unchecked.for_each ([&count] (nano::unchecked_key const & key, nano::unchecked_info const & info) {
>>>>>>> 196198e5
		++count;
	});
	ASSERT_EQ (count, 0);
}<|MERGE_RESOLUTION|>--- conflicted
+++ resolved
@@ -30,11 +30,7 @@
 	nano::unchecked_map unchecked{ *store, system.stats, false };
 	ASSERT_TRUE (!store->init_error ());
 	size_t count = 0;
-<<<<<<< HEAD
-	unchecked.for_each (*transaction, [&count] (nano::unchecked_key const & key, nano::unchecked_info const & info) {
-=======
 	unchecked.for_each ([&count] (nano::unchecked_key const & key, nano::unchecked_info const & info) {
->>>>>>> 196198e5
 		++count;
 	});
 	ASSERT_EQ (count, 0);
