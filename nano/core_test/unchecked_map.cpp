--- conflicted
+++ resolved
@@ -19,18 +19,9 @@
 {
 public:
 	context () :
-<<<<<<< HEAD
-		logger{ std::make_shared<nano::logger_mt> () },
-		store{ nano::make_store (logger, nano::unique_path (), nano::dev::constants) },
-		unchecked{ *store, stats, false }
-	{
-	}
-	std::shared_ptr<nano::logger_mt> logger;
-=======
 		unchecked{ stats, false }
 	{
 	}
->>>>>>> fdcf0b17
 	nano::stats stats;
 	nano::unchecked_map unchecked;
 };
@@ -64,15 +55,8 @@
 TEST (block_store, one_bootstrap)
 {
 	nano::test::system system{};
-<<<<<<< HEAD
-	auto logger{ std::make_shared<nano::logger_mt> () };
-	auto store = nano::make_store (logger, nano::unique_path (), nano::dev::constants);
-	nano::unchecked_map unchecked{ *store, system.stats, false };
-	ASSERT_TRUE (!store->init_error ());
-	nano::keypair key;
-=======
-	nano::unchecked_map unchecked{ system.stats, false };
->>>>>>> fdcf0b17
+	nano::unchecked_map unchecked{ system.stats, false };
+	nano::keypair key;
 	nano::block_builder builder;
 	auto block1 = builder
 				  .send ()
@@ -87,12 +71,7 @@
 		return unchecked.get (block_hash_a).size () > 0;
 	};
 	// Waits for the block1 to get saved in the database
-<<<<<<< HEAD
-	ASSERT_TIMELY (10s, check_block_is_listed (*store->tx_begin_read (), block1->hash ()));
-	auto transaction = store->tx_begin_read ();
-=======
 	ASSERT_TIMELY (10s, check_block_is_listed (block1->hash ()));
->>>>>>> fdcf0b17
 	std::vector<nano::block_hash> dependencies;
 	unchecked.for_each ([&dependencies] (nano::unchecked_key const & key, nano::unchecked_info const & info) {
 		dependencies.push_back (key.key ());
@@ -110,14 +89,7 @@
 TEST (unchecked, simple)
 {
 	nano::test::system system{};
-<<<<<<< HEAD
-	auto logger{ std::make_shared<nano::logger_mt> () };
-	auto store = nano::make_store (logger, nano::unique_path (), nano::dev::constants);
-	nano::unchecked_map unchecked{ *store, system.stats, false };
-	ASSERT_TRUE (!store->init_error ());
-=======
-	nano::unchecked_map unchecked{ system.stats, false };
->>>>>>> fdcf0b17
+	nano::unchecked_map unchecked{ system.stats, false };
 	nano::block_builder builder;
 	nano::keypair key;
 	auto block = builder
@@ -154,19 +126,7 @@
 TEST (unchecked, multiple)
 {
 	nano::test::system system{};
-<<<<<<< HEAD
-	auto logger{ std::make_shared<nano::logger_mt> () };
-	auto store = nano::make_store (logger, nano::unique_path (), nano::dev::constants);
-	nano::unchecked_map unchecked{ *store, system.stats, false };
-	ASSERT_TRUE (!store->init_error ());
-=======
-	if (nano::rocksdb_config::using_rocksdb_in_tests ())
-	{
-		// Don't test this in rocksdb mode
-		GTEST_SKIP ();
-	}
-	nano::unchecked_map unchecked{ system.stats, false };
->>>>>>> fdcf0b17
+	nano::unchecked_map unchecked{ system.stats, false };
 	nano::block_builder builder;
 	nano::keypair key;
 	auto block = builder
@@ -197,14 +157,7 @@
 TEST (unchecked, double_put)
 {
 	nano::test::system system{};
-<<<<<<< HEAD
-	auto logger{ std::make_shared<nano::logger_mt> () };
-	auto store = nano::make_store (logger, nano::unique_path (), nano::dev::constants);
-	nano::unchecked_map unchecked{ *store, system.stats, false };
-	ASSERT_TRUE (!store->init_error ());
-=======
-	nano::unchecked_map unchecked{ system.stats, false };
->>>>>>> fdcf0b17
+	nano::unchecked_map unchecked{ system.stats, false };
 	nano::block_builder builder;
 	nano::keypair key;
 	auto block = builder
@@ -236,14 +189,7 @@
 TEST (unchecked, multiple_get)
 {
 	nano::test::system system{};
-<<<<<<< HEAD
-	auto logger{ std::make_shared<nano::logger_mt> () };
-	auto store = nano::make_store (logger, nano::unique_path (), nano::dev::constants);
-	nano::unchecked_map unchecked{ *store, system.stats, false };
-	ASSERT_TRUE (!store->init_error ());
-=======
-	nano::unchecked_map unchecked{ system.stats, false };
->>>>>>> fdcf0b17
+	nano::unchecked_map unchecked{ system.stats, false };
 	// Instantiates three blocks
 	nano::block_builder builder;
 	nano::keypair key1;
