--- conflicted
+++ resolved
@@ -56,21 +56,7 @@
  */
 void nano::prioritization::push (uint64_t time, std::shared_ptr<nano::block> block, nano::amount const & priority)
 {
-<<<<<<< HEAD
-	rsnano::rsn_prioritization_push (handle, time, block->get_handle ());
-=======
-	auto was_empty = empty ();
-	auto & bucket = buckets[index (priority.number ())];
-	bucket.emplace (value_type{ time, block });
-	if (bucket.size () > std::max (decltype (maximum){ 1 }, maximum / buckets.size ()))
-	{
-		bucket.erase (--bucket.end ());
-	}
-	if (was_empty)
-	{
-		seek ();
-	}
->>>>>>> c96f37b3
+	rsnano::rsn_prioritization_push (handle, time, block->get_handle (), priority.bytes.data ());
 }
 
 /** Return the highest priority block of the current bucket */
