--- conflicted
+++ resolved
@@ -1227,81 +1227,7 @@
 
 void nano::node::receive_confirmed (store::transaction const & block_transaction_a, nano::block_hash const & hash_a, nano::account const & destination_a)
 {
-<<<<<<< HEAD
 	wallets.receive_confirmed (block_transaction_a, hash_a, destination_a);
-=======
-	nano::unique_lock<nano::mutex> lk{ wallets.mutex };
-	auto wallets_l = wallets.get_wallets ();
-	auto wallet_transaction = wallets.tx_begin_read ();
-	lk.unlock ();
-	for ([[maybe_unused]] auto const & [id, wallet] : wallets_l)
-	{
-		if (wallet->store.exists (wallet_transaction, destination_a))
-		{
-			nano::account representative;
-			representative = wallet->store.representative (wallet_transaction);
-			auto pending = ledger.pending_info (block_transaction_a, nano::pending_key (destination_a, hash_a));
-			if (pending)
-			{
-				auto amount (pending->amount.number ());
-				wallet->receive_async (hash_a, representative, amount, destination_a, [] (std::shared_ptr<nano::block> const &) {});
-			}
-			else
-			{
-				if (!ledger.block_or_pruned_exists (block_transaction_a, hash_a))
-				{
-					logger.warn (nano::log::type::node, "Confirmed block is missing: {}", hash_a.to_string ());
-					debug_assert (false, "Confirmed block is missing");
-				}
-				else
-				{
-					logger.warn (nano::log::type::node, "Block has already been received: {}", hash_a.to_string ());
-				}
-			}
-		}
-	}
-}
-
-void nano::node::process_confirmed_data (store::transaction const & transaction_a, std::shared_ptr<nano::block> const & block_a, nano::block_hash const & hash_a, nano::account & account_a, nano::uint128_t & amount_a, bool & is_state_send_a, bool & is_state_epoch_a, nano::account & pending_account_a)
-{
-	// Faster account calculation
-	account_a = block_a->account ();
-	// Faster amount calculation
-	auto previous (block_a->previous ());
-	auto previous_balance = ledger.balance (transaction_a, previous);
-	auto block_balance = ledger.balance (*block_a);
-	if (hash_a != ledger.constants.genesis->account ())
-	{
-		if (previous_balance)
-		{
-			amount_a = block_balance > previous_balance.value () ? block_balance - previous_balance.value () : previous_balance.value () - block_balance;
-		}
-		else
-		{
-			amount_a = 0;
-		}
-	}
-	else
-	{
-		amount_a = nano::dev::constants.genesis_amount;
-	}
-	if (auto state = dynamic_cast<nano::state_block *> (block_a.get ()))
-	{
-		if (state->hashables.balance < previous_balance)
-		{
-			is_state_send_a = true;
-		}
-		if (amount_a == 0 && network_params.ledger.epochs.is_epoch_link (state->link ()))
-		{
-			is_state_epoch_a = true;
-		}
-		pending_account_a = state->hashables.link.as_account ();
-	}
-	if (auto send = dynamic_cast<nano::send_block *> (block_a.get ()))
-	{
-		pending_account_a = send->hashables.destination;
-	}
->>>>>>> a7cab750
 }
 
 void nano::node::process_confirmed (nano::election_status const & status_a, uint64_t iteration_a)
