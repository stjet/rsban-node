use super::account_get;
use super::account_history;
use super::account_info;
use super::accounts_representatives;
use super::block_confirm;
use super::blocks_info;
use super::bootstrap_any;
use super::bootstrap_lazy;
use super::keepalive;
use super::nano_to_raw;
use super::password_enter;
use super::peers;
use super::search_receivable_all;
use super::sign;
use super::stats_clear;
use super::stop;
use super::wallet_contains;
use super::wallet_destroy;
use super::wallet_frontiers;
use super::wallet_info;
use super::wallet_lock;
use super::wallet_locked;
use super::wallet_receivable;
use super::work_get;
use super::{
    account_create, account_list, account_move, account_remove, accounts_create, key_create,
    wallet_create,
};
use crate::account_balance;
use crate::uptime;
use anyhow::{Context, Result};
use axum::response::Response;
use axum::{extract::State, response::IntoResponse, routing::post, Json};
use axum::{
    http::{Request, StatusCode},
    middleware::map_request,
    Router,
};
use rsnano_node::node::Node;
use rsnano_rpc_messages::WalletBalancesArgs;
use rsnano_rpc_messages::{AccountMoveArgs, RpcCommand, WalletAddArgs};
use std::net::SocketAddr;
use std::sync::Arc;
use tokio::net::TcpListener;
use tracing::info;
use super::unchecked_get;

use super::wallet_add;

use super::account_block_count;

use super::account_key;

use super::account_representative;

use super::account_weight;

use super::available_supply;

use super::block_account;

use super::block_count;

use super::frontier_count;

use super::validate_account_number;

use super::raw_to_nano;

use super::wallet_add_watch;

use super::wallet_representative;

use super::work_set;

use super::wallet_work_get;

use super::accounts_frontiers;

use super::frontiers;

use super::wallet_export;

use super::password_change;

use super::password_valid;

use super::deterministic_key;

use super::key_expand;

use super::populate_backlog;

use super::representatives;

use super::unchecked_clear;

use super::unopened;

use super::node_id;

use super::send;

use super::receive_minimum;

use super::wallet_change_seed;

use super::delegators;

use super::delegators_count;

use super::block_hash;

use super::accounts_balances;
use super::wallet_balances;

use super::block_info;

use super::blocks;

use super::chain;

use super::confirmation_active;

use super::confirmation_quorum;

use super::work_validate;

use super::process;

use super::work_cancel;

use super::bootstrap;

use super::wallet_representative_set;

use super::search_receivable;

use super::wallet_republish;

use super::wallet_history;

use super::wallet_ledger;

use super::accounts_receivable;

use super::receivable;

use super::receivable_exists;

use super::representatives_online;

use super::unchecked;

use super::unchecked_keys;

use super::confirmation_info;

use super::ledger;

use super::work_generate;

use super::republish;

#[derive(Clone)]
struct RpcService {
    node: Arc<Node>,
    enable_control: bool,
}

pub async fn run_rpc_server(
    node: Arc<Node>,
    server_addr: SocketAddr,
    enable_control: bool,
) -> Result<()> {
    let rpc_service = RpcService {
        node,
        enable_control,
    };

    let app = Router::new()
        .route("/", post(handle_rpc))
        .layer(map_request(set_header))
        .with_state(rpc_service);

    let listener = TcpListener::bind(server_addr)
        .await
        .context("Failed to bind to address")?;

    axum::serve(listener, app)
        .await
        .context("Failed to run the server")?;

    info!("RPC listening address: {}", server_addr);

    Ok(())
}

async fn handle_rpc(
    State(rpc_service): State<RpcService>,
    Json(rpc_command): Json<RpcCommand>,
) -> Response {
    let response = match rpc_command {
<<<<<<< HEAD
        RpcCommand::AccountCreate(args) => {
            account_create(
                rpc_service.node,
                rpc_service.enable_control,
                args.wallet,
                args.index,
                args.work,
            )
            .await
        }
        RpcCommand::AccountBalance(args) => {
            account_balance(rpc_service.node, args.account, args.include_only_confirmed).await
        }
        RpcCommand::AccountsCreate(args) => {
            accounts_create(rpc_service.node, rpc_service.enable_control, args).await
        }
        RpcCommand::AccountRemove(args) => {
            account_remove(
                rpc_service.node,
                rpc_service.enable_control,
                args.wallet,
                args.account,
            )
            .await
        }
        RpcCommand::AccountMove(AccountMoveArgs {
            wallet,
            source,
            accounts,
        }) => {
            account_move(
                rpc_service.node,
                rpc_service.enable_control,
                wallet,
                source,
                accounts,
            )
            .await
        }
        RpcCommand::AccountList(wallet_rpc_message) => {
            account_list(rpc_service.node, wallet_rpc_message.wallet).await
        }
        RpcCommand::WalletCreate(args) => {
            wallet_create(rpc_service.node, rpc_service.enable_control, args.seed).await
        }
        RpcCommand::KeyCreate => key_create().await,
        RpcCommand::WalletAdd(WalletAddArgs { wallet, key, work }) => {
            wallet_add(
                rpc_service.node,
                rpc_service.enable_control,
                wallet,
                key,
                work,
            )
            .await
        }
        RpcCommand::WalletContains(args) => {
            wallet_contains(rpc_service.node, args.wallet, args.account).await
        }
        RpcCommand::WalletDestroy(wallet_rpc_message) => {
            wallet_destroy(
                rpc_service.node,
                rpc_service.enable_control,
                wallet_rpc_message.wallet,
            )
            .await
        }
        RpcCommand::WalletLock(wallet_rpc_message) => {
            wallet_lock(
                rpc_service.node,
                rpc_service.enable_control,
                wallet_rpc_message.wallet,
            )
            .await
        }
        RpcCommand::WalletLocked(wallet_message_rpc) => {
            wallet_locked(rpc_service.node, wallet_message_rpc.wallet).await
        }
        RpcCommand::Stop => stop(rpc_service.node, rpc_service.enable_control).await,
        RpcCommand::AccountBlockCount(account_rpc_message) => {
            account_block_count(rpc_service.node, account_rpc_message.value).await
        }
        RpcCommand::AccountKey(account_rpc_message) => account_key(account_rpc_message.value).await,
        RpcCommand::AccountGet(args) => account_get(args.key).await,
        RpcCommand::AccountRepresentative(account_rpc_message) => {
            account_representative(rpc_service.node, account_rpc_message.value).await
        }
        RpcCommand::AccountWeight(account_rpc_message) => {
            account_weight(rpc_service.node, account_rpc_message.value).await
        }
        RpcCommand::AvailableSupply => available_supply(rpc_service.node).await,
        RpcCommand::BlockConfirm(block_hash_rpc_message) => {
            block_confirm(rpc_service.node, block_hash_rpc_message.value).await
        }
        RpcCommand::BlockCount => block_count(rpc_service.node).await,
        RpcCommand::BlockAccount(msg) => block_account(rpc_service.node, msg.value).await,
        RpcCommand::Uptime => uptime(rpc_service.node).await,
        RpcCommand::Keepalive(arg) => {
            keepalive(
                rpc_service.node,
                rpc_service.enable_control,
                arg.address,
                arg.port,
            )
            .await
        }
        RpcCommand::FrontierCount => frontier_count(rpc_service.node).await,
        RpcCommand::ValidateAccountNumber(_) => validate_account_number().await,
        RpcCommand::NanoToRaw(amount_rpc_message) => nano_to_raw(amount_rpc_message.value).await,
        RpcCommand::RawToNano(amount_rpc_message) => raw_to_nano(amount_rpc_message.value).await,
        RpcCommand::WalletAddWatch(args) => {
            wallet_add_watch(
                rpc_service.node,
                rpc_service.enable_control,
                args.wallet,
                args.accounts,
            )
            .await
        }
        RpcCommand::WalletRepresentative(args) => {
            wallet_representative(rpc_service.node, args.wallet).await
        }
        RpcCommand::WorkSet(args) => {
            work_set(
                rpc_service.node,
                rpc_service.enable_control,
                args.wallet,
                args.account,
                args.work,
            )
            .await
        }
        RpcCommand::WorkGet(args) => {
            work_get(
                rpc_service.node,
                rpc_service.enable_control,
                args.wallet,
                args.account,
            )
            .await
        }
        RpcCommand::WalletWorkGet(args) => {
            wallet_work_get(rpc_service.node, rpc_service.enable_control, args.wallet).await
        }
        RpcCommand::AccountsFrontiers(args) => {
            accounts_frontiers(rpc_service.node, args.accounts).await
        }
        RpcCommand::WalletFrontiers(args) => wallet_frontiers(rpc_service.node, args.wallet).await,
        RpcCommand::Frontiers(args) => frontiers(rpc_service.node, args.account, args.count).await,
        RpcCommand::WalletInfo(args) => wallet_info(rpc_service.node, args.wallet).await,
        RpcCommand::WalletExport(args) => wallet_export(args.wallet).await,
        RpcCommand::PasswordChange(args) => {
            password_change(
                rpc_service.node,
                rpc_service.enable_control,
                args.wallet,
                args.password,
            )
            .await
        }
        RpcCommand::PasswordEnter(args) => {
            password_enter(rpc_service.node, args.wallet, args.password).await
        }
        RpcCommand::PasswordValid(args) => password_valid(rpc_service.node, args.wallet).await,
        RpcCommand::DeterministicKey(args) => deterministic_key(args.seed, args.index).await,
        RpcCommand::KeyExpand(args) => key_expand(args.key).await,
        RpcCommand::Peers(args) => peers(rpc_service.node, args.peer_details).await,
        RpcCommand::PopulateBacklog => populate_backlog(rpc_service.node).await,
        RpcCommand::Representatives(args) => {
            representatives(rpc_service.node, args.count, args.sorting).await
        }
        RpcCommand::AccountsRepresentatives(args) => {
            accounts_representatives(rpc_service.node, args.accounts).await
        }
        RpcCommand::StatsClear => stats_clear(rpc_service.node).await,
        RpcCommand::UncheckedClear => unchecked_clear(rpc_service.node).await,
        RpcCommand::Unopened(args) => {
            unopened(
                rpc_service.node,
                rpc_service.enable_control,
                args.account,
                args.count,
                args.threshold,
            )
            .await
        }
        RpcCommand::NodeId => node_id(rpc_service.node, rpc_service.enable_control).await,
        RpcCommand::Send(args) => send(rpc_service.node, rpc_service.enable_control, args).await,
        RpcCommand::SearchReceivableAll => {
            search_receivable_all(rpc_service.node, rpc_service.enable_control).await
        }
        RpcCommand::ReceiveMinimum => {
            receive_minimum(rpc_service.node, rpc_service.enable_control).await
        }
        RpcCommand::WalletChangeSeed(args) => {
            wallet_change_seed(rpc_service.node, rpc_service.enable_control, args).await
        }
        RpcCommand::Delegators(args) => delegators(rpc_service.node, args).await,
        RpcCommand::DelegatorsCount(args) => delegators_count(rpc_service.node, args.value).await,
        RpcCommand::BlockHash(args) => block_hash(args.block).await,
        RpcCommand::AccountsBalances(args) => {
            accounts_balances(rpc_service.node, args.accounts, args.include_only_confirmed).await
        }
        RpcCommand::BlockInfo(args) => block_info(rpc_service.node, args.value).await,
        RpcCommand::Blocks(args) => blocks(rpc_service.node, args.value).await,
        RpcCommand::BlocksInfo(args) => blocks_info(rpc_service.node, args.value).await,
        RpcCommand::Chain(args) => chain(rpc_service.node, args, false).await,
        RpcCommand::Successors(args) => chain(rpc_service.node, args, true).await,
        RpcCommand::ConfirmationActive(args) => {
            confirmation_active(rpc_service.node, args.announcements).await
        }
        RpcCommand::ConfirmationQuorum(args) => {
            confirmation_quorum(rpc_service.node, args.peer_details).await
        }
        RpcCommand::WorkValidate(args) => {
            work_validate(rpc_service.node, args.work, args.hash).await
        }
        RpcCommand::AccountInfo(args) => account_info(rpc_service.node, args).await,
        RpcCommand::AccountHistory(args) => account_history(rpc_service.node, args).await,
        RpcCommand::Sign(args) => sign(rpc_service.node, args).await,
        RpcCommand::Process(args) => process(rpc_service.node, args).await,
        RpcCommand::WorkCancel(args) => {
            work_cancel(rpc_service.node, rpc_service.enable_control, args.value).await
        }
        RpcCommand::Bootstrap(bootstrap_args) => {
            bootstrap(
                rpc_service.node,
                bootstrap_args.address,
                bootstrap_args.port,
                bootstrap_args.id,
            )
            .await
        }
        RpcCommand::BootstrapAny(args) => {
            bootstrap_any(rpc_service.node, args.force, args.id, args.account).await
        }
        RpcCommand::BoostrapLazy(args) => {
            bootstrap_lazy(rpc_service.node, args.hash, args.force, args.id).await
        }
        RpcCommand::WalletReceivable(args) => {
            wallet_receivable(rpc_service.node, rpc_service.enable_control, args).await
        }
        RpcCommand::WalletRepresentativeSet(args) => {
            wallet_representative_set(
                rpc_service.node,
                rpc_service.enable_control,
                args.wallet_with_account.wallet,
                args.wallet_with_account.account,
                args.update_existing_accounts,
            )
            .await
        }
        RpcCommand::SearchReceivable(args) => {
            search_receivable(rpc_service.node, rpc_service.enable_control, args.wallet).await
        }
        RpcCommand::WalletRepublish(args) => {
            wallet_republish(
                rpc_service.node,
                rpc_service.enable_control,
                args.wallet,
                args.count,
            )
            .await
        }
        RpcCommand::WalletBalances(WalletBalancesArgs { wallet, threshold }) => {
            wallet_balances(rpc_service.node, wallet, threshold).await
        }
        RpcCommand::WalletHistory(args) => wallet_history(rpc_service.node, args.wallet, args.modified_since).await, 
        RpcCommand::WalletLedger(args) => wallet_ledger(rpc_service.node, rpc_service.enable_control, args).await,
        RpcCommand::AccountsReceivable(args) => accounts_receivable(rpc_service.node, args).await,
        RpcCommand::Receivable(args) => receivable(rpc_service.node, args).await,
        RpcCommand::ReceivableExists(args) => receivable_exists(rpc_service.node, args.hash, args.include_active, args.include_only_confirmed).await,
        RpcCommand::RepresentativesOnline(args) => representatives_online(rpc_service.node, args.weight, args.accounts).await,
        RpcCommand::Unchecked(args) => unchecked(rpc_service.node, args.count).await,
        RpcCommand::UncheckedGet(args) => unchecked_get(rpc_service.node, args.value).await,
        RpcCommand::UncheckedKeys(args) => unchecked_keys(rpc_service.node, args.key, args.count).await,
        RpcCommand::ConfirmationInfo(args) => confirmation_info(rpc_service.node, args.root, args.contents, args.representatives).await,
        RpcCommand::Ledger(args) => ledger(rpc_service.node, rpc_service.enable_control, args).await,
        RpcCommand::WorkGenerate(args) => work_generate(rpc_service.node, rpc_service.enable_control, args).await, 
=======
        RpcCommand::Republish(args) => republish(rpc_service.node, args.hash, args.sources, args.destinations, args.count).await,
>>>>>>> 07b7ea3b
        _ => todo!(),
    };

    (StatusCode::OK, response).into_response()
}

async fn set_header<B>(mut request: Request<B>) -> Request<B> {
    request
        .headers_mut()
        .insert("Content-Type", "application/json".parse().unwrap());
    request
}<|MERGE_RESOLUTION|>--- conflicted
+++ resolved
@@ -201,7 +201,6 @@
     Json(rpc_command): Json<RpcCommand>,
 ) -> Response {
     let response = match rpc_command {
-<<<<<<< HEAD
         RpcCommand::AccountCreate(args) => {
             account_create(
                 rpc_service.node,
@@ -481,9 +480,7 @@
         RpcCommand::ConfirmationInfo(args) => confirmation_info(rpc_service.node, args.root, args.contents, args.representatives).await,
         RpcCommand::Ledger(args) => ledger(rpc_service.node, rpc_service.enable_control, args).await,
         RpcCommand::WorkGenerate(args) => work_generate(rpc_service.node, rpc_service.enable_control, args).await, 
-=======
         RpcCommand::Republish(args) => republish(rpc_service.node, args.hash, args.sources, args.destinations, args.count).await,
->>>>>>> 07b7ea3b
         _ => todo!(),
     };
 
