--- conflicted
+++ resolved
@@ -62,20 +62,8 @@
 std::string nano::rpc_config::serialize_toml () const
 {
 	auto dto{ to_dto () };
-<<<<<<< HEAD
-
-	const size_t buffer_len = 1000;
-	std::vector<char> buffer (buffer_len);
-
-	rsnano::rsn_rpc_config_serialize_toml (&dto, buffer.data (), buffer_len);
-
-	std::string toml_str (buffer.data ());
-
-	return toml_str;
-=======
 	auto string_dto = rsnano::rsn_rpc_config_serialize_toml (&dto);
 	return rsnano::convert_dto_to_string (string_dto);
->>>>>>> c2347ac9
 }
 
 nano::error nano::rpc_config::deserialize_toml (nano::tomlconfig & toml)
