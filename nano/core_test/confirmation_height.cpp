#include "nano/lib/rsnanoutils.hpp"

#include <nano/node/election.hpp>
#include <nano/test_common/system.hpp>
#include <nano/test_common/testutil.hpp>

#include <gtest/gtest.h>

#include <boost/format.hpp>

#include <chrono>
#include <numeric>
#include <thread>

using namespace std::chrono_literals;

namespace
{
void add_callback_stats (nano::node & node, std::vector<nano::block_hash> * observer_order = nullptr, nano::mutex * mutex = nullptr)
{
	node.observers->blocks.add ([&stats = node.stats, observer_order, mutex] (nano::election_status const & status_a, std::vector<nano::vote_with_weight_info> const &, nano::account const &, nano::amount const &, bool, bool) {
		stats->inc (nano::stat::type::http_callback, nano::stat::detail::http_callback, nano::stat::dir::out);
		if (mutex)
		{
			nano::lock_guard<nano::mutex> guard (*mutex);
			debug_assert (observer_order);
			observer_order->push_back (status_a.get_winner ()->hash ());
		}
	});
}
}

TEST (confirmation_height, single)
{
	auto amount (std::numeric_limits<nano::uint128_t>::max ());
	nano::test::system system;
	nano::node_flags node_flags;
	auto node = system.add_node (node_flags);
	nano::keypair key1;
	system.wallet (0)->insert_adhoc (nano::dev::genesis_key.prv);
	nano::block_hash latest1 (node->latest (nano::dev::genesis_key.pub));
	nano::block_builder builder;
	auto send1 = builder
				 .state ()
				 .account (nano::dev::genesis_key.pub)
				 .previous (latest1)
				 .representative (nano::dev::genesis_key.pub)
				 .balance (amount - 100)
				 .link (key1.pub)
				 .sign (nano::dev::genesis_key.prv, nano::dev::genesis_key.pub)
				 .work (*system.work.generate (latest1))
				 .build_shared ();

	// Check confirmation heights before, should be uninitialized (1 for genesis).
	nano::confirmation_height_info confirmation_height_info;
	add_callback_stats (*node);
	auto transaction = node->store.tx_begin_read ();
	ASSERT_FALSE (node->store.confirmation_height ().get (*transaction, nano::dev::genesis_key.pub, confirmation_height_info));
	ASSERT_EQ (1, confirmation_height_info.height ());
	ASSERT_EQ (nano::dev::genesis->hash (), confirmation_height_info.frontier ());

	node->process_active (send1);
	node->block_processor.flush ();

	ASSERT_TIMELY (10s, node->stats->count (nano::stat::type::http_callback, nano::stat::detail::http_callback, nano::stat::dir::out) == 1);

	{
		auto transaction = node->store.tx_begin_write ();
		ASSERT_TRUE (node->ledger.block_confirmed (*transaction, send1->hash ()));
		ASSERT_FALSE (node->store.confirmation_height ().get (*transaction, nano::dev::genesis_key.pub, confirmation_height_info));
		ASSERT_EQ (2, confirmation_height_info.height ());
		ASSERT_EQ (send1->hash (), confirmation_height_info.frontier ());

		// Rollbacks should fail as these blocks have been cemented
		ASSERT_TRUE (node->ledger.rollback (*transaction, latest1));
		ASSERT_TRUE (node->ledger.rollback (*transaction, send1->hash ()));
		ASSERT_EQ (1, node->stats->count (nano::stat::type::confirmation_height, nano::stat::detail::blocks_confirmed, nano::stat::dir::in));
		ASSERT_EQ (1, node->stats->count (nano::stat::type::http_callback, nano::stat::detail::http_callback, nano::stat::dir::out));
		ASSERT_EQ (2, node->ledger.cache.cemented_count ());

		ASSERT_EQ (0, node->active.election_winner_details_size ());
	}
}

TEST (confirmation_height, multiple_accounts)
{
	nano::test::system system;
	nano::node_flags node_flags;
	nano::node_config node_config = system.default_config ();
	node_config.frontiers_confirmation = nano::frontiers_confirmation_mode::disabled;
	auto node = system.add_node (node_config, node_flags);
	nano::keypair key1;
	nano::keypair key2;
	nano::keypair key3;
	nano::block_hash latest1 (system.nodes[0]->latest (nano::dev::genesis_key.pub));
	nano::block_builder builder;

	// Send to all accounts
	auto send1 = builder
				 .send ()
				 .previous (latest1)
				 .destination (key1.pub)
				 .balance (node->online_reps.delta () + 300)
				 .sign (nano::dev::genesis_key.prv, nano::dev::genesis_key.pub)
				 .work (*system.work.generate (latest1))
				 .build ();
	auto send2 = builder
				 .send ()
				 .previous (send1->hash ())
				 .destination (key2.pub)
				 .balance (node->online_reps.delta () + 200)
				 .sign (nano::dev::genesis_key.prv, nano::dev::genesis_key.pub)
				 .work (*system.work.generate (send1->hash ()))
				 .build ();
	auto send3 = builder
				 .send ()
				 .previous (send2->hash ())
				 .destination (key3.pub)
				 .balance (node->online_reps.delta () + 100)
				 .sign (nano::dev::genesis_key.prv, nano::dev::genesis_key.pub)
				 .work (*system.work.generate (send2->hash ()))
				 .build ();

	// Open all accounts
	auto open1 = builder
				 .open ()
				 .source (send1->hash ())
				 .representative (nano::dev::genesis->account ())
				 .account (key1.pub)
				 .sign (key1.prv, key1.pub)
				 .work (*system.work.generate (key1.pub))
				 .build ();
	auto open2 = builder
				 .open ()
				 .source (send2->hash ())
				 .representative (nano::dev::genesis->account ())
				 .account (key2.pub)
				 .sign (key2.prv, key2.pub)
				 .work (*system.work.generate (key2.pub))
				 .build ();
	auto open3 = builder
				 .open ()
				 .source (send3->hash ())
				 .representative (nano::dev::genesis->account ())
				 .account (key3.pub)
				 .sign (key3.prv, key3.pub)
				 .work (*system.work.generate (key3.pub))
				 .build ();

	// Send and receive various blocks to these accounts
	auto send4 = builder
				 .send ()
				 .previous (open1->hash ())
				 .destination (key2.pub)
				 .balance (50)
				 .sign (key1.prv, key1.pub)
				 .work (*system.work.generate (open1->hash ()))
				 .build ();
	auto send5 = builder
				 .send ()
				 .previous (send4->hash ())
				 .destination (key2.pub)
				 .balance (10)
				 .sign (key1.prv, key1.pub)
				 .work (*system.work.generate (send4->hash ()))
				 .build ();

	auto receive1 = builder
					.receive ()
					.previous (open2->hash ())
					.source (send4->hash ())
					.sign (key2.prv, key2.pub)
					.work (*system.work.generate (open2->hash ()))
					.build ();
	auto send6 = builder
				 .send ()
				 .previous (receive1->hash ())
				 .destination (key3.pub)
				 .balance (10)
				 .sign (key2.prv, key2.pub)
				 .work (*system.work.generate (receive1->hash ()))
				 .build ();
	auto receive2 = builder
					.receive ()
					.previous (send6->hash ())
					.source (send5->hash ())
					.sign (key2.prv, key2.pub)
					.work (*system.work.generate (send6->hash ()))
					.build ();

	add_callback_stats (*node);

	{
		auto transaction = node->store.tx_begin_write ();
		ASSERT_EQ (nano::process_result::progress, node->ledger.process (*transaction, *send1).code);
		ASSERT_EQ (nano::process_result::progress, node->ledger.process (*transaction, *send2).code);
		ASSERT_EQ (nano::process_result::progress, node->ledger.process (*transaction, *send3).code);

		ASSERT_EQ (nano::process_result::progress, node->ledger.process (*transaction, *open1).code);
		ASSERT_EQ (nano::process_result::progress, node->ledger.process (*transaction, *open2).code);
		ASSERT_EQ (nano::process_result::progress, node->ledger.process (*transaction, *open3).code);

		ASSERT_EQ (nano::process_result::progress, node->ledger.process (*transaction, *send4).code);
		ASSERT_EQ (nano::process_result::progress, node->ledger.process (*transaction, *send5).code);

		ASSERT_EQ (nano::process_result::progress, node->ledger.process (*transaction, *receive1).code);
		ASSERT_EQ (nano::process_result::progress, node->ledger.process (*transaction, *send6).code);
		ASSERT_EQ (nano::process_result::progress, node->ledger.process (*transaction, *receive2).code);

		// Check confirmation heights of all the accounts (except genesis) are uninitialized (0),
		// as we have any just added them to the ledger and not processed any live transactions yet.
		nano::confirmation_height_info confirmation_height_info;
		ASSERT_FALSE (node->store.confirmation_height ().get (*transaction, nano::dev::genesis_key.pub, confirmation_height_info));
		ASSERT_EQ (1, confirmation_height_info.height ());
		ASSERT_EQ (nano::dev::genesis->hash (), confirmation_height_info.frontier ());
		ASSERT_TRUE (node->store.confirmation_height ().get (*transaction, key1.pub, confirmation_height_info));
		ASSERT_EQ (0, confirmation_height_info.height ());
		ASSERT_EQ (nano::block_hash (0), confirmation_height_info.frontier ());
		ASSERT_TRUE (node->store.confirmation_height ().get (*transaction, key2.pub, confirmation_height_info));
		ASSERT_EQ (0, confirmation_height_info.height ());
		ASSERT_EQ (nano::block_hash (0), confirmation_height_info.frontier ());
		ASSERT_TRUE (node->store.confirmation_height ().get (*transaction, key3.pub, confirmation_height_info));
		ASSERT_EQ (0, confirmation_height_info.height ());
		ASSERT_EQ (nano::block_hash (0), confirmation_height_info.frontier ());
	}

	// The nodes process a live receive which propagates across to all accounts
	auto receive3 = builder
					.receive ()
					.previous (open3->hash ())
					.source (send6->hash ())
					.sign (key3.prv, key3.pub)
					.work (*system.work.generate (open3->hash ()))
					.build_shared ();
	node->process_active (receive3);
	auto election = nano::test::start_election (system, *node, receive3->hash ());
	ASSERT_NE (nullptr, election);
	election->force_confirm ();

	ASSERT_TIMELY (10s, node->stats->count (nano::stat::type::http_callback, nano::stat::detail::http_callback, nano::stat::dir::out) == 10);

	nano::confirmation_height_info confirmation_height_info;
	auto & store = node->store;
	auto transaction = node->store.tx_begin_read ();
	ASSERT_TRUE (node->ledger.block_confirmed (*transaction, receive3->hash ()));
	auto account_info = node->ledger.account_info (*transaction, nano::dev::genesis_key.pub);
	ASSERT_TRUE (account_info);
	ASSERT_FALSE (node->store.confirmation_height ().get (*transaction, nano::dev::genesis_key.pub, confirmation_height_info));
	ASSERT_EQ (4, confirmation_height_info.height ());
	ASSERT_EQ (send3->hash (), confirmation_height_info.frontier ());
	ASSERT_EQ (4, account_info->block_count ());
	account_info = node->ledger.account_info (*transaction, key1.pub);
	ASSERT_TRUE (account_info);
	ASSERT_FALSE (node->store.confirmation_height ().get (*transaction, key1.pub, confirmation_height_info));
	ASSERT_EQ (2, confirmation_height_info.height ());
	ASSERT_EQ (send4->hash (), confirmation_height_info.frontier ());
	ASSERT_EQ (3, account_info->block_count ());
	account_info = node->ledger.account_info (*transaction, key2.pub);
	ASSERT_TRUE (account_info);
	ASSERT_FALSE (node->store.confirmation_height ().get (*transaction, key2.pub, confirmation_height_info));
	ASSERT_EQ (3, confirmation_height_info.height ());
	ASSERT_EQ (send6->hash (), confirmation_height_info.frontier ());
	ASSERT_EQ (4, account_info->block_count ());
	account_info = node->ledger.account_info (*transaction, key3.pub);
	ASSERT_TRUE (account_info);
	ASSERT_FALSE (node->store.confirmation_height ().get (*transaction, key3.pub, confirmation_height_info));
	ASSERT_EQ (2, confirmation_height_info.height ());
	ASSERT_EQ (receive3->hash (), confirmation_height_info.frontier ());
	ASSERT_EQ (2, account_info->block_count ());

	// The accounts for key1 and key2 have 1 more block in the chain than is confirmed.
	// So this can be rolled back, but the one before that cannot. Check that this is the case
	{
		auto transaction = node->store.tx_begin_write ();
		ASSERT_FALSE (node->ledger.rollback (*transaction, node->latest (key2.pub)));
		ASSERT_FALSE (node->ledger.rollback (*transaction, node->latest (key1.pub)));
	}
	{
		// These rollbacks should fail
		auto transaction = node->store.tx_begin_write ();
		ASSERT_TRUE (node->ledger.rollback (*transaction, node->latest (key1.pub)));
		ASSERT_TRUE (node->ledger.rollback (*transaction, node->latest (key2.pub)));

		// Confirm the other latest can't be rolled back either
		ASSERT_TRUE (node->ledger.rollback (*transaction, node->latest (key3.pub)));
		ASSERT_TRUE (node->ledger.rollback (*transaction, node->latest (nano::dev::genesis_key.pub)));

		// Attempt some others which have been cemented
		ASSERT_TRUE (node->ledger.rollback (*transaction, open1->hash ()));
		ASSERT_TRUE (node->ledger.rollback (*transaction, send2->hash ()));
	}
	ASSERT_EQ (10, node->stats->count (nano::stat::type::confirmation_height, nano::stat::detail::blocks_confirmed, nano::stat::dir::in));
	ASSERT_EQ (10, node->stats->count (nano::stat::type::http_callback, nano::stat::detail::http_callback, nano::stat::dir::out));
	ASSERT_EQ (11, node->ledger.cache.cemented_count ());

	ASSERT_EQ (0, node->active.election_winner_details_size ());
}

TEST (confirmation_height, gap_bootstrap)
{
	nano::test::system system{};
	nano::node_flags node_flags{};
	auto & node1 = *system.add_node (node_flags);
	nano::keypair destination{};
	nano::block_builder builder;
	auto send1 = builder
				 .state ()
				 .account (nano::dev::genesis->account ())
				 .previous (nano::dev::genesis->hash ())
				 .representative (nano::dev::genesis->account ())
				 .balance (nano::dev::constants.genesis_amount - nano::Gxrb_ratio)
				 .link (destination.pub)
				 .sign (nano::dev::genesis_key.prv, nano::dev::genesis_key.pub)
				 .work (0)
				 .build_shared ();
	node1.work_generate_blocking (*send1);
	auto send2 = builder
				 .state ()
				 .account (nano::dev::genesis->account ())
				 .previous (send1->hash ())
				 .representative (nano::dev::genesis->account ())
				 .balance (nano::dev::constants.genesis_amount - 2 * nano::Gxrb_ratio)
				 .link (destination.pub)
				 .sign (nano::dev::genesis_key.prv, nano::dev::genesis_key.pub)
				 .work (0)
				 .build_shared ();
	node1.work_generate_blocking (*send2);
	auto send3 = builder
				 .state ()
				 .account (nano::dev::genesis->account ())
				 .previous (send2->hash ())
				 .representative (nano::dev::genesis->account ())
				 .balance (nano::dev::constants.genesis_amount - 3 * nano::Gxrb_ratio)
				 .link (destination.pub)
				 .sign (nano::dev::genesis_key.prv, nano::dev::genesis_key.pub)
				 .work (0)
				 .build_shared ();
	node1.work_generate_blocking (*send3);
	auto open1 = builder
				 .open ()
				 .source (send1->hash ())
				 .representative (destination.pub)
				 .account (destination.pub)
				 .sign (destination.prv, destination.pub)
				 .work (0)
				 .build_shared ();
	node1.work_generate_blocking (*open1);

	// Receive
	auto receive1 = builder
					.receive ()
					.previous (open1->hash ())
					.source (send2->hash ())
					.sign (destination.prv, destination.pub)
					.work (0)
					.build_shared ();
	node1.work_generate_blocking (*receive1);
	auto receive2 = builder
					.receive ()
					.previous (receive1->hash ())
					.source (send3->hash ())
					.sign (destination.prv, destination.pub)
					.work (0)
					.build_shared ();
	node1.work_generate_blocking (*receive2);

	node1.block_processor.add (send1);
	node1.block_processor.add (send2);
	node1.block_processor.add (send3);
	node1.block_processor.add (receive1);
	ASSERT_TIMELY (5s, node1.block (send3->hash ()) != nullptr);

	add_callback_stats (node1);

	// Receive 2 comes in on the live network, however the chain has not been finished so it gets added to unchecked
	node1.process_active (receive2);
	// Waits for the unchecked_map to process the 4 blocks added to the block_processor, saving them in the unchecked table
	auto check_block_is_listed = [&] (nano::transaction const & transaction_a, nano::block_hash const & block_hash_a) {
		return !node1.unchecked.get (block_hash_a).empty ();
	};
	ASSERT_TIMELY (5s, check_block_is_listed (*node1.store.tx_begin_read (), receive2->previous ()));

	// Confirmation heights should not be updated
	{
		auto transaction (node1.store.tx_begin_read ());
		auto unchecked_count (node1.unchecked.count ());
		ASSERT_EQ (unchecked_count, 2);

		nano::confirmation_height_info confirmation_height_info;
		ASSERT_FALSE (node1.store.confirmation_height ().get (*transaction, nano::dev::genesis_key.pub, confirmation_height_info));
		ASSERT_EQ (1, confirmation_height_info.height ());
		ASSERT_EQ (nano::dev::genesis->hash (), confirmation_height_info.frontier ());
	}

	// Now complete the chain where the block comes in on the bootstrap network.
	node1.block_processor.add (open1);

	ASSERT_TIMELY (5s, node1.unchecked.count () == 0);
	// Confirmation height should be unchanged and unchecked should now be 0
	{
		auto transaction = node1.store.tx_begin_read ();
		nano::confirmation_height_info confirmation_height_info;
		ASSERT_FALSE (node1.store.confirmation_height ().get (*transaction, nano::dev::genesis_key.pub, confirmation_height_info));
		ASSERT_EQ (1, confirmation_height_info.height ());
		ASSERT_EQ (nano::dev::genesis->hash (), confirmation_height_info.frontier ());
		ASSERT_TRUE (node1.store.confirmation_height ().get (*transaction, destination.pub, confirmation_height_info));
		ASSERT_EQ (0, confirmation_height_info.height ());
		ASSERT_EQ (nano::block_hash (0), confirmation_height_info.frontier ());
	}
	ASSERT_EQ (0, node1.stats->count (nano::stat::type::confirmation_height, nano::stat::detail::blocks_confirmed, nano::stat::dir::in));
	ASSERT_EQ (0, node1.stats->count (nano::stat::type::http_callback, nano::stat::detail::http_callback, nano::stat::dir::out));
	ASSERT_EQ (1, node1.ledger.cache.cemented_count ());

	ASSERT_EQ (0, node1.active.election_winner_details_size ());
}

TEST (confirmation_height, gap_live)
{
	nano::test::system system{};
	nano::node_flags node_flags{};
	nano::node_config node_config = system.default_config ();
	node_config.frontiers_confirmation = nano::frontiers_confirmation_mode::disabled;
	auto node = system.add_node (node_config, node_flags);
	node_config.peering_port = system.get_available_port ();
	node_config.receive_minimum = nano::dev::constants.genesis_amount; // Prevent auto-receive & open1/receive1/receive2 blocks conflicts
	system.add_node (node_config, node_flags);
	nano::keypair destination;
	system.wallet (0)->insert_adhoc (nano::dev::genesis_key.prv);
	system.wallet (1)->insert_adhoc (destination.prv);

	nano::block_builder builder;
	auto send1 = builder
				 .state ()
				 .account (nano::dev::genesis->account ())
				 .previous (nano::dev::genesis->hash ())
				 .representative (nano::dev::genesis->account ())
				 .balance (nano::dev::constants.genesis_amount - 1)
				 .link (destination.pub)
				 .sign (nano::dev::genesis_key.prv, nano::dev::genesis_key.pub)
				 .work (0)
				 .build_shared ();
	node->work_generate_blocking (*send1);
	auto send2 = builder
				 .state ()
				 .account (nano::dev::genesis->account ())
				 .previous (send1->hash ())
				 .representative (nano::dev::genesis->account ())
				 .balance (nano::dev::constants.genesis_amount - 2)
				 .link (destination.pub)
				 .sign (nano::dev::genesis_key.prv, nano::dev::genesis_key.pub)
				 .work (0)
				 .build_shared ();
	node->work_generate_blocking (*send2);
	auto send3 = builder
				 .state ()
				 .account (nano::dev::genesis->account ())
				 .previous (send2->hash ())
				 .representative (nano::dev::genesis->account ())
				 .balance (nano::dev::constants.genesis_amount - 3)
				 .link (destination.pub)
				 .sign (nano::dev::genesis_key.prv, nano::dev::genesis_key.pub)
				 .work (0)
				 .build_shared ();
	node->work_generate_blocking (*send3);

	auto open1 = builder
				 .open ()
				 .source (send1->hash ())
				 .representative (destination.pub)
				 .account (destination.pub)
				 .sign (destination.prv, destination.pub)
				 .work (0)
				 .build_shared ();
	node->work_generate_blocking (*open1);
	auto receive1 = builder
					.receive ()
					.previous (open1->hash ())
					.source (send2->hash ())
					.sign (destination.prv, destination.pub)
					.work (0)
					.build_shared ();
	node->work_generate_blocking (*receive1);
	auto receive2 = builder
					.receive ()
					.previous (receive1->hash ())
					.source (send3->hash ())
					.sign (destination.prv, destination.pub)
					.work (0)
					.build_shared ();
	node->work_generate_blocking (*receive2);

	node->block_processor.add (send1);
	node->block_processor.add (send2);
	node->block_processor.add (send3);
	node->block_processor.add (receive1);
	node->block_processor.flush ();

	add_callback_stats (*node);

	// Receive 2 comes in on the live network, however the chain has not been finished so it gets added to unchecked
	node->process_active (receive2);
	node->block_processor.flush ();

	// Confirmation heights should not be updated
	{
		auto transaction = node->store.tx_begin_read ();
		nano::confirmation_height_info confirmation_height_info;
		ASSERT_FALSE (node->store.confirmation_height ().get (*transaction, nano::dev::genesis_key.pub, confirmation_height_info));
		ASSERT_EQ (1, confirmation_height_info.height ());
		ASSERT_EQ (nano::dev::genesis->hash (), confirmation_height_info.frontier ());
	}

	// Vote and confirm all existing blocks
	nano::test::start_election (system, *node, send1->hash ());
	ASSERT_TIMELY (10s, node->stats->count (nano::stat::type::http_callback, nano::stat::detail::http_callback, nano::stat::dir::out) == 3);

	// Now complete the chain where the block comes in on the live network
	node->process_active (open1);
	node->block_processor.flush ();

	ASSERT_TIMELY (10s, node->stats->count (nano::stat::type::http_callback, nano::stat::detail::http_callback, nano::stat::dir::out) == 6);

	// This should confirm the open block and the source of the receive blocks
	auto transaction = node->store.tx_begin_read ();
	auto unchecked_count = node->unchecked.count ();
	ASSERT_EQ (unchecked_count, 0);

	nano::confirmation_height_info confirmation_height_info{};
	ASSERT_TRUE (node->ledger.block_confirmed (*transaction, receive2->hash ()));
	ASSERT_FALSE (node->store.confirmation_height ().get (*transaction, nano::dev::genesis_key.pub, confirmation_height_info));
	ASSERT_EQ (4, confirmation_height_info.height ());
	ASSERT_EQ (send3->hash (), confirmation_height_info.frontier ());
	ASSERT_FALSE (node->store.confirmation_height ().get (*transaction, destination.pub, confirmation_height_info));
	ASSERT_EQ (3, confirmation_height_info.height ());
	ASSERT_EQ (receive2->hash (), confirmation_height_info.frontier ());

	ASSERT_EQ (6, node->stats->count (nano::stat::type::confirmation_height, nano::stat::detail::blocks_confirmed, nano::stat::dir::in));
	ASSERT_EQ (6, node->stats->count (nano::stat::type::http_callback, nano::stat::detail::http_callback, nano::stat::dir::out));
	ASSERT_EQ (7, node->ledger.cache.cemented_count ());

	ASSERT_EQ (0, node->active.election_winner_details_size ());
}

TEST (confirmation_height, send_receive_between_2_accounts)
{
	nano::test::system system;
	nano::node_flags node_flags;
	nano::node_config node_config = system.default_config ();
	node_config.frontiers_confirmation = nano::frontiers_confirmation_mode::disabled;
	auto node = system.add_node (node_config, node_flags);
	nano::keypair key1;
	nano::block_hash latest (node->latest (nano::dev::genesis_key.pub));

	nano::block_builder builder;
	auto send1 = builder
				 .send ()
				 .previous (latest)
				 .destination (key1.pub)
				 .balance (node->online_reps.delta () + 2)
				 .sign (nano::dev::genesis_key.prv, nano::dev::genesis_key.pub)
				 .work (*system.work.generate (latest))
				 .build ();
	auto open1 = builder
				 .open ()
				 .source (send1->hash ())
				 .representative (nano::dev::genesis->account ())
				 .account (key1.pub)
				 .sign (key1.prv, key1.pub)
				 .work (*system.work.generate (key1.pub))
				 .build ();
	auto send2 = builder
				 .send ()
				 .previous (open1->hash ())
				 .destination (nano::dev::genesis->account ())
				 .balance (1000)
				 .sign (key1.prv, key1.pub)
				 .work (*system.work.generate (open1->hash ()))
				 .build ();
	auto send3 = builder
				 .send ()
				 .previous (send2->hash ())
				 .destination (nano::dev::genesis->account ())
				 .balance (900)
				 .sign (key1.prv, key1.pub)
				 .work (*system.work.generate (send2->hash ()))
				 .build ();
	auto send4 = builder
				 .send ()
				 .previous (send3->hash ())
				 .destination (nano::dev::genesis->account ())
				 .balance (500)
				 .sign (key1.prv, key1.pub)
				 .work (*system.work.generate (send3->hash ()))
				 .build ();
	auto receive1 = builder
					.receive ()
					.previous (send1->hash ())
					.source (send2->hash ())
					.sign (nano::dev::genesis_key.prv, nano::dev::genesis_key.pub)
					.work (*system.work.generate (send1->hash ()))
					.build ();
	auto receive2 = builder
					.receive ()
					.previous (receive1->hash ())
					.source (send3->hash ())
					.sign (nano::dev::genesis_key.prv, nano::dev::genesis_key.pub)
					.work (*system.work.generate (receive1->hash ()))
					.build ();
	auto receive3 = builder
					.receive ()
					.previous (receive2->hash ())
					.source (send4->hash ())
					.sign (nano::dev::genesis_key.prv, nano::dev::genesis_key.pub)
					.work (*system.work.generate (receive2->hash ()))
					.build ();
	auto send5 = builder
				 .send ()
				 .previous (receive3->hash ())
				 .destination (key1.pub)
				 .balance (node->online_reps.delta () + 1)
				 .sign (nano::dev::genesis_key.prv, nano::dev::genesis_key.pub)
				 .work (*system.work.generate (receive3->hash ()))
				 .build ();
	auto receive4 = builder
					.receive ()
					.previous (send4->hash ())
					.source (send5->hash ())
					.sign (key1.prv, key1.pub)
					.work (*system.work.generate (send4->hash ()))
					.build_shared ();
	nano::keypair key2;
	auto send6 = builder
				 .send ()
				 .previous (send5->hash ())
				 .destination (key2.pub)
				 .balance (node->online_reps.delta () + 1)
				 .sign (nano::dev::genesis_key.prv, nano::dev::genesis_key.pub)
				 .work (*system.work.generate (send5->hash ()))
				 .build ();
	// Unpocketed send
	{
		auto transaction = node->store.tx_begin_write ();
		ASSERT_EQ (nano::process_result::progress, node->ledger.process (*transaction, *send1).code);
		ASSERT_EQ (nano::process_result::progress, node->ledger.process (*transaction, *open1).code);

		ASSERT_EQ (nano::process_result::progress, node->ledger.process (*transaction, *send2).code);
		ASSERT_EQ (nano::process_result::progress, node->ledger.process (*transaction, *receive1).code);

		ASSERT_EQ (nano::process_result::progress, node->ledger.process (*transaction, *send3).code);
		ASSERT_EQ (nano::process_result::progress, node->ledger.process (*transaction, *send4).code);

		ASSERT_EQ (nano::process_result::progress, node->ledger.process (*transaction, *receive2).code);
		ASSERT_EQ (nano::process_result::progress, node->ledger.process (*transaction, *receive3).code);

		ASSERT_EQ (nano::process_result::progress, node->ledger.process (*transaction, *send5).code);
		ASSERT_EQ (nano::process_result::progress, node->ledger.process (*transaction, *send6).code);
	}

	add_callback_stats (*node);

	node->process_active (receive4);
	auto election = nano::test::start_election (system, *node, receive4->hash ());
	ASSERT_NE (nullptr, election);
	election->force_confirm ();

	ASSERT_TIMELY (10s, node->stats->count (nano::stat::type::http_callback, nano::stat::detail::http_callback, nano::stat::dir::out) == 10);

	auto transaction (node->store.tx_begin_read ());
	ASSERT_TRUE (node->ledger.block_confirmed (*transaction, receive4->hash ()));
	nano::confirmation_height_info confirmation_height_info;
	auto account_info = node->ledger.account_info (*transaction, nano::dev::genesis_key.pub);
	ASSERT_TRUE (account_info);
	ASSERT_FALSE (node->store.confirmation_height ().get (*transaction, nano::dev::genesis_key.pub, confirmation_height_info));
	ASSERT_EQ (6, confirmation_height_info.height ());
	ASSERT_EQ (send5->hash (), confirmation_height_info.frontier ());
	ASSERT_EQ (7, account_info->block_count ());

	account_info = node->ledger.account_info (*transaction, key1.pub);
	ASSERT_TRUE (account_info);
	ASSERT_FALSE (node->store.confirmation_height ().get (*transaction, key1.pub, confirmation_height_info));
	ASSERT_EQ (5, confirmation_height_info.height ());
	ASSERT_EQ (receive4->hash (), confirmation_height_info.frontier ());
	ASSERT_EQ (5, account_info->block_count ());

	ASSERT_EQ (10, node->stats->count (nano::stat::type::confirmation_height, nano::stat::detail::blocks_confirmed, nano::stat::dir::in));
	ASSERT_EQ (10, node->stats->count (nano::stat::type::http_callback, nano::stat::detail::http_callback, nano::stat::dir::out));
	ASSERT_EQ (11, node->ledger.cache.cemented_count ());

	ASSERT_EQ (0, node->active.election_winner_details_size ());
}

TEST (confirmation_height, send_receive_self)
{
	nano::test::system system;
	nano::node_flags node_flags;
	nano::node_config node_config = system.default_config ();
	node_config.frontiers_confirmation = nano::frontiers_confirmation_mode::disabled;
	auto node = system.add_node (node_config, node_flags);
	nano::block_hash latest (node->latest (nano::dev::genesis_key.pub));

	nano::block_builder builder;
	auto send1 = builder
				 .send ()
				 .previous (latest)
				 .destination (nano::dev::genesis_key.pub)
				 .balance (nano::dev::constants.genesis_amount - 2)
				 .sign (nano::dev::genesis_key.prv, nano::dev::genesis_key.pub)
				 .work (*system.work.generate (latest))
				 .build ();
	auto receive1 = builder
					.receive ()
					.previous (send1->hash ())
					.source (send1->hash ())
					.sign (nano::dev::genesis_key.prv, nano::dev::genesis_key.pub)
					.work (*system.work.generate (send1->hash ()))
					.build_shared ();
	auto send2 = builder
				 .send ()
				 .previous (receive1->hash ())
				 .destination (nano::dev::genesis_key.pub)
				 .balance (nano::dev::constants.genesis_amount - 2)
				 .sign (nano::dev::genesis_key.prv, nano::dev::genesis_key.pub)
				 .work (*system.work.generate (receive1->hash ()))
				 .build ();
	auto send3 = builder
				 .send ()
				 .previous (send2->hash ())
				 .destination (nano::dev::genesis_key.pub)
				 .balance (nano::dev::constants.genesis_amount - 3)
				 .sign (nano::dev::genesis_key.prv, nano::dev::genesis_key.pub)
				 .work (*system.work.generate (send2->hash ()))
				 .build ();
	auto receive2 = builder
					.receive ()
					.previous (send3->hash ())
					.source (send2->hash ())
					.sign (nano::dev::genesis_key.prv, nano::dev::genesis_key.pub)
					.work (*system.work.generate (send3->hash ()))
					.build ();
	auto receive3 = builder
					.receive ()
					.previous (receive2->hash ())
					.source (send3->hash ())
					.sign (nano::dev::genesis_key.prv, nano::dev::genesis_key.pub)
					.work (*system.work.generate (receive2->hash ()))
					.build_shared ();

	// Send to another account to prevent automatic receiving on the genesis account
	nano::keypair key1;
	auto send4 = builder
				 .send ()
				 .previous (receive3->hash ())
				 .destination (key1.pub)
				 .balance (node->online_reps.delta ())
				 .sign (nano::dev::genesis_key.prv, nano::dev::genesis_key.pub)
				 .work (*system.work.generate (receive3->hash ()))
				 .build ();
	{
		auto transaction = node->store.tx_begin_write ();
		ASSERT_EQ (nano::process_result::progress, node->ledger.process (*transaction, *send1).code);
		ASSERT_EQ (nano::process_result::progress, node->ledger.process (*transaction, *receive1).code);
		ASSERT_EQ (nano::process_result::progress, node->ledger.process (*transaction, *send2).code);
		ASSERT_EQ (nano::process_result::progress, node->ledger.process (*transaction, *send3).code);

		ASSERT_EQ (nano::process_result::progress, node->ledger.process (*transaction, *receive2).code);
		ASSERT_EQ (nano::process_result::progress, node->ledger.process (*transaction, *receive3).code);
		ASSERT_EQ (nano::process_result::progress, node->ledger.process (*transaction, *send4).code);
	}

	add_callback_stats (*node);

	auto election = nano::test::start_election (system, *node, receive3->hash ());
	ASSERT_NE (nullptr, election);
	election->force_confirm ();

	ASSERT_TIMELY (5s, node->stats->count (nano::stat::type::http_callback, nano::stat::detail::http_callback, nano::stat::dir::out) == 6);

	auto transaction (node->store.tx_begin_read ());
	ASSERT_TRUE (node->ledger.block_confirmed (*transaction, receive3->hash ()));
	auto account_info = node->ledger.account_info (*transaction, nano::dev::genesis_key.pub);
	ASSERT_TRUE (account_info);
	nano::confirmation_height_info confirmation_height_info;
	ASSERT_FALSE (node->store.confirmation_height ().get (*transaction, nano::dev::genesis_key.pub, confirmation_height_info));
	ASSERT_EQ (7, confirmation_height_info.height ());
	ASSERT_EQ (receive3->hash (), confirmation_height_info.frontier ());
	ASSERT_EQ (8, account_info->block_count ());
	ASSERT_EQ (6, node->stats->count (nano::stat::type::confirmation_height, nano::stat::detail::blocks_confirmed, nano::stat::dir::in));
	ASSERT_EQ (6, node->stats->count (nano::stat::type::http_callback, nano::stat::detail::http_callback, nano::stat::dir::out));
	ASSERT_EQ (confirmation_height_info.height (), node->ledger.cache.cemented_count ());
	ASSERT_EQ (0, node->active.election_winner_details_size ());
}

TEST (confirmation_height, all_block_types)
{
	nano::test::system system;
	nano::node_flags node_flags;
	nano::node_config node_config = system.default_config ();
	node_config.frontiers_confirmation = nano::frontiers_confirmation_mode::disabled;
	auto node = system.add_node (node_config, node_flags);
	nano::block_hash latest (node->latest (nano::dev::genesis_key.pub));
	nano::keypair key1;
	nano::keypair key2;
	auto & store = node->store;
	nano::block_builder builder;
	auto send = builder
				.send ()
				.previous (latest)
				.destination (key1.pub)
				.balance (nano::dev::constants.genesis_amount - nano::Gxrb_ratio)
				.sign (nano::dev::genesis_key.prv, nano::dev::genesis_key.pub)
				.work (*system.work.generate (latest))
				.build ();
	auto send1 = builder
				 .send ()
				 .previous (send->hash ())
				 .destination (key2.pub)
				 .balance (nano::dev::constants.genesis_amount - nano::Gxrb_ratio * 2)
				 .sign (nano::dev::genesis_key.prv, nano::dev::genesis_key.pub)
				 .work (*system.work.generate (send->hash ()))
				 .build ();

	auto open = builder
				.open ()
				.source (send->hash ())
				.representative (nano::dev::genesis_key.pub)
				.account (key1.pub)
				.sign (key1.prv, key1.pub)
				.work (*system.work.generate (key1.pub))
				.build ();
	auto state_open = builder
					  .state ()
					  .account (key2.pub)
					  .previous (0)
					  .representative (0)
					  .balance (nano::Gxrb_ratio)
					  .link (send1->hash ())
					  .sign (key2.prv, key2.pub)
					  .work (*system.work.generate (key2.pub))
					  .build ();

	auto send2 = builder
				 .send ()
				 .previous (open->hash ())
				 .destination (key2.pub)
				 .balance (0)
				 .sign (key1.prv, key1.pub)
				 .work (*system.work.generate (open->hash ()))
				 .build ();
	auto state_receive = builder
						 .state ()
						 .account (key2.pub)
						 .previous (state_open->hash ())
						 .representative (0)
						 .balance (nano::Gxrb_ratio * 2)
						 .link (send2->hash ())
						 .sign (key2.prv, key2.pub)
						 .work (*system.work.generate (state_open->hash ()))
						 .build ();

	auto state_send = builder
					  .state ()
					  .account (key2.pub)
					  .previous (state_receive->hash ())
					  .representative (0)
					  .balance (nano::Gxrb_ratio)
					  .link (key1.pub)
					  .sign (key2.prv, key2.pub)
					  .work (*system.work.generate (state_receive->hash ()))
					  .build ();
	auto receive = builder
				   .receive ()
				   .previous (send2->hash ())
				   .source (state_send->hash ())
				   .sign (key1.prv, key1.pub)
				   .work (*system.work.generate (send2->hash ()))
				   .build ();

	auto change = builder
				  .change ()
				  .previous (receive->hash ())
				  .representative (key2.pub)
				  .sign (key1.prv, key1.pub)
				  .work (*system.work.generate (receive->hash ()))
				  .build ();

	auto state_change = builder
						.state ()
						.account (key2.pub)
						.previous (state_send->hash ())
						.representative (nano::dev::genesis_key.pub)
						.balance (nano::Gxrb_ratio)
						.link (0)
						.sign (key2.prv, key2.pub)
						.work (*system.work.generate (state_send->hash ()))
						.build ();

	auto epoch = builder
				 .state ()
				 .account (key2.pub)
				 .previous (state_change->hash ())
				 .representative (nano::dev::genesis_key.pub)
				 .balance (nano::Gxrb_ratio)
				 .link (node->ledger.epoch_link (nano::epoch::epoch_1))
				 .sign (nano::dev::genesis_key.prv, nano::dev::genesis_key.pub)
				 .work (*system.work.generate (state_change->hash ()))
				 .build ();

	auto epoch1 = builder
				  .state ()
				  .account (key1.pub)
				  .previous (change->hash ())
				  .representative (key2.pub)
				  .balance (nano::Gxrb_ratio)
				  .link (node->ledger.epoch_link (nano::epoch::epoch_1))
				  .sign (nano::dev::genesis_key.prv, nano::dev::genesis_key.pub)
				  .work (*system.work.generate (change->hash ()))
				  .build ();
	auto state_send1 = builder
					   .state ()
					   .account (key1.pub)
					   .previous (epoch1->hash ())
					   .representative (0)
					   .balance (nano::Gxrb_ratio - 1)
					   .link (key2.pub)
					   .sign (key1.prv, key1.pub)
					   .work (*system.work.generate (epoch1->hash ()))
					   .build ();
	auto state_receive2 = builder
						  .state ()
						  .account (key2.pub)
						  .previous (epoch->hash ())
						  .representative (0)
						  .balance (nano::Gxrb_ratio + 1)
						  .link (state_send1->hash ())
						  .sign (key2.prv, key2.pub)
						  .work (*system.work.generate (epoch->hash ()))
						  .build ();

	auto state_send2 = builder
					   .state ()
					   .account (key2.pub)
					   .previous (state_receive2->hash ())
					   .representative (0)
					   .balance (nano::Gxrb_ratio)
					   .link (key1.pub)
					   .sign (key2.prv, key2.pub)
					   .work (*system.work.generate (state_receive2->hash ()))
					   .build_shared ();
	auto state_send3 = builder
					   .state ()
					   .account (key2.pub)
					   .previous (state_send2->hash ())
					   .representative (0)
					   .balance (nano::Gxrb_ratio - 1)
					   .link (key1.pub)
					   .sign (key2.prv, key2.pub)
					   .work (*system.work.generate (state_send2->hash ()))
					   .build ();

	auto state_send4 = builder
					   .state ()
					   .account (key1.pub)
					   .previous (state_send1->hash ())
					   .representative (0)
					   .balance (nano::Gxrb_ratio - 2)
					   .link (nano::dev::genesis_key.pub)
					   .sign (key1.prv, key1.pub)
					   .work (*system.work.generate (state_send1->hash ()))
					   .build ();
	auto state_receive3 = builder
						  .state ()
						  .account (nano::dev::genesis->account ())
						  .previous (send1->hash ())
						  .representative (nano::dev::genesis->account ())
						  .balance (nano::dev::constants.genesis_amount - nano::Gxrb_ratio * 2 + 1)
						  .link (state_send4->hash ())
						  .sign (nano::dev::genesis_key.prv, nano::dev::genesis_key.pub)
						  .work (*system.work.generate (send1->hash ()))
						  .build ();

	{
		auto transaction (store.tx_begin_write ());
		ASSERT_EQ (nano::process_result::progress, node->ledger.process (*transaction, *send).code);
		ASSERT_EQ (nano::process_result::progress, node->ledger.process (*transaction, *send1).code);
		ASSERT_EQ (nano::process_result::progress, node->ledger.process (*transaction, *open).code);
		ASSERT_EQ (nano::process_result::progress, node->ledger.process (*transaction, *state_open).code);

		ASSERT_EQ (nano::process_result::progress, node->ledger.process (*transaction, *send2).code);
		ASSERT_EQ (nano::process_result::progress, node->ledger.process (*transaction, *state_receive).code);

		ASSERT_EQ (nano::process_result::progress, node->ledger.process (*transaction, *state_send).code);
		ASSERT_EQ (nano::process_result::progress, node->ledger.process (*transaction, *receive).code);
		ASSERT_EQ (nano::process_result::progress, node->ledger.process (*transaction, *change).code);
		ASSERT_EQ (nano::process_result::progress, node->ledger.process (*transaction, *state_change).code);

		ASSERT_EQ (nano::process_result::progress, node->ledger.process (*transaction, *epoch).code);
		ASSERT_EQ (nano::process_result::progress, node->ledger.process (*transaction, *epoch1).code);

		ASSERT_EQ (nano::process_result::progress, node->ledger.process (*transaction, *state_send1).code);
		ASSERT_EQ (nano::process_result::progress, node->ledger.process (*transaction, *state_receive2).code);

		ASSERT_EQ (nano::process_result::progress, node->ledger.process (*transaction, *state_send2).code);
		ASSERT_EQ (nano::process_result::progress, node->ledger.process (*transaction, *state_send3).code);

		ASSERT_EQ (nano::process_result::progress, node->ledger.process (*transaction, *state_send4).code);
		ASSERT_EQ (nano::process_result::progress, node->ledger.process (*transaction, *state_receive3).code);
	}

	add_callback_stats (*node);
	auto election = nano::test::start_election (system, *node, state_send2->hash ());
	ASSERT_NE (nullptr, election);
	election->force_confirm ();

	ASSERT_TIMELY (5s, node->stats->count (nano::stat::type::http_callback, nano::stat::detail::http_callback, nano::stat::dir::out) == 15);

	auto transaction (node->store.tx_begin_read ());
	ASSERT_TRUE (node->ledger.block_confirmed (*transaction, state_send2->hash ()));
	nano::confirmation_height_info confirmation_height_info;
	auto account_info = node->ledger.account_info (*transaction, nano::dev::genesis_key.pub);
	ASSERT_TRUE (account_info);
	ASSERT_FALSE (node->store.confirmation_height ().get (*transaction, nano::dev::genesis_key.pub, confirmation_height_info));
	ASSERT_EQ (3, confirmation_height_info.height ());
	ASSERT_EQ (send1->hash (), confirmation_height_info.frontier ());
	ASSERT_LE (4, account_info->block_count ());

	account_info = node->ledger.account_info (*transaction, key1.pub);
	ASSERT_TRUE (account_info);
	ASSERT_FALSE (node->store.confirmation_height ().get (*transaction, key1.pub, confirmation_height_info));
	ASSERT_EQ (state_send1->hash (), confirmation_height_info.frontier ());
	ASSERT_EQ (6, confirmation_height_info.height ());
	ASSERT_LE (7, account_info->block_count ());

	account_info = node->ledger.account_info (*transaction, key2.pub);
	ASSERT_TRUE (account_info);
	ASSERT_FALSE (node->store.confirmation_height ().get (*transaction, key2.pub, confirmation_height_info));
	ASSERT_EQ (7, confirmation_height_info.height ());
	ASSERT_EQ (state_send2->hash (), confirmation_height_info.frontier ());
	ASSERT_LE (8, account_info->block_count ());

	ASSERT_EQ (15, node->stats->count (nano::stat::type::confirmation_height, nano::stat::detail::blocks_confirmed, nano::stat::dir::in));
	ASSERT_EQ (15, node->stats->count (nano::stat::type::http_callback, nano::stat::detail::http_callback, nano::stat::dir::out));
	ASSERT_EQ (16, node->ledger.cache.cemented_count ());

	ASSERT_EQ (0, node->active.election_winner_details_size ());
}

// This test ensures a block that's cemented cannot be rolled back by the node
// A block is inserted and confirmed then later a different block is force inserted with a rollback attempt
TEST (confirmation_height, conflict_rollback_cemented)
{
	// functor to perform the conflict_rollback_cemented test using a certain mode
<<<<<<< HEAD
	nano::state_block_builder builder;
	auto const genesis_hash = nano::dev::genesis->hash ();
=======
	auto test_mode = [] (nano::confirmation_height_mode mode_a) {
		nano::state_block_builder builder;
		auto const genesis_hash = nano::dev::genesis->hash ();

		nano::test::system system;
		nano::node_flags node_flags;
		node_flags.confirmation_height_processor_mode = mode_a;
		auto node1 = system.add_node (node_flags);

		nano::keypair key1;
		// create one side of a forked transaction on node1
		auto fork1a = builder.make_block ()
					  .previous (genesis_hash)
					  .account (nano::dev::genesis_key.pub)
					  .representative (nano::dev::genesis_key.pub)
					  .link (key1.pub)
					  .balance (nano::dev::constants.genesis_amount - 100)
					  .sign (nano::dev::genesis_key.prv, nano::dev::genesis_key.pub)
					  .work (*system.work.generate (genesis_hash))
					  .build_shared ();
		ASSERT_EQ (nano::process_result::progress, node1->process (*fork1a).code);
		nano::test::start_elections (system, *node1, { fork1a }, true);
		ASSERT_TIMELY (5s, nano::test::confirmed (*node1, { fork1a }));

		// create the other side of the fork on node2
		nano::keypair key2;
		auto fork1b = builder.make_block ()
					  .previous (genesis_hash)
					  .account (nano::dev::genesis_key.pub)
					  .representative (nano::dev::genesis_key.pub)
					  .link (key2.pub) // Different destination same 'previous'
					  .balance (nano::dev::constants.genesis_amount - 100)
					  .sign (nano::dev::genesis_key.prv, nano::dev::genesis_key.pub)
					  .work (*system.work.generate (genesis_hash))
					  .build_shared ();

		node1->block_processor.force (fork1b);
		// node2 already has send2 forced confirmed whilst node1 should have confirmed send1 and therefore we have a cemented fork on node2
		// and node2 should print an error message on the log that it cannot rollback send2 because it is already cemented
		[[maybe_unused]] size_t count = 0;
		ASSERT_TIMELY (5s, 1 == (count = node1->stats.count (nano::stat::type::ledger, nano::stat::detail::rollback_failed)));
		ASSERT_TRUE (nano::test::confirmed (*node1, { fork1a->hash () })); // fork1a should still remain after the rollback failed event
	};
>>>>>>> 00cf95f2

	nano::test::system system;
	nano::node_flags node_flags;
	auto node1 = system.add_node (node_flags);

	nano::keypair key1;
	// create one side of a forked transaction on node1
	auto fork1a = builder.make_block ()
				  .previous (genesis_hash)
				  .account (nano::dev::genesis_key.pub)
				  .representative (nano::dev::genesis_key.pub)
				  .link (key1.pub)
				  .balance (nano::dev::constants.genesis_amount - 100)
				  .sign (nano::dev::genesis_key.prv, nano::dev::genesis_key.pub)
				  .work (*system.work.generate (genesis_hash))
				  .build_shared ();
	ASSERT_EQ (nano::process_result::progress, node1->process (*fork1a).code);
	ASSERT_TRUE (nano::test::confirm (*node1, { fork1a }));
	ASSERT_TIMELY (5s, nano::test::confirmed (*node1, { fork1a }));

	// create the other side of the fork on node2
	nano::keypair key2;
	auto fork1b = builder.make_block ()
				  .previous (genesis_hash)
				  .account (nano::dev::genesis_key.pub)
				  .representative (nano::dev::genesis_key.pub)
				  .link (key2.pub) // Different destination same 'previous'
				  .balance (nano::dev::constants.genesis_amount - 100)
				  .sign (nano::dev::genesis_key.prv, nano::dev::genesis_key.pub)
				  .work (*system.work.generate (genesis_hash))
				  .build_shared ();

	node1->block_processor.force (fork1b);
	// node2 already has send2 forced confirmed whilst node1 should have confirmed send1 and therefore we have a cemented fork on node2
	// and node2 should print an error message on the log that it cannot rollback send2 because it is already cemented
	[[maybe_unused]] size_t count = 0;
	ASSERT_TIMELY (5s, 1 == (count = node1->stats->count (nano::stat::type::ledger, nano::stat::detail::rollback_failed)));
	ASSERT_TRUE (nano::test::confirmed (*node1, { fork1a->hash () })); // fork1a should still remain after the rollback failed event
}

TEST (confirmation_height, observers)
{
	auto amount (std::numeric_limits<nano::uint128_t>::max ());
	nano::test::system system;
	nano::node_flags node_flags;
	auto node1 = system.add_node (node_flags);
	nano::keypair key1;
	system.wallet (0)->insert_adhoc (nano::dev::genesis_key.prv);
	nano::block_hash latest1 (node1->latest (nano::dev::genesis_key.pub));
	nano::block_builder builder;
	auto send1 = builder
				 .send ()
				 .previous (latest1)
				 .destination (key1.pub)
				 .balance (amount - node1->config->receive_minimum.number ())
				 .sign (nano::dev::genesis_key.prv, nano::dev::genesis_key.pub)
				 .work (*system.work.generate (latest1))
				 .build_shared ();

	add_callback_stats (*node1);

	node1->process_active (send1);
	node1->block_processor.flush ();
	ASSERT_TIMELY (10s, node1->stats->count (nano::stat::type::http_callback, nano::stat::detail::http_callback, nano::stat::dir::out) == 1);
	auto transaction = node1->store.tx_begin_read ();
	ASSERT_TRUE (node1->ledger.block_confirmed (*transaction, send1->hash ()));
	ASSERT_EQ (1, node1->stats->count (nano::stat::type::confirmation_height, nano::stat::detail::blocks_confirmed, nano::stat::dir::in));
	ASSERT_EQ (1, node1->stats->count (nano::stat::type::http_callback, nano::stat::detail::http_callback, nano::stat::dir::out));
	ASSERT_EQ (2, node1->ledger.cache.cemented_count ());
	ASSERT_EQ (0, node1->active.election_winner_details_size ());
}
namespace nano
{
TEST (confirmation_height, pending_observer_callbacks)
{
	nano::test::system system;
	nano::node_flags node_flags;
	nano::node_config node_config = system.default_config ();
	node_config.frontiers_confirmation = nano::frontiers_confirmation_mode::disabled;
	auto node = system.add_node (node_config, node_flags);

	system.wallet (0)->insert_adhoc (nano::dev::genesis_key.prv);
	nano::block_hash latest (node->latest (nano::dev::genesis_key.pub));

	nano::keypair key1;
	nano::block_builder builder;
	auto send = builder
				.send ()
				.previous (latest)
				.destination (key1.pub)
				.balance (nano::dev::constants.genesis_amount - nano::Gxrb_ratio)
				.sign (nano::dev::genesis_key.prv, nano::dev::genesis_key.pub)
				.work (*system.work.generate (latest))
				.build ();
	auto send1 = builder
				 .send ()
				 .previous (send->hash ())
				 .destination (key1.pub)
				 .balance (nano::dev::constants.genesis_amount - nano::Gxrb_ratio * 2)
				 .sign (nano::dev::genesis_key.prv, nano::dev::genesis_key.pub)
				 .work (*system.work.generate (send->hash ()))
				 .build_shared ();

	{
		auto transaction = node->store.tx_begin_write ();
		ASSERT_EQ (nano::process_result::progress, node->ledger.process (*transaction, *send).code);
		ASSERT_EQ (nano::process_result::progress, node->ledger.process (*transaction, *send1).code);
	}

	add_callback_stats (*node);

	node->confirmation_height_processor.add (send1);

	// Confirm the callback is not called under this circumstance because there is no election information
	ASSERT_TIMELY (10s, node->stats->count (nano::stat::type::http_callback, nano::stat::detail::http_callback, nano::stat::dir::out) == 1 && node->stats->count (nano::stat::type::confirmation_observer, nano::stat::detail::all, nano::stat::dir::out) == 1);

	ASSERT_EQ (2, node->stats->count (nano::stat::type::confirmation_height, nano::stat::detail::blocks_confirmed, nano::stat::dir::in));
	ASSERT_EQ (3, node->ledger.cache.cemented_count ());
	ASSERT_EQ (0, node->active.election_winner_details_size ());
}
}

// The callback and confirmation history should only be updated after confirmation height is set (and not just after voting)
TEST (confirmation_height, callback_confirmed_history)
{
	nano::test::system system;
	nano::node_flags node_flags;
	node_flags.set_force_use_write_database_queue (true);
	nano::node_config node_config = system.default_config ();
	node_config.frontiers_confirmation = nano::frontiers_confirmation_mode::disabled;
	auto node = system.add_node (node_config, node_flags);

	nano::block_hash latest (node->latest (nano::dev::genesis_key.pub));

	nano::keypair key1;
	nano::block_builder builder;
	auto send = builder
				.send ()
				.previous (latest)
				.destination (key1.pub)
				.balance (nano::dev::constants.genesis_amount - nano::Gxrb_ratio)
				.sign (nano::dev::genesis_key.prv, nano::dev::genesis_key.pub)
				.work (*system.work.generate (latest))
				.build_shared ();
	{
		auto transaction = node->store.tx_begin_write ();
		ASSERT_EQ (nano::process_result::progress, node->ledger.process (*transaction, *send).code);
	}

	auto send1 = builder
				 .send ()
				 .previous (send->hash ())
				 .destination (key1.pub)
				 .balance (nano::dev::constants.genesis_amount - nano::Gxrb_ratio * 2)
				 .sign (nano::dev::genesis_key.prv, nano::dev::genesis_key.pub)
				 .work (*system.work.generate (send->hash ()))
				 .build_shared ();

	add_callback_stats (*node);

	node->process_active (send1);
	ASSERT_NE (nano::test::start_election (system, *node, send1->hash ()), nullptr);
	{
		node->process_active (send);
		node->block_processor.flush ();

		// The write guard prevents the confirmation height processor doing any writes
		auto write_guard = node->write_database_queue.wait (nano::writer::testing);

		// Confirm send1
		auto election = node->active.election (send1->qualified_root ());
		ASSERT_NE (nullptr, election);
		election->force_confirm ();
		ASSERT_TIMELY (10s, node->active.size () == 0);
		ASSERT_EQ (0, node->active.recently_cemented.list ().size ());
		ASSERT_TRUE (node->active.empty ());

		auto transaction = node->store.tx_begin_read ();
		ASSERT_FALSE (node->ledger.block_confirmed (*transaction, send->hash ()));

		ASSERT_TIMELY (10s, node->write_database_queue.contains (nano::writer::confirmation_height));

		// Confirm that no inactive callbacks have been called when the confirmation height processor has already iterated over it, waiting to write
		ASSERT_EQ (0, node->stats->count (nano::stat::type::confirmation_observer, nano::stat::detail::inactive_conf_height, nano::stat::dir::out));
	}

	ASSERT_TIMELY (10s, !node->write_database_queue.contains (nano::writer::confirmation_height));

	auto transaction = node->store.tx_begin_read ();
	ASSERT_TRUE (node->ledger.block_confirmed (*transaction, send->hash ()));

	ASSERT_TIMELY (10s, node->active.size () == 0);
	ASSERT_TIMELY (10s, node->stats->count (nano::stat::type::confirmation_observer, nano::stat::detail::active_quorum, nano::stat::dir::out) == 1);

	ASSERT_EQ (1, node->active.recently_cemented.list ().size ());
	ASSERT_TRUE (node->active.empty ());

	// Confirm the callback is not called under this circumstance
	ASSERT_EQ (2, node->stats->count (nano::stat::type::http_callback, nano::stat::detail::http_callback, nano::stat::dir::out));
	ASSERT_EQ (1, node->stats->count (nano::stat::type::confirmation_observer, nano::stat::detail::active_quorum, nano::stat::dir::out));
	ASSERT_EQ (1, node->stats->count (nano::stat::type::confirmation_observer, nano::stat::detail::inactive_conf_height, nano::stat::dir::out));
	ASSERT_EQ (2, node->stats->count (nano::stat::type::confirmation_height, nano::stat::detail::blocks_confirmed, nano::stat::dir::in));
	ASSERT_EQ (3, node->ledger.cache.cemented_count ());
	ASSERT_EQ (0, node->active.election_winner_details_size ());
}

namespace nano
{
TEST (confirmation_height, dependent_election)
{
	nano::test::system system;
	nano::node_flags node_flags;
	node_flags.set_force_use_write_database_queue (true);
	nano::node_config node_config = system.default_config ();
	node_config.frontiers_confirmation = nano::frontiers_confirmation_mode::disabled;
	auto node = system.add_node (node_config, node_flags);

	nano::block_hash latest (node->latest (nano::dev::genesis_key.pub));

	nano::keypair key1;
	nano::block_builder builder;
	auto send = builder
				.send ()
				.previous (latest)
				.destination (key1.pub)
				.balance (nano::dev::constants.genesis_amount - nano::Gxrb_ratio)
				.sign (nano::dev::genesis_key.prv, nano::dev::genesis_key.pub)
				.work (*system.work.generate (latest))
				.build_shared ();
	auto send1 = builder
				 .send ()
				 .previous (send->hash ())
				 .destination (key1.pub)
				 .balance (nano::dev::constants.genesis_amount - nano::Gxrb_ratio * 2)
				 .sign (nano::dev::genesis_key.prv, nano::dev::genesis_key.pub)
				 .work (*system.work.generate (send->hash ()))
				 .build_shared ();
	auto send2 = builder
				 .send ()
				 .previous (send1->hash ())
				 .destination (key1.pub)
				 .balance (nano::dev::constants.genesis_amount - nano::Gxrb_ratio * 3)
				 .sign (nano::dev::genesis_key.prv, nano::dev::genesis_key.pub)
				 .work (*system.work.generate (send1->hash ()))
				 .build_shared ();
	{
		auto transaction = node->store.tx_begin_write ();
		ASSERT_EQ (nano::process_result::progress, node->ledger.process (*transaction, *send).code);
		ASSERT_EQ (nano::process_result::progress, node->ledger.process (*transaction, *send1).code);
		ASSERT_EQ (nano::process_result::progress, node->ledger.process (*transaction, *send2).code);
	}

	add_callback_stats (*node);

	// This election should be confirmed as active_conf_height
	ASSERT_TRUE (nano::test::start_election (system, *node, send1->hash ()));
	// Start an election and confirm it
	auto election = nano::test::start_election (system, *node, send2->hash ());
	ASSERT_NE (nullptr, election);
	election->force_confirm ();

	ASSERT_TIMELY (5s, node->stats->count (nano::stat::type::http_callback, nano::stat::detail::http_callback, nano::stat::dir::out) == 3);

	ASSERT_EQ (1, node->stats->count (nano::stat::type::confirmation_observer, nano::stat::detail::active_quorum, nano::stat::dir::out));
	ASSERT_EQ (1, node->stats->count (nano::stat::type::confirmation_observer, nano::stat::detail::active_conf_height, nano::stat::dir::out));
	ASSERT_EQ (1, node->stats->count (nano::stat::type::confirmation_observer, nano::stat::detail::inactive_conf_height, nano::stat::dir::out));
	ASSERT_EQ (3, node->stats->count (nano::stat::type::confirmation_height, nano::stat::detail::blocks_confirmed, nano::stat::dir::in));
	ASSERT_EQ (4, node->ledger.cache.cemented_count ());

	ASSERT_EQ (0, node->active.election_winner_details_size ());
}

// This test checks that a receive block with uncemented blocks below cements them too.
TEST (confirmation_height, cemented_gap_below_receive)
{
	nano::test::system system;
	nano::node_flags node_flags;
	nano::node_config node_config = system.default_config ();
	node_config.frontiers_confirmation = nano::frontiers_confirmation_mode::disabled;
	auto node = system.add_node (node_config, node_flags);

	nano::block_hash latest (node->latest (nano::dev::genesis_key.pub));

	nano::keypair key1;
	nano::block_builder builder;
	system.wallet (0)->insert_adhoc (key1.prv);

	auto send = builder
				.send ()
				.previous (latest)
				.destination (key1.pub)
				.balance (nano::dev::constants.genesis_amount - nano::Gxrb_ratio)
				.sign (nano::dev::genesis_key.prv, nano::dev::genesis_key.pub)
				.work (*system.work.generate (latest))
				.build ();
	auto send1 = builder
				 .send ()
				 .previous (send->hash ())
				 .destination (key1.pub)
				 .balance (nano::dev::constants.genesis_amount - nano::Gxrb_ratio * 2)
				 .sign (nano::dev::genesis_key.prv, nano::dev::genesis_key.pub)
				 .work (*system.work.generate (send->hash ()))
				 .build ();
	nano::keypair dummy_key;
	auto dummy_send = builder
					  .send ()
					  .previous (send1->hash ())
					  .destination (dummy_key.pub)
					  .balance (nano::dev::constants.genesis_amount - nano::Gxrb_ratio * 3)
					  .sign (nano::dev::genesis_key.prv, nano::dev::genesis_key.pub)
					  .work (*system.work.generate (send1->hash ()))
					  .build ();

	auto open = builder
				.open ()
				.source (send->hash ())
				.representative (nano::dev::genesis->account ())
				.account (key1.pub)
				.sign (key1.prv, key1.pub)
				.work (*system.work.generate (key1.pub))
				.build ();
	auto receive1 = builder
					.receive ()
					.previous (open->hash ())
					.source (send1->hash ())
					.sign (key1.prv, key1.pub)
					.work (*system.work.generate (open->hash ()))
					.build ();
	auto send2 = builder
				 .send ()
				 .previous (receive1->hash ())
				 .destination (nano::dev::genesis_key.pub)
				 .balance (nano::Gxrb_ratio)
				 .sign (key1.prv, key1.pub)
				 .work (*system.work.generate (receive1->hash ()))
				 .build ();

	auto receive2 = builder
					.receive ()
					.previous (dummy_send->hash ())
					.source (send2->hash ())
					.sign (nano::dev::genesis_key.prv, nano::dev::genesis_key.pub)
					.work (*system.work.generate (dummy_send->hash ()))
					.build ();
	auto dummy_send1 = builder
					   .send ()
					   .previous (receive2->hash ())
					   .destination (dummy_key.pub)
					   .balance (nano::dev::constants.genesis_amount - nano::Gxrb_ratio * 3)
					   .sign (nano::dev::genesis_key.prv, nano::dev::genesis_key.pub)
					   .work (*system.work.generate (receive2->hash ()))
					   .build ();

	nano::keypair key2;
	system.wallet (0)->insert_adhoc (key2.prv);
	auto send3 = builder
				 .send ()
				 .previous (dummy_send1->hash ())
				 .destination (key2.pub)
				 .balance (nano::dev::constants.genesis_amount - nano::Gxrb_ratio * 4)
				 .sign (nano::dev::genesis_key.prv, nano::dev::genesis_key.pub)
				 .work (*system.work.generate (dummy_send1->hash ()))
				 .build ();
	auto dummy_send2 = builder
					   .send ()
					   .previous (send3->hash ())
					   .destination (dummy_key.pub)
					   .balance (nano::dev::constants.genesis_amount - nano::Gxrb_ratio * 5)
					   .sign (nano::dev::genesis_key.prv, nano::dev::genesis_key.pub)
					   .work (*system.work.generate (send3->hash ()))
					   .build ();

	auto open1 = builder
				 .open ()
				 .source (send3->hash ())
				 .representative (nano::dev::genesis->account ())
				 .account (key2.pub)
				 .sign (key2.prv, key2.pub)
				 .work (*system.work.generate (key2.pub))
				 .build_shared ();

	{
		auto transaction = node->store.tx_begin_write ();
		ASSERT_EQ (nano::process_result::progress, node->ledger.process (*transaction, *send).code);
		ASSERT_EQ (nano::process_result::progress, node->ledger.process (*transaction, *send1).code);
		ASSERT_EQ (nano::process_result::progress, node->ledger.process (*transaction, *dummy_send).code);

		ASSERT_EQ (nano::process_result::progress, node->ledger.process (*transaction, *open).code);
		ASSERT_EQ (nano::process_result::progress, node->ledger.process (*transaction, *receive1).code);
		ASSERT_EQ (nano::process_result::progress, node->ledger.process (*transaction, *send2).code);

		ASSERT_EQ (nano::process_result::progress, node->ledger.process (*transaction, *receive2).code);
		ASSERT_EQ (nano::process_result::progress, node->ledger.process (*transaction, *dummy_send1).code);

		ASSERT_EQ (nano::process_result::progress, node->ledger.process (*transaction, *send3).code);
		ASSERT_EQ (nano::process_result::progress, node->ledger.process (*transaction, *dummy_send2).code);

		ASSERT_EQ (nano::process_result::progress, node->ledger.process (*transaction, *open1).code);
	}

	std::vector<nano::block_hash> observer_order;
	nano::mutex mutex;
	add_callback_stats (*node, &observer_order, &mutex);

	auto election = nano::test::start_election (system, *node, open1->hash ());
	ASSERT_NE (nullptr, election);
	election->force_confirm ();
	ASSERT_TIMELY (5s, node->stats->count (nano::stat::type::http_callback, nano::stat::detail::http_callback, nano::stat::dir::out) == 10);

	auto transaction = node->store.tx_begin_read ();
	ASSERT_TRUE (node->ledger.block_confirmed (*transaction, open1->hash ()));
	ASSERT_EQ (1, node->stats->count (nano::stat::type::confirmation_observer, nano::stat::detail::active_quorum, nano::stat::dir::out));
	ASSERT_EQ (0, node->stats->count (nano::stat::type::confirmation_observer, nano::stat::detail::active_conf_height, nano::stat::dir::out));
	ASSERT_EQ (9, node->stats->count (nano::stat::type::confirmation_observer, nano::stat::detail::inactive_conf_height, nano::stat::dir::out));
	ASSERT_EQ (10, node->stats->count (nano::stat::type::confirmation_height, nano::stat::detail::blocks_confirmed, nano::stat::dir::in));
	ASSERT_EQ (11, node->ledger.cache.cemented_count ());
	ASSERT_EQ (0, node->active.election_winner_details_size ());

	// Check that the order of callbacks is correct
	std::vector<nano::block_hash> expected_order = { send->hash (), send1->hash (), open->hash (), receive1->hash (), send2->hash (), dummy_send->hash (), receive2->hash (), dummy_send1->hash (), send3->hash (), open1->hash () };
	nano::lock_guard<nano::mutex> guard (mutex);
	ASSERT_EQ (observer_order, expected_order);
}

// This test checks that a receive block with uncemented blocks below cements them too, compared with the test above, this
// is the first write in this chain.
TEST (confirmation_height, cemented_gap_below_no_cache)
{
	nano::test::system system;
	nano::node_flags node_flags;
	nano::node_config node_config = system.default_config ();
	node_config.frontiers_confirmation = nano::frontiers_confirmation_mode::disabled;
	auto node = system.add_node (node_config, node_flags);

	nano::block_hash latest (node->latest (nano::dev::genesis_key.pub));

	nano::keypair key1;
	system.wallet (0)->insert_adhoc (key1.prv);

	nano::block_builder builder;
	auto send = builder
				.send ()
				.previous (latest)
				.destination (key1.pub)
				.balance (nano::dev::constants.genesis_amount - nano::Gxrb_ratio)
				.sign (nano::dev::genesis_key.prv, nano::dev::genesis_key.pub)
				.work (*system.work.generate (latest))
				.build ();
	auto send1 = builder
				 .send ()
				 .previous (send->hash ())
				 .destination (key1.pub)
				 .balance (nano::dev::constants.genesis_amount - nano::Gxrb_ratio * 2)
				 .sign (nano::dev::genesis_key.prv, nano::dev::genesis_key.pub)
				 .work (*system.work.generate (send->hash ()))
				 .build ();
	nano::keypair dummy_key;
	auto dummy_send = builder
					  .send ()
					  .previous (send1->hash ())
					  .destination (dummy_key.pub)
					  .balance (nano::dev::constants.genesis_amount - nano::Gxrb_ratio * 3)
					  .sign (nano::dev::genesis_key.prv, nano::dev::genesis_key.pub)
					  .work (*system.work.generate (send1->hash ()))
					  .build ();

	auto open = builder
				.open ()
				.source (send->hash ())
				.representative (nano::dev::genesis->account ())
				.account (key1.pub)
				.sign (key1.prv, key1.pub)
				.work (*system.work.generate (key1.pub))
				.build ();
	auto receive1 = builder
					.receive ()
					.previous (open->hash ())
					.source (send1->hash ())
					.sign (key1.prv, key1.pub)
					.work (*system.work.generate (open->hash ()))
					.build ();
	auto send2 = builder
				 .send ()
				 .previous (receive1->hash ())
				 .destination (nano::dev::genesis_key.pub)
				 .balance (nano::Gxrb_ratio)
				 .sign (key1.prv, key1.pub)
				 .work (*system.work.generate (receive1->hash ()))
				 .build ();

	auto receive2 = builder
					.receive ()
					.previous (dummy_send->hash ())
					.source (send2->hash ())
					.sign (nano::dev::genesis_key.prv, nano::dev::genesis_key.pub)
					.work (*system.work.generate (dummy_send->hash ()))
					.build ();
	auto dummy_send1 = builder
					   .send ()
					   .previous (receive2->hash ())
					   .destination (dummy_key.pub)
					   .balance (nano::dev::constants.genesis_amount - nano::Gxrb_ratio * 3)
					   .sign (nano::dev::genesis_key.prv, nano::dev::genesis_key.pub)
					   .work (*system.work.generate (receive2->hash ()))
					   .build ();

	nano::keypair key2;
	system.wallet (0)->insert_adhoc (key2.prv);
	auto send3 = builder
				 .send ()
				 .previous (dummy_send1->hash ())
				 .destination (key2.pub)
				 .balance (nano::dev::constants.genesis_amount - nano::Gxrb_ratio * 4)
				 .sign (nano::dev::genesis_key.prv, nano::dev::genesis_key.pub)
				 .work (*system.work.generate (dummy_send1->hash ()))
				 .build ();
	auto dummy_send2 = builder
					   .send ()
					   .previous (send3->hash ())
					   .destination (dummy_key.pub)
					   .balance (nano::dev::constants.genesis_amount - nano::Gxrb_ratio * 5)
					   .sign (nano::dev::genesis_key.prv, nano::dev::genesis_key.pub)
					   .work (*system.work.generate (send3->hash ()))
					   .build ();

	auto open1 = builder
				 .open ()
				 .source (send3->hash ())
				 .representative (nano::dev::genesis->account ())
				 .account (key2.pub)
				 .sign (key2.prv, key2.pub)
				 .work (*system.work.generate (key2.pub))
				 .build_shared ();

	{
		auto transaction = node->store.tx_begin_write ();
		ASSERT_EQ (nano::process_result::progress, node->ledger.process (*transaction, *send).code);
		ASSERT_EQ (nano::process_result::progress, node->ledger.process (*transaction, *send1).code);
		ASSERT_EQ (nano::process_result::progress, node->ledger.process (*transaction, *dummy_send).code);

		ASSERT_EQ (nano::process_result::progress, node->ledger.process (*transaction, *open).code);
		ASSERT_EQ (nano::process_result::progress, node->ledger.process (*transaction, *receive1).code);
		ASSERT_EQ (nano::process_result::progress, node->ledger.process (*transaction, *send2).code);

		ASSERT_EQ (nano::process_result::progress, node->ledger.process (*transaction, *receive2).code);
		ASSERT_EQ (nano::process_result::progress, node->ledger.process (*transaction, *dummy_send1).code);

		ASSERT_EQ (nano::process_result::progress, node->ledger.process (*transaction, *send3).code);
		ASSERT_EQ (nano::process_result::progress, node->ledger.process (*transaction, *dummy_send2).code);

		ASSERT_EQ (nano::process_result::progress, node->ledger.process (*transaction, *open1).code);
	}

	// Force some blocks to be cemented so that the cached confirmed info variable is empty
	{
		auto transaction (node->store.tx_begin_write ());
		node->store.confirmation_height ().put (*transaction, nano::dev::genesis->account (), nano::confirmation_height_info{ 3, send1->hash () });
		node->store.confirmation_height ().put (*transaction, key1.pub, nano::confirmation_height_info{ 2, receive1->hash () });
	}

	add_callback_stats (*node);

	auto election = nano::test::start_election (system, *node, open1->hash ());
	ASSERT_NE (nullptr, election);
	election->force_confirm ();
	ASSERT_TIMELY (5s, node->stats->count (nano::stat::type::http_callback, nano::stat::detail::http_callback, nano::stat::dir::out) == 6);

	auto transaction = node->store.tx_begin_read ();
	ASSERT_TRUE (node->ledger.block_confirmed (*transaction, open1->hash ()));
	ASSERT_EQ (node->active.election_winner_details_size (), 0);
	ASSERT_EQ (1, node->stats->count (nano::stat::type::confirmation_observer, nano::stat::detail::active_quorum, nano::stat::dir::out));
	ASSERT_EQ (0, node->stats->count (nano::stat::type::confirmation_observer, nano::stat::detail::active_conf_height, nano::stat::dir::out));
	ASSERT_EQ (5, node->stats->count (nano::stat::type::confirmation_observer, nano::stat::detail::inactive_conf_height, nano::stat::dir::out));
	ASSERT_EQ (6, node->stats->count (nano::stat::type::confirmation_height, nano::stat::detail::blocks_confirmed, nano::stat::dir::in));
	ASSERT_EQ (7, node->ledger.cache.cemented_count ());
}

TEST (confirmation_height, election_winner_details_clearing)
{
	nano::test::system system{};

	nano::node_flags node_flags{};

	nano::node_config node_config = system.default_config ();
	node_config.frontiers_confirmation = nano::frontiers_confirmation_mode::disabled;

	auto node = system.add_node (node_config, node_flags);
	auto const latest = node->latest (nano::dev::genesis_key.pub);

	nano::keypair key1{};
	nano::send_block_builder builder{};

	auto const send1 = builder.make_block ()
					   .previous (latest)
					   .destination (key1.pub)
					   .balance (nano::dev::constants.genesis_amount - nano::Gxrb_ratio)
					   .sign (nano::dev::genesis_key.prv, nano::dev::genesis_key.pub)
					   .work (*system.work.generate (latest))
					   .build_shared ();
	ASSERT_EQ (nano::process_result::progress, node->process (*send1).code);

	auto const send2 = builder.make_block ()
					   .previous (send1->hash ())
					   .destination (key1.pub)
					   .balance (nano::dev::constants.genesis_amount - nano::Gxrb_ratio * 2)
					   .sign (nano::dev::genesis_key.prv, nano::dev::genesis_key.pub)
					   .work (*system.work.generate (send1->hash ()))
					   .build_shared ();
	ASSERT_EQ (nano::process_result::progress, node->process (*send2).code);

	auto const send3 = builder.make_block ()
					   .previous (send2->hash ())
					   .destination (key1.pub)
					   .balance (nano::dev::constants.genesis_amount - nano::Gxrb_ratio * 3)
					   .sign (nano::dev::genesis_key.prv, nano::dev::genesis_key.pub)
					   .work (*system.work.generate (send2->hash ()))
					   .build_shared ();
	ASSERT_EQ (nano::process_result::progress, node->process (*send3).code);

	node->process_confirmed (nano::election_status{ send2 });
	ASSERT_TIMELY (5s, node->block_confirmed (send2->hash ()));
	ASSERT_TIMELY (5s, 1 == node->stats->count (nano::stat::type::confirmation_observer, nano::stat::detail::inactive_conf_height, nano::stat::dir::out));

	node->process_confirmed (nano::election_status{ send3 });
	ASSERT_TIMELY (5s, node->block_confirmed (send3->hash ()));

	// Give the cemented callback time to do its thing
	std::this_thread::sleep_for (1000ms);

	// Add an already cemented block with fake election details. It should get removed
	node->active.add_election_winner_details (send3->hash (), nullptr);
	node->confirmation_height_processor.add (send3);
	ASSERT_TIMELY (10s, node->active.election_winner_details_size () == 0);
	ASSERT_EQ (4, node->ledger.cache.cemented_count ());

	EXPECT_EQ (1, node->stats->count (nano::stat::type::confirmation_observer, nano::stat::detail::inactive_conf_height, nano::stat::dir::out));
	EXPECT_EQ (3, node->stats->count (nano::stat::type::confirmation_height, nano::stat::detail::blocks_confirmed, nano::stat::dir::in));
}
}

TEST (confirmation_height, election_winner_details_clearing_node_process_confirmed)
{
	// Make sure election_winner_details is also cleared if the block never enters the confirmation height processor from node::process_confirmed
	nano::test::system system (1);
	auto node = system.nodes.front ();

	nano::block_builder builder;
	auto send = builder
				.send ()
				.previous (nano::dev::genesis->hash ())
				.destination (nano::dev::genesis_key.pub)
				.balance (nano::dev::constants.genesis_amount - nano::Gxrb_ratio)
				.sign (nano::dev::genesis_key.prv, nano::dev::genesis_key.pub)
				.work (*system.work.generate (nano::dev::genesis->hash ()))
				.build_shared ();
	// Add to election_winner_details. Use an unrealistic iteration so that it should fall into the else case and do a cleanup
	node->active.add_election_winner_details (send->hash (), nullptr);
	nano::election_status election;
	election.set_winner (send);
	node->process_confirmed (election, 1000000);
	ASSERT_EQ (0, node->active.election_winner_details_size ());
}

TEST (confirmation_height, unbounded_block_cache_iteration)
{
	auto logger{ std::make_shared<nano::logger_mt> () };
	auto path (nano::unique_path ());
	auto store = nano::make_store (logger, path, nano::dev::constants);
	ASSERT_TRUE (!store->init_error ());
	nano::stats stats;
	nano::ledger ledger (*store, stats, nano::dev::constants);
	nano::write_database_queue write_database_queue (false);
	boost::latch initialized_latch{ 0 };
	nano::work_pool pool{ nano::dev::network_params.network, std::numeric_limits<unsigned>::max () };
	nano::logging logging;
	nano::keypair key1;
	nano::block_builder builder;
	auto send = builder
				.send ()
				.previous (nano::dev::genesis->hash ())
				.destination (key1.pub)
				.balance (nano::dev::constants.genesis_amount - nano::Gxrb_ratio)
				.sign (nano::dev::genesis_key.prv, nano::dev::genesis_key.pub)
				.work (*pool.generate (nano::dev::genesis->hash ()))
				.build_shared ();
	auto send1 = builder
				 .send ()
				 .previous (send->hash ())
				 .destination (key1.pub)
				 .balance (nano::dev::constants.genesis_amount - nano::Gxrb_ratio * 2)
				 .sign (nano::dev::genesis_key.prv, nano::dev::genesis_key.pub)
				 .work (*pool.generate (send->hash ()))
				 .build_shared ();
	{
		auto transaction (store->tx_begin_write ());
		ASSERT_EQ (nano::process_result::progress, ledger.process (*transaction, *send).code);
		ASSERT_EQ (nano::process_result::progress, ledger.process (*transaction, *send1).code);
	}

	nano::confirmation_height_processor confirmation_height_processor (ledger, stats, write_database_queue, 10ms, logging, logger, initialized_latch);
	nano::timer<> timer;
	timer.start ();
	{
		// Prevent conf height processor doing any writes, so that we can query is_processing_block correctly
		auto write_guard = write_database_queue.wait (nano::writer::testing);
		// Add the frontier block
		confirmation_height_processor.add (send1);

		// The most uncemented block (previous block) should be seen as processing by the unbounded processor
		while (!confirmation_height_processor.is_processing_block (send->hash ()))
		{
			ASSERT_LT (timer.since_start (), 10s);
		}
	}

	// Wait until the current block is finished processing
	while (!confirmation_height_processor.current ().is_zero ())
	{
		ASSERT_LT (timer.since_start (), 10s);
	}

	ASSERT_EQ (2, stats.count (nano::stat::type::confirmation_height, nano::stat::detail::blocks_confirmed, nano::stat::dir::in));
	ASSERT_EQ (3, ledger.cache.cemented_count ());
}

TEST (confirmation_height, pruned_source)
{
	// Test removed because it could not be ported.
	// The test should be rewritten in Rust
}<|MERGE_RESOLUTION|>--- conflicted
+++ resolved
@@ -1049,54 +1049,8 @@
 TEST (confirmation_height, conflict_rollback_cemented)
 {
 	// functor to perform the conflict_rollback_cemented test using a certain mode
-<<<<<<< HEAD
 	nano::state_block_builder builder;
 	auto const genesis_hash = nano::dev::genesis->hash ();
-=======
-	auto test_mode = [] (nano::confirmation_height_mode mode_a) {
-		nano::state_block_builder builder;
-		auto const genesis_hash = nano::dev::genesis->hash ();
-
-		nano::test::system system;
-		nano::node_flags node_flags;
-		node_flags.confirmation_height_processor_mode = mode_a;
-		auto node1 = system.add_node (node_flags);
-
-		nano::keypair key1;
-		// create one side of a forked transaction on node1
-		auto fork1a = builder.make_block ()
-					  .previous (genesis_hash)
-					  .account (nano::dev::genesis_key.pub)
-					  .representative (nano::dev::genesis_key.pub)
-					  .link (key1.pub)
-					  .balance (nano::dev::constants.genesis_amount - 100)
-					  .sign (nano::dev::genesis_key.prv, nano::dev::genesis_key.pub)
-					  .work (*system.work.generate (genesis_hash))
-					  .build_shared ();
-		ASSERT_EQ (nano::process_result::progress, node1->process (*fork1a).code);
-		nano::test::start_elections (system, *node1, { fork1a }, true);
-		ASSERT_TIMELY (5s, nano::test::confirmed (*node1, { fork1a }));
-
-		// create the other side of the fork on node2
-		nano::keypair key2;
-		auto fork1b = builder.make_block ()
-					  .previous (genesis_hash)
-					  .account (nano::dev::genesis_key.pub)
-					  .representative (nano::dev::genesis_key.pub)
-					  .link (key2.pub) // Different destination same 'previous'
-					  .balance (nano::dev::constants.genesis_amount - 100)
-					  .sign (nano::dev::genesis_key.prv, nano::dev::genesis_key.pub)
-					  .work (*system.work.generate (genesis_hash))
-					  .build_shared ();
-
-		node1->block_processor.force (fork1b);
-		// node2 already has send2 forced confirmed whilst node1 should have confirmed send1 and therefore we have a cemented fork on node2
-		// and node2 should print an error message on the log that it cannot rollback send2 because it is already cemented
-		[[maybe_unused]] size_t count = 0;
-		ASSERT_TIMELY (5s, 1 == (count = node1->stats.count (nano::stat::type::ledger, nano::stat::detail::rollback_failed)));
-		ASSERT_TRUE (nano::test::confirmed (*node1, { fork1a->hash () })); // fork1a should still remain after the rollback failed event
-	};
->>>>>>> 00cf95f2
 
 	nano::test::system system;
 	nano::node_flags node_flags;
@@ -1114,7 +1068,7 @@
 				  .work (*system.work.generate (genesis_hash))
 				  .build_shared ();
 	ASSERT_EQ (nano::process_result::progress, node1->process (*fork1a).code);
-	ASSERT_TRUE (nano::test::confirm (*node1, { fork1a }));
+	nano::test::start_elections (system, *node1, { fork1a }, true);
 	ASSERT_TIMELY (5s, nano::test::confirmed (*node1, { fork1a }));
 
 	// create the other side of the fork on node2
