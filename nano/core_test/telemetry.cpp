#include <nano/node/telemetry.hpp>
#include <nano/test_common/network.hpp>
#include <nano/test_common/system.hpp>
#include <nano/test_common/telemetry.hpp>
#include <nano/test_common/testutil.hpp>

#include <gtest/gtest.h>

using namespace std::chrono_literals;

TEST (telemetry, no_peers)
{
	nano::test::system system (1);

	auto responses = system.nodes[0]->telemetry->get_all_telemetries ();
	ASSERT_TRUE (responses.empty ());
}

<<<<<<< HEAD
=======
TEST (telemetry, basic)
{
	nano::test::system system;
	nano::node_flags node_flags;
	auto node_client = system.add_node (node_flags);
	auto node_server = system.add_node (node_flags);

	nano::test::wait_peer_connections (system);

	// Request telemetry metrics
	auto channel = node_client->network.find_node_id (node_server->get_node_id ());
	ASSERT_NE (nullptr, channel);

	std::optional<nano::telemetry_data> telemetry_data;
	ASSERT_TIMELY (5s, telemetry_data = node_client->telemetry.get_telemetry (channel->get_endpoint ()));
	ASSERT_EQ (node_server->get_node_id (), telemetry_data->node_id);

	// Check the metrics are correct
	ASSERT_TRUE (nano::test::compare_telemetry (*telemetry_data, *node_server));

	// Call again straight away
	auto telemetry_data_2 = node_client->telemetry.get_telemetry (channel->get_endpoint ());
	ASSERT_TRUE (telemetry_data_2);

	// Call again straight away
	auto telemetry_data_3 = node_client->telemetry.get_telemetry (channel->get_endpoint ());
	ASSERT_TRUE (telemetry_data_3);

	// we expect at least one consecutive repeat of telemetry
	ASSERT_TRUE (*telemetry_data == telemetry_data_2 || telemetry_data_2 == telemetry_data_3);

	// Wait the cache period and check cache is not used
	WAIT (3s);

	std::optional<nano::telemetry_data> telemetry_data_4;
	ASSERT_TIMELY (5s, telemetry_data_4 = node_client->telemetry.get_telemetry (channel->get_endpoint ()));
	ASSERT_NE (*telemetry_data, *telemetry_data_4);
}

>>>>>>> a2f9e181
TEST (telemetry, invalid_endpoint)
{
	nano::test::system system (2);

	auto node_client = system.nodes.front ();
	auto node_server = system.nodes.back ();

	node_client->telemetry->trigger ();

	// Give some time for nodes to exchange telemetry
	WAIT (1s);

	nano::endpoint endpoint = *nano::parse_endpoint ("::ffff:240.0.0.0:12345");
<<<<<<< HEAD
	ASSERT_FALSE (node_client->telemetry->get_telemetry (endpoint));
=======
	ASSERT_FALSE (node_client->telemetry.get_telemetry (endpoint));
}

TEST (telemetry, disconnected)
{
	nano::test::system system;
	nano::node_flags node_flags;
	auto node_client = system.add_node (node_flags);
	auto node_server = system.add_node (node_flags);
	nano::test::wait_peer_connections (system);
	auto channel = node_client->network.find_node_id (node_server->get_node_id ());
	ASSERT_NE (nullptr, channel);

	// Ensure telemetry is available before disconnecting
	ASSERT_TIMELY (5s, node_client->telemetry.get_telemetry (channel->get_endpoint ()));

	system.stop_node (*node_server);
	ASSERT_TRUE (channel);

	// Ensure telemetry from disconnected peer is removed
	ASSERT_TIMELY (5s, !node_client->telemetry.get_telemetry (channel->get_endpoint ()));
}

TEST (telemetry, dos_tcp)
{
	// Confirm that telemetry_reqs are not processed
	nano::test::system system;
	nano::node_flags node_flags;
	auto node_client = system.add_node (node_flags);
	auto node_server = system.add_node (node_flags);

	nano::test::wait_peer_connections (system);

	nano::telemetry_req message{ nano::dev::network_params.network };
	auto channel = node_client->network.tcp_channels.find_node_id (node_server->get_node_id ());
	ASSERT_NE (nullptr, channel);
	channel->send (message, [] (boost::system::error_code const & ec, size_t size_a) {
		ASSERT_FALSE (ec);
	});

	ASSERT_TIMELY_EQ (5s, 1, node_server->stats.count (nano::stat::type::message, nano::stat::detail::telemetry_req, nano::stat::dir::in));

	auto orig = std::chrono::steady_clock::now ();
	for (int i = 0; i < 10; ++i)
	{
		channel->send (message, [] (boost::system::error_code const & ec, size_t size_a) {
			ASSERT_FALSE (ec);
		});
	}

	ASSERT_TIMELY (5s, (nano::dev::network_params.network.telemetry_request_cooldown + orig) <= std::chrono::steady_clock::now ());

	// Should process no more telemetry_req messages
	ASSERT_EQ (1, node_server->stats.count (nano::stat::type::message, nano::stat::detail::telemetry_req, nano::stat::dir::in));

	// Now spam messages waiting for it to be processed
	while (node_server->stats.count (nano::stat::type::message, nano::stat::detail::telemetry_req, nano::stat::dir::in) == 1)
	{
		channel->send (message);
		ASSERT_NO_ERROR (system.poll ());
	}
>>>>>>> a2f9e181
}

TEST (telemetry, DISABLED_dos_tcp)
{
<<<<<<< HEAD
	// TODO reimplement in Rust
=======
	nano::test::system system;
	nano::node_flags node_flags;
	auto node_client = system.add_node (node_flags);
	node_flags.disable_providing_telemetry_metrics = true;
	auto node_server = system.add_node (node_flags);

	nano::test::wait_peer_connections (system);

	// Try and request metrics from a node which is turned off but a channel is not closed yet
	auto channel = node_client->network.find_node_id (node_server->get_node_id ());
	ASSERT_NE (nullptr, channel);

	node_client->telemetry.trigger ();

	ASSERT_NEVER (1s, node_client->telemetry.get_telemetry (channel->get_endpoint ()));

	// It should still be able to receive metrics though
	auto channel1 = node_server->network.find_node_id (node_client->get_node_id ());
	ASSERT_NE (nullptr, channel1);

	std::optional<nano::telemetry_data> telemetry_data;
	ASSERT_TIMELY (5s, telemetry_data = node_server->telemetry.get_telemetry (channel1->get_endpoint ()));

	ASSERT_TRUE (nano::test::compare_telemetry (*telemetry_data, *node_client));
}

TEST (telemetry, max_possible_size)
{
	nano::test::system system;
	nano::node_flags node_flags;
	node_flags.disable_providing_telemetry_metrics = true;
	auto node_client = system.add_node (node_flags);
	auto node_server = system.add_node (node_flags);

	nano::telemetry_data data;
	data.unknown_data.resize (nano::message_header::telemetry_size_mask.to_ulong () - nano::telemetry_data::latest_size);

	nano::telemetry_ack message{ nano::dev::network_params.network, data };
	nano::test::wait_peer_connections (system);

	auto channel = node_client->network.tcp_channels.find_node_id (node_server->get_node_id ());
	ASSERT_NE (nullptr, channel);
	channel->send (message, [] (boost::system::error_code const & ec, size_t size_a) {
		ASSERT_FALSE (ec);
	});

	ASSERT_TIMELY_EQ (5s, 1, node_server->stats.count (nano::stat::type::message, nano::stat::detail::telemetry_ack, nano::stat::dir::in));
}

TEST (telemetry, maker_pruning)
{
	nano::test::system system;
	nano::node_flags node_flags;
	auto node_client = system.add_node (node_flags);
	node_flags.enable_pruning = true;
	nano::node_config config;
	config.enable_voting = false;
	auto node_server = system.add_node (config, node_flags);

	nano::test::wait_peer_connections (system);

	// Request telemetry metrics
	auto channel = node_client->network.find_node_id (node_server->get_node_id ());
	ASSERT_NE (nullptr, channel);

	std::optional<nano::telemetry_data> telemetry_data;
	ASSERT_TIMELY (5s, telemetry_data = node_client->telemetry.get_telemetry (channel->get_endpoint ()));
	ASSERT_EQ (node_server->get_node_id (), telemetry_data->node_id);

	// Ensure telemetry response indicates pruned node
	ASSERT_EQ (nano::telemetry_maker::nf_pruned_node, static_cast<nano::telemetry_maker> (telemetry_data->maker));
}

TEST (telemetry, invalid_signature)
{
	nano::test::system system;
	auto & node = *system.add_node ();

	auto telemetry = node.local_telemetry ();
	telemetry.block_count = 9999; // Change data so signature is no longer valid

	auto message = nano::telemetry_ack{ nano::dev::network_params.network, telemetry };
	node.network.inbound (message, nano::test::fake_channel (node));

	ASSERT_TIMELY (5s, node.stats.count (nano::stat::type::telemetry, nano::stat::detail::invalid_signature) > 0);
	ASSERT_ALWAYS (1s, node.stats.count (nano::stat::type::telemetry, nano::stat::detail::process) == 0)
}

TEST (telemetry, mismatched_node_id)
{
	nano::test::system system;
	auto & node = *system.add_node ();

	auto telemetry = node.local_telemetry ();

	auto message = nano::telemetry_ack{ nano::dev::network_params.network, telemetry };
	node.network.inbound (message, nano::test::fake_channel (node, /* node id */ { 123 }));

	ASSERT_TIMELY (5s, node.stats.count (nano::stat::type::telemetry, nano::stat::detail::node_id_mismatch) > 0);
	ASSERT_ALWAYS (1s, node.stats.count (nano::stat::type::telemetry, nano::stat::detail::process) == 0)
>>>>>>> a2f9e181
}

TEST (telemetry, ongoing_broadcasts)
{
	nano::test::system system;
	nano::node_flags node_flags;
<<<<<<< HEAD
	node_flags.set_disable_ongoing_telemetry_requests (true);
=======
>>>>>>> a2f9e181
	auto & node1 = *system.add_node (node_flags);
	auto & node2 = *system.add_node (node_flags);

	ASSERT_TIMELY (5s, node1.stats->count (nano::stat::type::telemetry, nano::stat::detail::process) >= 3);
	ASSERT_TIMELY (5s, node2.stats->count (nano::stat::type::telemetry, nano::stat::detail::process) >= 3)
}<|MERGE_RESOLUTION|>--- conflicted
+++ resolved
@@ -16,48 +16,6 @@
 	ASSERT_TRUE (responses.empty ());
 }
 
-<<<<<<< HEAD
-=======
-TEST (telemetry, basic)
-{
-	nano::test::system system;
-	nano::node_flags node_flags;
-	auto node_client = system.add_node (node_flags);
-	auto node_server = system.add_node (node_flags);
-
-	nano::test::wait_peer_connections (system);
-
-	// Request telemetry metrics
-	auto channel = node_client->network.find_node_id (node_server->get_node_id ());
-	ASSERT_NE (nullptr, channel);
-
-	std::optional<nano::telemetry_data> telemetry_data;
-	ASSERT_TIMELY (5s, telemetry_data = node_client->telemetry.get_telemetry (channel->get_endpoint ()));
-	ASSERT_EQ (node_server->get_node_id (), telemetry_data->node_id);
-
-	// Check the metrics are correct
-	ASSERT_TRUE (nano::test::compare_telemetry (*telemetry_data, *node_server));
-
-	// Call again straight away
-	auto telemetry_data_2 = node_client->telemetry.get_telemetry (channel->get_endpoint ());
-	ASSERT_TRUE (telemetry_data_2);
-
-	// Call again straight away
-	auto telemetry_data_3 = node_client->telemetry.get_telemetry (channel->get_endpoint ());
-	ASSERT_TRUE (telemetry_data_3);
-
-	// we expect at least one consecutive repeat of telemetry
-	ASSERT_TRUE (*telemetry_data == telemetry_data_2 || telemetry_data_2 == telemetry_data_3);
-
-	// Wait the cache period and check cache is not used
-	WAIT (3s);
-
-	std::optional<nano::telemetry_data> telemetry_data_4;
-	ASSERT_TIMELY (5s, telemetry_data_4 = node_client->telemetry.get_telemetry (channel->get_endpoint ()));
-	ASSERT_NE (*telemetry_data, *telemetry_data_4);
-}
-
->>>>>>> a2f9e181
 TEST (telemetry, invalid_endpoint)
 {
 	nano::test::system system (2);
@@ -71,189 +29,18 @@
 	WAIT (1s);
 
 	nano::endpoint endpoint = *nano::parse_endpoint ("::ffff:240.0.0.0:12345");
-<<<<<<< HEAD
 	ASSERT_FALSE (node_client->telemetry->get_telemetry (endpoint));
-=======
-	ASSERT_FALSE (node_client->telemetry.get_telemetry (endpoint));
-}
-
-TEST (telemetry, disconnected)
-{
-	nano::test::system system;
-	nano::node_flags node_flags;
-	auto node_client = system.add_node (node_flags);
-	auto node_server = system.add_node (node_flags);
-	nano::test::wait_peer_connections (system);
-	auto channel = node_client->network.find_node_id (node_server->get_node_id ());
-	ASSERT_NE (nullptr, channel);
-
-	// Ensure telemetry is available before disconnecting
-	ASSERT_TIMELY (5s, node_client->telemetry.get_telemetry (channel->get_endpoint ()));
-
-	system.stop_node (*node_server);
-	ASSERT_TRUE (channel);
-
-	// Ensure telemetry from disconnected peer is removed
-	ASSERT_TIMELY (5s, !node_client->telemetry.get_telemetry (channel->get_endpoint ()));
-}
-
-TEST (telemetry, dos_tcp)
-{
-	// Confirm that telemetry_reqs are not processed
-	nano::test::system system;
-	nano::node_flags node_flags;
-	auto node_client = system.add_node (node_flags);
-	auto node_server = system.add_node (node_flags);
-
-	nano::test::wait_peer_connections (system);
-
-	nano::telemetry_req message{ nano::dev::network_params.network };
-	auto channel = node_client->network.tcp_channels.find_node_id (node_server->get_node_id ());
-	ASSERT_NE (nullptr, channel);
-	channel->send (message, [] (boost::system::error_code const & ec, size_t size_a) {
-		ASSERT_FALSE (ec);
-	});
-
-	ASSERT_TIMELY_EQ (5s, 1, node_server->stats.count (nano::stat::type::message, nano::stat::detail::telemetry_req, nano::stat::dir::in));
-
-	auto orig = std::chrono::steady_clock::now ();
-	for (int i = 0; i < 10; ++i)
-	{
-		channel->send (message, [] (boost::system::error_code const & ec, size_t size_a) {
-			ASSERT_FALSE (ec);
-		});
-	}
-
-	ASSERT_TIMELY (5s, (nano::dev::network_params.network.telemetry_request_cooldown + orig) <= std::chrono::steady_clock::now ());
-
-	// Should process no more telemetry_req messages
-	ASSERT_EQ (1, node_server->stats.count (nano::stat::type::message, nano::stat::detail::telemetry_req, nano::stat::dir::in));
-
-	// Now spam messages waiting for it to be processed
-	while (node_server->stats.count (nano::stat::type::message, nano::stat::detail::telemetry_req, nano::stat::dir::in) == 1)
-	{
-		channel->send (message);
-		ASSERT_NO_ERROR (system.poll ());
-	}
->>>>>>> a2f9e181
 }
 
 TEST (telemetry, DISABLED_dos_tcp)
 {
-<<<<<<< HEAD
 	// TODO reimplement in Rust
-=======
-	nano::test::system system;
-	nano::node_flags node_flags;
-	auto node_client = system.add_node (node_flags);
-	node_flags.disable_providing_telemetry_metrics = true;
-	auto node_server = system.add_node (node_flags);
-
-	nano::test::wait_peer_connections (system);
-
-	// Try and request metrics from a node which is turned off but a channel is not closed yet
-	auto channel = node_client->network.find_node_id (node_server->get_node_id ());
-	ASSERT_NE (nullptr, channel);
-
-	node_client->telemetry.trigger ();
-
-	ASSERT_NEVER (1s, node_client->telemetry.get_telemetry (channel->get_endpoint ()));
-
-	// It should still be able to receive metrics though
-	auto channel1 = node_server->network.find_node_id (node_client->get_node_id ());
-	ASSERT_NE (nullptr, channel1);
-
-	std::optional<nano::telemetry_data> telemetry_data;
-	ASSERT_TIMELY (5s, telemetry_data = node_server->telemetry.get_telemetry (channel1->get_endpoint ()));
-
-	ASSERT_TRUE (nano::test::compare_telemetry (*telemetry_data, *node_client));
-}
-
-TEST (telemetry, max_possible_size)
-{
-	nano::test::system system;
-	nano::node_flags node_flags;
-	node_flags.disable_providing_telemetry_metrics = true;
-	auto node_client = system.add_node (node_flags);
-	auto node_server = system.add_node (node_flags);
-
-	nano::telemetry_data data;
-	data.unknown_data.resize (nano::message_header::telemetry_size_mask.to_ulong () - nano::telemetry_data::latest_size);
-
-	nano::telemetry_ack message{ nano::dev::network_params.network, data };
-	nano::test::wait_peer_connections (system);
-
-	auto channel = node_client->network.tcp_channels.find_node_id (node_server->get_node_id ());
-	ASSERT_NE (nullptr, channel);
-	channel->send (message, [] (boost::system::error_code const & ec, size_t size_a) {
-		ASSERT_FALSE (ec);
-	});
-
-	ASSERT_TIMELY_EQ (5s, 1, node_server->stats.count (nano::stat::type::message, nano::stat::detail::telemetry_ack, nano::stat::dir::in));
-}
-
-TEST (telemetry, maker_pruning)
-{
-	nano::test::system system;
-	nano::node_flags node_flags;
-	auto node_client = system.add_node (node_flags);
-	node_flags.enable_pruning = true;
-	nano::node_config config;
-	config.enable_voting = false;
-	auto node_server = system.add_node (config, node_flags);
-
-	nano::test::wait_peer_connections (system);
-
-	// Request telemetry metrics
-	auto channel = node_client->network.find_node_id (node_server->get_node_id ());
-	ASSERT_NE (nullptr, channel);
-
-	std::optional<nano::telemetry_data> telemetry_data;
-	ASSERT_TIMELY (5s, telemetry_data = node_client->telemetry.get_telemetry (channel->get_endpoint ()));
-	ASSERT_EQ (node_server->get_node_id (), telemetry_data->node_id);
-
-	// Ensure telemetry response indicates pruned node
-	ASSERT_EQ (nano::telemetry_maker::nf_pruned_node, static_cast<nano::telemetry_maker> (telemetry_data->maker));
-}
-
-TEST (telemetry, invalid_signature)
-{
-	nano::test::system system;
-	auto & node = *system.add_node ();
-
-	auto telemetry = node.local_telemetry ();
-	telemetry.block_count = 9999; // Change data so signature is no longer valid
-
-	auto message = nano::telemetry_ack{ nano::dev::network_params.network, telemetry };
-	node.network.inbound (message, nano::test::fake_channel (node));
-
-	ASSERT_TIMELY (5s, node.stats.count (nano::stat::type::telemetry, nano::stat::detail::invalid_signature) > 0);
-	ASSERT_ALWAYS (1s, node.stats.count (nano::stat::type::telemetry, nano::stat::detail::process) == 0)
-}
-
-TEST (telemetry, mismatched_node_id)
-{
-	nano::test::system system;
-	auto & node = *system.add_node ();
-
-	auto telemetry = node.local_telemetry ();
-
-	auto message = nano::telemetry_ack{ nano::dev::network_params.network, telemetry };
-	node.network.inbound (message, nano::test::fake_channel (node, /* node id */ { 123 }));
-
-	ASSERT_TIMELY (5s, node.stats.count (nano::stat::type::telemetry, nano::stat::detail::node_id_mismatch) > 0);
-	ASSERT_ALWAYS (1s, node.stats.count (nano::stat::type::telemetry, nano::stat::detail::process) == 0)
->>>>>>> a2f9e181
 }
 
 TEST (telemetry, ongoing_broadcasts)
 {
 	nano::test::system system;
 	nano::node_flags node_flags;
-<<<<<<< HEAD
-	node_flags.set_disable_ongoing_telemetry_requests (true);
-=======
->>>>>>> a2f9e181
 	auto & node1 = *system.add_node (node_flags);
 	auto & node2 = *system.add_node (node_flags);
 
