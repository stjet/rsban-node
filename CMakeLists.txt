--- conflicted
+++ resolved
@@ -618,12 +618,7 @@
     build_tests
     COMMAND echo "BATCH BUILDING TESTS"
     WORKING_DIRECTORY ${CMAKE_BINARY_DIR}
-<<<<<<< HEAD
     DEPENDS core_test rpc_test nano_node nano_rpc)
-
-=======
-    DEPENDS core_test load_test rpc_test nano_node nano_rpc)
->>>>>>> 3013b84e
   add_custom_target(
     run_tests
     COMMAND ${PROJECT_SOURCE_DIR}/ci/test.sh ${CMAKE_BINARY_DIR}
