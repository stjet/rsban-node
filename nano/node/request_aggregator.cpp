#include <nano/lib/stats.hpp>
#include <nano/lib/threading.hpp>
#include <nano/node/active_transactions.hpp>
#include <nano/node/common.hpp>
#include <nano/node/network.hpp>
#include <nano/node/nodeconfig.hpp>
#include <nano/node/request_aggregator.hpp>
#include <nano/node/voting.hpp>
#include <nano/node/wallet.hpp>
#include <nano/secure/ledger.hpp>
#include <nano/secure/store.hpp>

nano::request_aggregator::request_aggregator (nano::node_config const & config_a, nano::stats & stats_a, nano::vote_generator & generator_a, nano::vote_generator & final_generator_a, nano::local_vote_history & history_a, nano::ledger & ledger_a, nano::wallets & wallets_a, nano::active_transactions & active_a) :
	config{ config_a },
	max_delay (config_a.network_params.network.is_dev_network () ? 50 : 300),
	small_delay (config_a.network_params.network.is_dev_network () ? 10 : 50),
	max_channel_requests (config_a.max_queued_requests),
	stats (stats_a),
	local_votes (history_a),
	ledger (ledger_a),
	wallets (wallets_a),
	active (active_a),
	generator (generator_a),
	final_generator (final_generator_a),
	thread ([this] () { run (); })
{
	generator.set_reply_action ([this] (std::shared_ptr<nano::vote> const & vote_a, std::shared_ptr<nano::transport::channel> const & channel_a) {
		this->reply_action (vote_a, channel_a);
	});
	final_generator.set_reply_action ([this] (std::shared_ptr<nano::vote> const & vote_a, std::shared_ptr<nano::transport::channel> const & channel_a) {
		this->reply_action (vote_a, channel_a);
	});
	nano::unique_lock<nano::mutex> lock{ mutex };
	condition.wait (lock, [&started = started] { return started; });
}

void nano::request_aggregator::add (std::shared_ptr<nano::transport::channel> const & channel_a, std::vector<std::pair<nano::block_hash, nano::root>> const & hashes_roots_a)
{
	debug_assert (wallets.reps ().voting > 0);
	bool error = true;
	auto const endpoint (nano::transport::map_endpoint_to_v6 (channel_a->get_endpoint ()));
	nano::unique_lock<nano::mutex> lock{ mutex };
	// Protecting from ever-increasing memory usage when request are consumed slower than generated
	// Reject request if the oldest request has not yet been processed after its deadline + a modest margin
	if (requests.empty () || (requests.get<tag_deadline> ().begin ()->deadline + 2 * this->max_delay > std::chrono::steady_clock::now ()))
	{
		auto & requests_by_endpoint (requests.get<tag_endpoint> ());
		auto existing (requests_by_endpoint.find (endpoint));
		if (existing == requests_by_endpoint.end ())
		{
			existing = requests_by_endpoint.emplace (channel_a).first;
		}
		requests_by_endpoint.modify (existing, [&hashes_roots_a, &channel_a, &error, this] (channel_pool & pool_a) {
			// This extends the lifetime of the channel, which is acceptable up to max_delay
			pool_a.channel = channel_a;
			if (pool_a.hashes_roots.size () + hashes_roots_a.size () <= this->max_channel_requests)
			{
				error = false;
				auto new_deadline (std::min (pool_a.start + this->max_delay, std::chrono::steady_clock::now () + this->small_delay));
				pool_a.deadline = new_deadline;
				pool_a.hashes_roots.insert (pool_a.hashes_roots.begin (), hashes_roots_a.begin (), hashes_roots_a.end ());
			}
		});
		if (requests.size () == 1)
		{
			lock.unlock ();
			condition.notify_all ();
		}
	}
	stats.inc (nano::stat::type::aggregator, !error ? nano::stat::detail::aggregator_accepted : nano::stat::detail::aggregator_dropped);
}

void nano::request_aggregator::run ()
{
	nano::thread_role::set (nano::thread_role::name::request_aggregator);
	nano::unique_lock<nano::mutex> lock{ mutex };
	started = true;
	lock.unlock ();
	condition.notify_all ();
	lock.lock ();
	while (!stopped)
	{
		if (!requests.empty ())
		{
			auto & requests_by_deadline (requests.get<tag_deadline> ());
			auto front (requests_by_deadline.begin ());
			if (front->deadline < std::chrono::steady_clock::now ())
			{
				// Store the channel and requests for processing after erasing this pool
				decltype (front->channel) channel{};
				decltype (front->hashes_roots) hashes_roots{};
				requests_by_deadline.modify (front, [&channel, &hashes_roots] (channel_pool & pool) {
					channel.swap (pool.channel);
					hashes_roots.swap (pool.hashes_roots);
				});
				requests_by_deadline.erase (front);
				lock.unlock ();
				erase_duplicates (hashes_roots);
				auto const remaining = aggregate (hashes_roots, channel);
				if (!remaining.first.empty ())
				{
					// Generate votes for the remaining hashes
					auto const generated = generator.generate (remaining.first, channel);
					stats.add (nano::stat::type::requests, nano::stat::detail::requests_cannot_vote, stat::dir::in, remaining.first.size () - generated);
				}
				if (!remaining.second.empty ())
				{
					// Generate final votes for the remaining hashes
					auto const generated = final_generator.generate (remaining.second, channel);
					stats.add (nano::stat::type::requests, nano::stat::detail::requests_cannot_vote, stat::dir::in, remaining.second.size () - generated);
				}
				lock.lock ();
			}
			else
			{
				auto deadline = front->deadline;
				condition.wait_until (lock, deadline, [this, &deadline] () { return this->stopped || deadline < std::chrono::steady_clock::now (); });
			}
		}
		else
		{
			condition.wait_for (lock, small_delay, [this] () { return this->stopped || !this->requests.empty (); });
		}
	}
}

void nano::request_aggregator::stop ()
{
	{
		nano::lock_guard<nano::mutex> guard{ mutex };
		stopped = true;
	}
	condition.notify_all ();
	if (thread.joinable ())
	{
		thread.join ();
	}
}

std::size_t nano::request_aggregator::size ()
{
	nano::unique_lock<nano::mutex> lock{ mutex };
	return requests.size ();
}

bool nano::request_aggregator::empty ()
{
	return size () == 0;
}

void nano::request_aggregator::reply_action (std::shared_ptr<nano::vote> const & vote_a, std::shared_ptr<nano::transport::channel> const & channel_a) const
{
	nano::confirm_ack confirm{ config.network_params.network, vote_a };
	channel_a->send (confirm);
}

void nano::request_aggregator::erase_duplicates (std::vector<std::pair<nano::block_hash, nano::root>> & requests_a) const
{
	std::sort (requests_a.begin (), requests_a.end (), [] (auto const & pair1, auto const & pair2) {
		return pair1.first < pair2.first;
	});
	requests_a.erase (std::unique (requests_a.begin (), requests_a.end (), [] (auto const & pair1, auto const & pair2) {
		return pair1.first == pair2.first;
	}),
	requests_a.end ());
}

std::pair<std::vector<std::shared_ptr<nano::block>>, std::vector<std::shared_ptr<nano::block>>> nano::request_aggregator::aggregate (std::vector<std::pair<nano::block_hash, nano::root>> const & requests_a, std::shared_ptr<nano::transport::channel> & channel_a) const
{
	auto transaction (ledger.store.tx_begin_read ());
	std::vector<std::shared_ptr<nano::block>> to_generate;
	std::vector<std::shared_ptr<nano::block>> to_generate_final;
	std::vector<std::shared_ptr<nano::vote>> cached_votes;
	std::unordered_set<nano::block_hash> cached_hashes;
	for (auto const & [hash, root] : requests_a)
	{
		// 0. Hashes already sent
		if (cached_hashes.count (hash) > 0)
		{
			continue;
		}

		// 1. Votes in cache
		auto find_votes (local_votes.votes (root, hash));
		if (!find_votes.empty ())
		{
			for (auto & found_vote : find_votes)
			{
				cached_votes.push_back (found_vote);
				for (auto & found_hash : found_vote->hashes ())
				{
					cached_hashes.insert (found_hash);
				}
			}
		}
		else
		{
			bool generate_vote (true);
			bool generate_final_vote (false);
			std::shared_ptr<nano::block> block;

			// 2. Final votes
			auto final_vote_hashes (ledger.store.final_vote ().get (*transaction, root));
			if (!final_vote_hashes.empty ())
			{
				generate_final_vote = true;
				block = ledger.store.block ().get (*transaction, final_vote_hashes[0]);
				// Allow same root vote
				if (block != nullptr && final_vote_hashes.size () > 1)
				{
					to_generate_final.push_back (block);
					block = ledger.store.block ().get (*transaction, final_vote_hashes[1]);
					debug_assert (final_vote_hashes.size () == 2);
				}
			}

			// 3. Election winner by hash
			if (block == nullptr)
			{
				block = active.winner (hash);
			}

			// 4. Ledger by hash
			if (block == nullptr)
			{
				block = ledger.store.block ().get (*transaction, hash);
				// Confirmation status. Generate final votes for confirmed
				if (block != nullptr)
				{
					nano::confirmation_height_info confirmation_height_info;
					ledger.store.confirmation_height ().get (*transaction, block->account ().is_zero () ? block->sideband ().account () : block->account (), confirmation_height_info);
					generate_final_vote = (confirmation_height_info.height () >= block->sideband ().height ());
				}
			}

			// 5. Ledger by root
			if (block == nullptr && !root.is_zero ())
			{
				// Search for block root
				auto successor (ledger.store.block ().successor (*transaction, root.as_block_hash ()));

				// Search for account root
				if (successor.is_zero ())
				{
<<<<<<< HEAD
					nano::account_info info;
					auto error (ledger.store.account ().get (*transaction, root.as_account (), info));
					if (!error)
					{
						successor = info.open_block ();
=======
					auto info = ledger.account_info (transaction, root.as_account ());
					if (info)
					{
						successor = info->open_block;
>>>>>>> 6b41733d
					}
				}
				if (!successor.is_zero ())
				{
					auto successor_block = ledger.store.block ().get (*transaction, successor);
					debug_assert (successor_block != nullptr);
					block = std::move (successor_block);
					// 5. Votes in cache for successor
					auto find_successor_votes (local_votes.votes (root, successor));
					if (!find_successor_votes.empty ())
					{
						cached_votes.insert (cached_votes.end (), find_successor_votes.begin (), find_successor_votes.end ());
						generate_vote = false;
					}
					// Confirmation status. Generate final votes for confirmed successor
					if (block != nullptr && generate_vote)
					{
						nano::confirmation_height_info confirmation_height_info;
						ledger.store.confirmation_height ().get (*transaction, block->account ().is_zero () ? block->sideband ().account () : block->account (), confirmation_height_info);
						generate_final_vote = (confirmation_height_info.height () >= block->sideband ().height ());
					}
				}
			}

			if (block)
			{
				// Generate new vote
				if (generate_vote)
				{
					if (generate_final_vote)
					{
						to_generate_final.push_back (block);
					}
					else
					{
						to_generate.push_back (block);
					}
				}

				// Let the node know about the alternative block
				if (block->hash () != hash)
				{
					nano::publish publish (config.network_params.network, block);
					channel_a->send (publish);
				}
			}
			else
			{
				stats.inc (nano::stat::type::requests, nano::stat::detail::requests_unknown, stat::dir::in);
			}
		}
	}
	// Unique votes
	std::sort (cached_votes.begin (), cached_votes.end (), [] (const std::shared_ptr<nano::vote> & a, const std::shared_ptr<nano::vote> & b) -> bool {
		return a->get_rust_data_pointer () > b->get_rust_data_pointer ();
	});
	cached_votes.erase (std::unique (cached_votes.begin (), cached_votes.end (), [] (std::shared_ptr<nano::vote> const & a, std::shared_ptr<nano::vote> const & b) {
		return a->get_rust_data_pointer () == b->get_rust_data_pointer ();
	}),
	cached_votes.end ());

	for (auto const & vote : cached_votes)
	{
		reply_action (vote, channel_a);
	}
	stats.add (nano::stat::type::requests, nano::stat::detail::requests_cached_hashes, stat::dir::in, cached_hashes.size ());
	stats.add (nano::stat::type::requests, nano::stat::detail::requests_cached_votes, stat::dir::in, cached_votes.size ());
	return std::make_pair (to_generate, to_generate_final);
}

std::unique_ptr<nano::container_info_component> nano::collect_container_info (nano::request_aggregator & aggregator, std::string const & name)
{
	auto pools_count = aggregator.size ();
	auto sizeof_element = sizeof (decltype (aggregator.requests)::value_type);
	auto composite = std::make_unique<container_info_composite> (name);
	composite->add_component (std::make_unique<container_info_leaf> (container_info{ "pools", pools_count, sizeof_element }));
	return composite;
}<|MERGE_RESOLUTION|>--- conflicted
+++ resolved
@@ -242,18 +242,10 @@
 				// Search for account root
 				if (successor.is_zero ())
 				{
-<<<<<<< HEAD
-					nano::account_info info;
-					auto error (ledger.store.account ().get (*transaction, root.as_account (), info));
-					if (!error)
-					{
-						successor = info.open_block ();
-=======
-					auto info = ledger.account_info (transaction, root.as_account ());
+					auto info = ledger.account_info (*transaction, root.as_account ());
 					if (info)
 					{
-						successor = info->open_block;
->>>>>>> 6b41733d
+						successor = info->open_block ();
 					}
 				}
 				if (!successor.is_zero ())
