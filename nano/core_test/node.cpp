#include <nano/lib/config.hpp>
#include <nano/node/election.hpp>
#include <nano/node/scheduler/component.hpp>
#include <nano/node/scheduler/priority.hpp>
#include <nano/node/transport/fake.hpp>
#include <nano/node/transport/inproc.hpp>
#include <nano/test_common/network.hpp>
#include <nano/test_common/system.hpp>
#include <nano/test_common/testutil.hpp>

#include <gtest/gtest.h>

#include <boost/filesystem.hpp>
#include <boost/make_shared.hpp>
#include <boost/optional.hpp>

#include <fstream>
#include <numeric>

using namespace std::chrono_literals;

TEST (node, null_account)
{
	auto const & null_account = nano::account::null ();
	ASSERT_TRUE (null_account == nullptr);
	ASSERT_FALSE (null_account != nullptr);

	nano::account default_account{};
	ASSERT_FALSE (default_account == nullptr);
	ASSERT_TRUE (default_account != nullptr);
}

TEST (node, stop)
{
	nano::test::system system (1);
	ASSERT_NE (system.nodes[0]->wallets.items.end (), system.nodes[0]->wallets.items.begin ());
	system.nodes[0]->stop ();
	system.async_rt.io_ctx.run ();
	ASSERT_TRUE (true);
}

TEST (node, work_generate)
{
	nano::test::system system (1);
	auto & node (*system.nodes[0]);
	nano::block_hash root{ 1 };
	nano::work_version version{ nano::work_version::work_1 };
	{
		auto difficulty = nano::difficulty::from_multiplier (1.5, node.network_params.work.get_base ());
		auto work = node.work_generate_blocking (version, root, difficulty);
		ASSERT_TRUE (work.is_initialized ());
		ASSERT_TRUE (nano::dev::network_params.work.difficulty (version, root, *work) >= difficulty);
	}
	{
		auto difficulty = nano::difficulty::from_multiplier (0.5, node.network_params.work.get_base ());
		boost::optional<uint64_t> work;
		do
		{
			work = node.work_generate_blocking (version, root, difficulty);
		} while (nano::dev::network_params.work.difficulty (version, root, *work) >= node.network_params.work.get_base ());
		ASSERT_TRUE (work.is_initialized ());
		ASSERT_TRUE (nano::dev::network_params.work.difficulty (version, root, *work) >= difficulty);
		ASSERT_FALSE (nano::dev::network_params.work.difficulty (version, root, *work) >= node.network_params.work.get_base ());
	}
}

TEST (node, block_store_path_failure)
{
	nano::test::system system;
	auto service (boost::make_shared<rsnano::async_runtime> (false));
	auto path (nano::unique_path ());
	nano::logging logging;
	logging.init (path);
	nano::work_pool pool{ nano::dev::network_params.network, std::numeric_limits<unsigned>::max () };
	auto node (std::make_shared<nano::node> (*service, system.get_available_port (), path, logging, pool));
	ASSERT_TRUE (node->wallets.items.empty ());
	node->stop ();
}

TEST (node, password_fanout)
{
	nano::test::system system;
	rsnano::async_runtime async_rt{ false };
	auto path (nano::unique_path ());
	nano::node_config config;
	config.peering_port = system.get_available_port ();
	config.logging.init (path);
	nano::work_pool pool{ nano::dev::network_params.network, std::numeric_limits<unsigned>::max () };
	config.password_fanout = 10;
	nano::node node (async_rt, path, config, pool);
	auto wallet (node.wallets.create (100));
	ASSERT_EQ (10, wallet->store.fanout);
	node.stop ();
}

TEST (node, balance)
{
	nano::test::system system (1);
	system.wallet (0)->insert_adhoc (nano::dev::genesis_key.prv);
	auto transaction (system.nodes[0]->store.tx_begin_write ());
	ASSERT_EQ (std::numeric_limits<nano::uint128_t>::max (), system.nodes[0]->ledger.account_balance (*transaction, nano::dev::genesis_key.pub));
}

TEST (node, representative)
{
	nano::test::system system (1);
	auto block1 (system.nodes[0]->rep_block (nano::dev::genesis_key.pub));
	{
		auto transaction (system.nodes[0]->store.tx_begin_read ());
		ASSERT_TRUE (system.nodes[0]->ledger.store.block ().exists (*transaction, block1));
	}
	nano::keypair key;
	ASSERT_TRUE (system.nodes[0]->rep_block (key.pub).is_zero ());
}

TEST (node, send_unkeyed)
{
	nano::test::system system (1);
	nano::keypair key2;
	system.wallet (0)->insert_adhoc (nano::dev::genesis_key.prv);
	system.wallet (0)->store.set_password (nano::keypair ().prv);
	ASSERT_EQ (nullptr, system.wallet (0)->send_action (nano::dev::genesis_key.pub, key2.pub, system.nodes[0]->config->receive_minimum.number ()));
}

TEST (node, send_self)
{
	nano::test::system system (1);
	nano::keypair key2;
	system.wallet (0)->insert_adhoc (nano::dev::genesis_key.prv);
	system.wallet (0)->insert_adhoc (key2.prv);
	ASSERT_NE (nullptr, system.wallet (0)->send_action (nano::dev::genesis_key.pub, key2.pub, system.nodes[0]->config->receive_minimum.number ()));
	ASSERT_TIMELY (10s, !system.nodes[0]->balance (key2.pub).is_zero ());
	ASSERT_EQ (std::numeric_limits<nano::uint128_t>::max () - system.nodes[0]->config->receive_minimum.number (), system.nodes[0]->balance (nano::dev::genesis_key.pub));
}

TEST (node, send_single)
{
	nano::test::system system (2);
	nano::keypair key2;
	system.wallet (0)->insert_adhoc (nano::dev::genesis_key.prv);
	system.wallet (1)->insert_adhoc (key2.prv);
	ASSERT_NE (nullptr, system.wallet (0)->send_action (nano::dev::genesis_key.pub, key2.pub, system.nodes[0]->config->receive_minimum.number ()));
	ASSERT_EQ (std::numeric_limits<nano::uint128_t>::max () - system.nodes[0]->config->receive_minimum.number (), system.nodes[0]->balance (nano::dev::genesis_key.pub));
	ASSERT_TRUE (system.nodes[0]->balance (key2.pub).is_zero ());
	ASSERT_TIMELY (10s, !system.nodes[0]->balance (key2.pub).is_zero ());
}

TEST (node, send_single_observing_peer)
{
	nano::test::system system (3);
	nano::keypair key2;
	system.wallet (0)->insert_adhoc (nano::dev::genesis_key.prv);
	system.wallet (1)->insert_adhoc (key2.prv);
	ASSERT_NE (nullptr, system.wallet (0)->send_action (nano::dev::genesis_key.pub, key2.pub, system.nodes[0]->config->receive_minimum.number ()));
	ASSERT_EQ (std::numeric_limits<nano::uint128_t>::max () - system.nodes[0]->config->receive_minimum.number (), system.nodes[0]->balance (nano::dev::genesis_key.pub));
	ASSERT_TRUE (system.nodes[0]->balance (key2.pub).is_zero ());
	ASSERT_TIMELY (10s, std::all_of (system.nodes.begin (), system.nodes.end (), [&] (std::shared_ptr<nano::node> const & node_a) { return !node_a->balance (key2.pub).is_zero (); }));
}

TEST (node, send_out_of_order)
{
	nano::test::system system (2);
	auto & node1 (*system.nodes[0]);
	nano::keypair key2;
	nano::send_block_builder builder;
	auto send1 = builder.make_block ()
				 .previous (nano::dev::genesis->hash ())
				 .destination (key2.pub)
				 .balance (std::numeric_limits<nano::uint128_t>::max () - node1.config->receive_minimum.number ())
				 .sign (nano::dev::genesis_key.prv, nano::dev::genesis_key.pub)
				 .work (*system.work.generate (nano::dev::genesis->hash ()))
				 .build_shared ();
	auto send2 = builder.make_block ()
				 .previous (send1->hash ())
				 .destination (key2.pub)
				 .balance (std::numeric_limits<nano::uint128_t>::max () - 2 * node1.config->receive_minimum.number ())
				 .sign (nano::dev::genesis_key.prv, nano::dev::genesis_key.pub)
				 .work (*system.work.generate (send1->hash ()))
				 .build_shared ();
	auto send3 = builder.make_block ()
				 .previous (send2->hash ())
				 .destination (key2.pub)
				 .balance (std::numeric_limits<nano::uint128_t>::max () - 3 * node1.config->receive_minimum.number ())
				 .sign (nano::dev::genesis_key.prv, nano::dev::genesis_key.pub)
				 .work (*system.work.generate (send2->hash ()))
				 .build_shared ();
	node1.process_active (send3);
	node1.process_active (send2);
	node1.process_active (send1);
	ASSERT_TIMELY (10s, std::all_of (system.nodes.begin (), system.nodes.end (), [&] (std::shared_ptr<nano::node> const & node_a) { return node_a->balance (nano::dev::genesis_key.pub) == nano::dev::constants.genesis_amount - node1.config->receive_minimum.number () * 3; }));
}

TEST (node, quick_confirm)
{
	nano::test::system system (1);
	auto & node1 (*system.nodes[0]);
	nano::keypair key;
	nano::block_hash previous (node1.latest (nano::dev::genesis_key.pub));
	auto genesis_start_balance (node1.balance (nano::dev::genesis_key.pub));
	system.wallet (0)->insert_adhoc (key.prv);
	system.wallet (0)->insert_adhoc (nano::dev::genesis_key.prv);
	auto send = nano::send_block_builder ()
				.previous (previous)
				.destination (key.pub)
				.balance (node1.online_reps.delta () + 1)
				.sign (nano::dev::genesis_key.prv, nano::dev::genesis_key.pub)
				.work (*system.work.generate (previous))
				.build_shared ();
	node1.process_active (send);
	ASSERT_TIMELY (10s, !node1.balance (key.pub).is_zero ());
	ASSERT_EQ (node1.balance (nano::dev::genesis_key.pub), node1.online_reps.delta () + 1);
	ASSERT_EQ (node1.balance (key.pub), genesis_start_balance - (node1.online_reps.delta () + 1));
}

TEST (node, node_receive_quorum)
{
	nano::test::system system (1);
	auto & node1 = *system.nodes[0];
	nano::keypair key;
	nano::block_hash previous (node1.latest (nano::dev::genesis_key.pub));
	system.wallet (0)->insert_adhoc (key.prv);
	auto send = nano::send_block_builder ()
				.previous (previous)
				.destination (key.pub)
				.balance (nano::dev::constants.genesis_amount - nano::Gxrb_ratio)
				.sign (nano::dev::genesis_key.prv, nano::dev::genesis_key.pub)
				.work (*system.work.generate (previous))
				.build_shared ();
	node1.process_active (send);
	ASSERT_TIMELY (10s, node1.ledger.block_or_pruned_exists (send->hash ()));
	ASSERT_TIMELY (10s, node1.active.election (nano::qualified_root (previous, previous)) != nullptr);
	auto election (node1.active.election (nano::qualified_root (previous, previous)));
	ASSERT_NE (nullptr, election);
	ASSERT_FALSE (election->confirmed ());
	ASSERT_EQ (1, election->votes ().size ());

	nano::test::system system2;
	system2.add_node ();

	system2.wallet (0)->insert_adhoc (nano::dev::genesis_key.prv);
	ASSERT_TRUE (node1.balance (key.pub).is_zero ());
	node1.network->tcp_channels->start_tcp (system2.nodes[0]->network->endpoint ());
	while (node1.balance (key.pub).is_zero ())
	{
		ASSERT_NO_ERROR (system.poll ());
		ASSERT_NO_ERROR (system2.poll ());
	}
}

TEST (node, auto_bootstrap)
{
	nano::test::system system;
	nano::node_config config (system.get_available_port (), system.logging);
	config.frontiers_confirmation = nano::frontiers_confirmation_mode::disabled;
	nano::node_flags node_flags;
	node_flags.set_disable_bootstrap_bulk_push_client (true);
	node_flags.set_disable_lazy_bootstrap (true);
	auto node0 = system.add_node (config, node_flags);
	nano::keypair key2;
	system.wallet (0)->insert_adhoc (nano::dev::genesis_key.prv);
	system.wallet (0)->insert_adhoc (key2.prv);
	auto send1 (system.wallet (0)->send_action (nano::dev::genesis_key.pub, key2.pub, node0->config->receive_minimum.number ()));
	ASSERT_NE (nullptr, send1);
	ASSERT_TIMELY (10s, node0->balance (key2.pub) == node0->config->receive_minimum.number ());
	auto node1 (std::make_shared<nano::node> (system.async_rt, system.get_available_port (), nano::unique_path (), system.logging, system.work, node_flags));
	ASSERT_FALSE (node1->init_error ());
	node1->start ();
	system.nodes.push_back (node1);
	ASSERT_NE (nullptr, nano::test::establish_tcp (system, *node1, node0->network->endpoint ()));
	ASSERT_TIMELY (10s, node1->bootstrap_initiator.in_progress ());
	ASSERT_TIMELY (10s, node1->balance (key2.pub) == node0->config->receive_minimum.number ());
	ASSERT_TIMELY (10s, !node1->bootstrap_initiator.in_progress ());
	ASSERT_TRUE (node1->ledger.block_or_pruned_exists (send1->hash ()));
	// Wait block receive
	ASSERT_TIMELY (5s, node1->ledger.cache.block_count () == 3);
	// Confirmation for all blocks
	ASSERT_TIMELY (5s, node1->ledger.cache.cemented_count () == 3);

	node1->stop ();
}

TEST (node, auto_bootstrap_reverse)
{
	nano::test::system system;
	nano::node_config config (system.get_available_port (), system.logging);
	config.frontiers_confirmation = nano::frontiers_confirmation_mode::disabled;
	nano::node_flags node_flags;
	node_flags.set_disable_bootstrap_bulk_push_client (true);
	node_flags.set_disable_lazy_bootstrap (true);
	auto node0 = system.add_node (config, node_flags);
	nano::keypair key2;
	system.wallet (0)->insert_adhoc (nano::dev::genesis_key.prv);
	system.wallet (0)->insert_adhoc (key2.prv);
	auto node1 (std::make_shared<nano::node> (system.async_rt, system.get_available_port (), nano::unique_path (), system.logging, system.work, node_flags));
	ASSERT_FALSE (node1->init_error ());
	ASSERT_NE (nullptr, system.wallet (0)->send_action (nano::dev::genesis_key.pub, key2.pub, node0->config->receive_minimum.number ()));
	node1->start ();
	system.nodes.push_back (node1);
	ASSERT_NE (nullptr, nano::test::establish_tcp (system, *node0, node1->network->endpoint ()));
	ASSERT_TIMELY (10s, node1->balance (key2.pub) == node0->config->receive_minimum.number ());
}

TEST (node, auto_bootstrap_age)
{
	nano::test::system system;
	nano::node_config config (system.get_available_port (), system.logging);
	config.frontiers_confirmation = nano::frontiers_confirmation_mode::disabled;
	nano::node_flags node_flags;
	node_flags.set_disable_bootstrap_bulk_push_client (true);
	node_flags.set_disable_lazy_bootstrap (true);
	node_flags.set_bootstrap_interval (1);
	auto node0 = system.add_node (config, node_flags);
	auto node1 (std::make_shared<nano::node> (system.async_rt, system.get_available_port (), nano::unique_path (), system.logging, system.work, node_flags));
	ASSERT_FALSE (node1->init_error ());
	node1->start ();
	system.nodes.push_back (node1);
	ASSERT_NE (nullptr, nano::test::establish_tcp (system, *node1, node0->network->endpoint ()));
	ASSERT_TIMELY (10s, node1->bootstrap_initiator.in_progress ());
	// 4 bootstraps with frontiers age
	ASSERT_TIMELY (10s, node0->stats->count (nano::stat::type::bootstrap, nano::stat::detail::initiate_legacy_age, nano::stat::dir::out) >= 3);
	// More attempts with frontiers age
	ASSERT_GE (node0->stats->count (nano::stat::type::bootstrap, nano::stat::detail::initiate_legacy_age, nano::stat::dir::out), node0->stats->count (nano::stat::type::bootstrap, nano::stat::detail::initiate, nano::stat::dir::out));

	node1->stop ();
}

// Test ensures the block processor adds the published block to the gap cache.
TEST (node, receive_gap)
{
	nano::test::system system (1);
	auto & node1 (*system.nodes[0]);
	ASSERT_EQ (0, node1.gap_cache.size ());
	nano::keypair keys{};
	auto block = nano::send_block_builder ()
				 .previous (5)
				 .destination (1)
				 .balance (2)
				 .sign (keys.prv, keys.pub)
				 .work (0)
				 .build_shared ();
	node1.work_generate_blocking (*block);
	nano::publish message{ nano::dev::network_params.network, block };
	auto channel1 = std::make_shared<nano::transport::fake::channel> (node1);
	node1.network->inbound (message, channel1);
	node1.block_processor.flush ();
	ASSERT_EQ (1, node1.gap_cache.size ());
}

TEST (node, merge_peers)
{
	nano::test::system system (1);
	std::array<nano::endpoint, 8> endpoints;
	endpoints.fill (nano::endpoint (boost::asio::ip::address_v6::loopback (), system.get_available_port ()));
	endpoints[0] = nano::endpoint (boost::asio::ip::address_v6::loopback (), system.get_available_port ());
	system.nodes[0]->network->merge_peers (endpoints);
	ASSERT_EQ (0, system.nodes[0]->network->size ());
}

TEST (node, search_receivable)
{
	nano::test::system system (1);
	auto node (system.nodes[0]);
	nano::keypair key2;
	system.wallet (0)->insert_adhoc (nano::dev::genesis_key.prv);
	ASSERT_NE (nullptr, system.wallet (0)->send_action (nano::dev::genesis_key.pub, key2.pub, node->config->receive_minimum.number ()));
	system.wallet (0)->insert_adhoc (key2.prv);
	{
		auto tx{ system.wallet (0)->wallets.tx_begin_read () };
		ASSERT_FALSE (system.wallet (0)->search_receivable (*tx));
	}
	ASSERT_TIMELY (10s, !node->balance (key2.pub).is_zero ());
}

TEST (node, search_receivable_same)
{
	nano::test::system system (1);
	auto node (system.nodes[0]);
	nano::keypair key2;
	system.wallet (0)->insert_adhoc (nano::dev::genesis_key.prv);
	ASSERT_NE (nullptr, system.wallet (0)->send_action (nano::dev::genesis_key.pub, key2.pub, node->config->receive_minimum.number ()));
	ASSERT_NE (nullptr, system.wallet (0)->send_action (nano::dev::genesis_key.pub, key2.pub, node->config->receive_minimum.number ()));
	system.wallet (0)->insert_adhoc (key2.prv);
	{
		auto tx{ system.wallet (0)->wallets.tx_begin_read () };
		ASSERT_FALSE (system.wallet (0)->search_receivable (*tx));
	}
	ASSERT_TIMELY (10s, node->balance (key2.pub) == 2 * node->config->receive_minimum.number ());
}

TEST (node, search_receivable_multiple)
{
	nano::test::system system (1);
	auto node (system.nodes[0]);
	nano::keypair key2;
	nano::keypair key3;
	system.wallet (0)->insert_adhoc (nano::dev::genesis_key.prv);
	system.wallet (0)->insert_adhoc (key3.prv);
	ASSERT_NE (nullptr, system.wallet (0)->send_action (nano::dev::genesis_key.pub, key3.pub, node->config->receive_minimum.number ()));
	ASSERT_TIMELY (10s, !node->balance (key3.pub).is_zero ());
	ASSERT_NE (nullptr, system.wallet (0)->send_action (nano::dev::genesis_key.pub, key2.pub, node->config->receive_minimum.number ()));
	ASSERT_NE (nullptr, system.wallet (0)->send_action (key3.pub, key2.pub, node->config->receive_minimum.number ()));
	system.wallet (0)->insert_adhoc (key2.prv);
	{
		auto tx{ system.wallet (0)->wallets.tx_begin_read () };
		ASSERT_FALSE (system.wallet (0)->search_receivable (*tx));
	}
	ASSERT_TIMELY (10s, node->balance (key2.pub) == 2 * node->config->receive_minimum.number ());
}

TEST (node, search_receivable_confirmed)
{
	nano::test::system system;
	nano::node_config node_config (system.get_available_port (), system.logging);
	node_config.frontiers_confirmation = nano::frontiers_confirmation_mode::disabled;
	auto node = system.add_node (node_config);
	nano::keypair key2;
	system.wallet (0)->insert_adhoc (nano::dev::genesis_key.prv);
	auto send1 (system.wallet (0)->send_action (nano::dev::genesis_key.pub, key2.pub, node->config->receive_minimum.number ()));
	ASSERT_NE (nullptr, send1);
	auto send2 (system.wallet (0)->send_action (nano::dev::genesis_key.pub, key2.pub, node->config->receive_minimum.number ()));
	ASSERT_NE (nullptr, send2);
	ASSERT_TIMELY (10s, node->active.empty ());
	bool confirmed (false);
	system.deadline_set (5s);
	while (!confirmed)
	{
		auto transaction (node->store.tx_begin_read ());
		confirmed = node->ledger.block_confirmed (*transaction, send2->hash ());
		ASSERT_NO_ERROR (system.poll ());
	}
	{
		auto transaction (node->wallets.tx_begin_write ());
		system.wallet (0)->store.erase (*transaction, nano::dev::genesis_key.pub);
	}
	system.wallet (0)->insert_adhoc (key2.prv);
	{
		auto tx{ system.wallet (0)->wallets.tx_begin_read () };
		ASSERT_FALSE (system.wallet (0)->search_receivable (*tx));
	}
	{
		ASSERT_FALSE (node->active.active (send1->hash ()));
		ASSERT_FALSE (node->active.active (send2->hash ()));
	}
	ASSERT_TIMELY (10s, node->balance (key2.pub) == 2 * node->config->receive_minimum.number ());
}

TEST (node, search_receivable_pruned)
{
	nano::test::system system;
	nano::node_config node_config (system.get_available_port (), system.logging);
	node_config.frontiers_confirmation = nano::frontiers_confirmation_mode::disabled;
	auto node1 = system.add_node (node_config);
	nano::node_flags node_flags;
	node_flags.set_enable_pruning (true);
	nano::node_config config (system.get_available_port (), system.logging);
	config.enable_voting = false; // Remove after allowing pruned voting
	auto node2 = system.add_node (config, node_flags);
	nano::keypair key2;
	system.wallet (0)->insert_adhoc (nano::dev::genesis_key.prv);
	auto send1 (system.wallet (0)->send_action (nano::dev::genesis_key.pub, key2.pub, node2->config->receive_minimum.number ()));
	ASSERT_NE (nullptr, send1);
	auto send2 (system.wallet (0)->send_action (nano::dev::genesis_key.pub, key2.pub, node2->config->receive_minimum.number ()));
	ASSERT_NE (nullptr, send2);

	// Confirmation
	ASSERT_TIMELY (10s, node1->active.empty () && node2->active.empty ());
	ASSERT_TIMELY (5s, node1->ledger.block_confirmed (*node1->store.tx_begin_read (), send2->hash ()));
	ASSERT_TIMELY (5s, node2->ledger.cache.cemented_count () == 3);
	system.wallet (0)->store.erase (*node1->wallets.tx_begin_write (), nano::dev::genesis_key.pub);

	// Pruning
	{
		auto transaction (node2->store.tx_begin_write ());
		ASSERT_EQ (1, node2->ledger.pruning_action (*transaction, send1->hash (), 1));
	}
	ASSERT_EQ (1, node2->ledger.cache.pruned_count ());
	ASSERT_TRUE (node2->ledger.block_or_pruned_exists (send1->hash ())); // true for pruned

	// Receive pruned block
	system.wallet (1)->insert_adhoc (key2.prv);
	ASSERT_FALSE (system.wallet (1)->search_receivable (*system.wallet (1)->wallets.tx_begin_read ()));
	ASSERT_TIMELY (10s, node2->balance (key2.pub) == 2 * node2->config->receive_minimum.number ());
}

TEST (node, unlock_search)
{
	nano::test::system system (1);
	auto node (system.nodes[0]);
	nano::keypair key2;
	nano::uint128_t balance (node->balance (nano::dev::genesis_key.pub));
	{
		auto transaction (system.wallet (0)->wallets.tx_begin_write ());
		system.wallet (0)->store.rekey (*transaction, "");
	}
	system.wallet (0)->insert_adhoc (nano::dev::genesis_key.prv);
	ASSERT_NE (nullptr, system.wallet (0)->send_action (nano::dev::genesis_key.pub, key2.pub, node->config->receive_minimum.number ()));
	ASSERT_TIMELY (10s, node->balance (nano::dev::genesis_key.pub) != balance);
	ASSERT_TIMELY (10s, node->active.empty ());
	system.wallet (0)->insert_adhoc (key2.prv);
	{
		nano::lock_guard<std::recursive_mutex> lock{ system.wallet (0)->store.mutex };
		system.wallet (0)->store.set_password (nano::keypair ().prv);
	}
	{
		auto transaction (system.wallet (0)->wallets.tx_begin_write ());
		ASSERT_FALSE (system.wallet (0)->enter_password (*transaction, ""));
	}
	ASSERT_TIMELY (10s, !node->balance (key2.pub).is_zero ());
}

TEST (node, working)
{
	auto path (nano::working_path ());
	ASSERT_FALSE (path.empty ());
}

TEST (node, price)
{
	nano::test::system system (1);
	auto price1 (system.nodes[0]->price (nano::Gxrb_ratio, 1));
	ASSERT_EQ (nano::node::price_max * 100.0, price1);
	auto price2 (system.nodes[0]->price (nano::Gxrb_ratio * int (nano::node::free_cutoff + 1), 1));
	ASSERT_EQ (0, price2);
	auto price3 (system.nodes[0]->price (nano::Gxrb_ratio * int (nano::node::free_cutoff + 2) / 2, 1));
	ASSERT_EQ (nano::node::price_max * 100.0 / 2, price3);
	auto price4 (system.nodes[0]->price (nano::Gxrb_ratio * int (nano::node::free_cutoff) * 2, 1));
	ASSERT_EQ (0, price4);
}

TEST (node, confirm_locked)
{
	nano::test::system system (1);
	system.wallet (0)->insert_adhoc (nano::dev::genesis_key.prv);
	auto transaction (system.wallet (0)->wallets.tx_begin_read ());
	system.wallet (0)->enter_password (*transaction, "1");
	auto block = nano::send_block_builder ()
				 .previous (0)
				 .destination (0)
				 .balance (0)
				 .sign (nano::keypair ().prv, 0)
				 .work (0)
				 .build_shared ();
	system.nodes[0]->network->flood_block (block);
}

TEST (node_config, random_rep)
{
	auto path (nano::unique_path ());
	nano::logging logging1;
	logging1.init (path);
	nano::node_config config1 (100, logging1);
	auto rep (config1.random_representative ());
	ASSERT_NE (config1.preconfigured_representatives.end (), std::find (config1.preconfigured_representatives.begin (), config1.preconfigured_representatives.end (), rep));
}

TEST (node, fork_publish)
{
	std::weak_ptr<nano::node> node0;
	{
		nano::test::system system (1);
		node0 = system.nodes[0];
		auto & node1 (*system.nodes[0]);
		system.wallet (0)->insert_adhoc (nano::dev::genesis_key.prv);
		nano::keypair key1;
		nano::send_block_builder builder;
		auto send1 = builder.make_block ()
					 .previous (nano::dev::genesis->hash ())
					 .destination (key1.pub)
					 .balance (nano::dev::constants.genesis_amount - 100)
					 .sign (nano::dev::genesis_key.prv, nano::dev::genesis_key.pub)
					 .work (0)
					 .build_shared ();
		node1.work_generate_blocking (*send1);
		nano::keypair key2;
		auto send2 = builder.make_block ()
					 .previous (nano::dev::genesis->hash ())
					 .destination (key2.pub)
					 .balance (nano::dev::constants.genesis_amount - 100)
					 .sign (nano::dev::genesis_key.prv, nano::dev::genesis_key.pub)
					 .work (0)
					 .build_shared ();
		node1.work_generate_blocking (*send2);
		node1.process_active (send1);
		node1.block_processor.flush ();
		ASSERT_TIMELY_EQ (5s, 1, node1.active.size ());
		auto election (node1.active.election (send1->qualified_root ()));
		ASSERT_NE (nullptr, election);
		// Wait until the genesis rep activated & makes vote
		ASSERT_TIMELY (1s, election->votes ().size () == 2);
		node1.process_active (send2);
		node1.block_processor.flush ();
		auto votes1 (election->votes ());
		auto existing1 (votes1.find (nano::dev::genesis_key.pub));
		ASSERT_NE (votes1.end (), existing1);
		ASSERT_EQ (send1->hash (), existing1->second.hash);
		auto winner (*election->tally ().begin ());
		ASSERT_EQ (*send1, *winner.second);
		ASSERT_EQ (nano::dev::constants.genesis_amount - 100, winner.first);
	}
	ASSERT_TRUE (node0.expired ());
}

// In test case there used to be a race condition, it was worked around in:.
// https://github.com/nanocurrency/nano-node/pull/4091
// The election and the processing of block send2 happen in parallel.
// Usually the election happens first and the send2 block is added to the election.
// However, if the send2 block is processed before the election is started then
// there is a race somewhere and the election might not notice the send2 block.
// The test case can be made to pass by ensuring the election is started before the send2 is processed.
// However, is this a problem with the test case or this is a problem with the node handling of forks?
TEST (node, fork_publish_inactive)
{
	nano::test::system system (1);
	auto & node = *system.nodes[0];
	nano::keypair key1;
	nano::keypair key2;

	nano::send_block_builder builder;

	auto send1 = builder.make_block ()
				 .previous (nano::dev::genesis->hash ())
				 .destination (key1.pub)
				 .balance (nano::dev::constants.genesis_amount - 100)
				 .sign (nano::dev::genesis_key.prv, nano::dev::genesis_key.pub)
				 .work (*system.work.generate (nano::dev::genesis->hash ()))
				 .build_shared ();

	auto send2 = builder.make_block ()
				 .previous (nano::dev::genesis->hash ())
				 .destination (key2.pub)
				 .balance (nano::dev::constants.genesis_amount - 100)
				 .sign (nano::dev::genesis_key.prv, nano::dev::genesis_key.pub)
				 .work (send1->block_work ())
				 .build_shared ();

	node.process_active (send1);
	ASSERT_TIMELY (5s, node.block (send1->hash ()));

	std::shared_ptr<nano::election> election;
	ASSERT_TIMELY (5s, election = node.active.election (send1->qualified_root ()));

	ASSERT_EQ (nano::process_result::fork, node.process_local (send2).value ().code);

	auto blocks = election->blocks ();
	ASSERT_TIMELY_EQ (5s, blocks.size (), 2);
	ASSERT_NE (blocks.end (), blocks.find (send1->hash ()));
	ASSERT_NE (blocks.end (), blocks.find (send2->hash ()));
	ASSERT_EQ (election->winner ()->hash (), send1->hash ());
	ASSERT_NE (election->winner ()->hash (), send2->hash ());
}

TEST (node, fork_keep)
{
	nano::test::system system (2);
	auto & node1 (*system.nodes[0]);
	auto & node2 (*system.nodes[1]);
	ASSERT_EQ (1, node1.network->size ());
	nano::keypair key1;
	nano::keypair key2;
	nano::send_block_builder builder;
	// send1 and send2 fork to different accounts
	auto send1 = builder.make_block ()
				 .previous (nano::dev::genesis->hash ())
				 .destination (key1.pub)
				 .balance (nano::dev::constants.genesis_amount - 100)
				 .sign (nano::dev::genesis_key.prv, nano::dev::genesis_key.pub)
				 .work (*system.work.generate (nano::dev::genesis->hash ()))
				 .build_shared ();
	auto send2 = builder.make_block ()
				 .previous (nano::dev::genesis->hash ())
				 .destination (key2.pub)
				 .balance (nano::dev::constants.genesis_amount - 100)
				 .sign (nano::dev::genesis_key.prv, nano::dev::genesis_key.pub)
				 .work (*system.work.generate (nano::dev::genesis->hash ()))
				 .build_shared ();
	node1.process_active (send1);
	node1.block_processor.flush ();
	node2.process_active (send1);
	node2.block_processor.flush ();
	ASSERT_TIMELY_EQ (5s, 1, node1.active.size ());
	ASSERT_TIMELY_EQ (5s, 1, node2.active.size ());
	system.wallet (0)->insert_adhoc (nano::dev::genesis_key.prv);
	node1.process_active (send2);
	node1.block_processor.flush ();
	node2.process_active (send2);
	node2.block_processor.flush ();
	auto election1 (node2.active.election (nano::qualified_root (nano::dev::genesis->hash (), nano::dev::genesis->hash ())));
	ASSERT_NE (nullptr, election1);
	ASSERT_EQ (1, election1->votes ().size ());
	ASSERT_TRUE (node1.ledger.block_or_pruned_exists (send1->hash ()));
	ASSERT_TRUE (node2.ledger.block_or_pruned_exists (send1->hash ()));
	// Wait until the genesis rep makes a vote
	ASSERT_TIMELY (1.5min, election1->votes ().size () != 1);
	auto transaction0 (node1.store.tx_begin_read ());
	auto transaction1 (node2.store.tx_begin_read ());
	// The vote should be in agreement with what we already have.
	auto winner (*election1->tally ().begin ());
	ASSERT_EQ (*send1, *winner.second);
	ASSERT_EQ (nano::dev::constants.genesis_amount - 100, winner.first);
	ASSERT_TRUE (node1.store.block ().exists (*transaction0, send1->hash ()));
	ASSERT_TRUE (node2.store.block ().exists (*transaction1, send1->hash ()));
}

TEST (node, fork_flip)
{
	nano::test::system system (2);
	auto & node1 (*system.nodes[0]);
	auto & node2 (*system.nodes[1]);
	ASSERT_EQ (1, node1.network->size ());
	nano::keypair key1;
	nano::send_block_builder builder;
	auto send1 = builder.make_block ()
				 .previous (nano::dev::genesis->hash ())
				 .destination (key1.pub)
				 .balance (nano::dev::constants.genesis_amount - 100)
				 .sign (nano::dev::genesis_key.prv, nano::dev::genesis_key.pub)
				 .work (*system.work.generate (nano::dev::genesis->hash ()))
				 .build_shared ();
	nano::publish publish1{ nano::dev::network_params.network, send1 };
	nano::keypair key2;
	auto send2 = builder.make_block ()
				 .previous (nano::dev::genesis->hash ())
				 .destination (key2.pub)
				 .balance (nano::dev::constants.genesis_amount - 100)
				 .sign (nano::dev::genesis_key.prv, nano::dev::genesis_key.pub)
				 .work (*system.work.generate (nano::dev::genesis->hash ()))
				 .build_shared ();
	nano::publish publish2{ nano::dev::network_params.network, send2 };
	std::shared_ptr<nano::transport::channel_tcp> ignored_channel;

	node1.network->inbound (publish1, ignored_channel);
	node1.block_processor.flush ();
	node2.network->inbound (publish2, ignored_channel);
	node2.block_processor.flush ();
	ASSERT_TIMELY_EQ (5s, 1, node1.active.size ());
	ASSERT_TIMELY_EQ (5s, 1, node2.active.size ());
	system.wallet (0)->insert_adhoc (nano::dev::genesis_key.prv);
	node1.network->inbound (publish2, ignored_channel);
	node1.block_processor.flush ();
	node2.network->inbound (publish1, ignored_channel);
	node2.block_processor.flush ();
	auto election1 (node2.active.election (nano::qualified_root (nano::dev::genesis->hash (), nano::dev::genesis->hash ())));
	ASSERT_NE (nullptr, election1);
	ASSERT_EQ (1, election1->votes ().size ());
	ASSERT_NE (nullptr, node1.block (publish1.get_block ()->hash ()));
	ASSERT_NE (nullptr, node2.block (publish2.get_block ()->hash ()));
	ASSERT_TIMELY (10s, node2.ledger.block_or_pruned_exists (publish1.get_block ()->hash ()));
	auto winner (*election1->tally ().begin ());
	ASSERT_EQ (*publish1.get_block (), *winner.second);
	ASSERT_EQ (nano::dev::constants.genesis_amount - 100, winner.first);
	ASSERT_TRUE (node1.ledger.block_or_pruned_exists (publish1.get_block ()->hash ()));
	ASSERT_TRUE (node2.ledger.block_or_pruned_exists (publish1.get_block ()->hash ()));
	ASSERT_FALSE (node2.ledger.block_or_pruned_exists (publish2.get_block ()->hash ()));
}

TEST (node, fork_multi_flip)
{
	auto type = nano::transport::transport_type::tcp;
	nano::test::system system;
	nano::node_flags node_flags;
	nano::node_config node_config (system.get_available_port (), system.logging);
	node_config.frontiers_confirmation = nano::frontiers_confirmation_mode::disabled;
	auto & node1 (*system.add_node (node_config, node_flags, type));
	node_config.peering_port = system.get_available_port ();
	auto & node2 (*system.add_node (node_config, node_flags, type));
	ASSERT_EQ (1, node1.network->size ());
	nano::keypair key1;
	nano::send_block_builder builder;
	auto send1 = builder.make_block ()
				 .previous (nano::dev::genesis->hash ())
				 .destination (key1.pub)
				 .balance (nano::dev::constants.genesis_amount - 100)
				 .sign (nano::dev::genesis_key.prv, nano::dev::genesis_key.pub)
				 .work (*system.work.generate (nano::dev::genesis->hash ()))
				 .build_shared ();
	nano::publish publish1{ nano::dev::network_params.network, send1 };
	nano::keypair key2;
	auto send2 = builder.make_block ()
				 .previous (nano::dev::genesis->hash ())
				 .destination (key2.pub)
				 .balance (nano::dev::constants.genesis_amount - 100)
				 .sign (nano::dev::genesis_key.prv, nano::dev::genesis_key.pub)
				 .work (*system.work.generate (nano::dev::genesis->hash ()))
				 .build_shared ();
	nano::publish publish2{ nano::dev::network_params.network, send2 };
	auto send3 = builder.make_block ()
				 .previous (publish2.get_block ()->hash ())
				 .destination (key2.pub)
				 .balance (nano::dev::constants.genesis_amount - 100)
				 .sign (nano::dev::genesis_key.prv, nano::dev::genesis_key.pub)
				 .work (*system.work.generate (publish2.get_block ()->hash ()))
				 .build_shared ();
	nano::publish publish3{ nano::dev::network_params.network, send3 };
	auto channel1 = std::make_shared<nano::transport::fake::channel> (node1);
	auto channel2 = std::make_shared<nano::transport::fake::channel> (node2);
	node1.network->inbound (publish1, channel1);
	node2.network->inbound (publish2, channel2);
	node2.network->inbound (publish3, channel2);
	node1.block_processor.flush ();
	node2.block_processor.flush ();
	ASSERT_TIMELY_EQ (5s, 1, node1.active.size ());
	ASSERT_TIMELY_EQ (5s, 1, node2.active.size ());
	system.wallet (0)->insert_adhoc (nano::dev::genesis_key.prv);

	node1.network->inbound (publish2, channel1);
	node1.network->inbound (publish3, channel1);
	node1.block_processor.flush ();
	node2.network->inbound (publish1, channel2);
	node2.block_processor.flush ();
	ASSERT_TIMELY (5s, node2.active.election (nano::qualified_root (nano::dev::genesis->hash (), nano::dev::genesis->hash ())));
	auto election1 (node2.active.election (nano::qualified_root (nano::dev::genesis->hash (), nano::dev::genesis->hash ())));
	ASSERT_NE (nullptr, election1);
	ASSERT_EQ (1, election1->votes ().size ());
	ASSERT_TRUE (node1.ledger.block_or_pruned_exists (publish1.get_block ()->hash ()));
	ASSERT_TRUE (node2.ledger.block_or_pruned_exists (publish2.get_block ()->hash ()));
	ASSERT_TRUE (node2.ledger.block_or_pruned_exists (publish3.get_block ()->hash ()));
	ASSERT_TIMELY (10s, node2.ledger.block_or_pruned_exists (publish1.get_block ()->hash ()));
	auto winner (*election1->tally ().begin ());
	ASSERT_EQ (*publish1.get_block (), *winner.second);
	ASSERT_EQ (nano::dev::constants.genesis_amount - 100, winner.first);
	ASSERT_TRUE (node1.ledger.block_or_pruned_exists (publish1.get_block ()->hash ()));
	ASSERT_TRUE (node2.ledger.block_or_pruned_exists (publish1.get_block ()->hash ()));
	ASSERT_FALSE (node2.ledger.block_or_pruned_exists (publish2.get_block ()->hash ()));
	ASSERT_FALSE (node2.ledger.block_or_pruned_exists (publish3.get_block ()->hash ()));
}

// Blocks that are no longer actively being voted on should be able to be evicted through bootstrapping.
// This could happen if a fork wasn't resolved before the process previously shut down
TEST (node, fork_bootstrap_flip)
{
	nano::test::system system;
	nano::test::system system0;
	nano::test::system system1;
	nano::node_config config0{ system.get_available_port (), system0.logging };
	config0.frontiers_confirmation = nano::frontiers_confirmation_mode::disabled;
	nano::node_flags node_flags;
	node_flags.set_disable_bootstrap_bulk_push_client (true);
	node_flags.set_disable_lazy_bootstrap (true);
	auto & node1 = *system0.add_node (config0, node_flags);
	nano::node_config config1 (system.get_available_port (), system1.logging);
	auto & node2 = *system1.add_node (config1, node_flags);
	system0.wallet (0)->insert_adhoc (nano::dev::genesis_key.prv);
	nano::block_hash latest = node1.latest (nano::dev::genesis_key.pub);
	nano::keypair key1;
	nano::send_block_builder builder;
	auto send1 = builder.make_block ()
				 .previous (latest)
				 .destination (key1.pub)
				 .balance (nano::dev::constants.genesis_amount - nano::Gxrb_ratio)
				 .sign (nano::dev::genesis_key.prv, nano::dev::genesis_key.pub)
				 .work (*system0.work.generate (latest))
				 .build_shared ();
	nano::keypair key2;
	auto send2 = builder.make_block ()
				 .previous (latest)
				 .destination (key2.pub)
				 .balance (nano::dev::constants.genesis_amount - nano::Gxrb_ratio)
				 .sign (nano::dev::genesis_key.prv, nano::dev::genesis_key.pub)
				 .work (*system0.work.generate (latest))
				 .build_shared ();
	// Insert but don't rebroadcast, simulating settled blocks
	{
		auto tx{ node1.store.tx_begin_write () };
		ASSERT_EQ (nano::process_result::progress, node1.ledger.process (*tx, *send1).code);
	}
	{
		auto tx{ node2.store.tx_begin_write () };
		ASSERT_EQ (nano::process_result::progress, node2.ledger.process (*tx, *send2).code);
	}
	{
		auto tx{ node2.store.tx_begin_read () };
		ASSERT_TRUE (node2.store.block ().exists (*tx, send2->hash ()));
	}
	node2.bootstrap_initiator.bootstrap (node1.network->endpoint ()); // Additionally add new peer to confirm & replace bootstrap block
	auto again (true);
	system0.deadline_set (50s);
	system1.deadline_set (50s);
	while (again)
	{
		ASSERT_NO_ERROR (system0.poll ());
		ASSERT_NO_ERROR (system1.poll ());
		auto tx{ node2.store.tx_begin_read () };
		again = !node2.store.block ().exists (*tx, send1->hash ());
	}
}

TEST (node, fork_open)
{
	nano::test::system system (1);
	auto & node = *system.nodes[0];
	std::shared_ptr<nano::election> election;

	// create block send1, to send all the balance from genesis to key1
	// this is done to ensure that the open block(s) cannot be voted on and confirmed
	nano::keypair key1;
	auto send1 = nano::send_block_builder ()
				 .previous (nano::dev::genesis->hash ())
				 .destination (key1.pub)
				 .balance (0)
				 .sign (nano::dev::genesis_key.prv, nano::dev::genesis_key.pub)
				 .work (*system.work.generate (nano::dev::genesis->hash ()))
				 .build_shared ();
	nano::publish publish1{ nano::dev::network_params.network, send1 };
	auto channel1 = std::make_shared<nano::transport::fake::channel> (node);
	node.network->inbound (publish1, channel1);
	ASSERT_TIMELY (5s, (election = node.active.election (publish1.get_block ()->qualified_root ())) != nullptr);
	election->force_confirm ();
	ASSERT_TIMELY (5s, node.active.empty () && node.block_confirmed (publish1.get_block ()->hash ()));

	// register key for genesis account, not sure why we do this, it seems needless,
	// since the genesis account at this stage has zero voting weight
	system.wallet (0)->insert_adhoc (nano::dev::genesis_key.prv);

	// create the 1st open block to receive send1, which should be regarded as the winner just because it is first
	nano::open_block_builder builder;
	auto open1 = builder.make_block ()
				 .source (publish1.get_block ()->hash ())
				 .representative (1)
				 .account (key1.pub)
				 .sign (key1.prv, key1.pub)
				 .work (*system.work.generate (key1.pub))
				 .build_shared ();
	nano::publish publish2{ nano::dev::network_params.network, open1 };
	node.network->inbound (publish2, channel1);
	ASSERT_TIMELY (5s, 1 == node.active.size ());

	// create 2nd open block, which is a fork of open1 block
	auto open2 = builder.make_block ()
				 .source (publish1.get_block ()->hash ())
				 .representative (2)
				 .account (key1.pub)
				 .sign (key1.prv, key1.pub)
				 .work (*system.work.generate (key1.pub))
				 .build_shared ();
	nano::publish publish3{ nano::dev::network_params.network, open2 };
	node.network->inbound (publish3, channel1);
	ASSERT_TIMELY (5s, (election = node.active.election (publish3.get_block ()->qualified_root ())) != nullptr);

	// we expect to find 2 blocks in the election and we expect the first block to be the winner just because it was first
	ASSERT_TIMELY (5s, 2 == election->blocks ().size ());
	ASSERT_EQ (publish2.get_block ()->hash (), election->winner ()->hash ());

	// wait for a second and check that the election did not get confirmed
	system.delay_ms (1000ms);
	ASSERT_FALSE (election->confirmed ());

	// check that only the first block is saved to the ledger
	ASSERT_TIMELY (5s, node.block (publish2.get_block ()->hash ()));
	ASSERT_FALSE (node.block (publish3.get_block ()->hash ()));
}

TEST (node, fork_open_flip)
{
	nano::test::system system (1);
	auto & node1 = *system.nodes[0];

	std::shared_ptr<nano::election> election;
	nano::keypair key1;
	nano::keypair rep1;
	nano::keypair rep2;

	// send 1 raw from genesis to key1 on both node1 and node2
	auto send1 = nano::send_block_builder ()
				 .previous (nano::dev::genesis->hash ())
				 .destination (key1.pub)
				 .balance (nano::dev::constants.genesis_amount - 1)
				 .sign (nano::dev::genesis_key.prv, nano::dev::genesis_key.pub)
				 .work (*system.work.generate (nano::dev::genesis->hash ()))
				 .build_shared ();
	node1.process_active (send1);

	// We should be keeping this block
	nano::open_block_builder builder;
	auto open1 = builder.make_block ()
				 .source (send1->hash ())
				 .representative (rep1.pub)
				 .account (key1.pub)
				 .sign (key1.prv, key1.pub)
				 .work (*system.work.generate (key1.pub))
				 .build_shared ();

	// create a fork of block open1, this block will lose the election
	auto open2 = builder.make_block ()
				 .source (send1->hash ())
				 .representative (rep2.pub)
				 .account (key1.pub)
				 .sign (key1.prv, key1.pub)
				 .work (*system.work.generate (key1.pub))
				 .build_shared ();
	ASSERT_FALSE (*open1 == *open2);

	// give block open1 to node1, manually trigger an election for open1 and ensure it is in the ledger
	node1.process_active (open1);
	ASSERT_TIMELY (5s, node1.block (open1->hash ()) != nullptr);
	node1.scheduler.priority.manual (open1);
	ASSERT_TIMELY (5s, (election = node1.active.election (open1->qualified_root ())) != nullptr);
	election->transition_active ();

	// create node2, with blocks send1 and open2 pre-initialised in the ledger,
	// so that block open1 cannot possibly get in the ledger before open2 via background sync
	system.initialization_blocks.push_back (send1);
	system.initialization_blocks.push_back (open2);
	auto & node2 = *system.add_node ();
	system.initialization_blocks.clear ();

	// ensure open2 is in node2 ledger (and therefore has sideband) and manually trigger an election for open2
	ASSERT_TIMELY (5s, node2.block (open2->hash ()) != nullptr);
	node2.scheduler.priority.manual (open2);
	ASSERT_TIMELY (5s, (election = node2.active.election (open2->qualified_root ())) != nullptr);
	election->transition_active ();

	ASSERT_TIMELY (5s, 2 == node1.active.size ());
	ASSERT_TIMELY (5s, 2 == node2.active.size ());

	// allow node1 to vote and wait for open1 to be confirmed on node1
	system.wallet (0)->insert_adhoc (nano::dev::genesis_key.prv);
	ASSERT_TIMELY (5s, node1.block_confirmed (open1->hash ()));

	// Notify both nodes of both blocks, both nodes will become aware that a fork exists
	node1.process_active (open2);
	node2.process_active (open1);

	ASSERT_TIMELY (5s, 2 == election->votes ().size ()); // one more than expected due to elections having dummy votes

	// Node2 should eventually settle on open1
	ASSERT_TIMELY (10s, node2.block (open1->hash ()));
	ASSERT_TIMELY (5s, node1.block_confirmed (open1->hash ()));
	auto winner = *election->tally ().begin ();
	ASSERT_EQ (*open1, *winner.second);
	ASSERT_EQ (nano::dev::constants.genesis_amount - 1, winner.first);

	// check the correct blocks are in the ledgers
	auto transaction1 (node1.store.tx_begin_read ());
	auto transaction2 (node2.store.tx_begin_read ());
	ASSERT_TRUE (node1.store.block ().exists (*transaction1, open1->hash ()));
	ASSERT_TRUE (node2.store.block ().exists (*transaction2, open1->hash ()));
	ASSERT_FALSE (node2.store.block ().exists (*transaction2, open2->hash ()));
}

TEST (node, coherent_observer)
{
	nano::test::system system (1);
	auto & node1 (*system.nodes[0]);
	node1.observers->blocks.add ([&node1] (nano::election_status const & status_a, std::vector<nano::vote_with_weight_info> const &, nano::account const &, nano::uint128_t const &, bool, bool) {
		auto transaction (node1.store.tx_begin_read ());
		ASSERT_TRUE (node1.store.block ().exists (*transaction, status_a.get_winner ()->hash ()));
	});
	system.wallet (0)->insert_adhoc (nano::dev::genesis_key.prv);
	nano::keypair key;
	system.wallet (0)->send_action (nano::dev::genesis_key.pub, key.pub, 1);
}

TEST (node, fork_no_vote_quorum)
{
	nano::test::system system (3);
	auto & node1 (*system.nodes[0]);
	auto & node2 (*system.nodes[1]);
	auto & node3 (*system.nodes[2]);
	system.wallet (0)->insert_adhoc (nano::dev::genesis_key.prv);
	auto key4 (system.wallet (0)->deterministic_insert ());
	system.wallet (0)->send_action (nano::dev::genesis_key.pub, key4, nano::dev::constants.genesis_amount / 4);
	auto key1 (system.wallet (1)->deterministic_insert ());
	{
		auto transaction (system.wallet (1)->wallets.tx_begin_write ());
		system.wallet (1)->store.representative_set (*transaction, key1);
	}
	auto block (system.wallet (0)->send_action (nano::dev::genesis_key.pub, key1, node1.config->receive_minimum.number ()));
	ASSERT_NE (nullptr, block);
	ASSERT_TIMELY (30s, node3.balance (key1) == node1.config->receive_minimum.number () && node2.balance (key1) == node1.config->receive_minimum.number () && node1.balance (key1) == node1.config->receive_minimum.number ());
	ASSERT_EQ (node1.config->receive_minimum.number (), node1.weight (key1));
	ASSERT_EQ (node1.config->receive_minimum.number (), node2.weight (key1));
	ASSERT_EQ (node1.config->receive_minimum.number (), node3.weight (key1));
	nano::block_builder builder;
	auto send1 = builder
				 .state ()
				 .account (nano::dev::genesis_key.pub)
				 .previous (block->hash ())
				 .representative (nano::dev::genesis_key.pub)
				 .balance ((nano::dev::constants.genesis_amount / 4) - (node1.config->receive_minimum.number () * 2))
				 .link (key1)
				 .sign (nano::dev::genesis_key.prv, nano::dev::genesis_key.pub)
				 .work (*system.work.generate (block->hash ()))
				 .build ();
	ASSERT_EQ (nano::process_result::progress, node1.process (*send1).code);
	ASSERT_EQ (nano::process_result::progress, node2.process (*send1).code);
	ASSERT_EQ (nano::process_result::progress, node3.process (*send1).code);
	auto key2 (system.wallet (2)->deterministic_insert ());
	auto send2 = nano::send_block_builder ()
				 .previous (block->hash ())
				 .destination (key2)
				 .balance ((nano::dev::constants.genesis_amount / 4) - (node1.config->receive_minimum.number () * 2))
				 .sign (nano::dev::genesis_key.prv, nano::dev::genesis_key.pub)
				 .work (*system.work.generate (block->hash ()))
				 .build_shared ();
	nano::raw_key key3;
	auto transaction (system.wallet (1)->wallets.tx_begin_read ());
	ASSERT_FALSE (system.wallet (1)->store.fetch (*transaction, key1, key3));
	auto vote = std::make_shared<nano::vote> (key1, key3, 0, 0, std::vector<nano::block_hash>{ send2->hash () });
	nano::confirm_ack confirm{ nano::dev::network_params.network, vote };
	std::vector<uint8_t> buffer;
	{
		nano::vectorstream stream (buffer);
		confirm.serialize (stream);
	}
	auto channel = node2.network->find_node_id (node3.node_id.pub);
	ASSERT_NE (nullptr, channel);
	channel->send_buffer (nano::shared_const_buffer (std::move (buffer)));
	ASSERT_TIMELY (10s, node3.stats->count (nano::stat::type::message, nano::stat::detail::confirm_ack, nano::stat::dir::in) >= 3);
	ASSERT_TRUE (node1.latest (nano::dev::genesis_key.pub) == send1->hash ());
	ASSERT_TRUE (node2.latest (nano::dev::genesis_key.pub) == send1->hash ());
	ASSERT_TRUE (node3.latest (nano::dev::genesis_key.pub) == send1->hash ());
}

// Disabled because it sometimes takes way too long (but still eventually finishes)
TEST (node, DISABLED_fork_pre_confirm)
{
	nano::test::system system (3);
	auto & node0 (*system.nodes[0]);
	auto & node1 (*system.nodes[1]);
	auto & node2 (*system.nodes[2]);
	system.wallet (0)->insert_adhoc (nano::dev::genesis_key.prv);
	nano::keypair key1;
	system.wallet (1)->insert_adhoc (key1.prv);
	{
		auto transaction (system.wallet (1)->wallets.tx_begin_write ());
		system.wallet (1)->store.representative_set (*transaction, key1.pub);
	}
	nano::keypair key2;
	system.wallet (2)->insert_adhoc (key2.prv);
	{
		auto transaction (system.wallet (2)->wallets.tx_begin_write ());
		system.wallet (2)->store.representative_set (*transaction, key2.pub);
	}
	auto block0 (system.wallet (0)->send_action (nano::dev::genesis_key.pub, key1.pub, nano::dev::constants.genesis_amount / 3));
	ASSERT_NE (nullptr, block0);
	ASSERT_TIMELY (30s, node0.balance (key1.pub) != 0);
	auto block1 (system.wallet (0)->send_action (nano::dev::genesis_key.pub, key2.pub, nano::dev::constants.genesis_amount / 3));
	ASSERT_NE (nullptr, block1);
	ASSERT_TIMELY (30s, node0.balance (key2.pub) != 0);
	nano::keypair key3;
	nano::keypair key4;
	nano::state_block_builder builder;
	auto block2 = builder.make_block ()
				  .account (nano::dev::genesis_key.pub)
				  .previous (node0.latest (nano::dev::genesis_key.pub))
				  .representative (key3.pub)
				  .balance (node0.balance (nano::dev::genesis_key.pub))
				  .link (0)
				  .sign (nano::dev::genesis_key.prv, nano::dev::genesis_key.pub)
				  .work (0)
				  .build_shared ();
	auto block3 = builder.make_block ()
				  .account (nano::dev::genesis_key.pub)
				  .previous (node0.latest (nano::dev::genesis_key.pub))
				  .representative (key4.pub)
				  .balance (node0.balance (nano::dev::genesis_key.pub))
				  .link (0)
				  .sign (nano::dev::genesis_key.prv, nano::dev::genesis_key.pub)
				  .work (0)
				  .build_shared ();
	node0.work_generate_blocking (*block2);
	node0.work_generate_blocking (*block3);
	node0.process_active (block2);
	node1.process_active (block2);
	node2.process_active (block3);
	auto done (false);
	// Extend deadline; we must finish within a total of 100 seconds
	system.deadline_set (70s);
	while (!done)
	{
		done |= node0.latest (nano::dev::genesis_key.pub) == block2->hash () && node1.latest (nano::dev::genesis_key.pub) == block2->hash () && node2.latest (nano::dev::genesis_key.pub) == block2->hash ();
		done |= node0.latest (nano::dev::genesis_key.pub) == block3->hash () && node1.latest (nano::dev::genesis_key.pub) == block3->hash () && node2.latest (nano::dev::genesis_key.pub) == block3->hash ();
		ASSERT_NO_ERROR (system.poll ());
	}
}

// Sometimes hangs on the bootstrap_initiator.bootstrap call
TEST (node, DISABLED_fork_stale)
{
	nano::test::system system1 (1);
	system1.wallet (0)->insert_adhoc (nano::dev::genesis_key.prv);
	nano::test::system system2 (1);
	auto & node1 (*system1.nodes[0]);
	auto & node2 (*system2.nodes[0]);
	node2.bootstrap_initiator.bootstrap (node1.network->endpoint (), false);

	auto channel = nano::test::establish_tcp (system1, node2, node1.network->endpoint ());
	auto vote = std::make_shared<nano::vote> (nano::dev::genesis_key.pub, nano::dev::genesis_key.prv, 0, 0, std::vector<nano::block_hash> ());
	node2.rep_crawler.response (channel, vote);
	nano::keypair key1;
	nano::keypair key2;
	nano::state_block_builder builder;
	auto send3 = builder.make_block ()
				 .account (nano::dev::genesis_key.pub)
				 .previous (nano::dev::genesis->hash ())
				 .representative (nano::dev::genesis_key.pub)
				 .balance (nano::dev::constants.genesis_amount - nano::Mxrb_ratio)
				 .link (key1.pub)
				 .sign (nano::dev::genesis_key.prv, nano::dev::genesis_key.pub)
				 .work (0)
				 .build_shared ();
	node1.work_generate_blocking (*send3);
	node1.process_active (send3);
	system2.deadline_set (10s);
	while (node2.block (send3->hash ()) == nullptr)
	{
		system1.poll ();
		ASSERT_NO_ERROR (system2.poll ());
	}
	auto send1 = builder.make_block ()
				 .account (nano::dev::genesis_key.pub)
				 .previous (send3->hash ())
				 .representative (nano::dev::genesis_key.pub)
				 .balance (nano::dev::constants.genesis_amount - 2 * nano::Mxrb_ratio)
				 .link (key1.pub)
				 .sign (nano::dev::genesis_key.prv, nano::dev::genesis_key.pub)
				 .work (0)
				 .build_shared ();
	node1.work_generate_blocking (*send1);
	auto send2 = builder.make_block ()
				 .account (nano::dev::genesis_key.pub)
				 .previous (send3->hash ())
				 .representative (nano::dev::genesis_key.pub)
				 .balance (nano::dev::constants.genesis_amount - 2 * nano::Mxrb_ratio)
				 .link (key2.pub)
				 .sign (nano::dev::genesis_key.prv, nano::dev::genesis_key.pub)
				 .work (0)
				 .build_shared ();
	node1.work_generate_blocking (*send2);
	{
		auto transaction1 (node1.store.tx_begin_write ());
		ASSERT_EQ (nano::process_result::progress, node1.ledger.process (*transaction1, *send1).code);
		auto transaction2 (node2.store.tx_begin_write ());
		ASSERT_EQ (nano::process_result::progress, node2.ledger.process (*transaction2, *send2).code);
	}
	node1.process_active (send1);
	node1.process_active (send2);
	node2.process_active (send1);
	node2.process_active (send2);
	node2.bootstrap_initiator.bootstrap (node1.network->endpoint (), false);
	while (node2.block (send1->hash ()) == nullptr)
	{
		system1.poll ();
		ASSERT_NO_ERROR (system2.poll ());
	}
}

// Test disabled because it's failing intermittently.
// PR in which it got disabled: https://github.com/nanocurrency/nano-node/pull/3512
// Issue for investigating it: https://github.com/nanocurrency/nano-node/issues/3516
TEST (node, DISABLED_broadcast_elected)
{
	auto type = nano::transport::transport_type::tcp;
	nano::node_flags node_flags;
	nano::test::system system;
	nano::node_config node_config (system.get_available_port (), system.logging);
	node_config.frontiers_confirmation = nano::frontiers_confirmation_mode::disabled;
	auto node0 = system.add_node (node_config, node_flags, type);
	node_config.peering_port = system.get_available_port ();
	auto node1 = system.add_node (node_config, node_flags, type);
	node_config.peering_port = system.get_available_port ();
	auto node2 = system.add_node (node_config, node_flags, type);
	nano::keypair rep_big;
	nano::keypair rep_small;
	nano::keypair rep_other;
	nano::block_builder builder;
	{
		auto transaction0 (node0->store.tx_begin_write ());
		auto transaction1 (node1->store.tx_begin_write ());
		auto transaction2 (node2->store.tx_begin_write ());
		auto fund_big = *builder.send ()
						 .previous (nano::dev::genesis->hash ())
						 .destination (rep_big.pub)
						 .balance (nano::Gxrb_ratio * 5)
						 .sign (nano::dev::genesis_key.prv, nano::dev::genesis_key.pub)
						 .work (*system.work.generate (nano::dev::genesis->hash ()))
						 .build ();
		auto open_big = *builder.open ()
						 .source (fund_big.hash ())
						 .representative (rep_big.pub)
						 .account (rep_big.pub)
						 .sign (rep_big.prv, rep_big.pub)
						 .work (*system.work.generate (rep_big.pub))
						 .build ();
		auto fund_small = *builder.send ()
						   .previous (fund_big.hash ())
						   .destination (rep_small.pub)
						   .balance (nano::Gxrb_ratio * 2)
						   .sign (nano::dev::genesis_key.prv, nano::dev::genesis_key.pub)
						   .work (*system.work.generate (fund_big.hash ()))
						   .build ();
		auto open_small = *builder.open ()
						   .source (fund_small.hash ())
						   .representative (rep_small.pub)
						   .account (rep_small.pub)
						   .sign (rep_small.prv, rep_small.pub)
						   .work (*system.work.generate (rep_small.pub))
						   .build ();
		auto fund_other = *builder.send ()
						   .previous (fund_small.hash ())
						   .destination (rep_other.pub)
						   .balance (nano::Gxrb_ratio)
						   .sign (nano::dev::genesis_key.prv, nano::dev::genesis_key.pub)
						   .work (*system.work.generate (fund_small.hash ()))
						   .build ();
		auto open_other = *builder.open ()
						   .source (fund_other.hash ())
						   .representative (rep_other.pub)
						   .account (rep_other.pub)
						   .sign (rep_other.prv, rep_other.pub)
						   .work (*system.work.generate (rep_other.pub))
						   .build ();
		ASSERT_EQ (nano::process_result::progress, node0->ledger.process (*transaction0, fund_big).code);
		ASSERT_EQ (nano::process_result::progress, node1->ledger.process (*transaction1, fund_big).code);
		ASSERT_EQ (nano::process_result::progress, node2->ledger.process (*transaction2, fund_big).code);
		ASSERT_EQ (nano::process_result::progress, node0->ledger.process (*transaction0, open_big).code);
		ASSERT_EQ (nano::process_result::progress, node1->ledger.process (*transaction1, open_big).code);
		ASSERT_EQ (nano::process_result::progress, node2->ledger.process (*transaction2, open_big).code);
		ASSERT_EQ (nano::process_result::progress, node0->ledger.process (*transaction0, fund_small).code);
		ASSERT_EQ (nano::process_result::progress, node1->ledger.process (*transaction1, fund_small).code);
		ASSERT_EQ (nano::process_result::progress, node2->ledger.process (*transaction2, fund_small).code);
		ASSERT_EQ (nano::process_result::progress, node0->ledger.process (*transaction0, open_small).code);
		ASSERT_EQ (nano::process_result::progress, node1->ledger.process (*transaction1, open_small).code);
		ASSERT_EQ (nano::process_result::progress, node2->ledger.process (*transaction2, open_small).code);
		ASSERT_EQ (nano::process_result::progress, node0->ledger.process (*transaction0, fund_other).code);
		ASSERT_EQ (nano::process_result::progress, node1->ledger.process (*transaction1, fund_other).code);
		ASSERT_EQ (nano::process_result::progress, node2->ledger.process (*transaction2, fund_other).code);
		ASSERT_EQ (nano::process_result::progress, node0->ledger.process (*transaction0, open_other).code);
		ASSERT_EQ (nano::process_result::progress, node1->ledger.process (*transaction1, open_other).code);
		ASSERT_EQ (nano::process_result::progress, node2->ledger.process (*transaction2, open_other).code);
	}
	// Confirm blocks to allow voting
	for (auto & node : system.nodes)
	{
		auto block (node->block (node->latest (nano::dev::genesis_key.pub)));
		ASSERT_NE (nullptr, block);
		node->block_confirm (block);
		auto election (node->active.election (block->qualified_root ()));
		ASSERT_NE (nullptr, election);
		election->force_confirm ();
		ASSERT_TIMELY (5s, 4 == node->ledger.cache.cemented_count ())
	}

	system.wallet (0)->insert_adhoc (rep_big.prv);
	system.wallet (1)->insert_adhoc (rep_small.prv);
	system.wallet (2)->insert_adhoc (rep_other.prv);
	auto fork0 = builder.send ()
				 .previous (node2->latest (nano::dev::genesis_key.pub))
				 .destination (rep_small.pub)
				 .balance (0)
				 .sign (nano::dev::genesis_key.prv, nano::dev::genesis_key.pub)
				 .work (*node0->work_generate_blocking (node2->latest (nano::dev::genesis_key.pub)))
				 .build_shared ();
	// A copy is necessary to avoid data races during ledger processing, which sets the sideband
	auto fork0_copy (std::make_shared<nano::send_block> (*fork0));
	node0->process_active (fork0);
	node1->process_active (fork0_copy);
	auto fork1 = builder.send ()
				 .previous (node2->latest (nano::dev::genesis_key.pub))
				 .destination (rep_big.pub)
				 .balance (0)
				 .sign (nano::dev::genesis_key.prv, nano::dev::genesis_key.pub)
				 .work (*node0->work_generate_blocking (node2->latest (nano::dev::genesis_key.pub)))
				 .build_shared ();
	system.wallet (2)->insert_adhoc (rep_small.prv);
	node2->process_active (fork1);
	ASSERT_TIMELY (10s, node0->ledger.block_or_pruned_exists (fork0->hash ()) && node1->ledger.block_or_pruned_exists (fork0->hash ()));
	system.deadline_set (50s);
	while (!node2->ledger.block_or_pruned_exists (fork0->hash ()))
	{
		auto ec = system.poll ();
		ASSERT_TRUE (node0->ledger.block_or_pruned_exists (fork0->hash ()));
		ASSERT_TRUE (node1->ledger.block_or_pruned_exists (fork0->hash ()));
		ASSERT_NO_ERROR (ec);
	}
	ASSERT_TIMELY (5s, node1->stats->count (nano::stat::type::confirmation_observer, nano::stat::detail::inactive_conf_height, nano::stat::dir::out) != 0);
}

TEST (node, rep_self_vote)
{
	nano::test::system system;
	nano::node_config node_config (system.get_available_port (), system.logging);
	node_config.online_weight_minimum = std::numeric_limits<nano::uint128_t>::max ();
	node_config.frontiers_confirmation = nano::frontiers_confirmation_mode::disabled;
	auto node0 = system.add_node (node_config);
	nano::keypair rep_big;
	nano::block_builder builder;
	auto fund_big = *builder.send ()
					 .previous (nano::dev::genesis->hash ())
					 .destination (rep_big.pub)
					 .balance (nano::uint128_t{ "0xb0000000000000000000000000000000" })
					 .sign (nano::dev::genesis_key.prv, nano::dev::genesis_key.pub)
					 .work (*system.work.generate (nano::dev::genesis->hash ()))
					 .build ();
	auto open_big = *builder.open ()
					 .source (fund_big.hash ())
					 .representative (rep_big.pub)
					 .account (rep_big.pub)
					 .sign (rep_big.prv, rep_big.pub)
					 .work (*system.work.generate (rep_big.pub))
					 .build ();
	ASSERT_EQ (nano::process_result::progress, node0->process (fund_big).code);
	ASSERT_EQ (nano::process_result::progress, node0->process (open_big).code);
	// Confirm both blocks, allowing voting on the upcoming block
	node0->block_confirm (node0->block (open_big.hash ()));
	auto election = node0->active.election (open_big.qualified_root ());
	ASSERT_NE (nullptr, election);
	election->force_confirm ();

	system.wallet (0)->insert_adhoc (rep_big.prv);
	system.wallet (0)->insert_adhoc (nano::dev::genesis_key.prv);
	ASSERT_EQ (system.wallet (0)->wallets.reps ().voting, 2);
	auto block0 = builder.send ()
				  .previous (fund_big.hash ())
				  .destination (rep_big.pub)
				  .balance (nano::uint128_t ("0x60000000000000000000000000000000"))
				  .sign (nano::dev::genesis_key.prv, nano::dev::genesis_key.pub)
				  .work (*system.work.generate (fund_big.hash ()))
				  .build_shared ();
	ASSERT_EQ (nano::process_result::progress, node0->process (*block0).code);
	auto & active = node0->active;
	auto & scheduler = node0->scheduler;
	scheduler.priority.activate (nano::dev::genesis_key.pub, *node0->store.tx_begin_read ());
	ASSERT_TIMELY (5s, active.election (block0->qualified_root ()));
	auto election1 = active.election (block0->qualified_root ());
	ASSERT_NE (nullptr, election1);
	// Wait until representatives are activated & make vote
	ASSERT_TIMELY (1s, election1->votes ().size () == 3);
	auto rep_votes (election1->votes ());
	ASSERT_NE (rep_votes.end (), rep_votes.find (nano::dev::genesis_key.pub));
	ASSERT_NE (rep_votes.end (), rep_votes.find (rep_big.pub));
}

// Bootstrapping shouldn't republish the blocks to the network.
TEST (node, DISABLED_bootstrap_no_publish)
{
	nano::test::system system0 (1);
	nano::test::system system1 (1);
	auto node0 (system0.nodes[0]);
	auto node1 (system1.nodes[0]);
	nano::keypair key0;
	// node0 knows about send0 but node1 doesn't.
	nano::block_builder builder;
	auto send0 = builder
				 .send ()
				 .previous (node0->latest (nano::dev::genesis_key.pub))
				 .destination (key0.pub)
				 .balance (500)
				 .sign (nano::dev::genesis_key.prv, nano::dev::genesis_key.pub)
				 .work (0)
				 .build ();
	{
		auto transaction (node0->store.tx_begin_write ());
		ASSERT_EQ (nano::process_result::progress, node0->ledger.process (*transaction, *send0).code);
	}
	ASSERT_FALSE (node1->bootstrap_initiator.in_progress ());
	node1->bootstrap_initiator.bootstrap (node0->network->endpoint (), false);
	ASSERT_TRUE (node1->active.empty ());
	system1.deadline_set (10s);
	while (node1->block (send0->hash ()) == nullptr)
	{
		// Poll until the TCP connection is torn down and in_progress goes false
		system0.poll ();
		auto ec = system1.poll ();
		// There should never be an active transaction because the only activity is bootstrapping 1 block which shouldn't be publishing.
		ASSERT_TRUE (node1->active.empty ());
		ASSERT_NO_ERROR (ec);
	}
}

// Check that an outgoing bootstrap request can push blocks
// Test disabled because it's failing intermittently.
// PR in which it got disabled: https://github.com/nanocurrency/nano-node/pull/3512
// Issue for investigating it: https://github.com/nanocurrency/nano-node/issues/3515
TEST (node, DISABLED_bootstrap_bulk_push)
{
	nano::test::system system;
	nano::test::system system0;
	nano::test::system system1;
	nano::node_config config0 (system.get_available_port (), system0.logging);
	config0.frontiers_confirmation = nano::frontiers_confirmation_mode::disabled;
	auto node0 (system0.add_node (config0));
	nano::node_config config1 (system.get_available_port (), system1.logging);
	config1.frontiers_confirmation = nano::frontiers_confirmation_mode::disabled;
	auto node1 (system1.add_node (config1));
	nano::keypair key0;
	// node0 knows about send0 but node1 doesn't.
	auto send0 = nano::send_block_builder ()
				 .previous (nano::dev::genesis->hash ())
				 .destination (key0.pub)
				 .balance (500)
				 .sign (nano::dev::genesis_key.prv, nano::dev::genesis_key.pub)
				 .work (*node0->work_generate_blocking (nano::dev::genesis->hash ()))
				 .build_shared ();
	ASSERT_EQ (nano::process_result::progress, node0->process (*send0).code);

	ASSERT_FALSE (node0->bootstrap_initiator.in_progress ());
	ASSERT_FALSE (node1->bootstrap_initiator.in_progress ());
	ASSERT_TRUE (node1->active.empty ());
	node0->bootstrap_initiator.bootstrap (node1->network->endpoint (), false);
	system1.deadline_set (10s);
	while (node1->block (send0->hash ()) == nullptr)
	{
		ASSERT_NO_ERROR (system0.poll ());
		ASSERT_NO_ERROR (system1.poll ());
	}
	// since this uses bulk_push, the new block should be republished
	system1.deadline_set (10s);
	while (node1->active.empty ())
	{
		ASSERT_NO_ERROR (system0.poll ());
		ASSERT_NO_ERROR (system1.poll ());
	}
}

// Bootstrapping a forked open block should succeed.
TEST (node, bootstrap_fork_open)
{
	nano::test::system system;
	nano::node_config node_config (system.get_available_port (), system.logging);
	auto node0 = system.add_node (node_config);
	node_config.peering_port = system.get_available_port ();
	auto node1 = system.add_node (node_config);
	nano::keypair key0;
	nano::block_builder builder;
	auto send0 = *builder.send ()
				  .previous (nano::dev::genesis->hash ())
				  .destination (key0.pub)
				  .balance (nano::dev::constants.genesis_amount - 500)
				  .sign (nano::dev::genesis_key.prv, nano::dev::genesis_key.pub)
				  .work (*system.work.generate (nano::dev::genesis->hash ()))
				  .build ();
	auto open0 = *builder.open ()
				  .source (send0.hash ())
				  .representative (1)
				  .account (key0.pub)
				  .sign (key0.prv, key0.pub)
				  .work (*system.work.generate (key0.pub))
				  .build ();
	auto open1 = *builder.open ()
				  .source (send0.hash ())
				  .representative (2)
				  .account (key0.pub)
				  .sign (key0.prv, key0.pub)
				  .work (*system.work.generate (key0.pub))
				  .build ();
	// Both know about send0
	ASSERT_EQ (nano::process_result::progress, node0->process (send0).code);
	ASSERT_EQ (nano::process_result::progress, node1->process (send0).code);
	// Confirm send0 to allow starting and voting on the following blocks
	for (auto node : system.nodes)
	{
		node->block_confirm (node->block (node->latest (nano::dev::genesis_key.pub)));
		ASSERT_TIMELY (1s, node->active.election (send0.qualified_root ()));
		auto election = node->active.election (send0.qualified_root ());
		ASSERT_NE (nullptr, election);
		election->force_confirm ();
		ASSERT_TIMELY (2s, node->active.empty ());
	}
	ASSERT_TIMELY (3s, node0->block_confirmed (send0.hash ()));
	// They disagree about open0/open1
	ASSERT_EQ (nano::process_result::progress, node0->process (open0).code);
	ASSERT_EQ (nano::process_result::progress, node1->process (open1).code);
	system.wallet (0)->insert_adhoc (nano::dev::genesis_key.prv);
	ASSERT_FALSE (node1->ledger.block_or_pruned_exists (open0.hash ()));
	ASSERT_FALSE (node1->bootstrap_initiator.in_progress ());
	node1->bootstrap_initiator.bootstrap (node0->network->endpoint (), false);
	ASSERT_TIMELY (1s, node1->active.empty ());
	ASSERT_TIMELY (10s, !node1->ledger.block_or_pruned_exists (open1.hash ()) && node1->ledger.block_or_pruned_exists (open0.hash ()));
}

// Unconfirmed blocks from bootstrap should be confirmed
TEST (node, bootstrap_confirm_frontiers)
{
	// create 2 separate systems, the 2 system do not interact with each other automatically
	nano::test::system system0 (1);
	nano::test::system system1 (1);
	auto node0 = system0.nodes[0];
	auto node1 = system1.nodes[0];
	system0.wallet (0)->insert_adhoc (nano::dev::genesis_key.prv);
	nano::keypair key0;

	// create block to send 500 raw from genesis to key0 and save into node0 ledger without immediately triggering an election
	auto send0 = nano::send_block_builder ()
				 .previous (nano::dev::genesis->hash ())
				 .destination (key0.pub)
				 .balance (nano::dev::constants.genesis_amount - 500)
				 .sign (nano::dev::genesis_key.prv, nano::dev::genesis_key.pub)
				 .work (*node0->work_generate_blocking (nano::dev::genesis->hash ()))
				 .build_shared ();
	ASSERT_EQ (nano::process_result::progress, node0->process (*send0).code);

	// each system only has one node, so there should be no bootstrapping going on
	ASSERT_FALSE (node0->bootstrap_initiator.in_progress ());
	ASSERT_FALSE (node1->bootstrap_initiator.in_progress ());
	ASSERT_TRUE (node1->active.empty ());

	// create a bootstrap connection from node1 to node0
	// this also has the side effect of adding node0 to node1's list of peers, which will trigger realtime connections too
	node1->bootstrap_initiator.bootstrap (node0->network->endpoint ());

	// Wait until the block is confirmed on node1. Poll more than usual because we are polling
	// on 2 different systems at once and in sequence and there might be strange timing effects.
	system0.deadline_set (10s);
	system1.deadline_set (10s);
	while (true)
	{
		{
			auto tx{ node1->store.tx_begin_read () };
			if (node1->ledger.block_confirmed (*tx, send0->hash ()))
			{
				break;
			}
		}
		ASSERT_NO_ERROR (system0.poll (std::chrono::milliseconds (1)));
		ASSERT_NO_ERROR (system1.poll (std::chrono::milliseconds (1)));
	}
}

// Test that if we create a block that isn't confirmed, the bootstrapping processes sync the missing block.
TEST (node, unconfirmed_send)
{
	nano::test::system system{};

	auto & node1 = *system.add_node ();
	auto wallet1 = system.wallet (0);
	wallet1->insert_adhoc (nano::dev::genesis_key.prv);

	nano::keypair key2{};
	auto & node2 = *system.add_node ();
	auto wallet2 = system.wallet (1);
	wallet2->insert_adhoc (key2.prv);

	// firstly, send two units from node1 to node2 and expect that both nodes see the block as confirmed
	// (node1 will start an election for it, vote on it and node2 gets synced up)
	auto send1 = wallet1->send_action (nano::dev::genesis->account (), key2.pub, 2 * nano::Mxrb_ratio);
	ASSERT_TIMELY (5s, node1.block_confirmed (send1->hash ()));
	ASSERT_TIMELY (5s, node2.block_confirmed (send1->hash ()));

	// wait until receive1 (auto-receive created by wallet) is cemented
	ASSERT_TIMELY (5s, node2.get_confirmation_height (*node2.store.tx_begin_read (), key2.pub) == 1);
	ASSERT_EQ (node2.balance (key2.pub), 2 * nano::Mxrb_ratio);
	auto recv1 = node2.ledger.find_receive_block_by_send_hash (*node2.store.tx_begin_read (), key2.pub, send1->hash ());

	// create send2 to send from node2 to node1 and save it to node2's ledger without triggering an election (node1 does not hear about it)
	auto send2 = nano::state_block_builder{}
				 .make_block ()
				 .account (key2.pub)
				 .previous (recv1->hash ())
				 .representative (nano::dev::genesis_key.pub)
				 .balance (nano::Mxrb_ratio)
				 .link (nano::dev::genesis->account ())
				 .sign (key2.prv, key2.pub)
				 .work (*system.work.generate (recv1->hash ()))
				 .build_shared ();
	ASSERT_EQ (nano::process_result::progress, node2.process (*send2).code);

	auto send3 = wallet2->send_action (key2.pub, nano::dev::genesis->account (), nano::Mxrb_ratio);
	ASSERT_TIMELY (5s, node2.block_confirmed (send2->hash ()));
	ASSERT_TIMELY (5s, node1.block_confirmed (send2->hash ()));
	ASSERT_TIMELY (5s, node2.block_confirmed (send3->hash ()));
	ASSERT_TIMELY (5s, node1.block_confirmed (send3->hash ()));
	ASSERT_TIMELY (5s, node2.ledger.cache.cemented_count () == 7);
	ASSERT_TIMELY (5s, node1.balance (nano::dev::genesis->account ()) == nano::dev::constants.genesis_amount);
}

// Test that nodes can track nodes that have rep weight for priority broadcasting
TEST (node, rep_list)
{
	nano::test::system system (2);
	auto & node1 (*system.nodes[1]);
	auto wallet0 (system.wallet (0));
	auto wallet1 (system.wallet (1));
	// Node0 has a rep
	wallet0->insert_adhoc (nano::dev::genesis_key.prv);
	nano::keypair key1;
	// Broadcast a confirm so others should know this is a rep node
	wallet0->send_action (nano::dev::genesis_key.pub, key1.pub, nano::Mxrb_ratio);
	ASSERT_EQ (0, node1.rep_crawler.representatives (1).size ());
	system.deadline_set (10s);
	auto done (false);
	while (!done)
	{
		auto reps = node1.rep_crawler.representatives (1);
		if (!reps.empty ())
		{
			if (!node1.ledger.weight (reps[0].get_account ()).is_zero ())
			{
				done = true;
			}
		}
		ASSERT_NO_ERROR (system.poll ());
	}
}

TEST (node, rep_weight)
{
	nano::test::system system;
	auto add_node = [&system] {
		auto node = std::make_shared<nano::node> (system.async_rt, system.get_available_port (), nano::unique_path (), system.logging, system.work);
		node->start ();
		system.nodes.push_back (node);
		return node;
	};
	auto & node = *add_node ();
	auto & node1 = *add_node ();
	auto & node2 = *add_node ();
	auto & node3 = *add_node ();
	nano::keypair keypair1;
	nano::keypair keypair2;
	nano::block_builder builder;
	auto amount_pr (node.minimum_principal_weight () + 100);
	auto amount_not_pr (node.minimum_principal_weight () - 100);
	std::shared_ptr<nano::block> block1 = builder
										  .state ()
										  .account (nano::dev::genesis_key.pub)
										  .previous (nano::dev::genesis->hash ())
										  .representative (nano::dev::genesis_key.pub)
										  .balance (nano::dev::constants.genesis_amount - amount_not_pr)
										  .link (keypair1.pub)
										  .sign (nano::dev::genesis_key.prv, nano::dev::genesis_key.pub)
										  .work (*system.work.generate (nano::dev::genesis->hash ()))
										  .build ();
	std::shared_ptr<nano::block> block2 = builder
										  .state ()
										  .account (keypair1.pub)
										  .previous (0)
										  .representative (keypair1.pub)
										  .balance (amount_not_pr)
										  .link (block1->hash ())
										  .sign (keypair1.prv, keypair1.pub)
										  .work (*system.work.generate (keypair1.pub))
										  .build ();
	std::shared_ptr<nano::block> block3 = builder
										  .state ()
										  .account (nano::dev::genesis_key.pub)
										  .previous (block1->hash ())
										  .representative (nano::dev::genesis_key.pub)
										  .balance (nano::dev::constants.genesis_amount - amount_not_pr - amount_pr)
										  .link (keypair2.pub)
										  .sign (nano::dev::genesis_key.prv, nano::dev::genesis_key.pub)
										  .work (*system.work.generate (block1->hash ()))
										  .build ();
	std::shared_ptr<nano::block> block4 = builder
										  .state ()
										  .account (keypair2.pub)
										  .previous (0)
										  .representative (keypair2.pub)
										  .balance (amount_pr)
										  .link (block3->hash ())
										  .sign (keypair2.prv, keypair2.pub)
										  .work (*system.work.generate (keypair2.pub))
										  .build ();
	{
		auto transaction = node.store.tx_begin_write ();
		ASSERT_EQ (nano::process_result::progress, node.ledger.process (*transaction, *block1).code);
		ASSERT_EQ (nano::process_result::progress, node.ledger.process (*transaction, *block2).code);
		ASSERT_EQ (nano::process_result::progress, node.ledger.process (*transaction, *block3).code);
		ASSERT_EQ (nano::process_result::progress, node.ledger.process (*transaction, *block4).code);
	}
	ASSERT_TRUE (node.rep_crawler.representatives (1).empty ());
	std::shared_ptr<nano::transport::channel> channel1 = nano::test::establish_tcp (system, node, node1.network->endpoint ());
	ASSERT_NE (nullptr, channel1);
	std::shared_ptr<nano::transport::channel> channel2 = nano::test::establish_tcp (system, node, node2.network->endpoint ());
	ASSERT_NE (nullptr, channel2);
	std::shared_ptr<nano::transport::channel> channel3 = nano::test::establish_tcp (system, node, node3.network->endpoint ());
	ASSERT_NE (nullptr, channel3);
	auto vote0 = std::make_shared<nano::vote> (nano::dev::genesis_key.pub, nano::dev::genesis_key.prv, 0, 0, std::vector<nano::block_hash>{ nano::dev::genesis->hash () });
	auto vote1 = std::make_shared<nano::vote> (keypair1.pub, keypair1.prv, 0, 0, std::vector<nano::block_hash>{ nano::dev::genesis->hash () });
	auto vote2 = std::make_shared<nano::vote> (keypair2.pub, keypair2.prv, 0, 0, std::vector<nano::block_hash>{ nano::dev::genesis->hash () });
	node.rep_crawler.response (channel1, vote0);
	node.rep_crawler.response (channel2, vote1);
	node.rep_crawler.response (channel3, vote2);
	ASSERT_TIMELY (5s, node.rep_crawler.representative_count () == 2);
	// Make sure we get the rep with the most weight first
	auto reps = node.rep_crawler.representatives (1);
	ASSERT_EQ (1, reps.size ());
	ASSERT_EQ (node.balance (nano::dev::genesis_key.pub), node.ledger.weight (reps[0].get_account ()));
	ASSERT_EQ (nano::dev::genesis_key.pub, reps[0].get_account ());
	ASSERT_EQ (channel1->channel_id (), reps[0].channel_id ());
	ASSERT_TRUE (node.rep_crawler.is_pr (*channel1));
	ASSERT_FALSE (node.rep_crawler.is_pr (*channel2));
	ASSERT_TRUE (node.rep_crawler.is_pr (*channel3));
}

// Test that rep_crawler removes unreachable reps from its search results.
// This test creates three principal representatives (rep1, rep2, genesis_rep) and
// one node for searching them (searching_node).
TEST (node, rep_remove)
{
	nano::test::system system;
	auto & searching_node = *system.add_node (); // will be used to find principal representatives
	nano::keypair keys_rep1; // Principal representative 1
	nano::keypair keys_rep2; // Principal representative 2
	nano::block_builder builder;

	// Send enough nanos to Rep1 to make it a principal representative
	std::shared_ptr<nano::block> send_to_rep1 = builder
												.state ()
												.account (nano::dev::genesis_key.pub)
												.previous (nano::dev::genesis->hash ())
												.representative (nano::dev::genesis_key.pub)
												.balance (nano::dev::constants.genesis_amount - searching_node.minimum_principal_weight () * 2)
												.link (keys_rep1.pub)
												.sign (nano::dev::genesis_key.prv, nano::dev::genesis_key.pub)
												.work (*system.work.generate (nano::dev::genesis->hash ()))
												.build ();

	// Receive by Rep1
	std::shared_ptr<nano::block> receive_rep1 = builder
												.state ()
												.account (keys_rep1.pub)
												.previous (0)
												.representative (keys_rep1.pub)
												.balance (searching_node.minimum_principal_weight () * 2)
												.link (send_to_rep1->hash ())
												.sign (keys_rep1.prv, keys_rep1.pub)
												.work (*system.work.generate (keys_rep1.pub))
												.build ();

	// Send enough nanos to Rep2 to make it a principal representative
	std::shared_ptr<nano::block> send_to_rep2 = builder
												.state ()
												.account (nano::dev::genesis_key.pub)
												.previous (send_to_rep1->hash ())
												.representative (nano::dev::genesis_key.pub)
												.balance (nano::dev::constants.genesis_amount - searching_node.minimum_principal_weight () * 4)
												.link (keys_rep2.pub)
												.sign (nano::dev::genesis_key.prv, nano::dev::genesis_key.pub)
												.work (*system.work.generate (send_to_rep1->hash ()))
												.build ();

	// Receive by Rep2
	std::shared_ptr<nano::block> receive_rep2 = builder
												.state ()
												.account (keys_rep2.pub)
												.previous (0)
												.representative (keys_rep2.pub)
												.balance (searching_node.minimum_principal_weight () * 2)
												.link (send_to_rep2->hash ())
												.sign (keys_rep2.prv, keys_rep2.pub)
												.work (*system.work.generate (keys_rep2.pub))
												.build ();
	{
		auto transaction = searching_node.store.tx_begin_write ();
		ASSERT_EQ (nano::process_result::progress, searching_node.ledger.process (*transaction, *send_to_rep1).code);
		ASSERT_EQ (nano::process_result::progress, searching_node.ledger.process (*transaction, *receive_rep1).code);
		ASSERT_EQ (nano::process_result::progress, searching_node.ledger.process (*transaction, *send_to_rep2).code);
		ASSERT_EQ (nano::process_result::progress, searching_node.ledger.process (*transaction, *receive_rep2).code);
	}

	// Create channel for Rep1
	auto channel_rep1 (std::make_shared<nano::transport::fake::channel> (searching_node));

	// Ensure Rep1 is found by the rep_crawler after receiving a vote from it
	auto vote_rep1 = std::make_shared<nano::vote> (keys_rep1.pub, keys_rep1.prv, 0, 0, std::vector<nano::block_hash>{ nano::dev::genesis->hash () });
	ASSERT_FALSE (searching_node.rep_crawler.response (channel_rep1, vote_rep1, true));
	ASSERT_TIMELY (5s, searching_node.rep_crawler.representative_count () == 1);
	auto reps (searching_node.rep_crawler.representatives (1));
	ASSERT_EQ (1, reps.size ());
	ASSERT_EQ (searching_node.minimum_principal_weight () * 2, searching_node.ledger.weight (reps[0].get_account ()));
	ASSERT_EQ (keys_rep1.pub, reps[0].get_account ());
	ASSERT_EQ (channel_rep1->channel_id (), reps[0].channel_id ());

	// When rep1 disconnects then rep1 should not be found anymore
	channel_rep1->close ();
	ASSERT_TIMELY (5s, searching_node.rep_crawler.representative_count () == 0);

	// Add working node for genesis representative
	auto node_genesis_rep = system.add_node (nano::node_config (system.get_available_port (), system.logging));
	system.wallet (1)->insert_adhoc (nano::dev::genesis_key.prv);
	auto channel_genesis_rep (searching_node.network->find_node_id (node_genesis_rep->get_node_id ()));
	ASSERT_NE (nullptr, channel_genesis_rep);

	// genesis_rep should be found as principal representative after receiving a vote from it
	auto vote_genesis_rep = std::make_shared<nano::vote> (nano::dev::genesis_key.pub, nano::dev::genesis_key.prv, 0, 0, std::vector<nano::block_hash>{ nano::dev::genesis->hash () });
	searching_node.rep_crawler.response (channel_genesis_rep, vote_genesis_rep, true);
	ASSERT_TIMELY (10s, searching_node.rep_crawler.representative_count () == 1);

	// Start a node for Rep2 and wait until it is connected
	auto node_rep2 (std::make_shared<nano::node> (system.async_rt, nano::unique_path (), nano::node_config (system.get_available_port (), system.logging), system.work));
	node_rep2->start ();
	searching_node.network->tcp_channels->start_tcp (node_rep2->network->endpoint ());
	std::shared_ptr<nano::transport::channel> channel_rep2;
	ASSERT_TIMELY (10s, (channel_rep2 = searching_node.network->tcp_channels->find_node_id (node_rep2->get_node_id ())) != nullptr);

	// Rep2 should be found as a principal representative after receiving a vote from it
	auto vote_rep2 = std::make_shared<nano::vote> (keys_rep2.pub, keys_rep2.prv, 0, 0, std::vector<nano::block_hash>{ nano::dev::genesis->hash () });
	ASSERT_FALSE (searching_node.rep_crawler.response (channel_rep2, vote_rep2, true));
	ASSERT_TIMELY (10s, searching_node.rep_crawler.representative_count () == 2);

	// When Rep2 is stopped, it should not be found as principal representative anymore
	node_rep2->stop ();
	ASSERT_TIMELY (10s, searching_node.rep_crawler.representative_count () == 1);

	// Now only genesisRep should be found:
	reps = searching_node.rep_crawler.representatives (1);
	ASSERT_EQ (nano::dev::genesis_key.pub, reps[0].get_account ());
	ASSERT_TIMELY_EQ (5s, searching_node.network->size (), 1);
	auto list (searching_node.network->list (1));
	ASSERT_EQ (node_genesis_rep->network->endpoint (), list[0]->get_remote_endpoint ());
}

TEST (node, rep_connection_close)
{
	nano::test::system system (2);
	auto & node1 (*system.nodes[0]);
	auto & node2 (*system.nodes[1]);
	// Add working representative (node 2)
	system.wallet (1)->insert_adhoc (nano::dev::genesis_key.prv);
	ASSERT_TIMELY (10s, node1.rep_crawler.representative_count () == 1);
	node2.stop ();
	// Remove representative with closed channel
	ASSERT_TIMELY (10s, node1.rep_crawler.representative_count () == 0);
}

// Test that nodes can disable representative voting
TEST (node, no_voting)
{
	nano::test::system system (1);
	auto & node0 (*system.nodes[0]);
	nano::node_config node_config (system.get_available_port (), system.logging);
	node_config.enable_voting = false;
	system.add_node (node_config);

	auto wallet0 (system.wallet (0));
	auto wallet1 (system.wallet (1));
	// Node1 has a rep
	wallet1->insert_adhoc (nano::dev::genesis_key.prv);
	nano::keypair key1;
	wallet1->insert_adhoc (key1.prv);
	// Broadcast a confirm so others should know this is a rep node
	wallet1->send_action (nano::dev::genesis_key.pub, key1.pub, nano::Mxrb_ratio);
	ASSERT_TIMELY (10s, node0.active.empty ());
	ASSERT_EQ (0, node0.stats->count (nano::stat::type::message, nano::stat::detail::confirm_ack, nano::stat::dir::in));
}

TEST (node, send_callback)
{
	nano::test::system system (1);
	auto & node0 (*system.nodes[0]);
	nano::keypair key2;
	system.wallet (0)->insert_adhoc (nano::dev::genesis_key.prv);
	system.wallet (0)->insert_adhoc (key2.prv);
	node0.config->callback_address = "localhost";
	node0.config->callback_port = 8010;
	node0.config->callback_target = "/";
	ASSERT_NE (nullptr, system.wallet (0)->send_action (nano::dev::genesis_key.pub, key2.pub, node0.config->receive_minimum.number ()));
	ASSERT_TIMELY (10s, node0.balance (key2.pub).is_zero ());
	ASSERT_EQ (std::numeric_limits<nano::uint128_t>::max () - node0.config->receive_minimum.number (), node0.balance (nano::dev::genesis_key.pub));
}

TEST (node, balance_observer)
{
	nano::test::system system (1);
	auto & node1 (*system.nodes[0]);
	std::atomic<int> balances (0);
	nano::keypair key;
	node1.observers->account_balance.add ([&key, &balances] (nano::account const & account_a, bool is_pending) {
		if (key.pub == account_a && is_pending)
		{
			balances++;
		}
		else if (nano::dev::genesis_key.pub == account_a && !is_pending)
		{
			balances++;
		}
	});
	system.wallet (0)->insert_adhoc (nano::dev::genesis_key.prv);
	system.wallet (0)->send_action (nano::dev::genesis_key.pub, key.pub, 1);
	system.deadline_set (10s);
	auto done (false);
	while (!done)
	{
		auto ec = system.poll ();
		done = balances.load () == 2;
		ASSERT_NO_ERROR (ec);
	}
}

TEST (node, bootstrap_connection_scaling)
{
	nano::test::system system (1);
	auto & node1 (*system.nodes[0]);
	ASSERT_EQ (34, node1.bootstrap_initiator.connections->target_connections (5000, 1));
	ASSERT_EQ (4, node1.bootstrap_initiator.connections->target_connections (0, 1));
	ASSERT_EQ (64, node1.bootstrap_initiator.connections->target_connections (50000, 1));
	ASSERT_EQ (64, node1.bootstrap_initiator.connections->target_connections (10000000000, 1));
	ASSERT_EQ (32, node1.bootstrap_initiator.connections->target_connections (5000, 0));
	ASSERT_EQ (1, node1.bootstrap_initiator.connections->target_connections (0, 0));
	ASSERT_EQ (64, node1.bootstrap_initiator.connections->target_connections (50000, 0));
	ASSERT_EQ (64, node1.bootstrap_initiator.connections->target_connections (10000000000, 0));
	ASSERT_EQ (36, node1.bootstrap_initiator.connections->target_connections (5000, 2));
	ASSERT_EQ (8, node1.bootstrap_initiator.connections->target_connections (0, 2));
	ASSERT_EQ (64, node1.bootstrap_initiator.connections->target_connections (50000, 2));
	ASSERT_EQ (64, node1.bootstrap_initiator.connections->target_connections (10000000000, 2));
	node1.config->bootstrap_connections = 128;
	ASSERT_EQ (64, node1.bootstrap_initiator.connections->target_connections (0, 1));
	ASSERT_EQ (64, node1.bootstrap_initiator.connections->target_connections (50000, 1));
	ASSERT_EQ (64, node1.bootstrap_initiator.connections->target_connections (0, 2));
	ASSERT_EQ (64, node1.bootstrap_initiator.connections->target_connections (50000, 2));
	node1.config->bootstrap_connections_max = 256;
	ASSERT_EQ (128, node1.bootstrap_initiator.connections->target_connections (0, 1));
	ASSERT_EQ (256, node1.bootstrap_initiator.connections->target_connections (50000, 1));
	ASSERT_EQ (256, node1.bootstrap_initiator.connections->target_connections (0, 2));
	ASSERT_EQ (256, node1.bootstrap_initiator.connections->target_connections (50000, 2));
	node1.config->bootstrap_connections_max = 0;
	ASSERT_EQ (1, node1.bootstrap_initiator.connections->target_connections (0, 1));
	ASSERT_EQ (1, node1.bootstrap_initiator.connections->target_connections (50000, 1));
}

// Test stat counting at both type and detail levels
TEST (node, stat_counting)
{
	nano::test::system system (1);
	auto & node1 (*system.nodes[0]);
	node1.stats->add (nano::stat::type::ledger, nano::stat::dir::in, 1);
	node1.stats->add (nano::stat::type::ledger, nano::stat::dir::in, 5);
	node1.stats->inc (nano::stat::type::ledger, nano::stat::dir::in);
	node1.stats->inc (nano::stat::type::ledger, nano::stat::detail::send, nano::stat::dir::in);
	node1.stats->inc (nano::stat::type::ledger, nano::stat::detail::send, nano::stat::dir::in);
	node1.stats->inc (nano::stat::type::ledger, nano::stat::detail::receive, nano::stat::dir::in);
	ASSERT_EQ (10, node1.stats->count (nano::stat::type::ledger, nano::stat::dir::in));
	ASSERT_EQ (2, node1.stats->count (nano::stat::type::ledger, nano::stat::detail::send, nano::stat::dir::in));
	ASSERT_EQ (1, node1.stats->count (nano::stat::type::ledger, nano::stat::detail::receive, nano::stat::dir::in));
	node1.stats->add (nano::stat::type::ledger, nano::stat::dir::in, 0);
	ASSERT_EQ (10, node1.stats->count (nano::stat::type::ledger, nano::stat::dir::in));
}

TEST (node, online_reps)
{
	nano::test::system system (1);
	auto & node1 (*system.nodes[0]);
	// 1 sample of minimum weight
	ASSERT_EQ (node1.config->online_weight_minimum, node1.online_reps.trended ());
	auto vote (std::make_shared<nano::vote> ());
	ASSERT_EQ (0, node1.online_reps.online ());
	node1.online_reps.observe (nano::dev::genesis_key.pub);
	ASSERT_EQ (nano::dev::constants.genesis_amount, node1.online_reps.online ());
	// 1 minimum, 1 maximum
	ASSERT_EQ (node1.config->online_weight_minimum, node1.online_reps.trended ());
	node1.online_reps.sample ();
	ASSERT_EQ (nano::dev::constants.genesis_amount, node1.online_reps.trended ());
	node1.online_reps.clear ();
	// 2 minimum, 1 maximum
	node1.online_reps.sample ();
	ASSERT_EQ (node1.config->online_weight_minimum, node1.online_reps.trended ());
}

namespace nano
{
TEST (node, online_reps_rep_crawler)
{
	nano::test::system system;
	nano::node_flags flags;
	flags.set_disable_rep_crawler (true);
	auto & node1 = *system.add_node (flags);
	auto vote = std::make_shared<nano::vote> (nano::dev::genesis_key.pub, nano::dev::genesis_key.prv, nano::milliseconds_since_epoch (), 0, std::vector<nano::block_hash>{ nano::dev::genesis->hash () });
	ASSERT_EQ (0, node1.online_reps.online ());
	// Without rep crawler
	node1.vote_processor.vote_blocking (vote, std::make_shared<nano::transport::fake::channel> (node1));
	ASSERT_EQ (0, node1.online_reps.online ());
	// After inserting to rep crawler
	node1.rep_crawler.insert_active (nano::dev::genesis->hash ());
	node1.vote_processor.vote_blocking (vote, std::make_shared<nano::transport::fake::channel> (node1));
	ASSERT_EQ (nano::dev::constants.genesis_amount, node1.online_reps.online ());
}
}

TEST (node, online_reps_election)
{
	nano::test::system system;
	nano::node_flags flags;
	flags.set_disable_rep_crawler (true);
	auto & node1 = *system.add_node (flags);
	// Start election
	nano::keypair key;
	nano::state_block_builder builder;
	auto send1 = builder.make_block ()
				 .account (nano::dev::genesis_key.pub)
				 .previous (nano::dev::genesis->hash ())
				 .representative (nano::dev::genesis_key.pub)
				 .balance (nano::dev::constants.genesis_amount - nano::Gxrb_ratio)
				 .link (key.pub)
				 .sign (nano::dev::genesis_key.prv, nano::dev::genesis_key.pub)
				 .work (*node1.work_generate_blocking (nano::dev::genesis->hash ()))
				 .build_shared ();
	node1.process_active (send1);
	node1.block_processor.flush ();
	ASSERT_TIMELY_EQ (5s, 1, node1.active.size ());
	// Process vote for ongoing election
	auto vote = std::make_shared<nano::vote> (nano::dev::genesis_key.pub, nano::dev::genesis_key.prv, nano::milliseconds_since_epoch (), 0, std::vector<nano::block_hash>{ send1->hash () });
	ASSERT_EQ (0, node1.online_reps.online ());
	node1.vote_processor.vote_blocking (vote, std::make_shared<nano::transport::fake::channel> (node1));
	ASSERT_EQ (nano::dev::constants.genesis_amount - nano::Gxrb_ratio, node1.online_reps.online ());
}

TEST (node, block_confirm)
{
	auto type = nano::transport::transport_type::tcp;
	nano::node_flags node_flags;
	nano::test::system system (2, type, node_flags);
	auto & node1 (*system.nodes[0]);
	auto & node2 (*system.nodes[1]);
	nano::keypair key;
	nano::state_block_builder builder;
	system.wallet (1)->insert_adhoc (nano::dev::genesis_key.prv);
	auto send1 = builder.make_block ()
				 .account (nano::dev::genesis_key.pub)
				 .previous (nano::dev::genesis->hash ())
				 .representative (nano::dev::genesis_key.pub)
				 .balance (nano::dev::constants.genesis_amount - nano::Gxrb_ratio)
				 .link (key.pub)
				 .sign (nano::dev::genesis_key.prv, nano::dev::genesis_key.pub)
				 .work (*node1.work_generate_blocking (nano::dev::genesis->hash ()))
				 .build_shared ();
	// A copy is necessary to avoid data races during ledger processing, which sets the sideband
	auto send1_copy = builder.make_block ()
					  .from (*send1)
					  .build_shared ();
	node1.block_processor.add (send1);
	node2.block_processor.add (send1_copy);
	ASSERT_TIMELY (5s, node1.ledger.block_or_pruned_exists (send1->hash ()) && node2.ledger.block_or_pruned_exists (send1_copy->hash ()));
	ASSERT_TRUE (node1.ledger.block_or_pruned_exists (send1->hash ()));
	ASSERT_TRUE (node2.ledger.block_or_pruned_exists (send1_copy->hash ()));
	// Confirm send1 on node2 so it can vote for send2
	node2.block_confirm (send1_copy);
	auto election = node2.active.election (send1_copy->qualified_root ());
	ASSERT_NE (nullptr, election);
	ASSERT_TIMELY (10s, node1.active.recently_cemented.list ().size () == 1);
}

TEST (node, confirm_quorum)
{
	nano::test::system system (1);
	auto & node1 = *system.nodes[0];
	system.wallet (0)->insert_adhoc (nano::dev::genesis_key.prv);
	// Put greater than node.delta () in pending so quorum can't be reached
	nano::amount new_balance = node1.online_reps.delta () - nano::Gxrb_ratio;
	auto send1 = nano::state_block_builder ()
				 .account (nano::dev::genesis_key.pub)
				 .previous (nano::dev::genesis->hash ())
				 .representative (nano::dev::genesis_key.pub)
				 .balance (new_balance)
				 .link (nano::dev::genesis_key.pub)
				 .sign (nano::dev::genesis_key.prv, nano::dev::genesis_key.pub)
				 .work (*node1.work_generate_blocking (nano::dev::genesis->hash ()))
				 .build_shared ();
	ASSERT_EQ (nano::process_result::progress, node1.process (*send1).code);
	system.wallet (0)->send_action (nano::dev::genesis_key.pub, nano::dev::genesis_key.pub, new_balance.number ());
	ASSERT_TIMELY (2s, node1.active.election (send1->qualified_root ()));
	auto election = node1.active.election (send1->qualified_root ());
	ASSERT_NE (nullptr, election);
	ASSERT_FALSE (election->confirmed ());
	ASSERT_EQ (1, election->votes ().size ());
	ASSERT_EQ (0, node1.balance (nano::dev::genesis_key.pub));
}

TEST (node, local_votes_cache)
{
	nano::test::system system;
	nano::node_config node_config (system.get_available_port (), system.logging);
	node_config.frontiers_confirmation = nano::frontiers_confirmation_mode::disabled;
	node_config.receive_minimum = nano::dev::constants.genesis_amount;
	auto & node (*system.add_node (node_config));
	nano::state_block_builder builder;
	auto send1 = builder.make_block ()
				 .account (nano::dev::genesis_key.pub)
				 .previous (nano::dev::genesis->hash ())
				 .representative (nano::dev::genesis_key.pub)
				 .balance (nano::dev::constants.genesis_amount - nano::Gxrb_ratio)
				 .link (nano::dev::genesis_key.pub)
				 .sign (nano::dev::genesis_key.prv, nano::dev::genesis_key.pub)
				 .work (*node.work_generate_blocking (nano::dev::genesis->hash ()))
				 .build_shared ();
	auto send2 = builder.make_block ()
				 .account (nano::dev::genesis_key.pub)
				 .previous (send1->hash ())
				 .representative (nano::dev::genesis_key.pub)
				 .balance (nano::dev::constants.genesis_amount - 2 * nano::Gxrb_ratio)
				 .link (nano::dev::genesis_key.pub)
				 .sign (nano::dev::genesis_key.prv, nano::dev::genesis_key.pub)
				 .work (*node.work_generate_blocking (send1->hash ()))
				 .build_shared ();
	auto send3 = builder.make_block ()
				 .account (nano::dev::genesis_key.pub)
				 .previous (send2->hash ())
				 .representative (nano::dev::genesis_key.pub)
				 .balance (nano::dev::constants.genesis_amount - 3 * nano::Gxrb_ratio)
				 .link (nano::dev::genesis_key.pub)
				 .sign (nano::dev::genesis_key.prv, nano::dev::genesis_key.pub)
				 .work (*node.work_generate_blocking (send2->hash ()))
				 .build_shared ();
	{
		auto transaction (node.store.tx_begin_write ());
		ASSERT_EQ (nano::process_result::progress, node.ledger.process (*transaction, *send1).code);
		ASSERT_EQ (nano::process_result::progress, node.ledger.process (*transaction, *send2).code);
	}
	// Confirm blocks to allow voting
	node.block_confirm (send2);
	auto election = node.active.election (send2->qualified_root ());
	ASSERT_NE (nullptr, election);
	election->force_confirm ();
	ASSERT_TIMELY (3s, node.ledger.cache.cemented_count () == 3);
	system.wallet (0)->insert_adhoc (nano::dev::genesis_key.prv);
	nano::confirm_req message1{ nano::dev::network_params.network, send1 };
	nano::confirm_req message2{ nano::dev::network_params.network, send2 };
	auto channel = std::make_shared<nano::transport::fake::channel> (node);
	node.network->inbound (message1, channel);
	ASSERT_TIMELY (3s, node.stats->count (nano::stat::type::requests, nano::stat::detail::requests_generated_votes) == 1);
	node.network->inbound (message2, channel);
	ASSERT_TIMELY (3s, node.stats->count (nano::stat::type::requests, nano::stat::detail::requests_generated_votes) == 2);
	for (auto i (0); i < 100; ++i)
	{
		node.network->inbound (message1, channel);
		node.network->inbound (message2, channel);
	}
	for (int i = 0; i < 4; ++i)
	{
		ASSERT_NO_ERROR (system.poll (node.aggregator.max_delay));
	}
	// Make sure a new vote was not generated
	ASSERT_TIMELY (3s, node.stats->count (nano::stat::type::requests, nano::stat::detail::requests_generated_votes) == 2);
	// Max cache
	{
		auto transaction (node.store.tx_begin_write ());
		ASSERT_EQ (nano::process_result::progress, node.ledger.process (*transaction, *send3).code);
	}
	nano::confirm_req message3{ nano::dev::network_params.network, send3 };
	for (auto i (0); i < 100; ++i)
	{
		node.network->inbound (message3, channel);
	}
	for (int i = 0; i < 4; ++i)
	{
		ASSERT_NO_ERROR (system.poll (node.aggregator.max_delay));
	}
	ASSERT_TIMELY (3s, node.stats->count (nano::stat::type::requests, nano::stat::detail::requests_generated_votes) == 3);
	ASSERT_TIMELY (3s, !node.history.votes (send1->root (), send1->hash ()).empty ());
	ASSERT_TIMELY (3s, !node.history.votes (send2->root (), send2->hash ()).empty ());
	ASSERT_TIMELY (3s, !node.history.votes (send3->root (), send3->hash ()).empty ());
}

// Test disabled because it's failing intermittently.
// PR in which it got disabled: https://github.com/nanocurrency/nano-node/pull/3532
// Issue for investigating it: https://github.com/nanocurrency/nano-node/issues/3481
TEST (node, DISABLED_local_votes_cache_batch)
{
	nano::test::system system;
	nano::node_config node_config (system.get_available_port (), system.logging);
	node_config.frontiers_confirmation = nano::frontiers_confirmation_mode::disabled;
	auto & node (*system.add_node (node_config));
	ASSERT_GE (node.network_params.voting.max_cache, 2);
	system.wallet (0)->insert_adhoc (nano::dev::genesis_key.prv);
	nano::keypair key1;
	auto send1 = nano::state_block_builder ()
				 .account (nano::dev::genesis_key.pub)
				 .previous (nano::dev::genesis->hash ())
				 .representative (nano::dev::genesis_key.pub)
				 .balance (nano::dev::constants.genesis_amount - nano::Gxrb_ratio)
				 .link (key1.pub)
				 .sign (nano::dev::genesis_key.prv, nano::dev::genesis_key.pub)
				 .work (*node.work_generate_blocking (nano::dev::genesis->hash ()))
				 .build_shared ();
	ASSERT_EQ (nano::process_result::progress, node.ledger.process (*node.store.tx_begin_write (), *send1).code);
	node.confirmation_height_processor.add (send1);
	ASSERT_TIMELY (5s, node.ledger.block_confirmed (*node.store.tx_begin_read (), send1->hash ()));
	auto send2 = nano::state_block_builder ()
				 .account (nano::dev::genesis_key.pub)
				 .previous (send1->hash ())
				 .representative (nano::dev::genesis_key.pub)
				 .balance (nano::dev::constants.genesis_amount - 2 * nano::Gxrb_ratio)
				 .link (nano::dev::genesis_key.pub)
				 .sign (nano::dev::genesis_key.prv, nano::dev::genesis_key.pub)
				 .work (*node.work_generate_blocking (send1->hash ()))
				 .build_shared ();
	ASSERT_EQ (nano::process_result::progress, node.ledger.process (*node.store.tx_begin_write (), *send2).code);
	auto receive1 = nano::state_block_builder ()
					.account (key1.pub)
					.previous (0)
					.representative (nano::dev::genesis_key.pub)
					.balance (nano::Gxrb_ratio)
					.link (send1->hash ())
					.sign (key1.prv, key1.pub)
					.work (*node.work_generate_blocking (key1.pub))
					.build_shared ();
	ASSERT_EQ (nano::process_result::progress, node.ledger.process (*node.store.tx_begin_write (), *receive1).code);
	std::vector<std::pair<nano::block_hash, nano::root>> batch{ { send2->hash (), send2->root () }, { receive1->hash (), receive1->root () } };
	nano::confirm_req message{ nano::dev::network_params.network, batch };
	auto channel = std::make_shared<nano::transport::fake::channel> (node);
	// Generates and sends one vote for both hashes which is then cached
	node.network->inbound (message, channel);
	ASSERT_TIMELY (3s, node.stats->count (nano::stat::type::message, nano::stat::detail::confirm_ack, nano::stat::dir::out) == 1);
	ASSERT_EQ (1, node.stats->count (nano::stat::type::message, nano::stat::detail::confirm_ack, nano::stat::dir::out));
	ASSERT_FALSE (node.history.votes (send2->root (), send2->hash ()).empty ());
	ASSERT_FALSE (node.history.votes (receive1->root (), receive1->hash ()).empty ());
	// Only one confirm_ack should be sent if all hashes are part of the same vote
	node.network->inbound (message, channel);
	ASSERT_TIMELY (3s, node.stats->count (nano::stat::type::message, nano::stat::detail::confirm_ack, nano::stat::dir::out) == 2);
	ASSERT_EQ (2, node.stats->count (nano::stat::type::message, nano::stat::detail::confirm_ack, nano::stat::dir::out));
	// Test when votes are different
	node.history.erase (send2->root ());
	node.history.erase (receive1->root ());
	node.network->inbound (nano::confirm_req{ nano::dev::network_params.network, send2->hash (), send2->root () }, channel);
	ASSERT_TIMELY (3s, node.stats->count (nano::stat::type::message, nano::stat::detail::confirm_ack, nano::stat::dir::out) == 3);
	ASSERT_EQ (3, node.stats->count (nano::stat::type::message, nano::stat::detail::confirm_ack, nano::stat::dir::out));
	node.network->inbound (nano::confirm_req{ nano::dev::network_params.network, receive1->hash (), receive1->root () }, channel);
	ASSERT_TIMELY (3s, node.stats->count (nano::stat::type::message, nano::stat::detail::confirm_ack, nano::stat::dir::out) == 4);
	ASSERT_EQ (4, node.stats->count (nano::stat::type::message, nano::stat::detail::confirm_ack, nano::stat::dir::out));
	// There are two different votes, so both should be sent in response
	node.network->inbound (message, channel);
	ASSERT_TIMELY (3s, node.stats->count (nano::stat::type::message, nano::stat::detail::confirm_ack, nano::stat::dir::out) == 6);
	ASSERT_EQ (6, node.stats->count (nano::stat::type::message, nano::stat::detail::confirm_ack, nano::stat::dir::out));
}

/**
 * There is a cache for locally generated votes. This test checks that the node
 * properly caches and uses those votes when replying to confirm_req requests.
 */
TEST (node, local_votes_cache_generate_new_vote)
{
	nano::test::system system;
	nano::node_config node_config (system.get_available_port (), system.logging);
	node_config.frontiers_confirmation = nano::frontiers_confirmation_mode::disabled;
	auto & node (*system.add_node (node_config));
	system.wallet (0)->insert_adhoc (nano::dev::genesis_key.prv);

	// Send a confirm req for genesis block to node
	nano::confirm_req message1{ nano::dev::network_params.network, nano::dev::genesis };
	auto channel = std::make_shared<nano::transport::fake::channel> (node);
	node.network->inbound (message1, channel);

	// check that the node generated a vote for the genesis block and that it is stored in the local vote cache and it is the only vote
	ASSERT_TIMELY (5s, !node.history.votes (nano::dev::genesis->root (), nano::dev::genesis->hash ()).empty ());
	auto votes1 = node.history.votes (nano::dev::genesis->root (), nano::dev::genesis->hash ());
	ASSERT_EQ (1, votes1.size ());
	ASSERT_EQ (1, votes1[0]->hashes ().size ());
	ASSERT_EQ (nano::dev::genesis->hash (), votes1[0]->hashes ()[0]);
	ASSERT_TIMELY (3s, node.stats->count (nano::stat::type::requests, nano::stat::detail::requests_generated_votes) == 1);

	auto send1 = nano::state_block_builder ()
				 .account (nano::dev::genesis_key.pub)
				 .previous (nano::dev::genesis->hash ())
				 .representative (nano::dev::genesis_key.pub)
				 .balance (nano::dev::constants.genesis_amount - nano::Gxrb_ratio)
				 .link (nano::dev::genesis_key.pub)
				 .sign (nano::dev::genesis_key.prv, nano::dev::genesis_key.pub)
				 .work (*node.work_generate_blocking (nano::dev::genesis->hash ()))
				 .build_shared ();
	ASSERT_EQ (nano::process_result::progress, node.process (*send1).code);
	// One of the hashes is cached
	std::vector<std::pair<nano::block_hash, nano::root>> roots_hashes{ std::make_pair (nano::dev::genesis->hash (), nano::dev::genesis->root ()), std::make_pair (send1->hash (), send1->root ()) };
	nano::confirm_req message2{ nano::dev::network_params.network, roots_hashes };
	node.network->inbound (message2, channel);
	ASSERT_TIMELY (3s, !node.history.votes (send1->root (), send1->hash ()).empty ());
	auto votes2 (node.history.votes (send1->root (), send1->hash ()));
	ASSERT_EQ (1, votes2.size ());
	ASSERT_EQ (1, votes2[0]->hashes ().size ());
	ASSERT_TIMELY (3s, node.stats->count (nano::stat::type::requests, nano::stat::detail::requests_generated_votes) == 2);
	ASSERT_FALSE (node.history.votes (nano::dev::genesis->root (), nano::dev::genesis->hash ()).empty ());
	ASSERT_FALSE (node.history.votes (send1->root (), send1->hash ()).empty ());
	// First generated + again cached + new generated
	ASSERT_TIMELY (3s, 3 == node.stats->count (nano::stat::type::message, nano::stat::detail::confirm_ack, nano::stat::dir::out));
}

TEST (node, local_votes_cache_fork)
{
	nano::test::system system;
	nano::node_flags node_flags;
	node_flags.set_disable_bootstrap_bulk_push_client (true);
	node_flags.set_disable_bootstrap_bulk_pull_server (true);
	node_flags.set_disable_bootstrap_listener (true);
	node_flags.set_disable_lazy_bootstrap (true);
	node_flags.set_disable_legacy_bootstrap (true);
	node_flags.set_disable_wallet_bootstrap (true);
	nano::node_config node_config (system.get_available_port (), system.logging);
	node_config.frontiers_confirmation = nano::frontiers_confirmation_mode::disabled;
	auto & node1 (*system.add_node (node_config, node_flags));
	system.wallet (0)->insert_adhoc (nano::dev::genesis_key.prv);
	auto send1 = nano::state_block_builder ()
				 .account (nano::dev::genesis_key.pub)
				 .previous (nano::dev::genesis->hash ())
				 .representative (nano::dev::genesis_key.pub)
				 .balance (nano::dev::constants.genesis_amount - nano::Gxrb_ratio)
				 .link (nano::dev::genesis_key.pub)
				 .sign (nano::dev::genesis_key.prv, nano::dev::genesis_key.pub)
				 .work (*node1.work_generate_blocking (nano::dev::genesis->hash ()))
				 .build_shared ();
	auto send1_fork = nano::state_block_builder ()
					  .account (nano::dev::genesis_key.pub)
					  .previous (nano::dev::genesis->hash ())
					  .representative (nano::dev::genesis_key.pub)
					  .balance (nano::dev::constants.genesis_amount - 2 * nano::Gxrb_ratio)
					  .link (nano::dev::genesis_key.pub)
					  .sign (nano::dev::genesis_key.prv, nano::dev::genesis_key.pub)
					  .work (*node1.work_generate_blocking (nano::dev::genesis->hash ()))
					  .build_shared ();
	ASSERT_EQ (nano::process_result::progress, node1.process (*send1).code);
	// Cache vote
	auto vote (std::make_shared<nano::vote> (nano::dev::genesis_key.pub, nano::dev::genesis_key.prv, 0, 0, std::vector<nano::block_hash> (1, send1->hash ())));
	node1.vote_processor.vote (vote, std::make_shared<nano::transport::fake::channel> (node1));
	node1.history.add (send1->root (), send1->hash (), vote);
	auto votes2 (node1.history.votes (send1->root (), send1->hash ()));
	ASSERT_EQ (1, votes2.size ());
	ASSERT_EQ (1, votes2[0]->hashes ().size ());
	// Start election for forked block
	node_config.peering_port = system.get_available_port ();
	auto & node2 (*system.add_node (node_config, node_flags));
	node2.process_active (send1_fork);
	node2.block_processor.flush ();
	ASSERT_TIMELY (5s, node2.ledger.block_or_pruned_exists (send1->hash ()));
}

TEST (node, vote_republish)
{
	nano::test::system system (2);
	auto & node1 = *system.nodes[0];
	auto & node2 = *system.nodes[1];
	nano::keypair key2;
	// by not setting a private key on node1's wallet for genesis account, it is stopped from voting
	system.wallet (1)->insert_adhoc (key2.prv);

	// send1 and send2 are forks of each other
	nano::send_block_builder builder;
	auto send1 = builder.make_block ()
				 .previous (nano::dev::genesis->hash ())
				 .destination (key2.pub)
				 .balance (std::numeric_limits<nano::uint128_t>::max () - node1.config->receive_minimum.number ())
				 .sign (nano::dev::genesis_key.prv, nano::dev::genesis_key.pub)
				 .work (*system.work.generate (nano::dev::genesis->hash ()))
				 .build_shared ();
	auto send2 = builder.make_block ()
				 .previous (nano::dev::genesis->hash ())
				 .destination (key2.pub)
				 .balance (std::numeric_limits<nano::uint128_t>::max () - node1.config->receive_minimum.number () * 2)
				 .sign (nano::dev::genesis_key.prv, nano::dev::genesis_key.pub)
				 .work (*system.work.generate (nano::dev::genesis->hash ()))
				 .build_shared ();

	// process send1 first, this will make sure send1 goes into the ledger and an election is started
	node1.process_active (send1);
	ASSERT_TIMELY (5s, node2.block (send1->hash ()));
	ASSERT_TIMELY (5s, node1.active.active (*send1));
	ASSERT_TIMELY (5s, node2.active.active (*send1));

	// now process send2, send2 will not go in the ledger because only the first block of a fork goes in the ledger
	node1.process_active (send2);
	ASSERT_TIMELY (5s, node1.active.active (*send2));

	// send2 cannot be synced because it is not in the ledger of node1, it is only in the election object in RAM on node1
	ASSERT_FALSE (node1.block (send2->hash ()));

	// the vote causes the election to reach quorum and for the vote (and block?) to be published from node1 to node2
	auto vote (std::make_shared<nano::vote> (nano::dev::genesis_key.pub, nano::dev::genesis_key.prv, nano::vote::timestamp_max, nano::vote::duration_max, std::vector<nano::block_hash>{ send2->hash () }));
	node1.vote_processor.vote (vote, std::make_shared<nano::transport::fake::channel> (node1));

	// FIXME: there is a race condition here, if the vote arrives before the block then the vote is wasted and the test fails
	// we could resend the vote but then there is a race condition between the vote resending and the election reaching quorum on node1
	// the proper fix would be to observe on node2 that both the block and the vote arrived in whatever order
	// the real node will do a confirm request if it needs to find a lost vote

	// check that send2 won on both nodes
	ASSERT_TIMELY (5s, node1.block_confirmed (send2->hash ()));
	ASSERT_TIMELY (5s, node2.block_confirmed (send2->hash ()));

	// check that send1 is deleted from the ledger on nodes
	ASSERT_FALSE (node1.block (send1->hash ()));
	ASSERT_FALSE (node2.block (send1->hash ()));
	ASSERT_TIMELY (5s, node2.balance (key2.pub) == node1.config->receive_minimum.number () * 2);
	ASSERT_TIMELY (5s, node1.balance (key2.pub) == node1.config->receive_minimum.number () * 2);
}

TEST (node, vote_by_hash_bundle)
{
	// Keep max_hashes above system to ensure it is kept in scope as votes can be added during system destruction
	std::atomic<size_t> max_hashes{ 0 };
	nano::test::system system (1);
	auto & node = *system.nodes[0];
	nano::state_block_builder builder;
	std::vector<std::shared_ptr<nano::state_block>> blocks;
	auto block = builder.make_block ()
				 .account (nano::dev::genesis_key.pub)
				 .previous (nano::dev::genesis->hash ())
				 .representative (nano::dev::genesis_key.pub)
				 .balance (nano::dev::constants.genesis_amount - 1)
				 .link (nano::dev::genesis_key.pub)
				 .sign (nano::dev::genesis_key.prv, nano::dev::genesis_key.pub)
				 .work (*system.work.generate (nano::dev::genesis->hash ()))
				 .build_shared ();
	blocks.push_back (block);
	ASSERT_EQ (nano::process_result::progress, node.ledger.process (*node.store.tx_begin_write (), *blocks.back ()).code);
	for (auto i = 2; i < 200; ++i)
	{
		auto block = builder.make_block ()
					 .from (*blocks.back ())
					 .previous (blocks.back ()->hash ())
					 .balance (nano::dev::constants.genesis_amount - i)
					 .sign (nano::dev::genesis_key.prv, nano::dev::genesis_key.pub)
					 .work (*system.work.generate (blocks.back ()->hash ()))
					 .build_shared ();
		blocks.push_back (block);
		ASSERT_EQ (nano::process_result::progress, node.ledger.process (*node.store.tx_begin_write (), *blocks.back ()).code);
	}

	// Confirming last block will confirm whole chain and allow us to generate votes for those blocks later
	nano::test::start_elections (system, node, { blocks.back () }, true);
	ASSERT_TIMELY (5s, nano::test::confirmed (node, { blocks.back () }));

	system.wallet (0)->insert_adhoc (nano::dev::genesis_key.prv);
	nano::keypair key1;
	system.wallet (0)->insert_adhoc (key1.prv);

	system.nodes[0]->observers->vote.add ([&max_hashes] (std::shared_ptr<nano::vote> const & vote_a, std::shared_ptr<nano::transport::channel> const &, nano::vote_code) {
		if (vote_a->hashes ().size () > max_hashes)
		{
			max_hashes = vote_a->hashes ().size ();
		}
	});

	for (auto const & block : blocks)
	{
		system.nodes[0]->generator.add (block->root (), block->hash ());
	}

	// Verify that bundling occurs. While reaching 12 should be common on most hardware in release mode,
	// we set this low enough to allow the test to pass on CI/with sanitizers.
	ASSERT_TIMELY (20s, max_hashes.load () >= 3);
}

// This test places block send1 onto every node. Then it creates block send2 (which is a fork of send1) and sends it to node1.
// Then it sends a vote for send2 to node1 and expects node2 to also get the block plus vote and confirm send2.
// TODO: This test enforces the order block followed by vote on node1, should vote followed by block also work? It doesn't currently.
TEST (node, vote_by_hash_republish)
{
	nano::test::system system{ 2 };
	auto & node1 = *system.nodes[0];
	auto & node2 = *system.nodes[1];
	nano::keypair key2;
	system.wallet (1)->insert_adhoc (key2.prv);

	// send1 and send2 are forks of each other
	nano::send_block_builder builder;
	auto send1 = builder.make_block ()
				 .previous (nano::dev::genesis->hash ())
				 .destination (key2.pub)
				 .balance (std::numeric_limits<nano::uint128_t>::max () - node1.config->receive_minimum.number ())
				 .sign (nano::dev::genesis_key.prv, nano::dev::genesis_key.pub)
				 .work (*system.work.generate (nano::dev::genesis->hash ()))
				 .build_shared ();
	auto send2 = builder.make_block ()
				 .previous (nano::dev::genesis->hash ())
				 .destination (key2.pub)
				 .balance (std::numeric_limits<nano::uint128_t>::max () - node1.config->receive_minimum.number () * 2)
				 .sign (nano::dev::genesis_key.prv, nano::dev::genesis_key.pub)
				 .work (*system.work.generate (nano::dev::genesis->hash ()))
				 .build_shared ();

	// give block send1 to node1 and check that an election for send1 starts on both nodes
	node1.process_active (send1);
	ASSERT_TIMELY (5s, node1.active.active (*send1));
	ASSERT_TIMELY (5s, node2.active.active (*send1));

	// give block send2 to node1 and wait until the block is received and processed by node1
	node1.network->tcp_channels->publish_filter->clear ();
	node1.process_active (send2);
	ASSERT_TIMELY (5s, node1.active.active (*send2));

	// construct a vote for send2 in order to overturn send1
	std::vector<nano::block_hash> vote_blocks;
	vote_blocks.push_back (send2->hash ());
	auto vote = std::make_shared<nano::vote> (nano::dev::genesis_key.pub, nano::dev::genesis_key.prv, nano::vote::timestamp_max, nano::vote::duration_max, vote_blocks);
	node1.vote_processor.vote (vote, std::make_shared<nano::transport::fake::channel> (node1));

	// send2 should win on both nodes
	ASSERT_TIMELY (5s, node1.block_confirmed (send2->hash ()));
	ASSERT_TIMELY (5s, node2.block_confirmed (send2->hash ()));
	ASSERT_FALSE (node1.block (send1->hash ()));
	ASSERT_FALSE (node2.block (send1->hash ()));
	ASSERT_TIMELY (5s, node2.balance (key2.pub) == node1.config->receive_minimum.number () * 2);
	ASSERT_TIMELY (5s, node1.balance (key2.pub) == node1.config->receive_minimum.number () * 2);
}

// Test disabled because it's failing intermittently.
// PR in which it got disabled: https://github.com/nanocurrency/nano-node/pull/3629
// Issue for investigating it: https://github.com/nanocurrency/nano-node/issues/3638
TEST (node, DISABLED_vote_by_hash_epoch_block_republish)
{
	nano::test::system system (2);
	auto & node1 (*system.nodes[0]);
	auto & node2 (*system.nodes[1]);
	nano::keypair key2;
	system.wallet (1)->insert_adhoc (key2.prv);
	auto send1 = nano::send_block_builder ()
				 .previous (nano::dev::genesis->hash ())
				 .destination (key2.pub)
				 .balance (std::numeric_limits<nano::uint128_t>::max () - node1.config->receive_minimum.number ())
				 .sign (nano::dev::genesis_key.prv, nano::dev::genesis_key.pub)
				 .work (*system.work.generate (nano::dev::genesis->hash ()))
				 .build_shared ();
	auto epoch1 = nano::state_block_builder ()
				  .account (nano::dev::genesis->account ())
				  .previous (nano::dev::genesis->hash ())
				  .representative (nano::dev::genesis->account ())
				  .balance (nano::dev::constants.genesis_amount)
				  .link (node1.ledger.epoch_link (nano::epoch::epoch_1))
				  .sign (nano::dev::genesis_key.prv, nano::dev::genesis_key.pub)
				  .work (*system.work.generate (nano::dev::genesis->hash ()))
				  .build_shared ();
	node1.process_active (send1);
	ASSERT_TIMELY (5s, node2.active.active (*send1));
	node1.active.publish (epoch1);
	std::vector<nano::block_hash> vote_blocks;
	vote_blocks.push_back (epoch1->hash ());
	auto vote (std::make_shared<nano::vote> (nano::dev::genesis_key.pub, nano::dev::genesis_key.prv, 0, 0, vote_blocks));
	ASSERT_TRUE (node1.active.active (*send1));
	ASSERT_TRUE (node2.active.active (*send1));
	node1.vote_processor.vote (vote, std::make_shared<nano::transport::fake::channel> (node1));
	ASSERT_TIMELY (10s, node1.block (epoch1->hash ()));
	ASSERT_TIMELY (10s, node2.block (epoch1->hash ()));
	ASSERT_FALSE (node1.block (send1->hash ()));
	ASSERT_FALSE (node2.block (send1->hash ()));
}

TEST (node, epoch_conflict_confirm)
{
	nano::test::system system;
	nano::node_config node_config (system.get_available_port (), system.logging);
	node_config.frontiers_confirmation = nano::frontiers_confirmation_mode::disabled;
	auto & node0 = *system.add_node (node_config);
	node_config.peering_port = system.get_available_port ();
	auto & node1 = *system.add_node (node_config);
	nano::keypair key;
	nano::keypair epoch_signer (nano::dev::genesis_key);
	nano::state_block_builder builder;
	auto send = builder.make_block ()
				.account (nano::dev::genesis_key.pub)
				.previous (nano::dev::genesis->hash ())
				.representative (nano::dev::genesis_key.pub)
				.balance (nano::dev::constants.genesis_amount - 1)
				.link (key.pub)
				.sign (nano::dev::genesis_key.prv, nano::dev::genesis_key.pub)
				.work (*system.work.generate (nano::dev::genesis->hash ()))
				.build_shared ();
	auto open = builder.make_block ()
				.account (key.pub)
				.previous (0)
				.representative (key.pub)
				.balance (1)
				.link (send->hash ())
				.sign (key.prv, key.pub)
				.work (*system.work.generate (key.pub))
				.build_shared ();
	auto change = builder.make_block ()
				  .account (key.pub)
				  .previous (open->hash ())
				  .representative (key.pub)
				  .balance (1)
				  .link (0)
				  .sign (key.prv, key.pub)
				  .work (*system.work.generate (open->hash ()))
				  .build_shared ();
	auto send2 = builder.make_block ()
				 .account (nano::dev::genesis_key.pub)
				 .previous (send->hash ())
				 .representative (nano::dev::genesis_key.pub)
				 .balance (nano::dev::constants.genesis_amount - 2)
				 .link (open->hash ())
				 .sign (nano::dev::genesis_key.prv, nano::dev::genesis_key.pub)
				 .work (*system.work.generate (send->hash ()))
				 .build_shared ();
	auto epoch_open = builder.make_block ()
					  .account (change->root ().as_account ())
					  .previous (0)
					  .representative (0)
					  .balance (0)
					  .link (node0.ledger.epoch_link (nano::epoch::epoch_1))
					  .sign (epoch_signer.prv, epoch_signer.pub)
					  .work (*system.work.generate (open->hash ()))
					  .build_shared ();

	// Process initial blocks on node1
	ASSERT_TRUE (nano::test::process (node1, { send, send2, open }));

	// Confirm open block in node1 to allow generating votes
	nano::test::start_elections (system, node1, { open }, true);
	ASSERT_TIMELY (5s, nano::test::confirmed (node1, { open }));

	// Process initial blocks on node0
	ASSERT_TRUE (nano::test::process (node0, { send, send2, open }));

	// Process conflicting blocks on node 0 as blocks coming from live network
	ASSERT_TRUE (nano::test::process_live (node0, { change, epoch_open }));

	// Ensure blocks were propagated to both nodes
	ASSERT_TIMELY (5s, nano::test::exists (node0, { change, epoch_open }));
	ASSERT_TIMELY (5s, nano::test::exists (node1, { change, epoch_open }));

	// Confirm initial blocks in node1 to allow generating votes later
	nano::test::start_elections (system, node1, { change, epoch_open, send2 }, true);
	ASSERT_TIMELY (5s, nano::test::confirmed (node1, { change, epoch_open, send2 }));

	// Start elections for node0 for conflicting change and epoch_open blocks (those two blocks have the same root)
	ASSERT_TRUE (nano::test::activate (node0, { change, epoch_open }));
	ASSERT_TIMELY (5s, nano::test::active (node0, { change, epoch_open }));

	// Make node1 a representative
	system.wallet (1)->insert_adhoc (nano::dev::genesis_key.prv);

	// Ensure the elections for conflicting blocks have completed
	ASSERT_TIMELY (5s, nano::test::active (node0, { change, epoch_open }));

	// Ensure both conflicting blocks were successfully processed and confirmed
	ASSERT_TIMELY (5s, nano::test::confirmed (node0, { change, epoch_open }));
}

// Test disabled because it's failing intermittently.
// PR in which it got disabled: https://github.com/nanocurrency/nano-node/pull/3526
// Issue for investigating it: https://github.com/nanocurrency/nano-node/issues/3527
TEST (node, DISABLED_fork_invalid_block_signature)
{
	nano::test::system system;
	nano::node_flags node_flags;
	// Disabling republishing + waiting for a rollback before sending the correct vote below fixes an intermittent failure in this test
	// If these are taken out, one of two things may cause the test two fail often:
	// - Block *send2* might get processed before the rollback happens, simply due to timings, with code "fork", and not be processed again. Waiting for the rollback fixes this issue.
	// - Block *send1* might get processed again after the rollback happens, which causes *send2* to be processed with code "fork". Disabling block republishing ensures "send1" is not processed again.
	// An alternative would be to repeatedly flood the correct vote
	node_flags.set_disable_block_processor_republishing (true);
	auto & node1 (*system.add_node (node_flags));
	auto & node2 (*system.add_node (node_flags));
	nano::keypair key2;
	nano::send_block_builder builder;
	auto send1 = builder.make_block ()
				 .previous (nano::dev::genesis->hash ())
				 .destination (key2.pub)
				 .balance (std::numeric_limits<nano::uint128_t>::max () - node1.config->receive_minimum.number ())
				 .sign (nano::dev::genesis_key.prv, nano::dev::genesis_key.pub)
				 .work (*system.work.generate (nano::dev::genesis->hash ()))
				 .build_shared ();
	auto send2 = builder.make_block ()
				 .previous (nano::dev::genesis->hash ())
				 .destination (key2.pub)
				 .balance (std::numeric_limits<nano::uint128_t>::max () - node1.config->receive_minimum.number () * 2)
				 .sign (nano::dev::genesis_key.prv, nano::dev::genesis_key.pub)
				 .work (*system.work.generate (nano::dev::genesis->hash ()))
				 .build_shared ();
	auto send2_corrupt (std::make_shared<nano::send_block> (*send2));
	send2_corrupt->signature_set (nano::signature (123));
	auto vote (std::make_shared<nano::vote> (nano::dev::genesis_key.pub, nano::dev::genesis_key.prv, 0, 0, std::vector<nano::block_hash>{ send2->hash () }));
	auto vote_corrupt (std::make_shared<nano::vote> (nano::dev::genesis_key.pub, nano::dev::genesis_key.prv, 0, 0, std::vector<nano::block_hash>{ send2_corrupt->hash () }));

	node1.process_active (send1);
	ASSERT_TIMELY (5s, node1.block (send1->hash ()));
	// Send the vote with the corrupt block signature
	node2.network->flood_vote (vote_corrupt, 1.0f);
	// Wait for the rollback
	ASSERT_TIMELY (5s, node1.stats->count (nano::stat::type::rollback, nano::stat::detail::all));
	// Send the vote with the correct block
	node2.network->flood_vote (vote, 1.0f);
	ASSERT_TIMELY (10s, !node1.block (send1->hash ()));
	ASSERT_TIMELY (10s, node1.block (send2->hash ()));
	ASSERT_EQ (node1.block (send2->hash ())->block_signature (), send2->block_signature ());
}

TEST (node, fork_election_invalid_block_signature)
{
	nano::test::system system (1);
	auto & node1 (*system.nodes[0]);
	nano::block_builder builder;
	auto send1 = builder.state ()
				 .account (nano::dev::genesis_key.pub)
				 .previous (nano::dev::genesis->hash ())
				 .representative (nano::dev::genesis_key.pub)
				 .balance (nano::dev::constants.genesis_amount - nano::Gxrb_ratio)
				 .link (nano::dev::genesis_key.pub)
				 .work (*system.work.generate (nano::dev::genesis->hash ()))
				 .sign (nano::dev::genesis_key.prv, nano::dev::genesis_key.pub)
				 .build_shared ();
	auto send2 = builder.state ()
				 .account (nano::dev::genesis_key.pub)
				 .previous (nano::dev::genesis->hash ())
				 .representative (nano::dev::genesis_key.pub)
				 .balance (nano::dev::constants.genesis_amount - 2 * nano::Gxrb_ratio)
				 .link (nano::dev::genesis_key.pub)
				 .work (*system.work.generate (nano::dev::genesis->hash ()))
				 .sign (nano::dev::genesis_key.prv, nano::dev::genesis_key.pub)
				 .build_shared ();
	auto send3 = builder.state ()
				 .account (nano::dev::genesis_key.pub)
				 .previous (nano::dev::genesis->hash ())
				 .representative (nano::dev::genesis_key.pub)
				 .balance (nano::dev::constants.genesis_amount - 2 * nano::Gxrb_ratio)
				 .link (nano::dev::genesis_key.pub)
				 .work (*system.work.generate (nano::dev::genesis->hash ()))
				 .sign (nano::dev::genesis_key.prv, 0) // Invalid signature
				 .build_shared ();

	auto channel1 = std::make_shared<nano::transport::fake::channel> (node1);
	node1.network->inbound (nano::publish{ nano::dev::network_params.network, send1 }, channel1);
	ASSERT_TIMELY (5s, node1.active.active (send1->qualified_root ()));
	auto election (node1.active.election (send1->qualified_root ()));
	ASSERT_NE (nullptr, election);
	ASSERT_EQ (1, election->blocks ().size ());
	node1.network->inbound (nano::publish{ nano::dev::network_params.network, send3 }, channel1);
	node1.network->inbound (nano::publish{ nano::dev::network_params.network, send2 }, channel1);
	ASSERT_TIMELY (3s, election->blocks ().size () > 1);
	ASSERT_EQ (election->blocks ()[send2->hash ()]->block_signature (), send2->block_signature ());
}

TEST (node, block_processor_signatures)
{
	nano::test::system system{ 1 };
	auto & node1 = *system.nodes[0];
	system.wallet (0)->insert_adhoc (nano::dev::genesis_key.prv);
	nano::block_hash latest = system.nodes[0]->latest (nano::dev::genesis_key.pub);
	nano::state_block_builder builder;
	nano::keypair key1;
	nano::keypair key2;
	nano::keypair key3;
	auto send1 = builder.make_block ()
				 .account (nano::dev::genesis_key.pub)
				 .previous (latest)
				 .representative (nano::dev::genesis_key.pub)
				 .balance (nano::dev::constants.genesis_amount - nano::Gxrb_ratio)
				 .link (key1.pub)
				 .sign (nano::dev::genesis_key.prv, nano::dev::genesis_key.pub)
				 .work (*node1.work_generate_blocking (latest))
				 .build_shared ();
	auto send2 = builder.make_block ()
				 .account (nano::dev::genesis_key.pub)
				 .previous (send1->hash ())
				 .representative (nano::dev::genesis_key.pub)
				 .balance (nano::dev::constants.genesis_amount - 2 * nano::Gxrb_ratio)
				 .link (key2.pub)
				 .sign (nano::dev::genesis_key.prv, nano::dev::genesis_key.pub)
				 .work (*node1.work_generate_blocking (send1->hash ()))
				 .build_shared ();
	auto send3 = builder.make_block ()
				 .account (nano::dev::genesis_key.pub)
				 .previous (send2->hash ())
				 .representative (nano::dev::genesis_key.pub)
				 .balance (nano::dev::constants.genesis_amount - 3 * nano::Gxrb_ratio)
				 .link (key3.pub)
				 .sign (nano::dev::genesis_key.prv, nano::dev::genesis_key.pub)
				 .work (*node1.work_generate_blocking (send2->hash ()))
				 .build_shared ();
	// Invalid signature bit
	auto send4 = builder.make_block ()
				 .account (nano::dev::genesis_key.pub)
				 .previous (send3->hash ())
				 .representative (nano::dev::genesis_key.pub)
				 .balance (nano::dev::constants.genesis_amount - 4 * nano::Gxrb_ratio)
				 .link (key3.pub)
				 .sign (nano::dev::genesis_key.prv, nano::dev::genesis_key.pub)
				 .work (*node1.work_generate_blocking (send3->hash ()))
				 .build_shared ();
	auto sig{ send4->block_signature () };
	sig.bytes[32] ^= 0x1;
	send4->signature_set (sig);
	// Invalid signature bit (force)
	auto send5 = builder.make_block ()
				 .account (nano::dev::genesis_key.pub)
				 .previous (send3->hash ())
				 .representative (nano::dev::genesis_key.pub)
				 .balance (nano::dev::constants.genesis_amount - 5 * nano::Gxrb_ratio)
				 .link (key3.pub)
				 .sign (nano::dev::genesis_key.prv, nano::dev::genesis_key.pub)
				 .work (*node1.work_generate_blocking (send3->hash ()))
				 .build_shared ();
	auto signature = send5->block_signature ();
	signature.bytes[31] ^= 0x1;
	send5->signature_set (signature);
	// Invalid signature to unchecked
	node1.unchecked.put (send5->previous (), nano::unchecked_info{ send5 });
	auto receive1 = builder.make_block ()
					.account (key1.pub)
					.previous (0)
					.representative (nano::dev::genesis_key.pub)
					.balance (nano::Gxrb_ratio)
					.link (send1->hash ())
					.sign (key1.prv, key1.pub)
					.work (*node1.work_generate_blocking (key1.pub))
					.build_shared ();
	auto receive2 = builder.make_block ()
					.account (key2.pub)
					.previous (0)
					.representative (nano::dev::genesis_key.pub)
					.balance (nano::Gxrb_ratio)
					.link (send2->hash ())
					.sign (key2.prv, key2.pub)
					.work (*node1.work_generate_blocking (key2.pub))
					.build_shared ();
	// Invalid private key
	auto receive3 = builder.make_block ()
					.account (key3.pub)
					.previous (0)
					.representative (nano::dev::genesis_key.pub)
					.balance (nano::Gxrb_ratio)
					.link (send3->hash ())
					.sign (key2.prv, key3.pub)
					.work (*node1.work_generate_blocking (key3.pub))
					.build_shared ();
	node1.process_active (send1);
	node1.process_active (send2);
	node1.process_active (send3);
	node1.process_active (send4);
	node1.process_active (receive1);
	node1.process_active (receive2);
	node1.process_active (receive3);
	ASSERT_TIMELY (5s, node1.block (receive2->hash ()) != nullptr); // Implies send1, send2, send3, receive1.
	ASSERT_TIMELY (5s, node1.unchecked.count () == 0);
	ASSERT_EQ (nullptr, node1.block (receive3->hash ())); // Invalid signer
	ASSERT_EQ (nullptr, node1.block (send4->hash ())); // Invalid signature via process_active
	ASSERT_EQ (nullptr, node1.block (send5->hash ())); // Invalid signature via unchecked
}

/*
 *  State blocks go through a different signature path, ensure invalidly signed state blocks are rejected
 *  This test can freeze if the wake conditions in block_processor::flush are off, for that reason this is done async here
 */
TEST (node, block_processor_reject_state)
{
	nano::test::system system (1);
	auto & node (*system.nodes[0]);
	nano::state_block_builder builder;
	auto send1 = builder.make_block ()
				 .account (nano::dev::genesis_key.pub)
				 .previous (nano::dev::genesis->hash ())
				 .representative (nano::dev::genesis_key.pub)
				 .balance (nano::dev::constants.genesis_amount - nano::Gxrb_ratio)
				 .link (nano::dev::genesis_key.pub)
				 .sign (nano::dev::genesis_key.prv, nano::dev::genesis_key.pub)
				 .work (*node.work_generate_blocking (nano::dev::genesis->hash ()))
				 .build_shared ();
	auto sig{ send1->block_signature () };
	sig.bytes[0] ^= 1;
	send1->signature_set (sig);
	ASSERT_FALSE (node.ledger.block_or_pruned_exists (send1->hash ()));
	node.process_active (send1);
	auto flushed = std::async (std::launch::async, [&node] { node.block_processor.flush (); });
	ASSERT_NE (std::future_status::timeout, flushed.wait_for (5s));
	ASSERT_FALSE (node.ledger.block_or_pruned_exists (send1->hash ()));
	auto send2 = builder.make_block ()
				 .account (nano::dev::genesis_key.pub)
				 .previous (nano::dev::genesis->hash ())
				 .representative (nano::dev::genesis_key.pub)
				 .balance (nano::dev::constants.genesis_amount - 2 * nano::Gxrb_ratio)
				 .link (nano::dev::genesis_key.pub)
				 .sign (nano::dev::genesis_key.prv, nano::dev::genesis_key.pub)
				 .work (*node.work_generate_blocking (nano::dev::genesis->hash ()))
				 .build_shared ();
	node.process_active (send2);
	auto flushed2 = std::async (std::launch::async, [&node] { node.block_processor.flush (); });
	ASSERT_NE (std::future_status::timeout, flushed2.wait_for (5s));
	ASSERT_TRUE (node.ledger.block_or_pruned_exists (send2->hash ()));
}

TEST (node, block_processor_full)
{
	nano::test::system system;
	nano::node_flags node_flags;
	node_flags.set_force_use_write_database_queue (true);
	node_flags.set_block_processor_full_size (3);
	auto & node = *system.add_node (nano::node_config (system.get_available_port (), system.logging), node_flags);
	nano::state_block_builder builder;
	auto send1 = builder.make_block ()
				 .account (nano::dev::genesis_key.pub)
				 .previous (nano::dev::genesis->hash ())
				 .representative (nano::dev::genesis_key.pub)
				 .balance (nano::dev::constants.genesis_amount - nano::Gxrb_ratio)
				 .link (nano::dev::genesis_key.pub)
				 .sign (nano::dev::genesis_key.prv, nano::dev::genesis_key.pub)
				 .work (*node.work_generate_blocking (nano::dev::genesis->hash ()))
				 .build_shared ();
	auto send2 = builder.make_block ()
				 .account (nano::dev::genesis_key.pub)
				 .previous (nano::dev::genesis->hash ())
				 .representative (nano::dev::genesis_key.pub)
				 .balance (nano::dev::constants.genesis_amount - 2 * nano::Gxrb_ratio)
				 .link (nano::dev::genesis_key.pub)
				 .sign (nano::dev::genesis_key.prv, nano::dev::genesis_key.pub)
				 .work (*node.work_generate_blocking (nano::dev::genesis->hash ()))
				 .build_shared ();
	auto send3 = builder.make_block ()
				 .account (nano::dev::genesis_key.pub)
				 .previous (nano::dev::genesis->hash ())
				 .representative (nano::dev::genesis_key.pub)
				 .balance (nano::dev::constants.genesis_amount - 3 * nano::Gxrb_ratio)
				 .link (nano::dev::genesis_key.pub)
				 .sign (nano::dev::genesis_key.prv, nano::dev::genesis_key.pub)
				 .work (*node.work_generate_blocking (nano::dev::genesis->hash ()))
				 .build_shared ();
	node.block_processor.stop (); // Stop processing the block queue
	node.block_processor.add (send1);
	ASSERT_FALSE (node.block_processor.full ());
	node.block_processor.add (send2);
	ASSERT_FALSE (node.block_processor.full ());
	node.block_processor.add (send3);
	// Block processor may be not full during state blocks signatures verification
	ASSERT_TIMELY (5s, node.block_processor.full ());
}

TEST (node, block_processor_half_full)
{
	nano::test::system system;
	nano::node_flags node_flags;
	node_flags.set_block_processor_full_size (6);
	node_flags.set_force_use_write_database_queue (true);
	auto & node = *system.add_node (nano::node_config (system.get_available_port (), system.logging), node_flags);
	nano::state_block_builder builder;
	auto send1 = builder.make_block ()
				 .account (nano::dev::genesis_key.pub)
				 .previous (nano::dev::genesis->hash ())
				 .representative (nano::dev::genesis_key.pub)
				 .balance (nano::dev::constants.genesis_amount - nano::Gxrb_ratio)
				 .link (nano::dev::genesis_key.pub)
				 .sign (nano::dev::genesis_key.prv, nano::dev::genesis_key.pub)
				 .work (*node.work_generate_blocking (nano::dev::genesis->hash ()))
				 .build_shared ();
	auto send2 = builder.make_block ()
				 .account (nano::dev::genesis_key.pub)
				 .previous (send1->hash ())
				 .representative (nano::dev::genesis_key.pub)
				 .balance (nano::dev::constants.genesis_amount - 2 * nano::Gxrb_ratio)
				 .link (nano::dev::genesis_key.pub)
				 .sign (nano::dev::genesis_key.prv, nano::dev::genesis_key.pub)
				 .work (*node.work_generate_blocking (send1->hash ()))
				 .build_shared ();
	auto send3 = builder.make_block ()
				 .account (nano::dev::genesis_key.pub)
				 .previous (send2->hash ())
				 .representative (nano::dev::genesis_key.pub)
				 .balance (nano::dev::constants.genesis_amount - 3 * nano::Gxrb_ratio)
				 .link (nano::dev::genesis_key.pub)
				 .sign (nano::dev::genesis_key.prv, nano::dev::genesis_key.pub)
				 .work (*node.work_generate_blocking (send2->hash ()))
				 .build_shared ();
	// The write guard prevents block processor doing any writes
	auto write_guard = node.write_database_queue.wait (nano::writer::testing);
	node.block_processor.add (send1);
	ASSERT_FALSE (node.block_processor.half_full ());
	node.block_processor.add (send2);
	ASSERT_FALSE (node.block_processor.half_full ());
	node.block_processor.add (send3);
	// Block processor may be not half_full during state blocks signatures verification
	ASSERT_TIMELY (2s, node.block_processor.half_full ());
	ASSERT_FALSE (node.block_processor.full ());
}

TEST (node, confirm_back)
{
	nano::test::system system (1);
	nano::keypair key;
	auto & node (*system.nodes[0]);
	auto genesis_start_balance (node.balance (nano::dev::genesis_key.pub));
	auto send1 = nano::send_block_builder ()
				 .previous (nano::dev::genesis->hash ())
				 .destination (key.pub)
				 .balance (genesis_start_balance - 1)
				 .sign (nano::dev::genesis_key.prv, nano::dev::genesis_key.pub)
				 .work (*system.work.generate (nano::dev::genesis->hash ()))
				 .build_shared ();
	nano::state_block_builder builder;
	auto open = builder.make_block ()
				.account (key.pub)
				.previous (0)
				.representative (key.pub)
				.balance (1)
				.link (send1->hash ())
				.sign (key.prv, key.pub)
				.work (*system.work.generate (key.pub))
				.build_shared ();
	auto send2 = builder.make_block ()
				 .account (key.pub)
				 .previous (open->hash ())
				 .representative (key.pub)
				 .balance (0)
				 .link (nano::dev::genesis_key.pub)
				 .sign (key.prv, key.pub)
				 .work (*system.work.generate (open->hash ()))
				 .build_shared ();
	node.process_active (send1);
	node.process_active (open);
	node.process_active (send2);
	ASSERT_TIMELY (5s, node.block (send2->hash ()) != nullptr);
	nano::test::start_elections (system, node, { send1, open, send2 });
	ASSERT_EQ (3, node.active.size ());
	std::vector<nano::block_hash> vote_blocks;
	vote_blocks.push_back (send2->hash ());
	auto vote (std::make_shared<nano::vote> (nano::dev::genesis_key.pub, nano::dev::genesis_key.prv, nano::vote::timestamp_max, nano::vote::duration_max, vote_blocks));
	node.vote_processor.vote_blocking (vote, std::make_shared<nano::transport::fake::channel> (node));
	ASSERT_TIMELY (10s, node.active.empty ());
}

TEST (node, peers)
{
	nano::test::system system (1);
	auto node1 (system.nodes[0]);
	ASSERT_TRUE (node1->network->empty ());

	auto node2 (std::make_shared<nano::node> (system.async_rt, system.get_available_port (), nano::unique_path (), system.logging, system.work));
	system.nodes.push_back (node2);

	auto endpoint = node1->network->endpoint ();
	nano::endpoint_key endpoint_key{ endpoint.address ().to_v6 ().to_bytes (), endpoint.port () };
	auto & store = node2->store;
	{
		// Add a peer to the database
		auto transaction (store.tx_begin_write ());
		store.peer ().put (*transaction, endpoint_key);

		// Add a peer which is not contactable
		store.peer ().put (*transaction, nano::endpoint_key{ boost::asio::ip::address_v6::any ().to_bytes (), 55555 });
	}

	node2->start ();
	ASSERT_TIMELY (10s, !node2->network->empty () && !node1->network->empty ())
	// Wait to finish TCP node ID handshakes
	ASSERT_TIMELY (10s, node1->tcp_listener->get_realtime_count () != 0 && node2->tcp_listener->get_realtime_count () != 0);
	// Confirm that the peers match with the endpoints we are expecting
	ASSERT_EQ (1, node1->network->size ());
	auto list1 (node1->network->list (2));
	ASSERT_EQ (node2->get_node_id (), list1[0]->get_node_id ());
	ASSERT_EQ (nano::transport::transport_type::tcp, list1[0]->get_type ());
	ASSERT_EQ (1, node2->network->size ());
	auto list2 (node2->network->list (2));
	ASSERT_EQ (node1->get_node_id (), list2[0]->get_node_id ());
	ASSERT_EQ (nano::transport::transport_type::tcp, list2[0]->get_type ());

	// Uncontactable peer should not be stored
	ASSERT_TIMELY_EQ (5s, store.peer ().count (*store.tx_begin_read ()), 1);
	ASSERT_TRUE (store.peer ().exists (*store.tx_begin_read (), endpoint_key));

	// Stop the peer node and check that it is removed from the store
	node1->stop ();

	// TODO: In `tcp_channels::store_all` we skip store operation when there are no peers present,
	// so the best we can do here is check if network is empty
	ASSERT_TIMELY (10s, node2->network->empty ());
}

TEST (node, peer_cache_restart)
{
	nano::test::system system (1);
	auto node1 (system.nodes[0]);
	ASSERT_TRUE (node1->network->empty ());
	auto endpoint = node1->network->endpoint ();
	nano::endpoint_key endpoint_key{ endpoint.address ().to_v6 ().to_bytes (), endpoint.port () };
	auto path (nano::unique_path ());
	{
		auto node2 (std::make_shared<nano::node> (system.async_rt, system.get_available_port (), path, system.logging, system.work));
		system.nodes.push_back (node2);
		auto & store = node2->store;
		{
			// Add a peer to the database
			auto transaction (store.tx_begin_write ());
			store.peer ().put (*transaction, endpoint_key);
		}
		node2->start ();
		ASSERT_TIMELY (10s, !node2->network->empty ());
		// Confirm that the peers match with the endpoints we are expecting
		auto list (node2->network->list (2));
		ASSERT_EQ (node1->network->endpoint (), list[0]->get_remote_endpoint ());
		ASSERT_EQ (1, node2->network->size ());
		node2->stop ();
	}
	// Restart node
	{
		nano::node_flags node_flags;
		node_flags.set_read_only (true);
		auto node3 (std::make_shared<nano::node> (system.async_rt, system.get_available_port (), path, system.logging, system.work, node_flags));
		system.nodes.push_back (node3);
		// Check cached peers after restart
		node3->network->start ();
		node3->add_initial_peers ();

		auto & store = node3->store;
		{
			auto transaction (store.tx_begin_read ());
			ASSERT_EQ (store.peer ().count (*transaction), 1);
			ASSERT_TRUE (store.peer ().exists (*transaction, endpoint_key));
		}
		ASSERT_TIMELY (10s, !node3->network->empty ());
		// Confirm that the peers match with the endpoints we are expecting
		auto list (node3->network->list (2));
		ASSERT_EQ (node1->network->endpoint (), list[0]->get_remote_endpoint ());
		ASSERT_EQ (1, node3->network->size ());
		node3->stop ();
	}
}

TEST (node, unchecked_cleanup)
{
	nano::test::system system{};
	nano::node_flags node_flags{};
	node_flags.set_disable_unchecked_cleanup (true);
	nano::keypair key{};
	auto & node = *system.add_node (node_flags);
	auto open = nano::state_block_builder ()
				.account (key.pub)
				.previous (0)
				.representative (key.pub)
				.balance (1)
				.link (key.pub)
				.sign (key.prv, key.pub)
				.work (*system.work.generate (key.pub))
				.build_shared ();
	std::vector<uint8_t> bytes;
	{
		nano::vectorstream stream (bytes);
		open->serialize (stream);
	}
	// Add to the blocks filter
	// Should be cleared after unchecked cleanup
	ASSERT_FALSE (node.network->tcp_channels->publish_filter->apply (bytes.data (), bytes.size ()));
	node.process_active (open);
	// Waits for the open block to get saved in the database
	ASSERT_TIMELY (15s, 1 == node.unchecked.count ());
	node.config->unchecked_cutoff_time = std::chrono::seconds (2);
	ASSERT_EQ (1, node.unchecked.count ());
	std::this_thread::sleep_for (std::chrono::seconds (1));
	node.unchecked_cleanup ();
	ASSERT_TRUE (node.network->tcp_channels->publish_filter->apply (bytes.data (), bytes.size ()));
	ASSERT_EQ (1, node.unchecked.count ());
	std::this_thread::sleep_for (std::chrono::seconds (2));
	node.unchecked_cleanup ();
	ASSERT_FALSE (node.network->tcp_channels->publish_filter->apply (bytes.data (), bytes.size ()));
	ASSERT_EQ (0, node.unchecked.count ());
}

/** This checks that a node can be opened (without being blocked) when a write lock is held elsewhere */
TEST (node, dont_write_lock_node)
{
	auto path = nano::unique_path ();

	std::promise<void> write_lock_held_promise;
	std::promise<void> finished_promise;
	std::thread ([&path, &write_lock_held_promise, &finished_promise] () {
		auto logger{ std::make_shared<nano::logger_mt> () };
		auto store = nano::make_store (logger, path, nano::dev::constants, false, true);

		// Hold write lock open until main thread is done needing it
		auto transaction (store->tx_begin_write ());
		write_lock_held_promise.set_value ();
		finished_promise.get_future ().wait ();
	})
	.detach ();

	write_lock_held_promise.get_future ().wait ();

	// Check inactive node can finish executing while a write lock is open
	nano::node_flags flags{ nano::inactive_node_flag_defaults () };
	nano::inactive_node node (path, flags);
	finished_promise.set_value ();
}

TEST (node, bidirectional_tcp)
{
	nano::test::system system;
	nano::node_flags node_flags;
	// Disable bootstrap to start elections for new blocks
	node_flags.set_disable_legacy_bootstrap (true);
	node_flags.set_disable_lazy_bootstrap (true);
	node_flags.set_disable_wallet_bootstrap (true);
	nano::node_config node_config (system.get_available_port (), system.logging);
	node_config.frontiers_confirmation = nano::frontiers_confirmation_mode::disabled;
	auto node1 = system.add_node (node_config, node_flags);
	node_config.peering_port = system.get_available_port ();
	node_config.tcp_incoming_connections_max = 0; // Disable incoming TCP connections for node 2
	auto node2 = system.add_node (node_config, node_flags);
	// Check network connections
	ASSERT_EQ (1, node1->network->size ());
	ASSERT_EQ (1, node2->network->size ());
	auto list1 (node1->network->list (1));
	ASSERT_EQ (nano::transport::transport_type::tcp, list1[0]->get_type ());
	ASSERT_NE (node2->network->endpoint (), list1[0]->get_remote_endpoint ()); // Ephemeral port
	ASSERT_EQ (node2->node_id.pub, list1[0]->get_node_id ());
	auto list2 (node2->network->list (1));
	ASSERT_EQ (nano::transport::transport_type::tcp, list2[0]->get_type ());
	ASSERT_EQ (node1->network->endpoint (), list2[0]->get_remote_endpoint ());
	ASSERT_EQ (node1->node_id.pub, list2[0]->get_node_id ());
	// Test block propagation from node 1
	nano::keypair key;
	nano::state_block_builder builder;
	auto send1 = builder.make_block ()
				 .account (nano::dev::genesis_key.pub)
				 .previous (nano::dev::genesis->hash ())
				 .representative (nano::dev::genesis_key.pub)
				 .balance (nano::dev::constants.genesis_amount - nano::Gxrb_ratio)
				 .link (key.pub)
				 .sign (nano::dev::genesis_key.prv, nano::dev::genesis_key.pub)
				 .work (*node1->work_generate_blocking (nano::dev::genesis->hash ()))
				 .build_shared ();
	node1->process_active (send1);
	ASSERT_TIMELY (10s, node1->ledger.block_or_pruned_exists (send1->hash ()) && node2->ledger.block_or_pruned_exists (send1->hash ()));
	// Test block confirmation from node 1 (add representative to node 1)
	system.wallet (0)->insert_adhoc (nano::dev::genesis_key.prv);
	// Wait to find new reresentative
	ASSERT_TIMELY (10s, node2->rep_crawler.representative_count () != 0);
	/* Wait for confirmation
	To check connection we need only node 2 confirmation status
	Node 1 election can be unconfirmed because representative private key was inserted after election start (and node 2 isn't flooding new votes to principal representatives) */
	bool confirmed (false);
	system.deadline_set (10s);
	while (!confirmed)
	{
		auto transaction2 (node2->store.tx_begin_read ());
		confirmed = node2->ledger.block_confirmed (*transaction2, send1->hash ());
		ASSERT_NO_ERROR (system.poll ());
	}
	// Test block propagation & confirmation from node 2 (remove representative from node 1)
	{
		auto transaction (system.wallet (0)->wallets.tx_begin_write ());
		system.wallet (0)->store.erase (*transaction, nano::dev::genesis_key.pub);
	}
	/* Test block propagation from node 2
	Node 2 has only ephemeral TCP port open. Node 1 cannot establish connection to node 2 listening port */
	auto send2 = builder.make_block ()
				 .account (nano::dev::genesis_key.pub)
				 .previous (send1->hash ())
				 .representative (nano::dev::genesis_key.pub)
				 .balance (nano::dev::constants.genesis_amount - 2 * nano::Gxrb_ratio)
				 .link (key.pub)
				 .sign (nano::dev::genesis_key.prv, nano::dev::genesis_key.pub)
				 .work (*node1->work_generate_blocking (send1->hash ()))
				 .build_shared ();
	node2->process_active (send2);
	node2->block_processor.flush ();
	ASSERT_TIMELY (10s, node1->ledger.block_or_pruned_exists (send2->hash ()) && node2->ledger.block_or_pruned_exists (send2->hash ()));
	// Test block confirmation from node 2 (add representative to node 2)
	system.wallet (1)->insert_adhoc (nano::dev::genesis_key.prv);
	// Wait to find changed reresentative
	ASSERT_TIMELY (10s, node1->rep_crawler.representative_count () != 0);
	/* Wait for confirmation
	To check connection we need only node 1 confirmation status
	Node 2 election can be unconfirmed because representative private key was inserted after election start (and node 1 isn't flooding new votes to principal representatives) */
	confirmed = false;
	system.deadline_set (20s);
	while (!confirmed)
	{
		auto transaction1 (node1->store.tx_begin_read ());
		confirmed = node1->ledger.block_confirmed (*transaction1, send2->hash ());
		ASSERT_NO_ERROR (system.poll ());
	}
}

TEST (node, node_sequence)
{
	nano::test::system system (3);
	ASSERT_EQ (0, system.nodes[0]->node_seq);
	ASSERT_EQ (0, system.nodes[0]->node_seq);
	ASSERT_EQ (1, system.nodes[1]->node_seq);
	ASSERT_EQ (2, system.nodes[2]->node_seq);
}

/**
 * This test checks that a node can generate a self generated vote to rollback an election.
 * It also checks that the vote aggregrator replies with the election winner at the time.
 */
TEST (node, rollback_vote_self)
{
	nano::test::system system;
	nano::node_flags flags;
	flags.set_disable_request_loop (true);
	auto & node = *system.add_node (flags);
	nano::state_block_builder builder;
	nano::keypair key;

	// send half the voting weight to a non voting rep to ensure quorum cannot be reached
	auto send1 = builder.make_block ()
				 .account (nano::dev::genesis_key.pub)
				 .previous (nano::dev::genesis->hash ())
				 .representative (nano::dev::genesis_key.pub)
				 .link (key.pub)
				 .balance (nano::dev::constants.genesis_amount - (nano::dev::constants.genesis_amount / 2))
				 .sign (nano::dev::genesis_key.prv, nano::dev::genesis_key.pub)
				 .work (*system.work.generate (nano::dev::genesis->hash ()))
				 .build_shared ();

	auto open = builder.make_block ()
				.account (key.pub)
				.previous (0)
				.representative (key.pub)
				.link (send1->hash ())
				.balance (nano::dev::constants.genesis_amount / 2)
				.sign (key.prv, key.pub)
				.work (*system.work.generate (key.pub))
				.build_shared ();

	// send 1 raw
	auto send2 = builder.make_block ()
				 .from (*send1)
				 .previous (send1->hash ())
				 .balance (send1->balance ().number () - 1)
				 .link (nano::dev::genesis_key.pub)
				 .sign (nano::dev::genesis_key.prv, nano::dev::genesis_key.pub)
				 .work (*system.work.generate (send1->hash ()))
				 .build_shared ();

	// fork of send2 block
	auto fork = builder.make_block ()
				.from (*send2)
				.balance (send1->balance ().number () - 2)
				.sign (nano::dev::genesis_key.prv, nano::dev::genesis_key.pub)
				.build_shared ();

	// Process and mark the first 2 blocks as confirmed to allow voting
	ASSERT_TRUE (nano::test::process (node, { send1, open }));
<<<<<<< HEAD
	ASSERT_TIMELY (5s, nano::test::confirm (node, { send1, open }));
	ASSERT_TIMELY (5s, node.ledger.cache.cemented_count () == 3);
=======
	nano::test::start_elections (system, node, { send1, open }, true);
	ASSERT_TIMELY (5s, node.ledger.cache.cemented_count == 3);
>>>>>>> 00cf95f2

	// wait until the rep weights have caught up with the weight transfer
	ASSERT_TIMELY_EQ (5s, nano::dev::constants.genesis_amount / 2, node.weight (key.pub));

	// process forked blocks, send2 will be the winner because it was first and there are no votes yet
	node.process_active (send2);
	std::shared_ptr<nano::election> election;
	ASSERT_TIMELY (5s, election = node.active.election (send2->qualified_root ()));
	node.process_active (fork);
	ASSERT_TIMELY_EQ (5s, 2, election->blocks ().size ());
	ASSERT_EQ (election->winner ()->hash (), send2->hash ());

	{
		// The write guard prevents the block processor from performing the rollback
		auto write_guard = node.write_database_queue.wait (nano::writer::testing);

		ASSERT_EQ (0, election->votes_with_weight ().size ());
		// Vote with key to switch the winner
		election->vote (key.pub, 0, fork->hash ());
		ASSERT_EQ (1, election->votes_with_weight ().size ());
		// The winner changed
		ASSERT_EQ (election->winner ()->hash (), fork->hash ());

		// Insert genesis key in the wallet
		system.wallet (0)->insert_adhoc (nano::dev::genesis_key.prv);

		// Even without the rollback being finished, the aggregator must reply with a vote for the new winner, not the old one
		ASSERT_TRUE (node.history.votes (send2->root (), send2->hash ()).empty ());
		ASSERT_TRUE (node.history.votes (fork->root (), fork->hash ()).empty ());
		auto channel = std::make_shared<nano::transport::fake::channel> (node);
		node.aggregator.add (channel, { { send2->hash (), send2->root () } });
		ASSERT_TIMELY (5s, !node.history.votes (fork->root (), fork->hash ()).empty ());
		ASSERT_TRUE (node.history.votes (send2->root (), send2->hash ()).empty ());

		// Going out of the scope allows the rollback to complete
	}

	// A vote is eventually generated from the local representative
	auto is_genesis_vote = [] (nano::vote_with_weight_info info) {
		return info.representative == nano::dev::genesis_key.pub;
	};
	ASSERT_TIMELY_EQ (5s, 2, election->votes_with_weight ().size ());
	auto votes_with_weight = election->votes_with_weight ();
	ASSERT_EQ (1, std::count_if (votes_with_weight.begin (), votes_with_weight.end (), is_genesis_vote));
	auto vote = std::find_if (votes_with_weight.begin (), votes_with_weight.end (), is_genesis_vote);
	ASSERT_NE (votes_with_weight.end (), vote);
	ASSERT_EQ (fork->hash (), vote->hash);
}

TEST (node, rollback_gap_source)
{
	nano::test::system system;
	nano::node_config node_config (system.get_available_port (), system.logging);
	node_config.frontiers_confirmation = nano::frontiers_confirmation_mode::disabled;
	auto & node = *system.add_node (node_config);
	nano::state_block_builder builder;
	nano::keypair key;
	auto send1 = builder.make_block ()
				 .account (nano::dev::genesis_key.pub)
				 .previous (nano::dev::genesis->hash ())
				 .representative (nano::dev::genesis_key.pub)
				 .link (key.pub)
				 .balance (nano::dev::constants.genesis_amount - 1)
				 .sign (nano::dev::genesis_key.prv, nano::dev::genesis_key.pub)
				 .work (*system.work.generate (nano::dev::genesis->hash ()))
				 .build_shared ();
	// Side a of a forked open block receiving from send1
	// This is a losing block
	auto fork1a = builder.make_block ()
				  .account (key.pub)
				  .previous (0)
				  .representative (key.pub)
				  .link (send1->hash ())
				  .balance (1)
				  .sign (key.prv, key.pub)
				  .work (*system.work.generate (key.pub))
				  .build_shared ();
	auto send2 = builder.make_block ()
				 .from (*send1)
				 .previous (send1->hash ())
				 .balance (send1->balance ().number () - 1)
				 .link (key.pub)
				 .sign (nano::dev::genesis_key.prv, nano::dev::genesis_key.pub)
				 .work (*system.work.generate (send1->hash ()))
				 .build_shared ();
	// Side b of a forked open block receiving from send2.
	// This is the winning block
	auto fork1b = builder.make_block ()
				  .from (*fork1a)
				  .link (send2->hash ())
				  .sign (key.prv, key.pub)
				  .build_shared ();
	// Set 'node' up with losing block 'fork1a'
	ASSERT_EQ (nano::process_result::progress, node.process (*send1).code);
	ASSERT_EQ (nano::process_result::progress, node.process (*fork1a).code);
	// Node has 'fork1a' & doesn't have source 'send2' for winning 'fork1b' block
	ASSERT_EQ (nullptr, node.block (send2->hash ()));
	node.block_processor.force (fork1b);
	ASSERT_TIMELY (5s, node.block (fork1a->hash ()) == nullptr);
	// Wait for the rollback (attempt to replace fork with open)
	ASSERT_TIMELY (5s, node.stats->count (nano::stat::type::rollback, nano::stat::detail::open) == 1);
	// But replacing is not possible (missing source block - send2)
	ASSERT_EQ (nullptr, node.block (fork1b->hash ()));
	// Fork can be returned by some other forked node
	node.process_active (fork1a);
	ASSERT_TIMELY (5s, node.block (fork1a->hash ()) != nullptr);
	// With send2 block in ledger election can start again to remove fork block
	ASSERT_EQ (nano::process_result::progress, node.process (*send2).code);
	node.block_processor.force (fork1b);
	// Wait for new rollback
	ASSERT_TIMELY (5s, node.stats->count (nano::stat::type::rollback, nano::stat::detail::open) == 2);
	// Now fork block should be replaced with open
	ASSERT_TIMELY (5s, node.block (fork1b->hash ()) != nullptr);
	ASSERT_EQ (nullptr, node.block (fork1a->hash ()));
}

// Confirm a complex dependency graph starting from the first block
TEST (node, dependency_graph)
{
	nano::test::system system;
	nano::node_config config (system.get_available_port (), system.logging);
	config.frontiers_confirmation = nano::frontiers_confirmation_mode::disabled;
	auto & node = *system.add_node (config);

	nano::state_block_builder builder;
	nano::keypair key1, key2, key3;

	// Send to key1
	auto gen_send1 = builder.make_block ()
					 .account (nano::dev::genesis_key.pub)
					 .previous (nano::dev::genesis->hash ())
					 .representative (nano::dev::genesis_key.pub)
					 .link (key1.pub)
					 .balance (nano::dev::constants.genesis_amount - 1)
					 .sign (nano::dev::genesis_key.prv, nano::dev::genesis_key.pub)
					 .work (*system.work.generate (nano::dev::genesis->hash ()))
					 .build_shared ();
	// Receive from genesis
	auto key1_open = builder.make_block ()
					 .account (key1.pub)
					 .previous (0)
					 .representative (key1.pub)
					 .link (gen_send1->hash ())
					 .balance (1)
					 .sign (key1.prv, key1.pub)
					 .work (*system.work.generate (key1.pub))
					 .build ();
	// Send to genesis
	auto key1_send1 = builder.make_block ()
					  .account (key1.pub)
					  .previous (key1_open->hash ())
					  .representative (key1.pub)
					  .link (nano::dev::genesis_key.pub)
					  .balance (0)
					  .sign (key1.prv, key1.pub)
					  .work (*system.work.generate (key1_open->hash ()))
					  .build ();
	// Receive from key1
	auto gen_receive = builder.make_block ()
					   .from (*gen_send1)
					   .previous (gen_send1->hash ())
					   .link (key1_send1->hash ())
					   .balance (nano::dev::constants.genesis_amount)
					   .sign (nano::dev::genesis_key.prv, nano::dev::genesis_key.pub)
					   .work (*system.work.generate (gen_send1->hash ()))
					   .build ();
	// Send to key2
	auto gen_send2 = builder.make_block ()
					 .from (*gen_receive)
					 .previous (gen_receive->hash ())
					 .link (key2.pub)
					 .balance (gen_receive->balance ().number () - 2)
					 .sign (nano::dev::genesis_key.prv, nano::dev::genesis_key.pub)
					 .work (*system.work.generate (gen_receive->hash ()))
					 .build ();
	// Receive from genesis
	auto key2_open = builder.make_block ()
					 .account (key2.pub)
					 .previous (0)
					 .representative (key2.pub)
					 .link (gen_send2->hash ())
					 .balance (2)
					 .sign (key2.prv, key2.pub)
					 .work (*system.work.generate (key2.pub))
					 .build ();
	// Send to key3
	auto key2_send1 = builder.make_block ()
					  .account (key2.pub)
					  .previous (key2_open->hash ())
					  .representative (key2.pub)
					  .link (key3.pub)
					  .balance (1)
					  .sign (key2.prv, key2.pub)
					  .work (*system.work.generate (key2_open->hash ()))
					  .build ();
	// Receive from key2
	auto key3_open = builder.make_block ()
					 .account (key3.pub)
					 .previous (0)
					 .representative (key3.pub)
					 .link (key2_send1->hash ())
					 .balance (1)
					 .sign (key3.prv, key3.pub)
					 .work (*system.work.generate (key3.pub))
					 .build ();
	// Send to key1
	auto key2_send2 = builder.make_block ()
					  .from (*key2_send1)
					  .previous (key2_send1->hash ())
					  .link (key1.pub)
					  .balance (key2_send1->balance ().number () - 1)
					  .sign (key2.prv, key2.pub)
					  .work (*system.work.generate (key2_send1->hash ()))
					  .build ();
	// Receive from key2
	auto key1_receive = builder.make_block ()
						.from (*key1_send1)
						.previous (key1_send1->hash ())
						.link (key2_send2->hash ())
						.balance (key1_send1->balance ().number () + 1)
						.sign (key1.prv, key1.pub)
						.work (*system.work.generate (key1_send1->hash ()))
						.build ();
	// Send to key3
	auto key1_send2 = builder.make_block ()
					  .from (*key1_receive)
					  .previous (key1_receive->hash ())
					  .link (key3.pub)
					  .balance (key1_receive->balance ().number () - 1)
					  .sign (key1.prv, key1.pub)
					  .work (*system.work.generate (key1_receive->hash ()))
					  .build ();
	// Receive from key1
	auto key3_receive = builder.make_block ()
						.from (*key3_open)
						.previous (key3_open->hash ())
						.link (key1_send2->hash ())
						.balance (key3_open->balance ().number () + 1)
						.sign (key3.prv, key3.pub)
						.work (*system.work.generate (key3_open->hash ()))
						.build ();
	// Upgrade key3
	auto key3_epoch = builder.make_block ()
					  .from (*key3_receive)
					  .previous (key3_receive->hash ())
					  .link (node.ledger.epoch_link (nano::epoch::epoch_1))
					  .balance (key3_receive->balance ())
					  .sign (nano::dev::genesis_key.prv, nano::dev::genesis_key.pub)
					  .work (*system.work.generate (key3_receive->hash ()))
					  .build ();

	ASSERT_EQ (nano::process_result::progress, node.process (*gen_send1).code);
	ASSERT_EQ (nano::process_result::progress, node.process (*key1_open).code);
	ASSERT_EQ (nano::process_result::progress, node.process (*key1_send1).code);
	ASSERT_EQ (nano::process_result::progress, node.process (*gen_receive).code);
	ASSERT_EQ (nano::process_result::progress, node.process (*gen_send2).code);
	ASSERT_EQ (nano::process_result::progress, node.process (*key2_open).code);
	ASSERT_EQ (nano::process_result::progress, node.process (*key2_send1).code);
	ASSERT_EQ (nano::process_result::progress, node.process (*key3_open).code);
	ASSERT_EQ (nano::process_result::progress, node.process (*key2_send2).code);
	ASSERT_EQ (nano::process_result::progress, node.process (*key1_receive).code);
	ASSERT_EQ (nano::process_result::progress, node.process (*key1_send2).code);
	ASSERT_EQ (nano::process_result::progress, node.process (*key3_receive).code);
	ASSERT_EQ (nano::process_result::progress, node.process (*key3_epoch).code);
	ASSERT_TRUE (node.active.empty ());

	// Hash -> Ancestors
	std::unordered_map<nano::block_hash, std::vector<nano::block_hash>> dependency_graph{
		{ key1_open->hash (), { gen_send1->hash () } },
		{ key1_send1->hash (), { key1_open->hash () } },
		{ gen_receive->hash (), { gen_send1->hash (), key1_open->hash () } },
		{ gen_send2->hash (), { gen_receive->hash () } },
		{ key2_open->hash (), { gen_send2->hash () } },
		{ key2_send1->hash (), { key2_open->hash () } },
		{ key3_open->hash (), { key2_send1->hash () } },
		{ key2_send2->hash (), { key2_send1->hash () } },
		{ key1_receive->hash (), { key1_send1->hash (), key2_send2->hash () } },
		{ key1_send2->hash (), { key1_send1->hash () } },
		{ key3_receive->hash (), { key3_open->hash (), key1_send2->hash () } },
		{ key3_epoch->hash (), { key3_receive->hash () } },
	};
	ASSERT_EQ (node.ledger.cache.block_count () - 2, dependency_graph.size ());

	// Start an election for the first block of the dependency graph, and ensure all blocks are eventually confirmed
	system.wallet (0)->insert_adhoc (nano::dev::genesis_key.prv);
	node.block_confirm (gen_send1);

	ASSERT_NO_ERROR (system.poll_until_true (15s, [&] {
		// Not many blocks should be active simultaneously
		EXPECT_LT (node.active.size (), 6);

		// Ensure that active blocks have their ancestors confirmed
		auto error = std::any_of (dependency_graph.cbegin (), dependency_graph.cend (), [&] (auto entry) {
			if (node.active.active (entry.first))
			{
				for (auto ancestor : entry.second)
				{
					if (!node.block_confirmed (ancestor))
					{
						return true;
					}
				}
			}
			return false;
		});

		EXPECT_FALSE (error);
		return error || node.ledger.cache.cemented_count () == node.ledger.cache.block_count ();
	}));
	ASSERT_EQ (node.ledger.cache.cemented_count (), node.ledger.cache.block_count ());
	ASSERT_TIMELY (5s, node.active.empty ());
}

// Confirm a complex dependency graph. Uses frontiers confirmation which will fail to
// confirm a frontier optimistically then fallback to pessimistic confirmation.
TEST (node, dependency_graph_frontier)
{
	nano::test::system system;
	nano::node_config config (system.get_available_port (), system.logging);
	config.frontiers_confirmation = nano::frontiers_confirmation_mode::disabled;
	auto & node1 = *system.add_node (config);
	config.peering_port = system.get_available_port ();
	config.frontiers_confirmation = nano::frontiers_confirmation_mode::always;
	auto & node2 = *system.add_node (config);

	nano::state_block_builder builder;
	nano::keypair key1, key2, key3;

	// Send to key1
	auto gen_send1 = builder.make_block ()
					 .account (nano::dev::genesis_key.pub)
					 .previous (nano::dev::genesis->hash ())
					 .representative (nano::dev::genesis_key.pub)
					 .link (key1.pub)
					 .balance (nano::dev::constants.genesis_amount - 1)
					 .sign (nano::dev::genesis_key.prv, nano::dev::genesis_key.pub)
					 .work (*system.work.generate (nano::dev::genesis->hash ()))
					 .build_shared ();
	// Receive from genesis
	auto key1_open = builder.make_block ()
					 .account (key1.pub)
					 .previous (0)
					 .representative (key1.pub)
					 .link (gen_send1->hash ())
					 .balance (1)
					 .sign (key1.prv, key1.pub)
					 .work (*system.work.generate (key1.pub))
					 .build ();
	// Send to genesis
	auto key1_send1 = builder.make_block ()
					  .account (key1.pub)
					  .previous (key1_open->hash ())
					  .representative (key1.pub)
					  .link (nano::dev::genesis_key.pub)
					  .balance (0)
					  .sign (key1.prv, key1.pub)
					  .work (*system.work.generate (key1_open->hash ()))
					  .build ();
	// Receive from key1
	auto gen_receive = builder.make_block ()
					   .from (*gen_send1)
					   .previous (gen_send1->hash ())
					   .link (key1_send1->hash ())
					   .balance (nano::dev::constants.genesis_amount)
					   .sign (nano::dev::genesis_key.prv, nano::dev::genesis_key.pub)
					   .work (*system.work.generate (gen_send1->hash ()))
					   .build ();
	// Send to key2
	auto gen_send2 = builder.make_block ()
					 .from (*gen_receive)
					 .previous (gen_receive->hash ())
					 .link (key2.pub)
					 .balance (gen_receive->balance ().number () - 2)
					 .sign (nano::dev::genesis_key.prv, nano::dev::genesis_key.pub)
					 .work (*system.work.generate (gen_receive->hash ()))
					 .build ();
	// Receive from genesis
	auto key2_open = builder.make_block ()
					 .account (key2.pub)
					 .previous (0)
					 .representative (key2.pub)
					 .link (gen_send2->hash ())
					 .balance (2)
					 .sign (key2.prv, key2.pub)
					 .work (*system.work.generate (key2.pub))
					 .build ();
	// Send to key3
	auto key2_send1 = builder.make_block ()
					  .account (key2.pub)
					  .previous (key2_open->hash ())
					  .representative (key2.pub)
					  .link (key3.pub)
					  .balance (1)
					  .sign (key2.prv, key2.pub)
					  .work (*system.work.generate (key2_open->hash ()))
					  .build ();
	// Receive from key2
	auto key3_open = builder.make_block ()
					 .account (key3.pub)
					 .previous (0)
					 .representative (key3.pub)
					 .link (key2_send1->hash ())
					 .balance (1)
					 .sign (key3.prv, key3.pub)
					 .work (*system.work.generate (key3.pub))
					 .build ();
	// Send to key1
	auto key2_send2 = builder.make_block ()
					  .from (*key2_send1)
					  .previous (key2_send1->hash ())
					  .link (key1.pub)
					  .balance (key2_send1->balance ().number () - 1)
					  .sign (key2.prv, key2.pub)
					  .work (*system.work.generate (key2_send1->hash ()))
					  .build ();
	// Receive from key2
	auto key1_receive = builder.make_block ()
						.from (*key1_send1)
						.previous (key1_send1->hash ())
						.link (key2_send2->hash ())
						.balance (key1_send1->balance ().number () + 1)
						.sign (key1.prv, key1.pub)
						.work (*system.work.generate (key1_send1->hash ()))
						.build ();
	// Send to key3
	auto key1_send2 = builder.make_block ()
					  .from (*key1_receive)
					  .previous (key1_receive->hash ())
					  .link (key3.pub)
					  .balance (key1_receive->balance ().number () - 1)
					  .sign (key1.prv, key1.pub)
					  .work (*system.work.generate (key1_receive->hash ()))
					  .build ();
	// Receive from key1
	auto key3_receive = builder.make_block ()
						.from (*key3_open)
						.previous (key3_open->hash ())
						.link (key1_send2->hash ())
						.balance (key3_open->balance ().number () + 1)
						.sign (key3.prv, key3.pub)
						.work (*system.work.generate (key3_open->hash ()))
						.build ();
	// Upgrade key3
	auto key3_epoch = builder.make_block ()
					  .from (*key3_receive)
					  .previous (key3_receive->hash ())
					  .link (node1.ledger.epoch_link (nano::epoch::epoch_1))
					  .balance (key3_receive->balance ())
					  .sign (nano::dev::genesis_key.prv, nano::dev::genesis_key.pub)
					  .work (*system.work.generate (key3_receive->hash ()))
					  .build ();

	for (auto const & node : system.nodes)
	{
		auto transaction (node->store.tx_begin_write ());
		ASSERT_EQ (nano::process_result::progress, node->ledger.process (*transaction, *gen_send1).code);
		ASSERT_EQ (nano::process_result::progress, node->ledger.process (*transaction, *key1_open).code);
		ASSERT_EQ (nano::process_result::progress, node->ledger.process (*transaction, *key1_send1).code);
		ASSERT_EQ (nano::process_result::progress, node->ledger.process (*transaction, *gen_receive).code);
		ASSERT_EQ (nano::process_result::progress, node->ledger.process (*transaction, *gen_send2).code);
		ASSERT_EQ (nano::process_result::progress, node->ledger.process (*transaction, *key2_open).code);
		ASSERT_EQ (nano::process_result::progress, node->ledger.process (*transaction, *key2_send1).code);
		ASSERT_EQ (nano::process_result::progress, node->ledger.process (*transaction, *key3_open).code);
		ASSERT_EQ (nano::process_result::progress, node->ledger.process (*transaction, *key2_send2).code);
		ASSERT_EQ (nano::process_result::progress, node->ledger.process (*transaction, *key1_receive).code);
		ASSERT_EQ (nano::process_result::progress, node->ledger.process (*transaction, *key1_send2).code);
		ASSERT_EQ (nano::process_result::progress, node->ledger.process (*transaction, *key3_receive).code);
		ASSERT_EQ (nano::process_result::progress, node->ledger.process (*transaction, *key3_epoch).code);
	}

	// node1 can vote, but only on the first block
	system.wallet (0)->insert_adhoc (nano::dev::genesis_key.prv);

	ASSERT_TIMELY (10s, node2.active.active (gen_send1->qualified_root ()));
	node1.block_confirm (gen_send1);

	ASSERT_TIMELY (15s, node1.ledger.cache.cemented_count () == node1.ledger.cache.block_count ());
	ASSERT_TIMELY (15s, node2.ledger.cache.cemented_count () == node2.ledger.cache.block_count ());
}

namespace nano
{
TEST (node, deferred_dependent_elections)
{
	nano::test::system system;
	nano::node_config node_config_1{ system.get_available_port (), system.logging };
	node_config_1.frontiers_confirmation = nano::frontiers_confirmation_mode::disabled;
	nano::node_config node_config_2{ system.get_available_port (), system.logging };
	node_config_2.frontiers_confirmation = nano::frontiers_confirmation_mode::disabled;
	nano::node_flags flags;
	flags.set_disable_request_loop (true);
	auto & node = *system.add_node (node_config_1, flags);
	auto & node2 = *system.add_node (node_config_2, flags); // node2 will be used to ensure all blocks are being propagated

	nano::state_block_builder builder;
	nano::keypair key;
	auto send1 = builder.make_block ()
				 .account (nano::dev::genesis_key.pub)
				 .previous (nano::dev::genesis->hash ())
				 .representative (nano::dev::genesis_key.pub)
				 .link (key.pub)
				 .balance (nano::dev::constants.genesis_amount - 1)
				 .sign (nano::dev::genesis_key.prv, nano::dev::genesis_key.pub)
				 .work (*system.work.generate (nano::dev::genesis->hash ()))
				 .build_shared ();
	auto open = builder.make_block ()
				.account (key.pub)
				.previous (0)
				.representative (key.pub)
				.link (send1->hash ())
				.balance (1)
				.sign (key.prv, key.pub)
				.work (*system.work.generate (key.pub))
				.build_shared ();
	auto send2 = builder.make_block ()
				 .from (*send1)
				 .previous (send1->hash ())
				 .balance (send1->balance ().number () - 1)
				 .link (key.pub)
				 .sign (nano::dev::genesis_key.prv, nano::dev::genesis_key.pub)
				 .work (*system.work.generate (send1->hash ()))
				 .build_shared ();
	auto receive = builder.make_block ()
				   .from (*open)
				   .previous (open->hash ())
				   .link (send2->hash ())
				   .balance (2)
				   .sign (key.prv, key.pub)
				   .work (*system.work.generate (open->hash ()))
				   .build_shared ();
	auto fork = builder.make_block ()
				.from (*receive)
				.representative (nano::dev::genesis_key.pub) // was key.pub
				.sign (key.prv, key.pub)
				.build_shared ();

	nano::test::process (node, { send1 });
	auto election_send1 = nano::test::start_election (system, node, send1->hash ());
	ASSERT_NE (nullptr, election_send1);

	// Should process and republish but not start an election for any dependent blocks
	nano::test::process (node, { open, send2 });
	ASSERT_TIMELY (5s, node.block (open->hash ()));
	ASSERT_TIMELY (5s, node.block (send2->hash ()));
	ASSERT_NEVER (0.5s, node.active.active (open->qualified_root ()) || node.active.active (send2->qualified_root ()));
	ASSERT_TIMELY (5s, node2.block (open->hash ()));
	ASSERT_TIMELY (5s, node2.block (send2->hash ()));

	// Re-processing older blocks with updated work also does not start an election
	node.work_generate_blocking (*open, nano::dev::network_params.work.difficulty (*open) + 1);
	node.process_local (open);
	ASSERT_NEVER (0.5s, node.active.active (open->qualified_root ()));

	// It is however possible to manually start an election from elsewhere
	ASSERT_TRUE (nano::test::start_election (system, node, open->hash ()));
	node.active.erase (*open);
	ASSERT_FALSE (node.active.active (open->qualified_root ()));

	/// The election was dropped but it's still not possible to restart it
	node.work_generate_blocking (*open, nano::dev::network_params.work.difficulty (*open) + 1);
	ASSERT_FALSE (node.active.active (open->qualified_root ()));
	node.process_local (open);
	ASSERT_NEVER (0.5s, node.active.active (open->qualified_root ()));

	// Drop both elections
	node.active.erase (*open);
	ASSERT_FALSE (node.active.active (open->qualified_root ()));
	node.active.erase (*send2);
	ASSERT_FALSE (node.active.active (send2->qualified_root ()));

	// Confirming send1 will automatically start elections for the dependents
	election_send1->force_confirm ();
	ASSERT_TIMELY (5s, node.block_confirmed (send1->hash ()));
	ASSERT_TIMELY (5s, node.active.active (open->qualified_root ()));
	ASSERT_TIMELY (5s, node.active.active (send2->qualified_root ()));
	auto election_open = node.active.election (open->qualified_root ());
	ASSERT_NE (nullptr, election_open);
	auto election_send2 = node.active.election (send2->qualified_root ());
	ASSERT_NE (nullptr, election_open);

	// Confirm one of the dependents of the receive but not the other, to ensure both have to be confirmed to start an election on processing
	ASSERT_EQ (nano::process_result::progress, node.process (*receive).code);
	ASSERT_FALSE (node.active.active (receive->qualified_root ()));
	election_open->force_confirm ();
	ASSERT_TIMELY (5s, node.block_confirmed (open->hash ()));
	ASSERT_FALSE (node.ledger.dependents_confirmed (*node.store.tx_begin_read (), *receive));
	ASSERT_NEVER (0.5s, node.active.active (receive->qualified_root ()));
	ASSERT_FALSE (node.ledger.rollback (*node.store.tx_begin_write (), receive->hash ()));
	ASSERT_FALSE (node.block (receive->hash ()));
	node.process_local (receive);
	ASSERT_TIMELY (5s, node.block (receive->hash ()));
	ASSERT_NEVER (0.5s, node.active.active (receive->qualified_root ()));

	// Processing a fork will also not start an election
	ASSERT_EQ (nano::process_result::fork, node.process (*fork).code);
	node.process_local (fork);
	ASSERT_NEVER (0.5s, node.active.active (receive->qualified_root ()));

	// Confirming the other dependency allows starting an election from a fork
	election_send2->force_confirm ();
	ASSERT_TIMELY (5s, node.block_confirmed (send2->hash ()));
	ASSERT_TIMELY (5s, node.active.active (receive->qualified_root ()));
}
}

TEST (rep_crawler, recently_confirmed)
{
	nano::test::system system (1);
	auto & node1 (*system.nodes[0]);
	ASSERT_EQ (1, node1.ledger.cache.block_count ());
	auto const block = nano::dev::genesis;
	node1.active.recently_confirmed.put (block->qualified_root (), block->hash ());
	auto & node2 (*system.add_node ());
	system.wallet (1)->insert_adhoc (nano::dev::genesis_key.prv);
	auto channel = node1.network->find_node_id (node2.get_node_id ());
	ASSERT_NE (nullptr, channel);
	node1.rep_crawler.query (channel);
	ASSERT_TIMELY (3s, node1.rep_crawler.representative_count () == 1);
}

namespace nano
{
TEST (rep_crawler, local)
{
	nano::test::system system;
	nano::node_flags flags;
	flags.set_disable_rep_crawler (true);
	auto & node = *system.add_node (flags);
	auto loopback = std::make_shared<nano::transport::inproc::channel> (node, node);
	auto vote = std::make_shared<nano::vote> (nano::dev::genesis_key.pub, nano::dev::genesis_key.prv, 0, 0, std::vector{ nano::dev::genesis->hash () });
	node.rep_crawler.insert_active (nano::dev::genesis->hash ());
	node.rep_crawler.insert_response (loopback, vote);
	node.rep_crawler.validate ();
	ASSERT_EQ (0, node.rep_crawler.representative_count ());
}
}

// Test that a node configured with `enable_pruning` and `max_pruning_age = 1s` will automatically
// prune old confirmed blocks without explicitly saying `node.ledger_pruning` in the unit test
TEST (node, pruning_automatic)
{
	nano::test::system system{};

	nano::node_config node_config{ system.get_available_port (), system.logging };
	// TODO: remove after allowing pruned voting
	node_config.enable_voting = false;
	node_config.max_pruning_age = std::chrono::seconds (1);

	nano::node_flags node_flags{};
	node_flags.set_enable_pruning (true);

	auto & node1 = *system.add_node (node_config, node_flags);
	nano::keypair key1{};
	nano::send_block_builder builder{};
	auto latest_hash = nano::dev::genesis->hash ();

	auto send1 = builder.make_block ()
				 .previous (latest_hash)
				 .destination (key1.pub)
				 .balance (nano::dev::constants.genesis_amount - nano::Gxrb_ratio)
				 .sign (nano::dev::genesis_key.prv, nano::dev::genesis_key.pub)
				 .work (*system.work.generate (latest_hash))
				 .build_shared ();
	node1.process_active (send1);

	latest_hash = send1->hash ();
	auto send2 = builder.make_block ()
				 .previous (latest_hash)
				 .destination (key1.pub)
				 .balance (0)
				 .sign (nano::dev::genesis_key.prv, nano::dev::genesis_key.pub)
				 .work (*system.work.generate (latest_hash))
				 .build_shared ();
	node1.process_active (send2);
	ASSERT_TIMELY (5s, node1.block (send2->hash ()) != nullptr);

	// Force-confirm both blocks
	node1.process_confirmed (nano::election_status{ send1 });
	ASSERT_TIMELY (5s, node1.block_confirmed (send1->hash ()));
	node1.process_confirmed (nano::election_status{ send2 });
	ASSERT_TIMELY (5s, node1.block_confirmed (send2->hash ()));

	// Check pruning result
	ASSERT_EQ (3, node1.ledger.cache.block_count ());
	ASSERT_TIMELY (5s, node1.ledger.cache.pruned_count () == 1);
	ASSERT_TIMELY (5s, node1.store.pruned ().count (*node1.store.tx_begin_read ()) == 1);
	ASSERT_EQ (1, node1.ledger.cache.pruned_count ());
	ASSERT_EQ (3, node1.ledger.cache.block_count ());

	ASSERT_TRUE (node1.ledger.block_or_pruned_exists (nano::dev::genesis->hash ()));
	ASSERT_TRUE (node1.ledger.block_or_pruned_exists (send1->hash ()));
	ASSERT_TRUE (node1.ledger.block_or_pruned_exists (send2->hash ()));
}

TEST (node, pruning_age)
{
	nano::test::system system{};

	nano::node_config node_config{ system.get_available_port (), system.logging };
	// TODO: remove after allowing pruned voting
	node_config.enable_voting = false;

	nano::node_flags node_flags{};
	node_flags.set_enable_pruning (true);

	auto & node1 = *system.add_node (node_config, node_flags);
	nano::keypair key1{};
	nano::send_block_builder builder{};
	auto latest_hash = nano::dev::genesis->hash ();

	auto send1 = builder.make_block ()
				 .previous (latest_hash)
				 .destination (key1.pub)
				 .balance (nano::dev::constants.genesis_amount - nano::Gxrb_ratio)
				 .sign (nano::dev::genesis_key.prv, nano::dev::genesis_key.pub)
				 .work (*system.work.generate (latest_hash))
				 .build_shared ();
	node1.process_active (send1);

	latest_hash = send1->hash ();
	auto send2 = builder.make_block ()
				 .previous (latest_hash)
				 .destination (key1.pub)
				 .balance (0)
				 .sign (nano::dev::genesis_key.prv, nano::dev::genesis_key.pub)
				 .work (*system.work.generate (latest_hash))
				 .build_shared ();
	node1.process_active (send2);

	// Force-confirm both blocks
	node1.process_confirmed (nano::election_status{ send1 });
	ASSERT_TIMELY (5s, node1.block_confirmed (send1->hash ()));
	node1.process_confirmed (nano::election_status{ send2 });
	ASSERT_TIMELY (5s, node1.block_confirmed (send2->hash ()));

	// Three blocks in total, nothing pruned yet
	ASSERT_EQ (0, node1.ledger.cache.pruned_count ());
	ASSERT_EQ (3, node1.ledger.cache.block_count ());

	// Pruning with default age 1 day
	node1.ledger_pruning (1, true, false);
	ASSERT_EQ (0, node1.ledger.cache.pruned_count ());
	ASSERT_EQ (3, node1.ledger.cache.block_count ());

	// Pruning with max age 0
	node1.config->max_pruning_age = std::chrono::seconds{ 0 };
	node1.ledger_pruning (1, true, false);
	ASSERT_EQ (1, node1.ledger.cache.pruned_count ());
	ASSERT_EQ (3, node1.ledger.cache.block_count ());

	ASSERT_TRUE (node1.ledger.block_or_pruned_exists (nano::dev::genesis->hash ()));
	ASSERT_TRUE (node1.ledger.block_or_pruned_exists (send1->hash ()));
	ASSERT_TRUE (node1.ledger.block_or_pruned_exists (send2->hash ()));
}

// Test that a node configured with `enable_pruning` will
// prune DEEP-enough confirmed blocks by explicitly saying `node.ledger_pruning` in the unit test
TEST (node, pruning_depth)
{
	nano::test::system system{};

	nano::node_config node_config{ system.get_available_port (), system.logging };
	// TODO: remove after allowing pruned voting
	node_config.enable_voting = false;

	nano::node_flags node_flags{};
	node_flags.set_enable_pruning (true);

	auto & node1 = *system.add_node (node_config, node_flags);
	nano::keypair key1{};
	nano::send_block_builder builder{};
	auto latest_hash = nano::dev::genesis->hash ();

	auto send1 = builder.make_block ()
				 .previous (latest_hash)
				 .destination (key1.pub)
				 .balance (nano::dev::constants.genesis_amount - nano::Gxrb_ratio)
				 .sign (nano::dev::genesis_key.prv, nano::dev::genesis_key.pub)
				 .work (*system.work.generate (latest_hash))
				 .build_shared ();
	node1.process_active (send1);

	latest_hash = send1->hash ();
	auto send2 = builder.make_block ()
				 .previous (latest_hash)
				 .destination (key1.pub)
				 .balance (0)
				 .sign (nano::dev::genesis_key.prv, nano::dev::genesis_key.pub)
				 .work (*system.work.generate (latest_hash))
				 .build_shared ();
	node1.process_active (send2);

	// Force-confirm both blocks
	node1.process_confirmed (nano::election_status{ send1 });
	ASSERT_TIMELY (5s, node1.block_confirmed (send1->hash ()));
	node1.process_confirmed (nano::election_status{ send2 });
	ASSERT_TIMELY (5s, node1.block_confirmed (send2->hash ()));

	// Three blocks in total, nothing pruned yet
	ASSERT_EQ (0, node1.ledger.cache.pruned_count ());
	ASSERT_EQ (3, node1.ledger.cache.block_count ());

	// Pruning with default depth (unlimited)
	node1.ledger_pruning (1, true, false);
	ASSERT_EQ (0, node1.ledger.cache.pruned_count ());
	ASSERT_EQ (3, node1.ledger.cache.block_count ());

	// Pruning with max depth 1
	node1.config->max_pruning_depth = 1;
	node1.ledger_pruning (1, true, false);
	ASSERT_EQ (1, node1.ledger.cache.pruned_count ());
	ASSERT_EQ (3, node1.ledger.cache.block_count ());

	ASSERT_TRUE (node1.ledger.block_or_pruned_exists (nano::dev::genesis->hash ()));
	ASSERT_TRUE (node1.ledger.block_or_pruned_exists (send1->hash ()));
	ASSERT_TRUE (node1.ledger.block_or_pruned_exists (send2->hash ()));
}

TEST (node_config, node_id_private_key_persistence)
{
	nano::logger_mt logger;

	// create the directory and the file
	auto path = nano::unique_path ();
	ASSERT_TRUE (boost::filesystem::create_directories (path));
	auto priv_key_filename = path / "node_id_private.key";

	// check that the key generated is random when the key does not exist
	nano::keypair kp1 = nano::load_or_create_node_id (path, logger);
	boost::filesystem::remove (priv_key_filename);
	nano::keypair kp2 = nano::load_or_create_node_id (path, logger);
	ASSERT_NE (kp1.prv, kp2.prv);

	// check that the key persists
	nano::keypair kp3 = nano::load_or_create_node_id (path, logger);
	ASSERT_EQ (kp2.prv, kp3.prv);

	// write the key file manually and check that right key is loaded
	std::ofstream ofs (priv_key_filename.string (), std::ofstream::out | std::ofstream::trunc);
	ofs << "3F28D035B8AA75EA53DF753BFD065CF6138E742971B2C99B84FD8FE328FED2D9" << std::flush;
	ofs.close ();
	nano::keypair kp4 = nano::load_or_create_node_id (path, logger);
	ASSERT_EQ (kp4.prv, nano::keypair ("3F28D035B8AA75EA53DF753BFD065CF6138E742971B2C99B84FD8FE328FED2D9").prv);
}<|MERGE_RESOLUTION|>--- conflicted
+++ resolved
@@ -3406,13 +3406,8 @@
 
 	// Process and mark the first 2 blocks as confirmed to allow voting
 	ASSERT_TRUE (nano::test::process (node, { send1, open }));
-<<<<<<< HEAD
-	ASSERT_TIMELY (5s, nano::test::confirm (node, { send1, open }));
+	nano::test::start_elections (system, node, { send1, open }, true);
 	ASSERT_TIMELY (5s, node.ledger.cache.cemented_count () == 3);
-=======
-	nano::test::start_elections (system, node, { send1, open }, true);
-	ASSERT_TIMELY (5s, node.ledger.cache.cemented_count == 3);
->>>>>>> 00cf95f2
 
 	// wait until the rep weights have caught up with the weight transfer
 	ASSERT_TIMELY_EQ (5s, nano::dev::constants.genesis_amount / 2, node.weight (key.pub));
