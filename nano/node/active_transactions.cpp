--- conflicted
+++ resolved
@@ -414,11 +414,7 @@
 
 void nano::active_transactions::handle_block_confirmation (nano::store::read_transaction const & transaction, std::shared_ptr<nano::block> const & block, nano::block_hash const & hash, nano::account & account, nano::uint128_t & amount, bool & is_state_send, bool & is_state_epoch, nano::account & pending_account)
 {
-<<<<<<< HEAD
-	if (block->sideband ().details ().is_send ())
-=======
 	if (block->is_send ())
->>>>>>> 9bcb65ca
 	{
 		node.wallets.receive_confirmed (transaction, hash, block->destination ());
 	}
