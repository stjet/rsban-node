--- conflicted
+++ resolved
@@ -80,7 +80,6 @@
     Json(rpc_command): Json<RpcCommand>,
 ) -> Response {
     let response = match rpc_command {
-<<<<<<< HEAD
         RpcCommand::AccountCreate(args) => {
             account_create(
                 rpc_service.node,
@@ -175,9 +174,7 @@
         RpcCommand::BlockConfirm(block_hash_rpc_message) => {
             block_confirm(rpc_service.node, block_hash_rpc_message.value).await
         }
-=======
         RpcCommand::BlockCount => block_count(rpc_service.node).await,
->>>>>>> 7a871654
         _ => todo!(),
     };
 
