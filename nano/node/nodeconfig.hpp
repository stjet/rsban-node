#pragma once

#include <nano/lib/config.hpp>
#include <nano/lib/diagnosticsconfig.hpp>
#include <nano/lib/errors.hpp>
#include <nano/lib/lmdbconfig.hpp>
#include <nano/lib/numbers.hpp>
#include <nano/lib/stats.hpp>
#include <nano/lib/threading.hpp>
#include <nano/node/ipc/ipc_config.hpp>
#include <nano/node/logging.hpp>
#include <nano/node/optimistic_scheduler.hpp>
#include <nano/node/websocketconfig.hpp>
#include <nano/secure/common.hpp>

#include <chrono>
#include <optional>
#include <vector>

namespace nano
{
class tomlconfig;

enum class frontiers_confirmation_mode : uint8_t
{
	always, // Always confirm frontiers
	automatic, // Always mode if node contains representative with at least 50% of principal weight, less frequest requests if not
	disabled, // Do not confirm frontiers
	invalid
};

/**
 * Node configuration
 */
class node_config
{
public:
	node_config (nano::network_params & network_params = nano::dev::network_params);
	node_config (const std::optional<uint16_t> &, nano::logging const &, nano::network_params & network_params = nano::dev::network_params);

	void load_dto (rsnano::NodeConfigDto & dto);
	rsnano::NodeConfigDto to_dto () const;

	nano::error serialize_toml (nano::tomlconfig &) const;
	nano::error deserialize_toml (nano::tomlconfig &);

	bool upgrade_json (unsigned, nano::jsonconfig &);
	nano::account random_representative () const;
	nano::network_params network_params;
	std::optional<uint16_t> peering_port{};
	nano::optimistic_scheduler_config optimistic_scheduler;
	nano::logging logging;
	std::vector<std::pair<std::string, uint16_t>> work_peers;
	std::vector<std::pair<std::string, uint16_t>> secondary_work_peers;
	std::vector<std::string> preconfigured_peers;
	std::vector<nano::account> preconfigured_representatives;
	unsigned bootstrap_fraction_numerator{ 1 };
	nano::amount receive_minimum;
	nano::amount vote_minimum;
	nano::amount rep_crawler_weight_minimum;
	std::chrono::milliseconds vote_generator_delay;
	unsigned vote_generator_threshold;
	nano::amount online_weight_minimum{ 60000 * nano::Gxrb_ratio };
	unsigned election_hint_weight_percent{ 50 };
	unsigned password_fanout{ 1024 };
	unsigned io_threads{ std::max (4u, nano::hardware_concurrency ()) };
	unsigned network_threads{ std::max (4u, nano::hardware_concurrency ()) };
	unsigned work_threads{ std::max (4u, nano::hardware_concurrency ()) };
	/* Use half available threads on the system for signature checking. The calling thread does checks as well, so these are extra worker threads */
	unsigned signature_checker_threads{ std::max (2u, nano::hardware_concurrency () / 2) };
	bool enable_voting{ false };
	unsigned bootstrap_connections{ 4 };
	unsigned bootstrap_connections_max{ 64 };
	unsigned bootstrap_initiator_threads{ 1 };
	unsigned bootstrap_serving_threads{ std::max (2u, nano::hardware_concurrency () / 2) };
	uint32_t bootstrap_frontier_request_count{ 1024 * 1024 };
	nano::websocket::config websocket_config;
	nano::diagnostics_config diagnostics_config;
	std::size_t confirmation_history_size;
	std::string callback_address;
	uint16_t callback_port;
	std::string callback_target;
	bool allow_local_peers;
	nano::stats_config stats_config;
	nano::ipc::ipc_config ipc_config;
	std::string external_address;
	uint16_t external_port;
	std::chrono::milliseconds block_processor_batch_max_time;
	std::chrono::seconds unchecked_cutoff_time;
	/** Timeout for initiated async operations */
	std::chrono::seconds tcp_io_timeout;
	std::chrono::nanoseconds pow_sleep_interval;
	// TODO: Move related settings to `active_transactions_config` class
	std::size_t active_elections_size;
	/** Limit of hinted elections as percentage of `active_elections_size` */
	std::size_t active_elections_hinted_limit_percentage;
	/** Limit of optimistic elections as percentage of `active_elections_size` */
	std::size_t active_elections_optimistic_limit_percentage;
	/** Default maximum incoming TCP connections, including realtime network & bootstrap */
	unsigned tcp_incoming_connections_max;
	bool use_memory_pools;
	static std::chrono::minutes constexpr wallet_backup_interval = std::chrono::minutes (5);
	/** Default outbound traffic shaping is 10MB/s */
	std::size_t bandwidth_limit;
	/** By default, allow bursts of 15MB/s (not sustainable) */
	double bandwidth_limit_burst_ratio{ 3. };
<<<<<<< HEAD
	std::size_t bootstrap_bandwidth_limit;
	double bootstrap_bandwidth_burst_ratio;
	std::chrono::milliseconds conf_height_processor_batch_min_time;
=======
	/** Default boostrap outbound traffic limit is 5MB/s */
	std::size_t bootstrap_bandwidth_limit{ 5 * 1024 * 1024 };
	/** Bootstrap traffic does not need bursts */
	double bootstrap_bandwidth_burst_ratio{ 1. };
	std::chrono::milliseconds conf_height_processor_batch_min_time{ 50 };
>>>>>>> 1d1d1526
	bool backup_before_upgrade{ false };
	double max_work_generate_multiplier;
	uint32_t max_queued_requests;
	std::chrono::seconds max_pruning_age;
	uint64_t max_pruning_depth;
	nano::lmdb_config lmdb_config;
	nano::frontiers_confirmation_mode frontiers_confirmation{ nano::frontiers_confirmation_mode::automatic };
	/** Number of accounts per second to process when doing backlog population scan */
	unsigned backlog_scan_batch_size;
	/** Number of times per second to run backlog population batches. Number of accounts per single batch is `backlog_scan_batch_size / backlog_scan_frequency` */
	unsigned backlog_scan_frequency;
	nano::frontiers_confirmation_mode deserialize_frontiers_confirmation (std::string const &);
	/** Entry is ignored if it cannot be parsed as a valid address:port */
	void deserialize_address (std::string const &, std::vector<std::pair<std::string, uint16_t>> &) const;
};

class node_flags final
{
public:
<<<<<<< HEAD
	node_flags ();
	node_flags (node_flags const & other_a);
	node_flags (node_flags && other_a);
	~node_flags ();
	node_flags & operator= (node_flags const & other_a);
	node_flags & operator= (node_flags && other_a);
	std::vector<std::string> config_overrides () const;
	void set_config_overrides (const std::vector<std::string> & overrides);
	std::vector<std::string> rpc_config_overrides () const;
	void set_rpc_overrides (const std::vector<std::string> & overrides);
	bool disable_add_initial_peers () const;
	void set_disable_add_initial_peers (bool value);
	bool disable_backup () const;
	void set_disable_backup (bool value);
	bool disable_lazy_bootstrap () const;
	void set_disable_lazy_bootstrap (bool value);
	bool disable_legacy_bootstrap () const;
	void set_disable_legacy_bootstrap (bool value);
	bool disable_wallet_bootstrap () const;
	void set_disable_wallet_bootstrap (bool value);
	bool disable_bootstrap_listener () const;
	void set_disable_bootstrap_listener (bool value);
	bool disable_bootstrap_bulk_pull_server () const;
	void set_disable_bootstrap_bulk_pull_server (bool value);
	bool disable_bootstrap_bulk_push_client () const;
	void set_disable_bootstrap_bulk_push_client (bool value);
	bool disable_ongoing_bootstrap () const; // For testing only
	void set_disable_ongoing_bootstrap (bool value);
	bool disable_rep_crawler () const;
	void set_disable_rep_crawler (bool value);
	bool disable_request_loop () const; // For testing only
	void set_disable_request_loop (bool value);
	bool disable_tcp_realtime () const;
	void set_disable_tcp_realtime (bool value);
	bool disable_unchecked_cleanup () const;
	void set_disable_unchecked_cleanup (bool value);
	bool disable_unchecked_drop () const;
	void set_disable_unchecked_drop (bool value);
	bool disable_providing_telemetry_metrics () const;
	void set_disable_providing_telemetry_metrics (bool value);
	bool disable_ongoing_telemetry_requests () const;
	void set_disable_ongoing_telemetry_requests (bool value);
	bool disable_block_processor_unchecked_deletion () const;
	void set_disable_block_processor_unchecked_deletion (bool value);
	bool disable_block_processor_republishing () const;
	void set_disable_block_processor_republishing (bool value);
	bool allow_bootstrap_peers_duplicates () const;
	void set_allow_bootstrap_peers_duplicates (bool value);
	bool disable_max_peers_per_ip () const; // For testing only
	void set_disable_max_peers_per_ip (bool value);
	bool disable_max_peers_per_subnetwork () const; // For testing only
	void set_disable_max_peers_per_subnetwork (bool value);
	bool force_use_write_database_queue () const; // For testing only. RocksDB does not use the database queue, but some tests rely on it being used.
	void set_force_use_write_database_queue (bool value);
	bool disable_search_pending () const; // For testing only
	void set_disable_search_pending (bool value);
	bool enable_pruning () const;
	void set_enable_pruning (bool value);
	bool fast_bootstrap () const;
	void set_fast_bootstrap (bool value);
	bool read_only () const;
	void set_read_only (bool value);
	bool disable_connection_cleanup () const;
	void set_disable_connection_cleanup (bool value);
	nano::confirmation_height_mode confirmation_height_processor_mode () const;
	void set_confirmation_height_processor_mode (nano::confirmation_height_mode mode);
	nano::generate_cache generate_cache () const;
	void set_generate_cache (nano::generate_cache const & cache);
	bool inactive_node () const;
	void set_inactive_node (bool value);
	std::size_t block_processor_batch_size () const;
	void set_block_processor_batch_size (std::size_t size);
	std::size_t block_processor_full_size () const;
	void set_block_processor_full_size (std::size_t size);
	std::size_t block_processor_verification_size () const;
	void set_block_processor_verification_size (std::size_t size);
	std::size_t inactive_votes_cache_size () const;
	void set_inactive_votes_cache_size (std::size_t size);
	std::size_t vote_processor_capacity () const;
	void set_vote_processor_capacity (std::size_t size);
	std::size_t bootstrap_interval () const; // For testing only
	void set_bootstrap_interval (std::size_t size);
	rsnano::NodeFlagsHandle * handle;

private:
	rsnano::NodeFlagsDto flags_dto () const;
	void set_flag (std::function<void (rsnano::NodeFlagsDto &)> const & callback);
=======
	std::vector<std::string> config_overrides;
	std::vector<std::string> rpc_config_overrides;
	bool disable_add_initial_peers{ false }; // For testing only
	bool disable_backup{ false };
	bool disable_lazy_bootstrap{ false };
	bool disable_legacy_bootstrap{ false };
	bool disable_wallet_bootstrap{ false };
	bool disable_bootstrap_listener{ false };
	bool disable_bootstrap_bulk_pull_server{ false };
	bool disable_bootstrap_bulk_push_client{ false };
	bool disable_ongoing_bootstrap{ false }; // For testing only
	bool disable_ascending_bootstrap{ true };
	bool disable_rep_crawler{ false };
	bool disable_request_loop{ false }; // For testing only
	bool disable_tcp_realtime{ false };
	bool disable_unchecked_cleanup{ false };
	bool disable_unchecked_drop{ true };
	bool disable_providing_telemetry_metrics{ false };
	bool disable_ongoing_telemetry_requests{ false };
	bool disable_block_processor_unchecked_deletion{ false };
	bool disable_block_processor_republishing{ false };
	bool allow_bootstrap_peers_duplicates{ false };
	bool disable_max_peers_per_ip{ false }; // For testing only
	bool disable_max_peers_per_subnetwork{ false }; // For testing only
	bool force_use_write_database_queue{ false }; // For testing only. RocksDB does not use the database queue, but some tests rely on it being used.
	bool disable_search_pending{ false }; // For testing only
	bool enable_pruning{ false };
	bool fast_bootstrap{ false };
	bool read_only{ false };
	bool disable_connection_cleanup{ false };
	nano::confirmation_height_mode confirmation_height_processor_mode{ nano::confirmation_height_mode::automatic };
	nano::generate_cache generate_cache;
	bool inactive_node{ false };
	std::size_t block_processor_batch_size{ 0 };
	std::size_t block_processor_full_size{ 65536 };
	std::size_t block_processor_verification_size{ 0 };
	std::size_t inactive_votes_cache_size{ 1024 * 128 };
	std::size_t vote_processor_capacity{ 144 * 1024 };
	std::size_t bootstrap_interval{ 0 }; // For testing only
>>>>>>> 1d1d1526
};
}<|MERGE_RESOLUTION|>--- conflicted
+++ resolved
@@ -104,17 +104,9 @@
 	std::size_t bandwidth_limit;
 	/** By default, allow bursts of 15MB/s (not sustainable) */
 	double bandwidth_limit_burst_ratio{ 3. };
-<<<<<<< HEAD
 	std::size_t bootstrap_bandwidth_limit;
 	double bootstrap_bandwidth_burst_ratio;
 	std::chrono::milliseconds conf_height_processor_batch_min_time;
-=======
-	/** Default boostrap outbound traffic limit is 5MB/s */
-	std::size_t bootstrap_bandwidth_limit{ 5 * 1024 * 1024 };
-	/** Bootstrap traffic does not need bursts */
-	double bootstrap_bandwidth_burst_ratio{ 1. };
-	std::chrono::milliseconds conf_height_processor_batch_min_time{ 50 };
->>>>>>> 1d1d1526
 	bool backup_before_upgrade{ false };
 	double max_work_generate_multiplier;
 	uint32_t max_queued_requests;
@@ -134,7 +126,6 @@
 class node_flags final
 {
 public:
-<<<<<<< HEAD
 	node_flags ();
 	node_flags (node_flags const & other_a);
 	node_flags (node_flags && other_a);
@@ -163,6 +154,8 @@
 	void set_disable_bootstrap_bulk_push_client (bool value);
 	bool disable_ongoing_bootstrap () const; // For testing only
 	void set_disable_ongoing_bootstrap (bool value);
+	bool disable_ascending_bootstrap () const;
+	void set_disable_ascending_bootstrap (bool value);
 	bool disable_rep_crawler () const;
 	void set_disable_rep_crawler (bool value);
 	bool disable_request_loop () const; // For testing only
@@ -222,46 +215,5 @@
 private:
 	rsnano::NodeFlagsDto flags_dto () const;
 	void set_flag (std::function<void (rsnano::NodeFlagsDto &)> const & callback);
-=======
-	std::vector<std::string> config_overrides;
-	std::vector<std::string> rpc_config_overrides;
-	bool disable_add_initial_peers{ false }; // For testing only
-	bool disable_backup{ false };
-	bool disable_lazy_bootstrap{ false };
-	bool disable_legacy_bootstrap{ false };
-	bool disable_wallet_bootstrap{ false };
-	bool disable_bootstrap_listener{ false };
-	bool disable_bootstrap_bulk_pull_server{ false };
-	bool disable_bootstrap_bulk_push_client{ false };
-	bool disable_ongoing_bootstrap{ false }; // For testing only
-	bool disable_ascending_bootstrap{ true };
-	bool disable_rep_crawler{ false };
-	bool disable_request_loop{ false }; // For testing only
-	bool disable_tcp_realtime{ false };
-	bool disable_unchecked_cleanup{ false };
-	bool disable_unchecked_drop{ true };
-	bool disable_providing_telemetry_metrics{ false };
-	bool disable_ongoing_telemetry_requests{ false };
-	bool disable_block_processor_unchecked_deletion{ false };
-	bool disable_block_processor_republishing{ false };
-	bool allow_bootstrap_peers_duplicates{ false };
-	bool disable_max_peers_per_ip{ false }; // For testing only
-	bool disable_max_peers_per_subnetwork{ false }; // For testing only
-	bool force_use_write_database_queue{ false }; // For testing only. RocksDB does not use the database queue, but some tests rely on it being used.
-	bool disable_search_pending{ false }; // For testing only
-	bool enable_pruning{ false };
-	bool fast_bootstrap{ false };
-	bool read_only{ false };
-	bool disable_connection_cleanup{ false };
-	nano::confirmation_height_mode confirmation_height_processor_mode{ nano::confirmation_height_mode::automatic };
-	nano::generate_cache generate_cache;
-	bool inactive_node{ false };
-	std::size_t block_processor_batch_size{ 0 };
-	std::size_t block_processor_full_size{ 65536 };
-	std::size_t block_processor_verification_size{ 0 };
-	std::size_t inactive_votes_cache_size{ 1024 * 128 };
-	std::size_t vote_processor_capacity{ 144 * 1024 };
-	std::size_t bootstrap_interval{ 0 }; // For testing only
->>>>>>> 1d1d1526
 };
 }