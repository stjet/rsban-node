#include "nano/lib/rsnano.hpp"

#include <nano/lib/rep_weights.hpp>
#include <nano/lib/rsnanoutils.hpp>
#include <nano/lib/stats.hpp>
#include <nano/lib/utility.hpp>
#include <nano/secure/common.hpp>
#include <nano/secure/ledger.hpp>
#include <nano/store/account.hpp>
#include <nano/store/block.hpp>
#include <nano/store/component.hpp>
#include <nano/store/confirmation_height.hpp>
#include <nano/store/final.hpp>
#include <nano/store/frontier.hpp>
#include <nano/store/online_weight.hpp>
#include <nano/store/peer.hpp>
#include <nano/store/pending.hpp>
#include <nano/store/pruned.hpp>
#include <nano/store/version.hpp>

<<<<<<< HEAD
#include <boost/multiprecision/cpp_int.hpp>
=======
#include <cryptopp/words.h>

namespace
{
/**
 * Roll back the visited block
 */
class rollback_visitor : public nano::block_visitor
{
public:
	rollback_visitor (nano::store::write_transaction const & transaction_a, nano::ledger & ledger_a, std::vector<std::shared_ptr<nano::block>> & list_a) :
		transaction (transaction_a),
		ledger (ledger_a),
		list (list_a)
	{
	}
	virtual ~rollback_visitor () = default;
	void send_block (nano::send_block const & block_a) override
	{
		auto hash (block_a.hash ());
		nano::pending_info pending;
		nano::pending_key key (block_a.hashables.destination, hash);
		while (!error && ledger.store.pending.get (transaction, key, pending))
		{
			error = ledger.rollback (transaction, ledger.latest (transaction, block_a.hashables.destination), list);
		}
		if (!error)
		{
			auto info = ledger.account_info (transaction, pending.source);
			debug_assert (info);
			ledger.store.pending.del (transaction, key);
			ledger.cache.rep_weights.representation_add (info->representative, pending.amount.number ());
			nano::account_info new_info (block_a.hashables.previous, info->representative, info->open_block, ledger.balance (transaction, block_a.hashables.previous), nano::seconds_since_epoch (), info->block_count - 1, nano::epoch::epoch_0);
			ledger.update_account (transaction, pending.source, *info, new_info);
			ledger.store.block.del (transaction, hash);
			ledger.store.frontier.del (transaction, hash);
			ledger.store.frontier.put (transaction, block_a.hashables.previous, pending.source);
			ledger.store.block.successor_clear (transaction, block_a.hashables.previous);
			ledger.stats.inc (nano::stat::type::rollback, nano::stat::detail::send);
		}
	}
	void receive_block (nano::receive_block const & block_a) override
	{
		auto hash (block_a.hash ());
		auto amount (ledger.amount (transaction, hash));
		auto destination_account (ledger.account (transaction, hash));
		// Pending account entry can be incorrect if source block was pruned. But it's not affecting correct ledger processing
		[[maybe_unused]] bool is_pruned (false);
		auto source_account (ledger.account_safe (transaction, block_a.hashables.source, is_pruned));
		auto info = ledger.account_info (transaction, destination_account);
		debug_assert (info);
		ledger.cache.rep_weights.representation_add (info->representative, 0 - amount);
		nano::account_info new_info (block_a.hashables.previous, info->representative, info->open_block, ledger.balance (transaction, block_a.hashables.previous), nano::seconds_since_epoch (), info->block_count - 1, nano::epoch::epoch_0);
		ledger.update_account (transaction, destination_account, *info, new_info);
		ledger.store.block.del (transaction, hash);
		ledger.store.pending.put (transaction, nano::pending_key (destination_account, block_a.hashables.source), { source_account, amount, nano::epoch::epoch_0 });
		ledger.store.frontier.del (transaction, hash);
		ledger.store.frontier.put (transaction, block_a.hashables.previous, destination_account);
		ledger.store.block.successor_clear (transaction, block_a.hashables.previous);
		ledger.stats.inc (nano::stat::type::rollback, nano::stat::detail::receive);
	}
	void open_block (nano::open_block const & block_a) override
	{
		auto hash (block_a.hash ());
		auto amount (ledger.amount (transaction, hash));
		auto destination_account (ledger.account (transaction, hash));
		// Pending account entry can be incorrect if source block was pruned. But it's not affecting correct ledger processing
		[[maybe_unused]] bool is_pruned (false);
		auto source_account (ledger.account_safe (transaction, block_a.hashables.source, is_pruned));
		ledger.cache.rep_weights.representation_add (block_a.representative (), 0 - amount);
		nano::account_info new_info;
		ledger.update_account (transaction, destination_account, new_info, new_info);
		ledger.store.block.del (transaction, hash);
		ledger.store.pending.put (transaction, nano::pending_key (destination_account, block_a.hashables.source), { source_account, amount, nano::epoch::epoch_0 });
		ledger.store.frontier.del (transaction, hash);
		ledger.stats.inc (nano::stat::type::rollback, nano::stat::detail::open);
	}
	void change_block (nano::change_block const & block_a) override
	{
		auto hash (block_a.hash ());
		auto rep_block (ledger.representative (transaction, block_a.hashables.previous));
		auto account (ledger.account (transaction, block_a.hashables.previous));
		auto info = ledger.account_info (transaction, account);
		debug_assert (info);
		auto balance (ledger.balance (transaction, block_a.hashables.previous));
		auto block = ledger.store.block.get (transaction, rep_block);
		release_assert (block != nullptr);
		auto representative = block->representative ();
		ledger.cache.rep_weights.representation_add_dual (block_a.representative (), 0 - balance, representative, balance);
		ledger.store.block.del (transaction, hash);
		nano::account_info new_info (block_a.hashables.previous, representative, info->open_block, info->balance, nano::seconds_since_epoch (), info->block_count - 1, nano::epoch::epoch_0);
		ledger.update_account (transaction, account, *info, new_info);
		ledger.store.frontier.del (transaction, hash);
		ledger.store.frontier.put (transaction, block_a.hashables.previous, account);
		ledger.store.block.successor_clear (transaction, block_a.hashables.previous);
		ledger.stats.inc (nano::stat::type::rollback, nano::stat::detail::change);
	}
	void state_block (nano::state_block const & block_a) override
	{
		auto hash (block_a.hash ());
		nano::block_hash rep_block_hash (0);
		if (!block_a.hashables.previous.is_zero ())
		{
			rep_block_hash = ledger.representative (transaction, block_a.hashables.previous);
		}
		auto balance (ledger.balance (transaction, block_a.hashables.previous));
		auto is_send (block_a.hashables.balance < balance);
		nano::account representative{};
		if (!rep_block_hash.is_zero ())
		{
			// Move existing representation & add in amount delta
			auto block (ledger.store.block.get (transaction, rep_block_hash));
			debug_assert (block != nullptr);
			representative = block->representative ();
			ledger.cache.rep_weights.representation_add_dual (representative, balance, block_a.representative (), 0 - block_a.hashables.balance.number ());
		}
		else
		{
			// Add in amount delta only
			ledger.cache.rep_weights.representation_add (block_a.representative (), 0 - block_a.hashables.balance.number ());
		}

		auto info = ledger.account_info (transaction, block_a.hashables.account);
		debug_assert (info);

		if (is_send)
		{
			nano::pending_key key (block_a.hashables.link.as_account (), hash);
			while (!error && !ledger.store.pending.exists (transaction, key))
			{
				error = ledger.rollback (transaction, ledger.latest (transaction, block_a.hashables.link.as_account ()), list);
			}
			ledger.store.pending.del (transaction, key);
			ledger.stats.inc (nano::stat::type::rollback, nano::stat::detail::send);
		}
		else if (!block_a.hashables.link.is_zero () && !ledger.is_epoch_link (block_a.hashables.link))
		{
			// Pending account entry can be incorrect if source block was pruned. But it's not affecting correct ledger processing
			[[maybe_unused]] bool is_pruned (false);
			auto source_account (ledger.account_safe (transaction, block_a.hashables.link.as_block_hash (), is_pruned));
			nano::pending_info pending_info (source_account, block_a.hashables.balance.number () - balance, block_a.sideband ().source_epoch);
			ledger.store.pending.put (transaction, nano::pending_key (block_a.hashables.account, block_a.hashables.link.as_block_hash ()), pending_info);
			ledger.stats.inc (nano::stat::type::rollback, nano::stat::detail::receive);
		}

		debug_assert (!error);
		auto previous_version (ledger.version (transaction, block_a.hashables.previous));
		nano::account_info new_info (block_a.hashables.previous, representative, info->open_block, balance, nano::seconds_since_epoch (), info->block_count - 1, previous_version);
		ledger.update_account (transaction, block_a.hashables.account, *info, new_info);

		auto previous (ledger.store.block.get (transaction, block_a.hashables.previous));
		if (previous != nullptr)
		{
			ledger.store.block.successor_clear (transaction, block_a.hashables.previous);
			if (previous->type () < nano::block_type::state)
			{
				ledger.store.frontier.put (transaction, block_a.hashables.previous, block_a.hashables.account);
			}
		}
		else
		{
			ledger.stats.inc (nano::stat::type::rollback, nano::stat::detail::open);
		}
		ledger.store.block.del (transaction, hash);
	}
	nano::store::write_transaction const & transaction;
	nano::ledger & ledger;
	std::vector<std::shared_ptr<nano::block>> & list;
	bool error{ false };
};

class ledger_processor : public nano::mutable_block_visitor
{
public:
	ledger_processor (nano::ledger &, nano::store::write_transaction const &);
	virtual ~ledger_processor () = default;
	void send_block (nano::send_block &) override;
	void receive_block (nano::receive_block &) override;
	void open_block (nano::open_block &) override;
	void change_block (nano::change_block &) override;
	void state_block (nano::state_block &) override;
	void state_block_impl (nano::state_block &);
	void epoch_block_impl (nano::state_block &);
	nano::ledger & ledger;
	nano::store::write_transaction const & transaction;
	nano::block_status result;

private:
	bool validate_epoch_block (nano::state_block const & block_a);
};

// Returns true if this block which has an epoch link is correctly formed.
bool ledger_processor::validate_epoch_block (nano::state_block const & block_a)
{
	debug_assert (ledger.is_epoch_link (block_a.hashables.link));
	nano::amount prev_balance (0);
	if (!block_a.hashables.previous.is_zero ())
	{
		result = ledger.store.block.exists (transaction, block_a.hashables.previous) ? nano::block_status::progress : nano::block_status::gap_previous;
		if (result == nano::block_status::progress)
		{
			prev_balance = ledger.balance (transaction, block_a.hashables.previous);
		}
		else
		{
			// Check for possible regular state blocks with epoch link (send subtype)
			if (validate_message (block_a.hashables.account, block_a.hash (), block_a.signature))
			{
				// Is epoch block signed correctly
				if (validate_message (ledger.epoch_signer (block_a.link ()), block_a.hash (), block_a.signature))
				{
					result = nano::block_status::bad_signature;
				}
			}
		}
	}
	return (block_a.hashables.balance == prev_balance);
}

void ledger_processor::state_block (nano::state_block & block_a)
{
	result = nano::block_status::progress;
	auto is_epoch_block = false;
	if (ledger.is_epoch_link (block_a.hashables.link))
	{
		// This function also modifies the result variable if epoch is mal-formed
		is_epoch_block = validate_epoch_block (block_a);
	}

	if (result == nano::block_status::progress)
	{
		if (is_epoch_block)
		{
			epoch_block_impl (block_a);
		}
		else
		{
			state_block_impl (block_a);
		}
	}
}

void ledger_processor::state_block_impl (nano::state_block & block_a)
{
	auto hash (block_a.hash ());
	auto existing (ledger.block_or_pruned_exists (transaction, hash));
	result = existing ? nano::block_status::old : nano::block_status::progress; // Have we seen this block before? (Unambiguous)
	if (result == nano::block_status::progress)
	{
		result = validate_message (block_a.hashables.account, hash, block_a.signature) ? nano::block_status::bad_signature : nano::block_status::progress; // Is this block signed correctly (Unambiguous)
		if (result == nano::block_status::progress)
		{
			debug_assert (!validate_message (block_a.hashables.account, hash, block_a.signature));
			result = block_a.hashables.account.is_zero () ? nano::block_status::opened_burn_account : nano::block_status::progress; // Is this for the burn account? (Unambiguous)
			if (result == nano::block_status::progress)
			{
				nano::epoch epoch (nano::epoch::epoch_0);
				nano::epoch source_epoch (nano::epoch::epoch_0);
				nano::account_info info;
				nano::amount amount (block_a.hashables.balance);
				auto is_send (false);
				auto is_receive (false);
				auto account_error (ledger.store.account.get (transaction, block_a.hashables.account, info));
				if (!account_error)
				{
					// Account already exists
					epoch = info.epoch ();
					result = block_a.hashables.previous.is_zero () ? nano::block_status::fork : nano::block_status::progress; // Has this account already been opened? (Ambigious)
					if (result == nano::block_status::progress)
					{
						result = ledger.store.block.exists (transaction, block_a.hashables.previous) ? nano::block_status::progress : nano::block_status::gap_previous; // Does the previous block exist in the ledger? (Unambigious)
						if (result == nano::block_status::progress)
						{
							is_send = block_a.hashables.balance < info.balance;
							is_receive = !is_send && !block_a.hashables.link.is_zero ();
							amount = is_send ? (info.balance.number () - amount.number ()) : (amount.number () - info.balance.number ());
							result = block_a.hashables.previous == info.head ? nano::block_status::progress : nano::block_status::fork; // Is the previous block the account's head block? (Ambigious)
						}
					}
				}
				else
				{
					// Account does not yet exists
					result = block_a.previous ().is_zero () ? nano::block_status::progress : nano::block_status::gap_previous; // Does the first block in an account yield 0 for previous() ? (Unambigious)
					if (result == nano::block_status::progress)
					{
						is_receive = true;
						result = !block_a.hashables.link.is_zero () ? nano::block_status::progress : nano::block_status::gap_source; // Is the first block receiving from a send ? (Unambigious)
					}
				}
				if (result == nano::block_status::progress)
				{
					if (!is_send)
					{
						if (!block_a.hashables.link.is_zero ())
						{
							result = ledger.block_or_pruned_exists (transaction, block_a.hashables.link.as_block_hash ()) ? nano::block_status::progress : nano::block_status::gap_source; // Have we seen the source block already? (Harmless)
							if (result == nano::block_status::progress)
							{
								nano::pending_key key (block_a.hashables.account, block_a.hashables.link.as_block_hash ());
								nano::pending_info pending;
								result = ledger.store.pending.get (transaction, key, pending) ? nano::block_status::unreceivable : nano::block_status::progress; // Has this source already been received (Malformed)
								if (result == nano::block_status::progress)
								{
									result = amount == pending.amount ? nano::block_status::progress : nano::block_status::balance_mismatch;
									source_epoch = pending.epoch;
									epoch = std::max (epoch, source_epoch);
								}
							}
						}
						else
						{
							// If there's no link, the balance must remain the same, only the representative can change
							result = amount.is_zero () ? nano::block_status::progress : nano::block_status::balance_mismatch;
						}
					}
				}
				if (result == nano::block_status::progress)
				{
					nano::block_details block_details (epoch, is_send, is_receive, false);
					result = ledger.constants.work.difficulty (block_a) >= ledger.constants.work.threshold (block_a.work_version (), block_details) ? nano::block_status::progress : nano::block_status::insufficient_work; // Does this block have sufficient work? (Malformed)
					if (result == nano::block_status::progress)
					{
						ledger.stats.inc (nano::stat::type::ledger, nano::stat::detail::state_block);
						block_a.sideband_set (nano::block_sideband (block_a.hashables.account /* unused */, 0, 0 /* unused */, info.block_count + 1, nano::seconds_since_epoch (), block_details, source_epoch));
						ledger.store.block.put (transaction, hash, block_a);

						if (!info.head.is_zero ())
						{
							// Move existing representation & add in amount delta
							ledger.cache.rep_weights.representation_add_dual (info.representative, 0 - info.balance.number (), block_a.representative (), block_a.hashables.balance.number ());
						}
						else
						{
							// Add in amount delta only
							ledger.cache.rep_weights.representation_add (block_a.representative (), block_a.hashables.balance.number ());
						}

						if (is_send)
						{
							nano::pending_key key (block_a.hashables.link.as_account (), hash);
							nano::pending_info info (block_a.hashables.account, amount.number (), epoch);
							ledger.store.pending.put (transaction, key, info);
						}
						else if (!block_a.hashables.link.is_zero ())
						{
							ledger.store.pending.del (transaction, nano::pending_key (block_a.hashables.account, block_a.hashables.link.as_block_hash ()));
						}

						nano::account_info new_info (hash, block_a.representative (), info.open_block.is_zero () ? hash : info.open_block, block_a.hashables.balance, nano::seconds_since_epoch (), info.block_count + 1, epoch);
						ledger.update_account (transaction, block_a.hashables.account, info, new_info);
						if (!ledger.store.frontier.get (transaction, info.head).is_zero ())
						{
							ledger.store.frontier.del (transaction, info.head);
						}
					}
				}
			}
		}
	}
}

void ledger_processor::epoch_block_impl (nano::state_block & block_a)
{
	auto hash (block_a.hash ());
	auto existing (ledger.block_or_pruned_exists (transaction, hash));
	result = existing ? nano::block_status::old : nano::block_status::progress; // Have we seen this block before? (Unambiguous)
	if (result == nano::block_status::progress)
	{
		result = validate_message (ledger.epoch_signer (block_a.hashables.link), hash, block_a.signature) ? nano::block_status::bad_signature : nano::block_status::progress; // Is this block signed correctly (Unambiguous)
		if (result == nano::block_status::progress)
		{
			debug_assert (!validate_message (ledger.epoch_signer (block_a.hashables.link), hash, block_a.signature));
			result = block_a.hashables.account.is_zero () ? nano::block_status::opened_burn_account : nano::block_status::progress; // Is this for the burn account? (Unambiguous)
			if (result == nano::block_status::progress)
			{
				nano::account_info info;
				auto account_error (ledger.store.account.get (transaction, block_a.hashables.account, info));
				if (!account_error)
				{
					// Account already exists
					result = block_a.hashables.previous.is_zero () ? nano::block_status::fork : nano::block_status::progress; // Has this account already been opened? (Ambigious)
					if (result == nano::block_status::progress)
					{
						result = block_a.hashables.previous == info.head ? nano::block_status::progress : nano::block_status::fork; // Is the previous block the account's head block? (Ambigious)
						if (result == nano::block_status::progress)
						{
							result = block_a.hashables.representative == info.representative ? nano::block_status::progress : nano::block_status::representative_mismatch;
						}
					}
				}
				else
				{
					result = block_a.hashables.representative.is_zero () ? nano::block_status::progress : nano::block_status::representative_mismatch;
					// Non-exisitng account should have pending entries
					if (result == nano::block_status::progress)
					{
						bool pending_exists = ledger.store.pending.any (transaction, block_a.hashables.account);
						result = pending_exists ? nano::block_status::progress : nano::block_status::gap_epoch_open_pending;
					}
				}
				if (result == nano::block_status::progress)
				{
					auto epoch = ledger.constants.epochs.epoch (block_a.hashables.link);
					// Must be an epoch for an unopened account or the epoch upgrade must be sequential
					auto is_valid_epoch_upgrade = account_error ? static_cast<std::underlying_type_t<nano::epoch>> (epoch) > 0 : nano::epochs::is_sequential (info.epoch (), epoch);
					result = is_valid_epoch_upgrade ? nano::block_status::progress : nano::block_status::block_position;
					if (result == nano::block_status::progress)
					{
						result = block_a.hashables.balance == info.balance ? nano::block_status::progress : nano::block_status::balance_mismatch;
						if (result == nano::block_status::progress)
						{
							nano::block_details block_details (epoch, false, false, true);
							result = ledger.constants.work.difficulty (block_a) >= ledger.constants.work.threshold (block_a.work_version (), block_details) ? nano::block_status::progress : nano::block_status::insufficient_work; // Does this block have sufficient work? (Malformed)
							if (result == nano::block_status::progress)
							{
								ledger.stats.inc (nano::stat::type::ledger, nano::stat::detail::epoch_block);
								block_a.sideband_set (nano::block_sideband (block_a.hashables.account /* unused */, 0, 0 /* unused */, info.block_count + 1, nano::seconds_since_epoch (), block_details, nano::epoch::epoch_0 /* unused */));
								ledger.store.block.put (transaction, hash, block_a);
								nano::account_info new_info (hash, block_a.representative (), info.open_block.is_zero () ? hash : info.open_block, info.balance, nano::seconds_since_epoch (), info.block_count + 1, epoch);
								ledger.update_account (transaction, block_a.hashables.account, info, new_info);
								if (!ledger.store.frontier.get (transaction, info.head).is_zero ())
								{
									ledger.store.frontier.del (transaction, info.head);
								}
							}
						}
					}
				}
			}
		}
	}
}

void ledger_processor::change_block (nano::change_block & block_a)
{
	auto hash (block_a.hash ());
	auto existing (ledger.block_or_pruned_exists (transaction, hash));
	result = existing ? nano::block_status::old : nano::block_status::progress; // Have we seen this block before? (Harmless)
	if (result == nano::block_status::progress)
	{
		auto previous (ledger.store.block.get (transaction, block_a.hashables.previous));
		result = previous != nullptr ? nano::block_status::progress : nano::block_status::gap_previous; // Have we seen the previous block already? (Harmless)
		if (result == nano::block_status::progress)
		{
			result = block_a.valid_predecessor (*previous) ? nano::block_status::progress : nano::block_status::block_position;
			if (result == nano::block_status::progress)
			{
				auto account (ledger.store.frontier.get (transaction, block_a.hashables.previous));
				result = account.is_zero () ? nano::block_status::fork : nano::block_status::progress;
				if (result == nano::block_status::progress)
				{
					auto info = ledger.account_info (transaction, account);
					debug_assert (info);
					debug_assert (info->head == block_a.hashables.previous);
					result = validate_message (account, hash, block_a.signature) ? nano::block_status::bad_signature : nano::block_status::progress; // Is this block signed correctly (Malformed)
					if (result == nano::block_status::progress)
					{
						nano::block_details block_details (nano::epoch::epoch_0, false /* unused */, false /* unused */, false /* unused */);
						result = ledger.constants.work.difficulty (block_a) >= ledger.constants.work.threshold (block_a.work_version (), block_details) ? nano::block_status::progress : nano::block_status::insufficient_work; // Does this block have sufficient work? (Malformed)
						if (result == nano::block_status::progress)
						{
							debug_assert (!validate_message (account, hash, block_a.signature));
							block_a.sideband_set (nano::block_sideband (account, 0, info->balance, info->block_count + 1, nano::seconds_since_epoch (), block_details, nano::epoch::epoch_0 /* unused */));
							ledger.store.block.put (transaction, hash, block_a);
							auto balance (ledger.balance (transaction, block_a.hashables.previous));
							ledger.cache.rep_weights.representation_add_dual (block_a.representative (), balance, info->representative, 0 - balance);
							nano::account_info new_info (hash, block_a.representative (), info->open_block, info->balance, nano::seconds_since_epoch (), info->block_count + 1, nano::epoch::epoch_0);
							ledger.update_account (transaction, account, *info, new_info);
							ledger.store.frontier.del (transaction, block_a.hashables.previous);
							ledger.store.frontier.put (transaction, hash, account);
							ledger.stats.inc (nano::stat::type::ledger, nano::stat::detail::change);
						}
					}
				}
			}
		}
	}
}

void ledger_processor::send_block (nano::send_block & block_a)
{
	auto hash (block_a.hash ());
	auto existing (ledger.block_or_pruned_exists (transaction, hash));
	result = existing ? nano::block_status::old : nano::block_status::progress; // Have we seen this block before? (Harmless)
	if (result == nano::block_status::progress)
	{
		auto previous (ledger.store.block.get (transaction, block_a.hashables.previous));
		result = previous != nullptr ? nano::block_status::progress : nano::block_status::gap_previous; // Have we seen the previous block already? (Harmless)
		if (result == nano::block_status::progress)
		{
			result = block_a.valid_predecessor (*previous) ? nano::block_status::progress : nano::block_status::block_position;
			if (result == nano::block_status::progress)
			{
				auto account (ledger.store.frontier.get (transaction, block_a.hashables.previous));
				result = account.is_zero () ? nano::block_status::fork : nano::block_status::progress;
				if (result == nano::block_status::progress)
				{
					result = validate_message (account, hash, block_a.signature) ? nano::block_status::bad_signature : nano::block_status::progress; // Is this block signed correctly (Malformed)
					if (result == nano::block_status::progress)
					{
						nano::block_details block_details (nano::epoch::epoch_0, false /* unused */, false /* unused */, false /* unused */);
						result = ledger.constants.work.difficulty (block_a) >= ledger.constants.work.threshold (block_a.work_version (), block_details) ? nano::block_status::progress : nano::block_status::insufficient_work; // Does this block have sufficient work? (Malformed)
						if (result == nano::block_status::progress)
						{
							debug_assert (!validate_message (account, hash, block_a.signature));
							auto info = ledger.account_info (transaction, account);
							debug_assert (info);
							debug_assert (info->head == block_a.hashables.previous);
							result = info->balance.number () >= block_a.hashables.balance.number () ? nano::block_status::progress : nano::block_status::negative_spend; // Is this trying to spend a negative amount (Malicious)
							if (result == nano::block_status::progress)
							{
								auto amount (info->balance.number () - block_a.hashables.balance.number ());
								ledger.cache.rep_weights.representation_add (info->representative, 0 - amount);
								block_a.sideband_set (nano::block_sideband (account, 0, block_a.hashables.balance /* unused */, info->block_count + 1, nano::seconds_since_epoch (), block_details, nano::epoch::epoch_0 /* unused */));
								ledger.store.block.put (transaction, hash, block_a);
								nano::account_info new_info (hash, info->representative, info->open_block, block_a.hashables.balance, nano::seconds_since_epoch (), info->block_count + 1, nano::epoch::epoch_0);
								ledger.update_account (transaction, account, *info, new_info);
								ledger.store.pending.put (transaction, nano::pending_key (block_a.hashables.destination, hash), { account, amount, nano::epoch::epoch_0 });
								ledger.store.frontier.del (transaction, block_a.hashables.previous);
								ledger.store.frontier.put (transaction, hash, account);
								ledger.stats.inc (nano::stat::type::ledger, nano::stat::detail::send);
							}
						}
					}
				}
			}
		}
	}
}

void ledger_processor::receive_block (nano::receive_block & block_a)
{
	auto hash (block_a.hash ());
	auto existing (ledger.block_or_pruned_exists (transaction, hash));
	result = existing ? nano::block_status::old : nano::block_status::progress; // Have we seen this block already?  (Harmless)
	if (result == nano::block_status::progress)
	{
		auto previous (ledger.store.block.get (transaction, block_a.hashables.previous));
		result = previous != nullptr ? nano::block_status::progress : nano::block_status::gap_previous;
		if (result == nano::block_status::progress)
		{
			result = block_a.valid_predecessor (*previous) ? nano::block_status::progress : nano::block_status::block_position;
			if (result == nano::block_status::progress)
			{
				auto account (ledger.store.frontier.get (transaction, block_a.hashables.previous));
				result = account.is_zero () ? nano::block_status::gap_previous : nano::block_status::progress; // Have we seen the previous block? No entries for account at all (Harmless)
				if (result == nano::block_status::progress)
				{
					result = validate_message (account, hash, block_a.signature) ? nano::block_status::bad_signature : nano::block_status::progress; // Is the signature valid (Malformed)
					if (result == nano::block_status::progress)
					{
						debug_assert (!validate_message (account, hash, block_a.signature));
						result = ledger.block_or_pruned_exists (transaction, block_a.hashables.source) ? nano::block_status::progress : nano::block_status::gap_source; // Have we seen the source block already? (Harmless)
						if (result == nano::block_status::progress)
						{
							auto info = ledger.account_info (transaction, account);
							debug_assert (info);
							result = info->head == block_a.hashables.previous ? nano::block_status::progress : nano::block_status::gap_previous; // Block doesn't immediately follow latest block (Harmless)
							if (result == nano::block_status::progress)
							{
								nano::pending_key key (account, block_a.hashables.source);
								nano::pending_info pending;
								result = ledger.store.pending.get (transaction, key, pending) ? nano::block_status::unreceivable : nano::block_status::progress; // Has this source already been received (Malformed)
								if (result == nano::block_status::progress)
								{
									result = pending.epoch == nano::epoch::epoch_0 ? nano::block_status::progress : nano::block_status::unreceivable; // Are we receiving a state-only send? (Malformed)
									if (result == nano::block_status::progress)
									{
										nano::block_details block_details (nano::epoch::epoch_0, false /* unused */, false /* unused */, false /* unused */);
										result = ledger.constants.work.difficulty (block_a) >= ledger.constants.work.threshold (block_a.work_version (), block_details) ? nano::block_status::progress : nano::block_status::insufficient_work; // Does this block have sufficient work? (Malformed)
										if (result == nano::block_status::progress)
										{
											auto new_balance (info->balance.number () + pending.amount.number ());
#ifdef NDEBUG
											if (ledger.store.block.exists (transaction, block_a.hashables.source))
											{
												auto info = ledger.account_info (transaction, pending.source);
												debug_assert (info);
											}
#endif
											ledger.store.pending.del (transaction, key);
											block_a.sideband_set (nano::block_sideband (account, 0, new_balance, info->block_count + 1, nano::seconds_since_epoch (), block_details, nano::epoch::epoch_0 /* unused */));
											ledger.store.block.put (transaction, hash, block_a);
											nano::account_info new_info (hash, info->representative, info->open_block, new_balance, nano::seconds_since_epoch (), info->block_count + 1, nano::epoch::epoch_0);
											ledger.update_account (transaction, account, *info, new_info);
											ledger.cache.rep_weights.representation_add (info->representative, pending.amount.number ());
											ledger.store.frontier.del (transaction, block_a.hashables.previous);
											ledger.store.frontier.put (transaction, hash, account);
											ledger.stats.inc (nano::stat::type::ledger, nano::stat::detail::receive);
										}
									}
								}
							}
						}
					}
				}
				else
				{
					result = ledger.store.block.exists (transaction, block_a.hashables.previous) ? nano::block_status::fork : nano::block_status::gap_previous; // If we have the block but it's not the latest we have a signed fork (Malicious)
				}
			}
		}
	}
}

void ledger_processor::open_block (nano::open_block & block_a)
{
	auto hash (block_a.hash ());
	auto existing (ledger.block_or_pruned_exists (transaction, hash));
	result = existing ? nano::block_status::old : nano::block_status::progress; // Have we seen this block already? (Harmless)
	if (result == nano::block_status::progress)
	{
		result = validate_message (block_a.hashables.account, hash, block_a.signature) ? nano::block_status::bad_signature : nano::block_status::progress; // Is the signature valid (Malformed)
		if (result == nano::block_status::progress)
		{
			debug_assert (!validate_message (block_a.hashables.account, hash, block_a.signature));
			result = ledger.block_or_pruned_exists (transaction, block_a.hashables.source) ? nano::block_status::progress : nano::block_status::gap_source; // Have we seen the source block? (Harmless)
			if (result == nano::block_status::progress)
			{
				nano::account_info info;
				result = ledger.store.account.get (transaction, block_a.hashables.account, info) ? nano::block_status::progress : nano::block_status::fork; // Has this account already been opened? (Malicious)
				if (result == nano::block_status::progress)
				{
					nano::pending_key key (block_a.hashables.account, block_a.hashables.source);
					nano::pending_info pending;
					result = ledger.store.pending.get (transaction, key, pending) ? nano::block_status::unreceivable : nano::block_status::progress; // Has this source already been received (Malformed)
					if (result == nano::block_status::progress)
					{
						result = block_a.hashables.account == ledger.constants.burn_account ? nano::block_status::opened_burn_account : nano::block_status::progress; // Is it burning 0 account? (Malicious)
						if (result == nano::block_status::progress)
						{
							result = pending.epoch == nano::epoch::epoch_0 ? nano::block_status::progress : nano::block_status::unreceivable; // Are we receiving a state-only send? (Malformed)
							if (result == nano::block_status::progress)
							{
								nano::block_details block_details (nano::epoch::epoch_0, false /* unused */, false /* unused */, false /* unused */);
								result = ledger.constants.work.difficulty (block_a) >= ledger.constants.work.threshold (block_a.work_version (), block_details) ? nano::block_status::progress : nano::block_status::insufficient_work; // Does this block have sufficient work? (Malformed)
								if (result == nano::block_status::progress)
								{
#ifdef NDEBUG
									if (ledger.store.block.exists (transaction, block_a.hashables.source))
									{
										nano::account_info source_info;
										[[maybe_unused]] auto error (ledger.store.account.get (transaction, pending.source, source_info));
										debug_assert (!error);
									}
#endif
									ledger.store.pending.del (transaction, key);
									block_a.sideband_set (nano::block_sideband (block_a.hashables.account, 0, pending.amount, 1, nano::seconds_since_epoch (), block_details, nano::epoch::epoch_0 /* unused */));
									ledger.store.block.put (transaction, hash, block_a);
									nano::account_info new_info (hash, block_a.representative (), hash, pending.amount.number (), nano::seconds_since_epoch (), 1, nano::epoch::epoch_0);
									ledger.update_account (transaction, block_a.hashables.account, info, new_info);
									ledger.cache.rep_weights.representation_add (block_a.representative (), pending.amount.number ());
									ledger.store.frontier.put (transaction, hash, block_a.hashables.account);
									ledger.stats.inc (nano::stat::type::ledger, nano::stat::detail::open);
								}
							}
						}
					}
				}
			}
		}
	}
}

ledger_processor::ledger_processor (nano::ledger & ledger_a, nano::store::write_transaction const & transaction_a) :
	ledger (ledger_a),
	transaction (transaction_a)
{
}

/**
 * Determine the representative for this block
 */
class representative_visitor final : public nano::block_visitor
{
public:
	representative_visitor (nano::store::transaction const & transaction_a, nano::ledger & ledger);
	~representative_visitor () = default;
	void compute (nano::block_hash const & hash_a);
	void send_block (nano::send_block const & block_a) override;
	void receive_block (nano::receive_block const & block_a) override;
	void open_block (nano::open_block const & block_a) override;
	void change_block (nano::change_block const & block_a) override;
	void state_block (nano::state_block const & block_a) override;
	nano::store::transaction const & transaction;
	nano::ledger & ledger;
	nano::block_hash current;
	nano::block_hash result;
};

representative_visitor::representative_visitor (nano::store::transaction const & transaction_a, nano::ledger & ledger) :
	transaction{ transaction_a },
	ledger{ ledger },
	result{ 0 }
{
}

void representative_visitor::compute (nano::block_hash const & hash_a)
{
	current = hash_a;
	while (result.is_zero ())
	{
		auto block_l = ledger.block (transaction, current);
		debug_assert (block_l != nullptr);
		block_l->visit (*this);
	}
}

void representative_visitor::send_block (nano::send_block const & block_a)
{
	current = block_a.previous ();
}

void representative_visitor::receive_block (nano::receive_block const & block_a)
{
	current = block_a.previous ();
}

void representative_visitor::open_block (nano::open_block const & block_a)
{
	result = block_a.hash ();
}

void representative_visitor::change_block (nano::change_block const & block_a)
{
	result = block_a.hash ();
}

void representative_visitor::state_block (nano::state_block const & block_a)
{
	result = block_a.hash ();
}
} // namespace
>>>>>>> f8ab9be8

nano::ledger::ledger (nano::store::component & store_a, nano::stats & stat_a, nano::ledger_constants & constants, nano::generate_cache const & generate_cache_a) :
	constants{ constants },
	store{ store_a },
	stats{ stat_a }
{
	auto constants_dto{ constants.to_dto () };
	handle = rsnano::rsn_ledger_create (store_a.get_handle (), &constants_dto, stat_a.handle, generate_cache_a.handle);
	cache = nano::ledger_cache (rsnano::rsn_ledger_get_cache_handle (handle));
}

nano::ledger::~ledger ()
{
	rsnano::rsn_ledger_destroy (handle);
}

rsnano::LedgerHandle * nano::ledger::get_handle () const
{
	return handle;
}

nano::uint128_t nano::ledger::balance (nano::block const & block)
{
	nano::uint128_t result;
	switch (block.type ())
	{
		case nano::block_type::open:
		case nano::block_type::receive:
		case nano::block_type::change:
			result = block.sideband ().balance ().number ();
			break;
		case nano::block_type::send:
		case nano::block_type::state:
			result = block.balance ().number ();
			break;
		case nano::block_type::invalid:
		case nano::block_type::not_a_block:
			release_assert (false);
			break;
	}
	return result;
}

// Balance for account containing hash
nano::uint128_t nano::ledger::balance (store::transaction const & transaction, nano::block_hash const & hash) const
{
<<<<<<< HEAD
	nano::amount result;
	rsnano::rsn_ledger_balance (handle, transaction.get_rust_handle (), hash.bytes.data (), result.bytes.data ());
	return result.number ();
=======
	if (hash.is_zero ())
	{
		return 0;
	}
	auto block_l = block (transaction, hash);
	debug_assert (block_l != nullptr);
	return balance (*block_l);
>>>>>>> f8ab9be8
}

nano::uint128_t nano::ledger::balance_safe (store::transaction const & transaction_a, nano::block_hash const & hash_a, bool & error_a) const
{
<<<<<<< HEAD
	nano::amount result;
	auto success = rsnano::rsn_ledger_balance_safe (handle, transaction_a.get_rust_handle (), hash_a.bytes.data (), result.bytes.data ());
	error_a = !success;
	return result.number ();
=======
	nano::uint128_t result (0);
	if (pruning && !hash_a.is_zero () && !block_exists (transaction_a, hash_a))
	{
		error_a = true;
		result = 0;
	}
	else
	{
		result = balance (transaction_a, hash_a);
	}
	return result;
>>>>>>> f8ab9be8
}

std::shared_ptr<nano::block> nano::ledger::block (store::transaction const & transaction, nano::block_hash const & hash) const
{
	return store.block.get (transaction, hash);
}

bool nano::ledger::block_exists (store::transaction const & transaction, nano::block_hash const & hash) const
{
	return store.block.exists (transaction, hash);
}

// Balance for an account by account number
nano::uint128_t nano::ledger::account_balance (store::transaction const & transaction_a, nano::account const & account_a, bool only_confirmed_a)
{
	nano::amount result;
	rsnano::rsn_ledger_account_balance (handle, transaction_a.get_rust_handle (), account_a.bytes.data (), only_confirmed_a, result.bytes.data ());
	return result.number ();
}

nano::uint128_t nano::ledger::account_receivable (store::transaction const & transaction_a, nano::account const & account_a, bool only_confirmed_a)
{
	nano::amount result;
	rsnano::rsn_ledger_account_receivable (handle, transaction_a.get_rust_handle (), account_a.bytes.data (), only_confirmed_a, result.bytes.data ());
	return result.number ();
}

std::optional<nano::pending_info> nano::ledger::pending_info (store::transaction const & transaction, nano::pending_key const & key) const
{
	nano::pending_info result;
	if (!store.pending ().get (transaction, key, result))
	{
		return result;
	}
	return std::nullopt;
}

nano::block_status nano::ledger::process (store::write_transaction const & transaction_a, std::shared_ptr<nano::block> block_a)
{
	rsnano::ProcessReturnDto result_dto;
	rsnano::rsn_ledger_process (handle, transaction_a.get_rust_handle (), block_a->get_handle (), &result_dto);
	return static_cast<nano::block_status> (result_dto.code);
}

nano::block_hash nano::ledger::representative (store::transaction const & transaction_a, nano::block_hash const & hash_a)
{
<<<<<<< HEAD
	nano::block_hash result;
	rsnano::rsn_ledger_representative (handle, transaction_a.get_rust_handle (), hash_a.bytes.data (), result.bytes.data ());
	return result;
}

=======
	auto result (representative_calculated (transaction_a, hash_a));
	debug_assert (result.is_zero () || block_exists (transaction_a, result));
	return result;
}

nano::block_hash nano::ledger::representative_calculated (store::transaction const & transaction_a, nano::block_hash const & hash_a)
{
	representative_visitor visitor (transaction_a, *this);
	visitor.compute (hash_a);
	return visitor.result;
}

>>>>>>> f8ab9be8
bool nano::ledger::block_or_pruned_exists (nano::block_hash const & hash_a) const
{
	return rsnano::rsn_ledger_block_or_pruned_exists (handle, hash_a.bytes.data ());
}

bool nano::ledger::block_or_pruned_exists (store::transaction const & transaction_a, nano::block_hash const & hash_a) const
{
<<<<<<< HEAD
	return rsnano::rsn_ledger_block_or_pruned_exists_txn (handle, transaction_a.get_rust_handle (), hash_a.bytes.data ());
=======
	if (store.pruned.exists (transaction_a, hash_a))
	{
		return true;
	}
	return block_exists (transaction_a, hash_a);
}

bool nano::ledger::root_exists (store::transaction const & transaction_a, nano::root const & root_a)
{
	return block_exists (transaction_a, root_a.as_block_hash ()) || store.account.exists (transaction_a, root_a.as_account ());
>>>>>>> f8ab9be8
}

std::string nano::ledger::block_text (char const * hash_a)
{
	return block_text (nano::block_hash (hash_a));
}

std::string nano::ledger::block_text (nano::block_hash const & hash_a)
{
<<<<<<< HEAD
	rsnano::StringDto dto;
	rsnano::rsn_ledger_block_text (handle, hash_a.bytes.data (), &dto);
	return rsnano::convert_dto_to_string (dto);
=======
	std::string result;
	auto transaction (store.tx_begin_read ());
	auto block_l = block (transaction, hash_a);
	if (block_l != nullptr)
	{
		block_l->serialize_json (result);
	}
	return result;
>>>>>>> f8ab9be8
}

bool nano::ledger::is_send (store::transaction const & transaction_a, nano::block const & block_a) const
{
<<<<<<< HEAD
	return rsnano::rsn_ledger_is_send (handle, transaction_a.get_rust_handle (), block_a.get_handle ());
=======
	if (block_a.type () != nano::block_type::state)
	{
		return block_a.type () == nano::block_type::send;
	}
	nano::block_hash previous = block_a.previous ();
	/*
	 * if block_a does not have a sideband, then is_send()
	 * requires that the previous block exists in the database.
	 * This is because it must retrieve the balance of the previous block.
	 */
	debug_assert (block_a.has_sideband () || previous.is_zero () || block_exists (transaction_a, previous));

	bool result (false);
	if (block_a.has_sideband ())
	{
		result = block_a.sideband ().details.is_send;
	}
	else
	{
		if (!previous.is_zero ())
		{
			if (block_a.balance () < balance (transaction_a, previous))
			{
				result = true;
			}
		}
	}
	return result;
>>>>>>> f8ab9be8
}

nano::account nano::ledger::block_destination (nano::store::transaction const & transaction_a, nano::block const & block_a)
{
	nano::account destination_l;
	rsnano::rsn_ledger_block_destination (handle, transaction_a.get_rust_handle (), block_a.get_handle (), destination_l.bytes.data ());
	return destination_l;
}

nano::block_hash nano::ledger::block_source (store::transaction const & transaction_a, nano::block const & block_a)
{
<<<<<<< HEAD
	nano::block_hash source_l;
	rsnano::rsn_ledger_block_source (handle, transaction_a.get_rust_handle (), block_a.get_handle (), source_l.bytes.data ());
	return source_l;
=======
	/*
	 * block_source() requires that the previous block of the block
	 * passed in exist in the database.  This is because it will try
	 * to check account balances to determine if it is a send block.
	 */
	debug_assert (block_a.previous ().is_zero () || block_exists (transaction_a, block_a.previous ()));

	// If block_a.source () is nonzero, then we have our source.
	// However, universal blocks will always return zero.
	nano::block_hash result (block_a.source ());
	nano::state_block const * state_block (dynamic_cast<nano::state_block const *> (&block_a));
	if (state_block != nullptr && !is_send (transaction_a, *state_block))
	{
		result = state_block->hashables.link.as_block_hash ();
	}
	return result;
>>>>>>> f8ab9be8
}

std::pair<nano::block_hash, nano::block_hash> nano::ledger::hash_root_random (store::transaction const & transaction_a) const
{
	nano::block_hash hash;
	nano::block_hash root;
	rsnano::rsn_ledger_hash_root_random (handle, transaction_a.get_rust_handle (), hash.bytes.data (), root.bytes.data ());
	return std::make_pair (hash, root);
}

// Vote weight of an account
nano::uint128_t nano::ledger::weight (nano::account const & account_a)
{
	nano::amount result;
	rsnano::rsn_ledger_weight (handle, account_a.bytes.data (), result.bytes.data ());
	return result.number ();
}

// Rollback blocks until `block_a' doesn't exist or it tries to penetrate the confirmation height
bool nano::ledger::rollback (store::write_transaction const & transaction_a, nano::block_hash const & block_a, std::vector<std::shared_ptr<nano::block>> & list_a)
{
<<<<<<< HEAD
	rsnano::BlockArrayDto list_dto;
	auto error = rsnano::rsn_ledger_rollback (handle, transaction_a.get_rust_handle (), block_a.bytes.data (), &list_dto);
	rsnano::read_block_array_dto (list_dto, list_a);
=======
	debug_assert (block_exists (transaction_a, block_a));
	auto account_l (account (transaction_a, block_a));
	auto block_account_height (height (transaction_a, block_a));
	rollback_visitor rollback (transaction_a, *this, list_a);
	auto error (false);
	while (!error && block_exists (transaction_a, block_a))
	{
		nano::confirmation_height_info confirmation_height_info;
		store.confirmation_height.get (transaction_a, account_l, confirmation_height_info);
		if (block_account_height > confirmation_height_info.height)
		{
			auto info = account_info (transaction_a, account_l);
			debug_assert (info);
			auto block_l = block (transaction_a, info->head);
			list_a.push_back (block_l);
			block_l->visit (rollback);
			error = rollback.error;
			if (!error)
			{
				--cache.block_count;
			}
		}
		else
		{
			error = true;
		}
	}
>>>>>>> f8ab9be8
	return error;
}

bool nano::ledger::rollback (store::write_transaction const & transaction_a, nano::block_hash const & block_a)
{
	std::vector<std::shared_ptr<nano::block>> rollback_list;
	return rollback (transaction_a, block_a, rollback_list);
}

nano::account nano::ledger::account (nano::block const & block) const
{
	debug_assert (block.has_sideband ());
	nano::account result (block.account ());
	if (result.is_zero ())
	{
		result = block.sideband ().account ();
	}
	debug_assert (!result.is_zero ());
	return result;
}

nano::account nano::ledger::account (store::transaction const & transaction, nano::block_hash const & hash) const
{
<<<<<<< HEAD
	nano::account result;
	rsnano::rsn_ledger_account (handle, transaction.get_rust_handle (), hash.bytes.data (), result.bytes.data ());
	return result;
=======
	auto block_l = block (transaction, hash);
	debug_assert (block_l != nullptr);
	return account (*block_l);
>>>>>>> f8ab9be8
}

nano::account nano::ledger::account_safe (store::transaction const & transaction_a, nano::block_hash const & hash_a, bool & error_a) const
{
	nano::account result;
	bool success = rsnano::rsn_ledger_account_safe (handle, transaction_a.get_rust_handle (), hash_a.bytes.data (), result.bytes.data ());
	if (!success)
	{
<<<<<<< HEAD
		error_a = true;
=======
		return account (transaction_a, hash_a);
	}
	else
	{
		auto block_l = block (transaction_a, hash_a);
		if (block_l != nullptr)
		{
			return account (*block_l);
		}
		else
		{
			error_a = true;
			return 0;
		}
>>>>>>> f8ab9be8
	}
	return result;
}

nano::account nano::ledger::account_safe (store::transaction const & transaction, nano::block_hash const & hash) const
{
<<<<<<< HEAD
	bool ignored;
	return account_safe (transaction, hash, ignored);
=======
	auto block_l = block (transaction, hash);
	if (block_l)
	{
		return account (*block_l);
	}
	else
	{
		return { 0 };
	}
>>>>>>> f8ab9be8
}

std::optional<nano::account_info> nano::ledger::account_info (store::transaction const & transaction, nano::account const & account) const
{
	return store.account ().get (transaction, account);
}

nano::uint128_t nano::ledger::amount (store::transaction const & transaction_a, nano::block_hash const & hash_a)
{
<<<<<<< HEAD
	nano::amount result;
	rsnano::rsn_ledger_amount (handle, transaction_a.get_rust_handle (), hash_a.bytes.data (), result.bytes.data ());
	return result.number ();
=======
	auto block_l = block (transaction_a, hash_a);
	auto block_balance (balance (transaction_a, hash_a));
	auto previous_balance (balance (transaction_a, block_l->previous ()));
	return block_balance > previous_balance ? block_balance - previous_balance : previous_balance - block_balance;
>>>>>>> f8ab9be8
}

nano::uint128_t nano::ledger::amount_safe (store::transaction const & transaction_a, nano::block_hash const & hash_a, bool & error_a) const
{
<<<<<<< HEAD
	nano::amount result;
	auto success = rsnano::rsn_ledger_amount_safe (handle, transaction_a.get_rust_handle (), hash_a.bytes.data (), result.bytes.data ());
	if (!success)
	{
		error_a = true;
	}
	return result.number ();
=======
	auto block_l = block (transaction_a, hash_a);
	debug_assert (block_l);
	auto block_balance (balance (transaction_a, hash_a));
	auto previous_balance (balance_safe (transaction_a, block_l->previous (), error_a));
	return error_a ? 0 : block_balance > previous_balance ? block_balance - previous_balance
														  : previous_balance - block_balance;
>>>>>>> f8ab9be8
}

// Return latest block for account
nano::block_hash nano::ledger::latest (store::transaction const & transaction_a, nano::account const & account_a)
{
	nano::block_hash latest_l;
	rsnano::rsn_ledger_latest (handle, transaction_a.get_rust_handle (), account_a.bytes.data (), latest_l.bytes.data ());
	return latest_l;
}

// Return latest root for account, account number if there are no blocks for this account.
nano::root nano::ledger::latest_root (store::transaction const & transaction_a, nano::account const & account_a)
{
<<<<<<< HEAD
	nano::root latest_l;
	rsnano::rsn_ledger_latest_root (handle, transaction_a.get_rust_handle (), account_a.bytes.data (), latest_l.bytes.data ());
	return latest_l;
=======
	auto info = account_info (transaction_a, account_a);
	if (!info)
	{
		return account_a;
	}
	else
	{
		return info->head;
	}
}

void nano::ledger::dump_account_chain (nano::account const & account_a, std::ostream & stream)
{
	auto transaction (store.tx_begin_read ());
	auto hash (latest (transaction, account_a));
	while (!hash.is_zero ())
	{
		auto block_l = block (transaction, hash);
		debug_assert (block_l != nullptr);
		stream << hash.to_string () << std::endl;
		hash = block_l->previous ();
	}
>>>>>>> f8ab9be8
}

bool nano::ledger::dependents_confirmed (store::transaction const & transaction_a, nano::block const & block_a) const
{
	return rsnano::rsn_ledger_dependents_confirmed (handle, transaction_a.get_rust_handle (), block_a.get_handle ());
}

bool nano::ledger::is_epoch_link (nano::link const & link_a) const
{
	return rsnano::rsn_ledger_is_epoch_link (handle, link_a.bytes.data ());
}

<<<<<<< HEAD
=======
class dependent_block_visitor : public nano::block_visitor
{
public:
	dependent_block_visitor (nano::ledger const & ledger_a, nano::store::transaction const & transaction_a) :
		ledger (ledger_a),
		transaction (transaction_a),
		result ({ 0, 0 })
	{
	}
	void send_block (nano::send_block const & block_a) override
	{
		result[0] = block_a.previous ();
	}
	void receive_block (nano::receive_block const & block_a) override
	{
		result[0] = block_a.previous ();
		result[1] = block_a.source ();
	}
	void open_block (nano::open_block const & block_a) override
	{
		if (block_a.source () != ledger.constants.genesis->account ())
		{
			result[0] = block_a.source ();
		}
	}
	void change_block (nano::change_block const & block_a) override
	{
		result[0] = block_a.previous ();
	}
	void state_block (nano::state_block const & block_a) override
	{
		result[0] = block_a.hashables.previous;
		result[1] = block_a.hashables.link.as_block_hash ();
		// ledger.is_send will check the sideband first, if block_a has a loaded sideband the check that previous block exists can be skipped
		if (ledger.is_epoch_link (block_a.hashables.link) || ((block_a.has_sideband () || ledger.block_exists (transaction, block_a.hashables.previous)) && ledger.is_send (transaction, block_a)))
		{
			result[1].clear ();
		}
	}
	nano::ledger const & ledger;
	nano::store::transaction const & transaction;
	std::array<nano::block_hash, 2> result;
};

>>>>>>> f8ab9be8
std::array<nano::block_hash, 2> nano::ledger::dependent_blocks (store::transaction const & transaction_a, nano::block const & block_a) const
{
	std::array<nano::block_hash, 2> result;
	rsnano::rsn_ledger_dependent_blocks (handle, transaction_a.get_rust_handle (), block_a.get_handle (), result[0].bytes.data (), result[1].bytes.data ());
	return result;
}

/** Given the block hash of a send block, find the associated receive block that receives that send.
 *  The send block hash is not checked in any way, it is assumed to be correct.
 * @return Return the receive block on success and null on failure
 */
std::shared_ptr<nano::block> nano::ledger::find_receive_block_by_send_hash (store::transaction const & transaction, nano::account const & destination, nano::block_hash const & send_block_hash)
{
<<<<<<< HEAD
	auto block_handle = rsnano::rsn_ledger_find_receive_block_by_send_hash (handle, transaction.get_rust_handle (), destination.bytes.data (), send_block_hash.bytes.data ());
	return nano::block_handle_to_block (block_handle);
=======
	std::shared_ptr<nano::block> result;
	debug_assert (send_block_hash != 0);

	// get the cemented frontier
	nano::confirmation_height_info info;
	if (store.confirmation_height.get (transaction, destination, info))
	{
		return nullptr;
	}
	auto possible_receive_block = block (transaction, info.frontier);

	// walk down the chain until the source field of a receive block matches the send block hash
	while (possible_receive_block != nullptr)
	{
		// if source is non-zero then it is a legacy receive or open block
		nano::block_hash source = possible_receive_block->source ();

		// if source is zero then it could be a state block, which needs a different kind of access
		auto state_block = dynamic_cast<nano::state_block const *> (possible_receive_block.get ());
		if (state_block != nullptr)
		{
			// we read the block from the database, so we expect it to have sideband
			debug_assert (state_block->has_sideband ());
			if (state_block->sideband ().details.is_receive)
			{
				source = state_block->hashables.link.as_block_hash ();
			}
		}

		if (send_block_hash == source)
		{
			// we have a match
			result = possible_receive_block;
			break;
		}

		possible_receive_block = block (transaction, possible_receive_block->previous ());
	}

	return result;
>>>>>>> f8ab9be8
}

nano::account nano::ledger::epoch_signer (nano::link const & link_a) const
{
	nano::account signer;
	rsnano::rsn_ledger_epoch_signer (handle, link_a.bytes.data (), signer.bytes.data ());
	return signer;
}

nano::link nano::ledger::epoch_link (nano::epoch epoch_a) const
{
	nano::link link;
	rsnano::rsn_ledger_epoch_link (handle, static_cast<uint8_t> (epoch_a), link.bytes.data ());
	return link;
}

void nano::ledger::update_account (store::write_transaction const & transaction_a, nano::account const & account_a, nano::account_info const & old_a, nano::account_info const & new_a)
{
	rsnano::rsn_ledger_update_account (handle, transaction_a.get_rust_handle (), account_a.bytes.data (), old_a.handle, new_a.handle);
}

std::shared_ptr<nano::block> nano::ledger::successor (store::transaction const & transaction_a, nano::qualified_root const & root_a)
{
<<<<<<< HEAD
	auto block_handle = rsnano::rsn_ledger_successor (handle, transaction_a.get_rust_handle (), root_a.bytes.data ());
	return nano::block_handle_to_block (block_handle);
=======
	nano::block_hash successor (0);
	auto get_from_previous = false;
	if (root_a.previous ().is_zero ())
	{
		auto info = account_info (transaction_a, root_a.root ().as_account ());
		if (info)
		{
			successor = info->open_block;
		}
		else
		{
			get_from_previous = true;
		}
	}
	else
	{
		get_from_previous = true;
	}

	if (get_from_previous)
	{
		successor = store.block.successor (transaction_a, root_a.previous ());
	}
	std::shared_ptr<nano::block> result;
	if (!successor.is_zero ())
	{
		result = block (transaction_a, successor);
	}
	debug_assert (successor.is_zero () || result != nullptr);
	return result;
}

std::shared_ptr<nano::block> nano::ledger::forked_block (store::transaction const & transaction_a, nano::block const & block_a)
{
	debug_assert (!block_exists (transaction_a, block_a.hash ()));
	auto root (block_a.root ());
	debug_assert (block_exists (transaction_a, root.as_block_hash ()) || store.account.exists (transaction_a, root.as_account ()));
	auto result = block (transaction_a, store.block.successor (transaction_a, root.as_block_hash ()));
	if (result == nullptr)
	{
		auto info = account_info (transaction_a, root.as_account ());
		debug_assert (info);
		result = block (transaction_a, info->open_block);
		debug_assert (result != nullptr);
	}
	return result;
>>>>>>> f8ab9be8
}

std::shared_ptr<nano::block> nano::ledger::head_block (store::transaction const & transaction, nano::account const & account)
{
	auto info = store.account ().get (transaction, account);
	if (info)
	{
<<<<<<< HEAD
		return store.block ().get (transaction, info->head ());
=======
		return block (transaction, info->head);
>>>>>>> f8ab9be8
	}
	return nullptr;
}

bool nano::ledger::block_confirmed (store::transaction const & transaction_a, nano::block_hash const & hash_a) const
{
<<<<<<< HEAD
	return rsnano::rsn_ledger_block_confirmed (handle, transaction_a.get_rust_handle (), hash_a.bytes.data ());
=======
	if (store.pruned.exists (transaction_a, hash_a))
	{
		return true;
	}
	auto block_l = block (transaction_a, hash_a);
	if (block_l)
	{
		nano::confirmation_height_info confirmation_height_info;
		store.confirmation_height.get (transaction_a, block_l->account ().is_zero () ? block_l->sideband ().account : block_l->account (), confirmation_height_info);
		auto confirmed (confirmation_height_info.height >= block_l->sideband ().height);
		return confirmed;
	}
	return false;
>>>>>>> f8ab9be8
}

uint64_t nano::ledger::pruning_action (store::write_transaction & transaction_a, nano::block_hash const & hash_a, uint64_t const batch_size_a)
{
<<<<<<< HEAD
	return rsnano::rsn_ledger_pruning_action (handle, transaction_a.get_rust_handle (), hash_a.bytes.data (), batch_size_a);
=======
	uint64_t pruned_count (0);
	nano::block_hash hash (hash_a);
	while (!hash.is_zero () && hash != constants.genesis->hash ())
	{
		auto block_l = block (transaction_a, hash);
		if (block_l != nullptr)
		{
			store.block.del (transaction_a, hash);
			store.pruned.put (transaction_a, hash);
			hash = block_l->previous ();
			++pruned_count;
			++cache.pruned_count;
			if (pruned_count % batch_size_a == 0)
			{
				transaction_a.commit ();
				transaction_a.renew ();
			}
		}
		else if (store.pruned.exists (transaction_a, hash))
		{
			hash = 0;
		}
		else
		{
			hash = 0;
			release_assert (false && "Error finding block for pruning");
		}
	}
	return pruned_count;
>>>>>>> f8ab9be8
}

std::multimap<uint64_t, nano::uncemented_info, std::greater<>> nano::ledger::unconfirmed_frontiers () const
{
	rsnano::UnconfirmedFrontierArrayDto array_dto;
	rsnano::rsn_ledger_unconfirmed_frontiers (handle, &array_dto);
	std::multimap<uint64_t, nano::uncemented_info, std::greater<>> result;
	for (int i = 0; i < array_dto.count; ++i)
	{
		const auto & item_dto = array_dto.items[i].info;
		nano::block_hash cemented_frontier;
		nano::block_hash frontier;
		nano::account account;
		std::copy (std::begin (item_dto.cemented_frontier), std::end (item_dto.cemented_frontier), std::begin (cemented_frontier.bytes));
		std::copy (std::begin (item_dto.frontier), std::end (item_dto.frontier), std::begin (frontier.bytes));
		std::copy (std::begin (item_dto.account), std::end (item_dto.account), std::begin (account.bytes));
		result.emplace (std::piecewise_construct, std::forward_as_tuple (array_dto.items[i].height_delta), std::forward_as_tuple (cemented_frontier, frontier, account));
	}
	rsnano::rsn_unconfirmed_frontiers_destroy (&array_dto);
	return result;
}

bool nano::ledger::bootstrap_weight_reached () const
{
	return rsnano::rsn_ledger_bootstrap_weight_reached (handle);
}

size_t nano::ledger::get_bootstrap_weights_size () const
{
	return get_bootstrap_weights ().size ();
}

void nano::ledger::enable_pruning ()
{
	rsnano::rsn_ledger_enable_pruning (handle);
}

bool nano::ledger::pruning_enabled () const
{
	return rsnano::rsn_ledger_pruning_enabled (handle);
}

std::unordered_map<nano::account, nano::uint128_t> nano::ledger::get_bootstrap_weights () const
{
	std::unordered_map<nano::account, nano::uint128_t> weights;
	rsnano::BootstrapWeightsDto dto;
	rsnano::rsn_ledger_bootstrap_weights (handle, &dto);
	for (int i = 0; i < dto.count; ++i)
	{
		nano::account account;
		nano::uint128_t amount;
		auto & item = dto.accounts[i];
		std::copy (std::begin (item.account), std::end (item.account), std::begin (account.bytes));
		boost::multiprecision::import_bits (amount, std::begin (item.weight), std::end (item.weight), 8, true);
		weights.emplace (account, amount);
	}
	rsnano::rsn_ledger_destroy_bootstrap_weights_dto (&dto);
	return weights;
}

void nano::ledger::set_bootstrap_weights (std::unordered_map<nano::account, nano::uint128_t> const & weights_a)
{
	std::vector<rsnano::BootstrapWeightsItem> dtos;
	dtos.reserve (weights_a.size ());
	for (auto & it : weights_a)
	{
		rsnano::BootstrapWeightsItem dto;
		std::copy (std::begin (it.first.bytes), std::end (it.first.bytes), std::begin (dto.account));
		std::fill (std::begin (dto.weight), std::end (dto.weight), 0);
		boost::multiprecision::export_bits (it.second, std::rbegin (dto.weight), 8, false);
		dtos.push_back (dto);
	}
	rsnano::rsn_ledger_set_bootstrap_weights (handle, dtos.data (), dtos.size ());
}

uint64_t nano::ledger::get_bootstrap_weight_max_blocks () const
{
	return rsnano::rsn_ledger_bootstrap_weight_max_blocks (handle);
}

void nano::ledger::set_bootstrap_weight_max_blocks (uint64_t max_a)
{
	rsnano::rsn_ledger_set_bootstrap_weight_max_blocks (handle, max_a);
}

nano::epoch nano::ledger::version (nano::block const & block)
{
	if (block.type () == nano::block_type::state)
	{
		return block.sideband ().details ().epoch ();
	}

	return nano::epoch::epoch_0;
}

nano::epoch nano::ledger::version (store::transaction const & transaction, nano::block_hash const & hash) const
{
<<<<<<< HEAD
	auto epoch = rsnano::rsn_ledger_version (handle, transaction.get_rust_handle (), hash.bytes.data ());
	return static_cast<nano::epoch> (epoch);
=======
	auto block_l = block (transaction, hash);
	if (block_l == nullptr)
	{
		return nano::epoch::epoch_0;
	}
	return version (*block_l);
>>>>>>> f8ab9be8
}

uint64_t nano::ledger::height (store::transaction const & transaction, nano::block_hash const & hash) const
{
<<<<<<< HEAD
	return rsnano::rsn_ledger_account_height (handle, transaction.get_rust_handle (), hash.bytes.data ());
=======
	auto block_l = block (transaction, hash);
	return block_l->sideband ().height;
>>>>>>> f8ab9be8
}

nano::uncemented_info::uncemented_info (nano::block_hash const & cemented_frontier, nano::block_hash const & frontier, nano::account const & account) :
	cemented_frontier (cemented_frontier), frontier (frontier), account (account)
{
}

std::unique_ptr<nano::container_info_component> nano::collect_container_info (ledger & ledger, std::string const & name)
{
	auto count = ledger.get_bootstrap_weights_size ();
	auto sizeof_element = sizeof (nano::account) + sizeof (nano::uint128_t);
	auto composite = std::make_unique<container_info_composite> (name);
	composite->add_component (std::make_unique<container_info_leaf> (container_info{ "bootstrap_weights", count, sizeof_element }));
	composite->add_component (collect_container_info (ledger.cache.rep_weights (), "rep_weights"));
	return composite;
}<|MERGE_RESOLUTION|>--- conflicted
+++ resolved
@@ -18,744 +18,7 @@
 #include <nano/store/pruned.hpp>
 #include <nano/store/version.hpp>
 
-<<<<<<< HEAD
 #include <boost/multiprecision/cpp_int.hpp>
-=======
-#include <cryptopp/words.h>
-
-namespace
-{
-/**
- * Roll back the visited block
- */
-class rollback_visitor : public nano::block_visitor
-{
-public:
-	rollback_visitor (nano::store::write_transaction const & transaction_a, nano::ledger & ledger_a, std::vector<std::shared_ptr<nano::block>> & list_a) :
-		transaction (transaction_a),
-		ledger (ledger_a),
-		list (list_a)
-	{
-	}
-	virtual ~rollback_visitor () = default;
-	void send_block (nano::send_block const & block_a) override
-	{
-		auto hash (block_a.hash ());
-		nano::pending_info pending;
-		nano::pending_key key (block_a.hashables.destination, hash);
-		while (!error && ledger.store.pending.get (transaction, key, pending))
-		{
-			error = ledger.rollback (transaction, ledger.latest (transaction, block_a.hashables.destination), list);
-		}
-		if (!error)
-		{
-			auto info = ledger.account_info (transaction, pending.source);
-			debug_assert (info);
-			ledger.store.pending.del (transaction, key);
-			ledger.cache.rep_weights.representation_add (info->representative, pending.amount.number ());
-			nano::account_info new_info (block_a.hashables.previous, info->representative, info->open_block, ledger.balance (transaction, block_a.hashables.previous), nano::seconds_since_epoch (), info->block_count - 1, nano::epoch::epoch_0);
-			ledger.update_account (transaction, pending.source, *info, new_info);
-			ledger.store.block.del (transaction, hash);
-			ledger.store.frontier.del (transaction, hash);
-			ledger.store.frontier.put (transaction, block_a.hashables.previous, pending.source);
-			ledger.store.block.successor_clear (transaction, block_a.hashables.previous);
-			ledger.stats.inc (nano::stat::type::rollback, nano::stat::detail::send);
-		}
-	}
-	void receive_block (nano::receive_block const & block_a) override
-	{
-		auto hash (block_a.hash ());
-		auto amount (ledger.amount (transaction, hash));
-		auto destination_account (ledger.account (transaction, hash));
-		// Pending account entry can be incorrect if source block was pruned. But it's not affecting correct ledger processing
-		[[maybe_unused]] bool is_pruned (false);
-		auto source_account (ledger.account_safe (transaction, block_a.hashables.source, is_pruned));
-		auto info = ledger.account_info (transaction, destination_account);
-		debug_assert (info);
-		ledger.cache.rep_weights.representation_add (info->representative, 0 - amount);
-		nano::account_info new_info (block_a.hashables.previous, info->representative, info->open_block, ledger.balance (transaction, block_a.hashables.previous), nano::seconds_since_epoch (), info->block_count - 1, nano::epoch::epoch_0);
-		ledger.update_account (transaction, destination_account, *info, new_info);
-		ledger.store.block.del (transaction, hash);
-		ledger.store.pending.put (transaction, nano::pending_key (destination_account, block_a.hashables.source), { source_account, amount, nano::epoch::epoch_0 });
-		ledger.store.frontier.del (transaction, hash);
-		ledger.store.frontier.put (transaction, block_a.hashables.previous, destination_account);
-		ledger.store.block.successor_clear (transaction, block_a.hashables.previous);
-		ledger.stats.inc (nano::stat::type::rollback, nano::stat::detail::receive);
-	}
-	void open_block (nano::open_block const & block_a) override
-	{
-		auto hash (block_a.hash ());
-		auto amount (ledger.amount (transaction, hash));
-		auto destination_account (ledger.account (transaction, hash));
-		// Pending account entry can be incorrect if source block was pruned. But it's not affecting correct ledger processing
-		[[maybe_unused]] bool is_pruned (false);
-		auto source_account (ledger.account_safe (transaction, block_a.hashables.source, is_pruned));
-		ledger.cache.rep_weights.representation_add (block_a.representative (), 0 - amount);
-		nano::account_info new_info;
-		ledger.update_account (transaction, destination_account, new_info, new_info);
-		ledger.store.block.del (transaction, hash);
-		ledger.store.pending.put (transaction, nano::pending_key (destination_account, block_a.hashables.source), { source_account, amount, nano::epoch::epoch_0 });
-		ledger.store.frontier.del (transaction, hash);
-		ledger.stats.inc (nano::stat::type::rollback, nano::stat::detail::open);
-	}
-	void change_block (nano::change_block const & block_a) override
-	{
-		auto hash (block_a.hash ());
-		auto rep_block (ledger.representative (transaction, block_a.hashables.previous));
-		auto account (ledger.account (transaction, block_a.hashables.previous));
-		auto info = ledger.account_info (transaction, account);
-		debug_assert (info);
-		auto balance (ledger.balance (transaction, block_a.hashables.previous));
-		auto block = ledger.store.block.get (transaction, rep_block);
-		release_assert (block != nullptr);
-		auto representative = block->representative ();
-		ledger.cache.rep_weights.representation_add_dual (block_a.representative (), 0 - balance, representative, balance);
-		ledger.store.block.del (transaction, hash);
-		nano::account_info new_info (block_a.hashables.previous, representative, info->open_block, info->balance, nano::seconds_since_epoch (), info->block_count - 1, nano::epoch::epoch_0);
-		ledger.update_account (transaction, account, *info, new_info);
-		ledger.store.frontier.del (transaction, hash);
-		ledger.store.frontier.put (transaction, block_a.hashables.previous, account);
-		ledger.store.block.successor_clear (transaction, block_a.hashables.previous);
-		ledger.stats.inc (nano::stat::type::rollback, nano::stat::detail::change);
-	}
-	void state_block (nano::state_block const & block_a) override
-	{
-		auto hash (block_a.hash ());
-		nano::block_hash rep_block_hash (0);
-		if (!block_a.hashables.previous.is_zero ())
-		{
-			rep_block_hash = ledger.representative (transaction, block_a.hashables.previous);
-		}
-		auto balance (ledger.balance (transaction, block_a.hashables.previous));
-		auto is_send (block_a.hashables.balance < balance);
-		nano::account representative{};
-		if (!rep_block_hash.is_zero ())
-		{
-			// Move existing representation & add in amount delta
-			auto block (ledger.store.block.get (transaction, rep_block_hash));
-			debug_assert (block != nullptr);
-			representative = block->representative ();
-			ledger.cache.rep_weights.representation_add_dual (representative, balance, block_a.representative (), 0 - block_a.hashables.balance.number ());
-		}
-		else
-		{
-			// Add in amount delta only
-			ledger.cache.rep_weights.representation_add (block_a.representative (), 0 - block_a.hashables.balance.number ());
-		}
-
-		auto info = ledger.account_info (transaction, block_a.hashables.account);
-		debug_assert (info);
-
-		if (is_send)
-		{
-			nano::pending_key key (block_a.hashables.link.as_account (), hash);
-			while (!error && !ledger.store.pending.exists (transaction, key))
-			{
-				error = ledger.rollback (transaction, ledger.latest (transaction, block_a.hashables.link.as_account ()), list);
-			}
-			ledger.store.pending.del (transaction, key);
-			ledger.stats.inc (nano::stat::type::rollback, nano::stat::detail::send);
-		}
-		else if (!block_a.hashables.link.is_zero () && !ledger.is_epoch_link (block_a.hashables.link))
-		{
-			// Pending account entry can be incorrect if source block was pruned. But it's not affecting correct ledger processing
-			[[maybe_unused]] bool is_pruned (false);
-			auto source_account (ledger.account_safe (transaction, block_a.hashables.link.as_block_hash (), is_pruned));
-			nano::pending_info pending_info (source_account, block_a.hashables.balance.number () - balance, block_a.sideband ().source_epoch);
-			ledger.store.pending.put (transaction, nano::pending_key (block_a.hashables.account, block_a.hashables.link.as_block_hash ()), pending_info);
-			ledger.stats.inc (nano::stat::type::rollback, nano::stat::detail::receive);
-		}
-
-		debug_assert (!error);
-		auto previous_version (ledger.version (transaction, block_a.hashables.previous));
-		nano::account_info new_info (block_a.hashables.previous, representative, info->open_block, balance, nano::seconds_since_epoch (), info->block_count - 1, previous_version);
-		ledger.update_account (transaction, block_a.hashables.account, *info, new_info);
-
-		auto previous (ledger.store.block.get (transaction, block_a.hashables.previous));
-		if (previous != nullptr)
-		{
-			ledger.store.block.successor_clear (transaction, block_a.hashables.previous);
-			if (previous->type () < nano::block_type::state)
-			{
-				ledger.store.frontier.put (transaction, block_a.hashables.previous, block_a.hashables.account);
-			}
-		}
-		else
-		{
-			ledger.stats.inc (nano::stat::type::rollback, nano::stat::detail::open);
-		}
-		ledger.store.block.del (transaction, hash);
-	}
-	nano::store::write_transaction const & transaction;
-	nano::ledger & ledger;
-	std::vector<std::shared_ptr<nano::block>> & list;
-	bool error{ false };
-};
-
-class ledger_processor : public nano::mutable_block_visitor
-{
-public:
-	ledger_processor (nano::ledger &, nano::store::write_transaction const &);
-	virtual ~ledger_processor () = default;
-	void send_block (nano::send_block &) override;
-	void receive_block (nano::receive_block &) override;
-	void open_block (nano::open_block &) override;
-	void change_block (nano::change_block &) override;
-	void state_block (nano::state_block &) override;
-	void state_block_impl (nano::state_block &);
-	void epoch_block_impl (nano::state_block &);
-	nano::ledger & ledger;
-	nano::store::write_transaction const & transaction;
-	nano::block_status result;
-
-private:
-	bool validate_epoch_block (nano::state_block const & block_a);
-};
-
-// Returns true if this block which has an epoch link is correctly formed.
-bool ledger_processor::validate_epoch_block (nano::state_block const & block_a)
-{
-	debug_assert (ledger.is_epoch_link (block_a.hashables.link));
-	nano::amount prev_balance (0);
-	if (!block_a.hashables.previous.is_zero ())
-	{
-		result = ledger.store.block.exists (transaction, block_a.hashables.previous) ? nano::block_status::progress : nano::block_status::gap_previous;
-		if (result == nano::block_status::progress)
-		{
-			prev_balance = ledger.balance (transaction, block_a.hashables.previous);
-		}
-		else
-		{
-			// Check for possible regular state blocks with epoch link (send subtype)
-			if (validate_message (block_a.hashables.account, block_a.hash (), block_a.signature))
-			{
-				// Is epoch block signed correctly
-				if (validate_message (ledger.epoch_signer (block_a.link ()), block_a.hash (), block_a.signature))
-				{
-					result = nano::block_status::bad_signature;
-				}
-			}
-		}
-	}
-	return (block_a.hashables.balance == prev_balance);
-}
-
-void ledger_processor::state_block (nano::state_block & block_a)
-{
-	result = nano::block_status::progress;
-	auto is_epoch_block = false;
-	if (ledger.is_epoch_link (block_a.hashables.link))
-	{
-		// This function also modifies the result variable if epoch is mal-formed
-		is_epoch_block = validate_epoch_block (block_a);
-	}
-
-	if (result == nano::block_status::progress)
-	{
-		if (is_epoch_block)
-		{
-			epoch_block_impl (block_a);
-		}
-		else
-		{
-			state_block_impl (block_a);
-		}
-	}
-}
-
-void ledger_processor::state_block_impl (nano::state_block & block_a)
-{
-	auto hash (block_a.hash ());
-	auto existing (ledger.block_or_pruned_exists (transaction, hash));
-	result = existing ? nano::block_status::old : nano::block_status::progress; // Have we seen this block before? (Unambiguous)
-	if (result == nano::block_status::progress)
-	{
-		result = validate_message (block_a.hashables.account, hash, block_a.signature) ? nano::block_status::bad_signature : nano::block_status::progress; // Is this block signed correctly (Unambiguous)
-		if (result == nano::block_status::progress)
-		{
-			debug_assert (!validate_message (block_a.hashables.account, hash, block_a.signature));
-			result = block_a.hashables.account.is_zero () ? nano::block_status::opened_burn_account : nano::block_status::progress; // Is this for the burn account? (Unambiguous)
-			if (result == nano::block_status::progress)
-			{
-				nano::epoch epoch (nano::epoch::epoch_0);
-				nano::epoch source_epoch (nano::epoch::epoch_0);
-				nano::account_info info;
-				nano::amount amount (block_a.hashables.balance);
-				auto is_send (false);
-				auto is_receive (false);
-				auto account_error (ledger.store.account.get (transaction, block_a.hashables.account, info));
-				if (!account_error)
-				{
-					// Account already exists
-					epoch = info.epoch ();
-					result = block_a.hashables.previous.is_zero () ? nano::block_status::fork : nano::block_status::progress; // Has this account already been opened? (Ambigious)
-					if (result == nano::block_status::progress)
-					{
-						result = ledger.store.block.exists (transaction, block_a.hashables.previous) ? nano::block_status::progress : nano::block_status::gap_previous; // Does the previous block exist in the ledger? (Unambigious)
-						if (result == nano::block_status::progress)
-						{
-							is_send = block_a.hashables.balance < info.balance;
-							is_receive = !is_send && !block_a.hashables.link.is_zero ();
-							amount = is_send ? (info.balance.number () - amount.number ()) : (amount.number () - info.balance.number ());
-							result = block_a.hashables.previous == info.head ? nano::block_status::progress : nano::block_status::fork; // Is the previous block the account's head block? (Ambigious)
-						}
-					}
-				}
-				else
-				{
-					// Account does not yet exists
-					result = block_a.previous ().is_zero () ? nano::block_status::progress : nano::block_status::gap_previous; // Does the first block in an account yield 0 for previous() ? (Unambigious)
-					if (result == nano::block_status::progress)
-					{
-						is_receive = true;
-						result = !block_a.hashables.link.is_zero () ? nano::block_status::progress : nano::block_status::gap_source; // Is the first block receiving from a send ? (Unambigious)
-					}
-				}
-				if (result == nano::block_status::progress)
-				{
-					if (!is_send)
-					{
-						if (!block_a.hashables.link.is_zero ())
-						{
-							result = ledger.block_or_pruned_exists (transaction, block_a.hashables.link.as_block_hash ()) ? nano::block_status::progress : nano::block_status::gap_source; // Have we seen the source block already? (Harmless)
-							if (result == nano::block_status::progress)
-							{
-								nano::pending_key key (block_a.hashables.account, block_a.hashables.link.as_block_hash ());
-								nano::pending_info pending;
-								result = ledger.store.pending.get (transaction, key, pending) ? nano::block_status::unreceivable : nano::block_status::progress; // Has this source already been received (Malformed)
-								if (result == nano::block_status::progress)
-								{
-									result = amount == pending.amount ? nano::block_status::progress : nano::block_status::balance_mismatch;
-									source_epoch = pending.epoch;
-									epoch = std::max (epoch, source_epoch);
-								}
-							}
-						}
-						else
-						{
-							// If there's no link, the balance must remain the same, only the representative can change
-							result = amount.is_zero () ? nano::block_status::progress : nano::block_status::balance_mismatch;
-						}
-					}
-				}
-				if (result == nano::block_status::progress)
-				{
-					nano::block_details block_details (epoch, is_send, is_receive, false);
-					result = ledger.constants.work.difficulty (block_a) >= ledger.constants.work.threshold (block_a.work_version (), block_details) ? nano::block_status::progress : nano::block_status::insufficient_work; // Does this block have sufficient work? (Malformed)
-					if (result == nano::block_status::progress)
-					{
-						ledger.stats.inc (nano::stat::type::ledger, nano::stat::detail::state_block);
-						block_a.sideband_set (nano::block_sideband (block_a.hashables.account /* unused */, 0, 0 /* unused */, info.block_count + 1, nano::seconds_since_epoch (), block_details, source_epoch));
-						ledger.store.block.put (transaction, hash, block_a);
-
-						if (!info.head.is_zero ())
-						{
-							// Move existing representation & add in amount delta
-							ledger.cache.rep_weights.representation_add_dual (info.representative, 0 - info.balance.number (), block_a.representative (), block_a.hashables.balance.number ());
-						}
-						else
-						{
-							// Add in amount delta only
-							ledger.cache.rep_weights.representation_add (block_a.representative (), block_a.hashables.balance.number ());
-						}
-
-						if (is_send)
-						{
-							nano::pending_key key (block_a.hashables.link.as_account (), hash);
-							nano::pending_info info (block_a.hashables.account, amount.number (), epoch);
-							ledger.store.pending.put (transaction, key, info);
-						}
-						else if (!block_a.hashables.link.is_zero ())
-						{
-							ledger.store.pending.del (transaction, nano::pending_key (block_a.hashables.account, block_a.hashables.link.as_block_hash ()));
-						}
-
-						nano::account_info new_info (hash, block_a.representative (), info.open_block.is_zero () ? hash : info.open_block, block_a.hashables.balance, nano::seconds_since_epoch (), info.block_count + 1, epoch);
-						ledger.update_account (transaction, block_a.hashables.account, info, new_info);
-						if (!ledger.store.frontier.get (transaction, info.head).is_zero ())
-						{
-							ledger.store.frontier.del (transaction, info.head);
-						}
-					}
-				}
-			}
-		}
-	}
-}
-
-void ledger_processor::epoch_block_impl (nano::state_block & block_a)
-{
-	auto hash (block_a.hash ());
-	auto existing (ledger.block_or_pruned_exists (transaction, hash));
-	result = existing ? nano::block_status::old : nano::block_status::progress; // Have we seen this block before? (Unambiguous)
-	if (result == nano::block_status::progress)
-	{
-		result = validate_message (ledger.epoch_signer (block_a.hashables.link), hash, block_a.signature) ? nano::block_status::bad_signature : nano::block_status::progress; // Is this block signed correctly (Unambiguous)
-		if (result == nano::block_status::progress)
-		{
-			debug_assert (!validate_message (ledger.epoch_signer (block_a.hashables.link), hash, block_a.signature));
-			result = block_a.hashables.account.is_zero () ? nano::block_status::opened_burn_account : nano::block_status::progress; // Is this for the burn account? (Unambiguous)
-			if (result == nano::block_status::progress)
-			{
-				nano::account_info info;
-				auto account_error (ledger.store.account.get (transaction, block_a.hashables.account, info));
-				if (!account_error)
-				{
-					// Account already exists
-					result = block_a.hashables.previous.is_zero () ? nano::block_status::fork : nano::block_status::progress; // Has this account already been opened? (Ambigious)
-					if (result == nano::block_status::progress)
-					{
-						result = block_a.hashables.previous == info.head ? nano::block_status::progress : nano::block_status::fork; // Is the previous block the account's head block? (Ambigious)
-						if (result == nano::block_status::progress)
-						{
-							result = block_a.hashables.representative == info.representative ? nano::block_status::progress : nano::block_status::representative_mismatch;
-						}
-					}
-				}
-				else
-				{
-					result = block_a.hashables.representative.is_zero () ? nano::block_status::progress : nano::block_status::representative_mismatch;
-					// Non-exisitng account should have pending entries
-					if (result == nano::block_status::progress)
-					{
-						bool pending_exists = ledger.store.pending.any (transaction, block_a.hashables.account);
-						result = pending_exists ? nano::block_status::progress : nano::block_status::gap_epoch_open_pending;
-					}
-				}
-				if (result == nano::block_status::progress)
-				{
-					auto epoch = ledger.constants.epochs.epoch (block_a.hashables.link);
-					// Must be an epoch for an unopened account or the epoch upgrade must be sequential
-					auto is_valid_epoch_upgrade = account_error ? static_cast<std::underlying_type_t<nano::epoch>> (epoch) > 0 : nano::epochs::is_sequential (info.epoch (), epoch);
-					result = is_valid_epoch_upgrade ? nano::block_status::progress : nano::block_status::block_position;
-					if (result == nano::block_status::progress)
-					{
-						result = block_a.hashables.balance == info.balance ? nano::block_status::progress : nano::block_status::balance_mismatch;
-						if (result == nano::block_status::progress)
-						{
-							nano::block_details block_details (epoch, false, false, true);
-							result = ledger.constants.work.difficulty (block_a) >= ledger.constants.work.threshold (block_a.work_version (), block_details) ? nano::block_status::progress : nano::block_status::insufficient_work; // Does this block have sufficient work? (Malformed)
-							if (result == nano::block_status::progress)
-							{
-								ledger.stats.inc (nano::stat::type::ledger, nano::stat::detail::epoch_block);
-								block_a.sideband_set (nano::block_sideband (block_a.hashables.account /* unused */, 0, 0 /* unused */, info.block_count + 1, nano::seconds_since_epoch (), block_details, nano::epoch::epoch_0 /* unused */));
-								ledger.store.block.put (transaction, hash, block_a);
-								nano::account_info new_info (hash, block_a.representative (), info.open_block.is_zero () ? hash : info.open_block, info.balance, nano::seconds_since_epoch (), info.block_count + 1, epoch);
-								ledger.update_account (transaction, block_a.hashables.account, info, new_info);
-								if (!ledger.store.frontier.get (transaction, info.head).is_zero ())
-								{
-									ledger.store.frontier.del (transaction, info.head);
-								}
-							}
-						}
-					}
-				}
-			}
-		}
-	}
-}
-
-void ledger_processor::change_block (nano::change_block & block_a)
-{
-	auto hash (block_a.hash ());
-	auto existing (ledger.block_or_pruned_exists (transaction, hash));
-	result = existing ? nano::block_status::old : nano::block_status::progress; // Have we seen this block before? (Harmless)
-	if (result == nano::block_status::progress)
-	{
-		auto previous (ledger.store.block.get (transaction, block_a.hashables.previous));
-		result = previous != nullptr ? nano::block_status::progress : nano::block_status::gap_previous; // Have we seen the previous block already? (Harmless)
-		if (result == nano::block_status::progress)
-		{
-			result = block_a.valid_predecessor (*previous) ? nano::block_status::progress : nano::block_status::block_position;
-			if (result == nano::block_status::progress)
-			{
-				auto account (ledger.store.frontier.get (transaction, block_a.hashables.previous));
-				result = account.is_zero () ? nano::block_status::fork : nano::block_status::progress;
-				if (result == nano::block_status::progress)
-				{
-					auto info = ledger.account_info (transaction, account);
-					debug_assert (info);
-					debug_assert (info->head == block_a.hashables.previous);
-					result = validate_message (account, hash, block_a.signature) ? nano::block_status::bad_signature : nano::block_status::progress; // Is this block signed correctly (Malformed)
-					if (result == nano::block_status::progress)
-					{
-						nano::block_details block_details (nano::epoch::epoch_0, false /* unused */, false /* unused */, false /* unused */);
-						result = ledger.constants.work.difficulty (block_a) >= ledger.constants.work.threshold (block_a.work_version (), block_details) ? nano::block_status::progress : nano::block_status::insufficient_work; // Does this block have sufficient work? (Malformed)
-						if (result == nano::block_status::progress)
-						{
-							debug_assert (!validate_message (account, hash, block_a.signature));
-							block_a.sideband_set (nano::block_sideband (account, 0, info->balance, info->block_count + 1, nano::seconds_since_epoch (), block_details, nano::epoch::epoch_0 /* unused */));
-							ledger.store.block.put (transaction, hash, block_a);
-							auto balance (ledger.balance (transaction, block_a.hashables.previous));
-							ledger.cache.rep_weights.representation_add_dual (block_a.representative (), balance, info->representative, 0 - balance);
-							nano::account_info new_info (hash, block_a.representative (), info->open_block, info->balance, nano::seconds_since_epoch (), info->block_count + 1, nano::epoch::epoch_0);
-							ledger.update_account (transaction, account, *info, new_info);
-							ledger.store.frontier.del (transaction, block_a.hashables.previous);
-							ledger.store.frontier.put (transaction, hash, account);
-							ledger.stats.inc (nano::stat::type::ledger, nano::stat::detail::change);
-						}
-					}
-				}
-			}
-		}
-	}
-}
-
-void ledger_processor::send_block (nano::send_block & block_a)
-{
-	auto hash (block_a.hash ());
-	auto existing (ledger.block_or_pruned_exists (transaction, hash));
-	result = existing ? nano::block_status::old : nano::block_status::progress; // Have we seen this block before? (Harmless)
-	if (result == nano::block_status::progress)
-	{
-		auto previous (ledger.store.block.get (transaction, block_a.hashables.previous));
-		result = previous != nullptr ? nano::block_status::progress : nano::block_status::gap_previous; // Have we seen the previous block already? (Harmless)
-		if (result == nano::block_status::progress)
-		{
-			result = block_a.valid_predecessor (*previous) ? nano::block_status::progress : nano::block_status::block_position;
-			if (result == nano::block_status::progress)
-			{
-				auto account (ledger.store.frontier.get (transaction, block_a.hashables.previous));
-				result = account.is_zero () ? nano::block_status::fork : nano::block_status::progress;
-				if (result == nano::block_status::progress)
-				{
-					result = validate_message (account, hash, block_a.signature) ? nano::block_status::bad_signature : nano::block_status::progress; // Is this block signed correctly (Malformed)
-					if (result == nano::block_status::progress)
-					{
-						nano::block_details block_details (nano::epoch::epoch_0, false /* unused */, false /* unused */, false /* unused */);
-						result = ledger.constants.work.difficulty (block_a) >= ledger.constants.work.threshold (block_a.work_version (), block_details) ? nano::block_status::progress : nano::block_status::insufficient_work; // Does this block have sufficient work? (Malformed)
-						if (result == nano::block_status::progress)
-						{
-							debug_assert (!validate_message (account, hash, block_a.signature));
-							auto info = ledger.account_info (transaction, account);
-							debug_assert (info);
-							debug_assert (info->head == block_a.hashables.previous);
-							result = info->balance.number () >= block_a.hashables.balance.number () ? nano::block_status::progress : nano::block_status::negative_spend; // Is this trying to spend a negative amount (Malicious)
-							if (result == nano::block_status::progress)
-							{
-								auto amount (info->balance.number () - block_a.hashables.balance.number ());
-								ledger.cache.rep_weights.representation_add (info->representative, 0 - amount);
-								block_a.sideband_set (nano::block_sideband (account, 0, block_a.hashables.balance /* unused */, info->block_count + 1, nano::seconds_since_epoch (), block_details, nano::epoch::epoch_0 /* unused */));
-								ledger.store.block.put (transaction, hash, block_a);
-								nano::account_info new_info (hash, info->representative, info->open_block, block_a.hashables.balance, nano::seconds_since_epoch (), info->block_count + 1, nano::epoch::epoch_0);
-								ledger.update_account (transaction, account, *info, new_info);
-								ledger.store.pending.put (transaction, nano::pending_key (block_a.hashables.destination, hash), { account, amount, nano::epoch::epoch_0 });
-								ledger.store.frontier.del (transaction, block_a.hashables.previous);
-								ledger.store.frontier.put (transaction, hash, account);
-								ledger.stats.inc (nano::stat::type::ledger, nano::stat::detail::send);
-							}
-						}
-					}
-				}
-			}
-		}
-	}
-}
-
-void ledger_processor::receive_block (nano::receive_block & block_a)
-{
-	auto hash (block_a.hash ());
-	auto existing (ledger.block_or_pruned_exists (transaction, hash));
-	result = existing ? nano::block_status::old : nano::block_status::progress; // Have we seen this block already?  (Harmless)
-	if (result == nano::block_status::progress)
-	{
-		auto previous (ledger.store.block.get (transaction, block_a.hashables.previous));
-		result = previous != nullptr ? nano::block_status::progress : nano::block_status::gap_previous;
-		if (result == nano::block_status::progress)
-		{
-			result = block_a.valid_predecessor (*previous) ? nano::block_status::progress : nano::block_status::block_position;
-			if (result == nano::block_status::progress)
-			{
-				auto account (ledger.store.frontier.get (transaction, block_a.hashables.previous));
-				result = account.is_zero () ? nano::block_status::gap_previous : nano::block_status::progress; // Have we seen the previous block? No entries for account at all (Harmless)
-				if (result == nano::block_status::progress)
-				{
-					result = validate_message (account, hash, block_a.signature) ? nano::block_status::bad_signature : nano::block_status::progress; // Is the signature valid (Malformed)
-					if (result == nano::block_status::progress)
-					{
-						debug_assert (!validate_message (account, hash, block_a.signature));
-						result = ledger.block_or_pruned_exists (transaction, block_a.hashables.source) ? nano::block_status::progress : nano::block_status::gap_source; // Have we seen the source block already? (Harmless)
-						if (result == nano::block_status::progress)
-						{
-							auto info = ledger.account_info (transaction, account);
-							debug_assert (info);
-							result = info->head == block_a.hashables.previous ? nano::block_status::progress : nano::block_status::gap_previous; // Block doesn't immediately follow latest block (Harmless)
-							if (result == nano::block_status::progress)
-							{
-								nano::pending_key key (account, block_a.hashables.source);
-								nano::pending_info pending;
-								result = ledger.store.pending.get (transaction, key, pending) ? nano::block_status::unreceivable : nano::block_status::progress; // Has this source already been received (Malformed)
-								if (result == nano::block_status::progress)
-								{
-									result = pending.epoch == nano::epoch::epoch_0 ? nano::block_status::progress : nano::block_status::unreceivable; // Are we receiving a state-only send? (Malformed)
-									if (result == nano::block_status::progress)
-									{
-										nano::block_details block_details (nano::epoch::epoch_0, false /* unused */, false /* unused */, false /* unused */);
-										result = ledger.constants.work.difficulty (block_a) >= ledger.constants.work.threshold (block_a.work_version (), block_details) ? nano::block_status::progress : nano::block_status::insufficient_work; // Does this block have sufficient work? (Malformed)
-										if (result == nano::block_status::progress)
-										{
-											auto new_balance (info->balance.number () + pending.amount.number ());
-#ifdef NDEBUG
-											if (ledger.store.block.exists (transaction, block_a.hashables.source))
-											{
-												auto info = ledger.account_info (transaction, pending.source);
-												debug_assert (info);
-											}
-#endif
-											ledger.store.pending.del (transaction, key);
-											block_a.sideband_set (nano::block_sideband (account, 0, new_balance, info->block_count + 1, nano::seconds_since_epoch (), block_details, nano::epoch::epoch_0 /* unused */));
-											ledger.store.block.put (transaction, hash, block_a);
-											nano::account_info new_info (hash, info->representative, info->open_block, new_balance, nano::seconds_since_epoch (), info->block_count + 1, nano::epoch::epoch_0);
-											ledger.update_account (transaction, account, *info, new_info);
-											ledger.cache.rep_weights.representation_add (info->representative, pending.amount.number ());
-											ledger.store.frontier.del (transaction, block_a.hashables.previous);
-											ledger.store.frontier.put (transaction, hash, account);
-											ledger.stats.inc (nano::stat::type::ledger, nano::stat::detail::receive);
-										}
-									}
-								}
-							}
-						}
-					}
-				}
-				else
-				{
-					result = ledger.store.block.exists (transaction, block_a.hashables.previous) ? nano::block_status::fork : nano::block_status::gap_previous; // If we have the block but it's not the latest we have a signed fork (Malicious)
-				}
-			}
-		}
-	}
-}
-
-void ledger_processor::open_block (nano::open_block & block_a)
-{
-	auto hash (block_a.hash ());
-	auto existing (ledger.block_or_pruned_exists (transaction, hash));
-	result = existing ? nano::block_status::old : nano::block_status::progress; // Have we seen this block already? (Harmless)
-	if (result == nano::block_status::progress)
-	{
-		result = validate_message (block_a.hashables.account, hash, block_a.signature) ? nano::block_status::bad_signature : nano::block_status::progress; // Is the signature valid (Malformed)
-		if (result == nano::block_status::progress)
-		{
-			debug_assert (!validate_message (block_a.hashables.account, hash, block_a.signature));
-			result = ledger.block_or_pruned_exists (transaction, block_a.hashables.source) ? nano::block_status::progress : nano::block_status::gap_source; // Have we seen the source block? (Harmless)
-			if (result == nano::block_status::progress)
-			{
-				nano::account_info info;
-				result = ledger.store.account.get (transaction, block_a.hashables.account, info) ? nano::block_status::progress : nano::block_status::fork; // Has this account already been opened? (Malicious)
-				if (result == nano::block_status::progress)
-				{
-					nano::pending_key key (block_a.hashables.account, block_a.hashables.source);
-					nano::pending_info pending;
-					result = ledger.store.pending.get (transaction, key, pending) ? nano::block_status::unreceivable : nano::block_status::progress; // Has this source already been received (Malformed)
-					if (result == nano::block_status::progress)
-					{
-						result = block_a.hashables.account == ledger.constants.burn_account ? nano::block_status::opened_burn_account : nano::block_status::progress; // Is it burning 0 account? (Malicious)
-						if (result == nano::block_status::progress)
-						{
-							result = pending.epoch == nano::epoch::epoch_0 ? nano::block_status::progress : nano::block_status::unreceivable; // Are we receiving a state-only send? (Malformed)
-							if (result == nano::block_status::progress)
-							{
-								nano::block_details block_details (nano::epoch::epoch_0, false /* unused */, false /* unused */, false /* unused */);
-								result = ledger.constants.work.difficulty (block_a) >= ledger.constants.work.threshold (block_a.work_version (), block_details) ? nano::block_status::progress : nano::block_status::insufficient_work; // Does this block have sufficient work? (Malformed)
-								if (result == nano::block_status::progress)
-								{
-#ifdef NDEBUG
-									if (ledger.store.block.exists (transaction, block_a.hashables.source))
-									{
-										nano::account_info source_info;
-										[[maybe_unused]] auto error (ledger.store.account.get (transaction, pending.source, source_info));
-										debug_assert (!error);
-									}
-#endif
-									ledger.store.pending.del (transaction, key);
-									block_a.sideband_set (nano::block_sideband (block_a.hashables.account, 0, pending.amount, 1, nano::seconds_since_epoch (), block_details, nano::epoch::epoch_0 /* unused */));
-									ledger.store.block.put (transaction, hash, block_a);
-									nano::account_info new_info (hash, block_a.representative (), hash, pending.amount.number (), nano::seconds_since_epoch (), 1, nano::epoch::epoch_0);
-									ledger.update_account (transaction, block_a.hashables.account, info, new_info);
-									ledger.cache.rep_weights.representation_add (block_a.representative (), pending.amount.number ());
-									ledger.store.frontier.put (transaction, hash, block_a.hashables.account);
-									ledger.stats.inc (nano::stat::type::ledger, nano::stat::detail::open);
-								}
-							}
-						}
-					}
-				}
-			}
-		}
-	}
-}
-
-ledger_processor::ledger_processor (nano::ledger & ledger_a, nano::store::write_transaction const & transaction_a) :
-	ledger (ledger_a),
-	transaction (transaction_a)
-{
-}
-
-/**
- * Determine the representative for this block
- */
-class representative_visitor final : public nano::block_visitor
-{
-public:
-	representative_visitor (nano::store::transaction const & transaction_a, nano::ledger & ledger);
-	~representative_visitor () = default;
-	void compute (nano::block_hash const & hash_a);
-	void send_block (nano::send_block const & block_a) override;
-	void receive_block (nano::receive_block const & block_a) override;
-	void open_block (nano::open_block const & block_a) override;
-	void change_block (nano::change_block const & block_a) override;
-	void state_block (nano::state_block const & block_a) override;
-	nano::store::transaction const & transaction;
-	nano::ledger & ledger;
-	nano::block_hash current;
-	nano::block_hash result;
-};
-
-representative_visitor::representative_visitor (nano::store::transaction const & transaction_a, nano::ledger & ledger) :
-	transaction{ transaction_a },
-	ledger{ ledger },
-	result{ 0 }
-{
-}
-
-void representative_visitor::compute (nano::block_hash const & hash_a)
-{
-	current = hash_a;
-	while (result.is_zero ())
-	{
-		auto block_l = ledger.block (transaction, current);
-		debug_assert (block_l != nullptr);
-		block_l->visit (*this);
-	}
-}
-
-void representative_visitor::send_block (nano::send_block const & block_a)
-{
-	current = block_a.previous ();
-}
-
-void representative_visitor::receive_block (nano::receive_block const & block_a)
-{
-	current = block_a.previous ();
-}
-
-void representative_visitor::open_block (nano::open_block const & block_a)
-{
-	result = block_a.hash ();
-}
-
-void representative_visitor::change_block (nano::change_block const & block_a)
-{
-	result = block_a.hash ();
-}
-
-void representative_visitor::state_block (nano::state_block const & block_a)
-{
-	result = block_a.hash ();
-}
-} // namespace
->>>>>>> f8ab9be8
 
 nano::ledger::ledger (nano::store::component & store_a, nano::stats & stat_a, nano::ledger_constants & constants, nano::generate_cache const & generate_cache_a) :
 	constants{ constants },
@@ -802,51 +65,27 @@
 // Balance for account containing hash
 nano::uint128_t nano::ledger::balance (store::transaction const & transaction, nano::block_hash const & hash) const
 {
-<<<<<<< HEAD
 	nano::amount result;
 	rsnano::rsn_ledger_balance (handle, transaction.get_rust_handle (), hash.bytes.data (), result.bytes.data ());
 	return result.number ();
-=======
-	if (hash.is_zero ())
-	{
-		return 0;
-	}
-	auto block_l = block (transaction, hash);
-	debug_assert (block_l != nullptr);
-	return balance (*block_l);
->>>>>>> f8ab9be8
 }
 
 nano::uint128_t nano::ledger::balance_safe (store::transaction const & transaction_a, nano::block_hash const & hash_a, bool & error_a) const
 {
-<<<<<<< HEAD
 	nano::amount result;
 	auto success = rsnano::rsn_ledger_balance_safe (handle, transaction_a.get_rust_handle (), hash_a.bytes.data (), result.bytes.data ());
 	error_a = !success;
 	return result.number ();
-=======
-	nano::uint128_t result (0);
-	if (pruning && !hash_a.is_zero () && !block_exists (transaction_a, hash_a))
-	{
-		error_a = true;
-		result = 0;
-	}
-	else
-	{
-		result = balance (transaction_a, hash_a);
-	}
-	return result;
->>>>>>> f8ab9be8
 }
 
 std::shared_ptr<nano::block> nano::ledger::block (store::transaction const & transaction, nano::block_hash const & hash) const
 {
-	return store.block.get (transaction, hash);
+	return store.block ().get (transaction, hash);
 }
 
 bool nano::ledger::block_exists (store::transaction const & transaction, nano::block_hash const & hash) const
 {
-	return store.block.exists (transaction, hash);
+	return store.block ().exists (transaction, hash);
 }
 
 // Balance for an account by account number
@@ -883,26 +122,11 @@
 
 nano::block_hash nano::ledger::representative (store::transaction const & transaction_a, nano::block_hash const & hash_a)
 {
-<<<<<<< HEAD
 	nano::block_hash result;
 	rsnano::rsn_ledger_representative (handle, transaction_a.get_rust_handle (), hash_a.bytes.data (), result.bytes.data ());
 	return result;
 }
 
-=======
-	auto result (representative_calculated (transaction_a, hash_a));
-	debug_assert (result.is_zero () || block_exists (transaction_a, result));
-	return result;
-}
-
-nano::block_hash nano::ledger::representative_calculated (store::transaction const & transaction_a, nano::block_hash const & hash_a)
-{
-	representative_visitor visitor (transaction_a, *this);
-	visitor.compute (hash_a);
-	return visitor.result;
-}
-
->>>>>>> f8ab9be8
 bool nano::ledger::block_or_pruned_exists (nano::block_hash const & hash_a) const
 {
 	return rsnano::rsn_ledger_block_or_pruned_exists (handle, hash_a.bytes.data ());
@@ -910,20 +134,7 @@
 
 bool nano::ledger::block_or_pruned_exists (store::transaction const & transaction_a, nano::block_hash const & hash_a) const
 {
-<<<<<<< HEAD
 	return rsnano::rsn_ledger_block_or_pruned_exists_txn (handle, transaction_a.get_rust_handle (), hash_a.bytes.data ());
-=======
-	if (store.pruned.exists (transaction_a, hash_a))
-	{
-		return true;
-	}
-	return block_exists (transaction_a, hash_a);
-}
-
-bool nano::ledger::root_exists (store::transaction const & transaction_a, nano::root const & root_a)
-{
-	return block_exists (transaction_a, root_a.as_block_hash ()) || store.account.exists (transaction_a, root_a.as_account ());
->>>>>>> f8ab9be8
 }
 
 std::string nano::ledger::block_text (char const * hash_a)
@@ -933,56 +144,14 @@
 
 std::string nano::ledger::block_text (nano::block_hash const & hash_a)
 {
-<<<<<<< HEAD
 	rsnano::StringDto dto;
 	rsnano::rsn_ledger_block_text (handle, hash_a.bytes.data (), &dto);
 	return rsnano::convert_dto_to_string (dto);
-=======
-	std::string result;
-	auto transaction (store.tx_begin_read ());
-	auto block_l = block (transaction, hash_a);
-	if (block_l != nullptr)
-	{
-		block_l->serialize_json (result);
-	}
-	return result;
->>>>>>> f8ab9be8
 }
 
 bool nano::ledger::is_send (store::transaction const & transaction_a, nano::block const & block_a) const
 {
-<<<<<<< HEAD
 	return rsnano::rsn_ledger_is_send (handle, transaction_a.get_rust_handle (), block_a.get_handle ());
-=======
-	if (block_a.type () != nano::block_type::state)
-	{
-		return block_a.type () == nano::block_type::send;
-	}
-	nano::block_hash previous = block_a.previous ();
-	/*
-	 * if block_a does not have a sideband, then is_send()
-	 * requires that the previous block exists in the database.
-	 * This is because it must retrieve the balance of the previous block.
-	 */
-	debug_assert (block_a.has_sideband () || previous.is_zero () || block_exists (transaction_a, previous));
-
-	bool result (false);
-	if (block_a.has_sideband ())
-	{
-		result = block_a.sideband ().details.is_send;
-	}
-	else
-	{
-		if (!previous.is_zero ())
-		{
-			if (block_a.balance () < balance (transaction_a, previous))
-			{
-				result = true;
-			}
-		}
-	}
-	return result;
->>>>>>> f8ab9be8
 }
 
 nano::account nano::ledger::block_destination (nano::store::transaction const & transaction_a, nano::block const & block_a)
@@ -994,28 +163,9 @@
 
 nano::block_hash nano::ledger::block_source (store::transaction const & transaction_a, nano::block const & block_a)
 {
-<<<<<<< HEAD
 	nano::block_hash source_l;
 	rsnano::rsn_ledger_block_source (handle, transaction_a.get_rust_handle (), block_a.get_handle (), source_l.bytes.data ());
 	return source_l;
-=======
-	/*
-	 * block_source() requires that the previous block of the block
-	 * passed in exist in the database.  This is because it will try
-	 * to check account balances to determine if it is a send block.
-	 */
-	debug_assert (block_a.previous ().is_zero () || block_exists (transaction_a, block_a.previous ()));
-
-	// If block_a.source () is nonzero, then we have our source.
-	// However, universal blocks will always return zero.
-	nano::block_hash result (block_a.source ());
-	nano::state_block const * state_block (dynamic_cast<nano::state_block const *> (&block_a));
-	if (state_block != nullptr && !is_send (transaction_a, *state_block))
-	{
-		result = state_block->hashables.link.as_block_hash ();
-	}
-	return result;
->>>>>>> f8ab9be8
 }
 
 std::pair<nano::block_hash, nano::block_hash> nano::ledger::hash_root_random (store::transaction const & transaction_a) const
@@ -1037,39 +187,9 @@
 // Rollback blocks until `block_a' doesn't exist or it tries to penetrate the confirmation height
 bool nano::ledger::rollback (store::write_transaction const & transaction_a, nano::block_hash const & block_a, std::vector<std::shared_ptr<nano::block>> & list_a)
 {
-<<<<<<< HEAD
 	rsnano::BlockArrayDto list_dto;
 	auto error = rsnano::rsn_ledger_rollback (handle, transaction_a.get_rust_handle (), block_a.bytes.data (), &list_dto);
 	rsnano::read_block_array_dto (list_dto, list_a);
-=======
-	debug_assert (block_exists (transaction_a, block_a));
-	auto account_l (account (transaction_a, block_a));
-	auto block_account_height (height (transaction_a, block_a));
-	rollback_visitor rollback (transaction_a, *this, list_a);
-	auto error (false);
-	while (!error && block_exists (transaction_a, block_a))
-	{
-		nano::confirmation_height_info confirmation_height_info;
-		store.confirmation_height.get (transaction_a, account_l, confirmation_height_info);
-		if (block_account_height > confirmation_height_info.height)
-		{
-			auto info = account_info (transaction_a, account_l);
-			debug_assert (info);
-			auto block_l = block (transaction_a, info->head);
-			list_a.push_back (block_l);
-			block_l->visit (rollback);
-			error = rollback.error;
-			if (!error)
-			{
-				--cache.block_count;
-			}
-		}
-		else
-		{
-			error = true;
-		}
-	}
->>>>>>> f8ab9be8
 	return error;
 }
 
@@ -1093,15 +213,9 @@
 
 nano::account nano::ledger::account (store::transaction const & transaction, nano::block_hash const & hash) const
 {
-<<<<<<< HEAD
 	nano::account result;
 	rsnano::rsn_ledger_account (handle, transaction.get_rust_handle (), hash.bytes.data (), result.bytes.data ());
 	return result;
-=======
-	auto block_l = block (transaction, hash);
-	debug_assert (block_l != nullptr);
-	return account (*block_l);
->>>>>>> f8ab9be8
 }
 
 nano::account nano::ledger::account_safe (store::transaction const & transaction_a, nano::block_hash const & hash_a, bool & error_a) const
@@ -1110,44 +224,15 @@
 	bool success = rsnano::rsn_ledger_account_safe (handle, transaction_a.get_rust_handle (), hash_a.bytes.data (), result.bytes.data ());
 	if (!success)
 	{
-<<<<<<< HEAD
 		error_a = true;
-=======
-		return account (transaction_a, hash_a);
-	}
-	else
-	{
-		auto block_l = block (transaction_a, hash_a);
-		if (block_l != nullptr)
-		{
-			return account (*block_l);
-		}
-		else
-		{
-			error_a = true;
-			return 0;
-		}
->>>>>>> f8ab9be8
 	}
 	return result;
 }
 
 nano::account nano::ledger::account_safe (store::transaction const & transaction, nano::block_hash const & hash) const
 {
-<<<<<<< HEAD
 	bool ignored;
 	return account_safe (transaction, hash, ignored);
-=======
-	auto block_l = block (transaction, hash);
-	if (block_l)
-	{
-		return account (*block_l);
-	}
-	else
-	{
-		return { 0 };
-	}
->>>>>>> f8ab9be8
 }
 
 std::optional<nano::account_info> nano::ledger::account_info (store::transaction const & transaction, nano::account const & account) const
@@ -1157,21 +242,13 @@
 
 nano::uint128_t nano::ledger::amount (store::transaction const & transaction_a, nano::block_hash const & hash_a)
 {
-<<<<<<< HEAD
 	nano::amount result;
 	rsnano::rsn_ledger_amount (handle, transaction_a.get_rust_handle (), hash_a.bytes.data (), result.bytes.data ());
 	return result.number ();
-=======
-	auto block_l = block (transaction_a, hash_a);
-	auto block_balance (balance (transaction_a, hash_a));
-	auto previous_balance (balance (transaction_a, block_l->previous ()));
-	return block_balance > previous_balance ? block_balance - previous_balance : previous_balance - block_balance;
->>>>>>> f8ab9be8
 }
 
 nano::uint128_t nano::ledger::amount_safe (store::transaction const & transaction_a, nano::block_hash const & hash_a, bool & error_a) const
 {
-<<<<<<< HEAD
 	nano::amount result;
 	auto success = rsnano::rsn_ledger_amount_safe (handle, transaction_a.get_rust_handle (), hash_a.bytes.data (), result.bytes.data ());
 	if (!success)
@@ -1179,14 +256,6 @@
 		error_a = true;
 	}
 	return result.number ();
-=======
-	auto block_l = block (transaction_a, hash_a);
-	debug_assert (block_l);
-	auto block_balance (balance (transaction_a, hash_a));
-	auto previous_balance (balance_safe (transaction_a, block_l->previous (), error_a));
-	return error_a ? 0 : block_balance > previous_balance ? block_balance - previous_balance
-														  : previous_balance - block_balance;
->>>>>>> f8ab9be8
 }
 
 // Return latest block for account
@@ -1200,34 +269,9 @@
 // Return latest root for account, account number if there are no blocks for this account.
 nano::root nano::ledger::latest_root (store::transaction const & transaction_a, nano::account const & account_a)
 {
-<<<<<<< HEAD
 	nano::root latest_l;
 	rsnano::rsn_ledger_latest_root (handle, transaction_a.get_rust_handle (), account_a.bytes.data (), latest_l.bytes.data ());
 	return latest_l;
-=======
-	auto info = account_info (transaction_a, account_a);
-	if (!info)
-	{
-		return account_a;
-	}
-	else
-	{
-		return info->head;
-	}
-}
-
-void nano::ledger::dump_account_chain (nano::account const & account_a, std::ostream & stream)
-{
-	auto transaction (store.tx_begin_read ());
-	auto hash (latest (transaction, account_a));
-	while (!hash.is_zero ())
-	{
-		auto block_l = block (transaction, hash);
-		debug_assert (block_l != nullptr);
-		stream << hash.to_string () << std::endl;
-		hash = block_l->previous ();
-	}
->>>>>>> f8ab9be8
 }
 
 bool nano::ledger::dependents_confirmed (store::transaction const & transaction_a, nano::block const & block_a) const
@@ -1240,53 +284,6 @@
 	return rsnano::rsn_ledger_is_epoch_link (handle, link_a.bytes.data ());
 }
 
-<<<<<<< HEAD
-=======
-class dependent_block_visitor : public nano::block_visitor
-{
-public:
-	dependent_block_visitor (nano::ledger const & ledger_a, nano::store::transaction const & transaction_a) :
-		ledger (ledger_a),
-		transaction (transaction_a),
-		result ({ 0, 0 })
-	{
-	}
-	void send_block (nano::send_block const & block_a) override
-	{
-		result[0] = block_a.previous ();
-	}
-	void receive_block (nano::receive_block const & block_a) override
-	{
-		result[0] = block_a.previous ();
-		result[1] = block_a.source ();
-	}
-	void open_block (nano::open_block const & block_a) override
-	{
-		if (block_a.source () != ledger.constants.genesis->account ())
-		{
-			result[0] = block_a.source ();
-		}
-	}
-	void change_block (nano::change_block const & block_a) override
-	{
-		result[0] = block_a.previous ();
-	}
-	void state_block (nano::state_block const & block_a) override
-	{
-		result[0] = block_a.hashables.previous;
-		result[1] = block_a.hashables.link.as_block_hash ();
-		// ledger.is_send will check the sideband first, if block_a has a loaded sideband the check that previous block exists can be skipped
-		if (ledger.is_epoch_link (block_a.hashables.link) || ((block_a.has_sideband () || ledger.block_exists (transaction, block_a.hashables.previous)) && ledger.is_send (transaction, block_a)))
-		{
-			result[1].clear ();
-		}
-	}
-	nano::ledger const & ledger;
-	nano::store::transaction const & transaction;
-	std::array<nano::block_hash, 2> result;
-};
-
->>>>>>> f8ab9be8
 std::array<nano::block_hash, 2> nano::ledger::dependent_blocks (store::transaction const & transaction_a, nano::block const & block_a) const
 {
 	std::array<nano::block_hash, 2> result;
@@ -1300,51 +297,8 @@
  */
 std::shared_ptr<nano::block> nano::ledger::find_receive_block_by_send_hash (store::transaction const & transaction, nano::account const & destination, nano::block_hash const & send_block_hash)
 {
-<<<<<<< HEAD
 	auto block_handle = rsnano::rsn_ledger_find_receive_block_by_send_hash (handle, transaction.get_rust_handle (), destination.bytes.data (), send_block_hash.bytes.data ());
 	return nano::block_handle_to_block (block_handle);
-=======
-	std::shared_ptr<nano::block> result;
-	debug_assert (send_block_hash != 0);
-
-	// get the cemented frontier
-	nano::confirmation_height_info info;
-	if (store.confirmation_height.get (transaction, destination, info))
-	{
-		return nullptr;
-	}
-	auto possible_receive_block = block (transaction, info.frontier);
-
-	// walk down the chain until the source field of a receive block matches the send block hash
-	while (possible_receive_block != nullptr)
-	{
-		// if source is non-zero then it is a legacy receive or open block
-		nano::block_hash source = possible_receive_block->source ();
-
-		// if source is zero then it could be a state block, which needs a different kind of access
-		auto state_block = dynamic_cast<nano::state_block const *> (possible_receive_block.get ());
-		if (state_block != nullptr)
-		{
-			// we read the block from the database, so we expect it to have sideband
-			debug_assert (state_block->has_sideband ());
-			if (state_block->sideband ().details.is_receive)
-			{
-				source = state_block->hashables.link.as_block_hash ();
-			}
-		}
-
-		if (send_block_hash == source)
-		{
-			// we have a match
-			result = possible_receive_block;
-			break;
-		}
-
-		possible_receive_block = block (transaction, possible_receive_block->previous ());
-	}
-
-	return result;
->>>>>>> f8ab9be8
 }
 
 nano::account nano::ledger::epoch_signer (nano::link const & link_a) const
@@ -1368,57 +322,8 @@
 
 std::shared_ptr<nano::block> nano::ledger::successor (store::transaction const & transaction_a, nano::qualified_root const & root_a)
 {
-<<<<<<< HEAD
 	auto block_handle = rsnano::rsn_ledger_successor (handle, transaction_a.get_rust_handle (), root_a.bytes.data ());
 	return nano::block_handle_to_block (block_handle);
-=======
-	nano::block_hash successor (0);
-	auto get_from_previous = false;
-	if (root_a.previous ().is_zero ())
-	{
-		auto info = account_info (transaction_a, root_a.root ().as_account ());
-		if (info)
-		{
-			successor = info->open_block;
-		}
-		else
-		{
-			get_from_previous = true;
-		}
-	}
-	else
-	{
-		get_from_previous = true;
-	}
-
-	if (get_from_previous)
-	{
-		successor = store.block.successor (transaction_a, root_a.previous ());
-	}
-	std::shared_ptr<nano::block> result;
-	if (!successor.is_zero ())
-	{
-		result = block (transaction_a, successor);
-	}
-	debug_assert (successor.is_zero () || result != nullptr);
-	return result;
-}
-
-std::shared_ptr<nano::block> nano::ledger::forked_block (store::transaction const & transaction_a, nano::block const & block_a)
-{
-	debug_assert (!block_exists (transaction_a, block_a.hash ()));
-	auto root (block_a.root ());
-	debug_assert (block_exists (transaction_a, root.as_block_hash ()) || store.account.exists (transaction_a, root.as_account ()));
-	auto result = block (transaction_a, store.block.successor (transaction_a, root.as_block_hash ()));
-	if (result == nullptr)
-	{
-		auto info = account_info (transaction_a, root.as_account ());
-		debug_assert (info);
-		result = block (transaction_a, info->open_block);
-		debug_assert (result != nullptr);
-	}
-	return result;
->>>>>>> f8ab9be8
 }
 
 std::shared_ptr<nano::block> nano::ledger::head_block (store::transaction const & transaction, nano::account const & account)
@@ -1426,71 +331,19 @@
 	auto info = store.account ().get (transaction, account);
 	if (info)
 	{
-<<<<<<< HEAD
 		return store.block ().get (transaction, info->head ());
-=======
-		return block (transaction, info->head);
->>>>>>> f8ab9be8
 	}
 	return nullptr;
 }
 
 bool nano::ledger::block_confirmed (store::transaction const & transaction_a, nano::block_hash const & hash_a) const
 {
-<<<<<<< HEAD
 	return rsnano::rsn_ledger_block_confirmed (handle, transaction_a.get_rust_handle (), hash_a.bytes.data ());
-=======
-	if (store.pruned.exists (transaction_a, hash_a))
-	{
-		return true;
-	}
-	auto block_l = block (transaction_a, hash_a);
-	if (block_l)
-	{
-		nano::confirmation_height_info confirmation_height_info;
-		store.confirmation_height.get (transaction_a, block_l->account ().is_zero () ? block_l->sideband ().account : block_l->account (), confirmation_height_info);
-		auto confirmed (confirmation_height_info.height >= block_l->sideband ().height);
-		return confirmed;
-	}
-	return false;
->>>>>>> f8ab9be8
 }
 
 uint64_t nano::ledger::pruning_action (store::write_transaction & transaction_a, nano::block_hash const & hash_a, uint64_t const batch_size_a)
 {
-<<<<<<< HEAD
 	return rsnano::rsn_ledger_pruning_action (handle, transaction_a.get_rust_handle (), hash_a.bytes.data (), batch_size_a);
-=======
-	uint64_t pruned_count (0);
-	nano::block_hash hash (hash_a);
-	while (!hash.is_zero () && hash != constants.genesis->hash ())
-	{
-		auto block_l = block (transaction_a, hash);
-		if (block_l != nullptr)
-		{
-			store.block.del (transaction_a, hash);
-			store.pruned.put (transaction_a, hash);
-			hash = block_l->previous ();
-			++pruned_count;
-			++cache.pruned_count;
-			if (pruned_count % batch_size_a == 0)
-			{
-				transaction_a.commit ();
-				transaction_a.renew ();
-			}
-		}
-		else if (store.pruned.exists (transaction_a, hash))
-		{
-			hash = 0;
-		}
-		else
-		{
-			hash = 0;
-			release_assert (false && "Error finding block for pruning");
-		}
-	}
-	return pruned_count;
->>>>>>> f8ab9be8
 }
 
 std::multimap<uint64_t, nano::uncemented_info, std::greater<>> nano::ledger::unconfirmed_frontiers () const
@@ -1588,27 +441,13 @@
 
 nano::epoch nano::ledger::version (store::transaction const & transaction, nano::block_hash const & hash) const
 {
-<<<<<<< HEAD
 	auto epoch = rsnano::rsn_ledger_version (handle, transaction.get_rust_handle (), hash.bytes.data ());
 	return static_cast<nano::epoch> (epoch);
-=======
-	auto block_l = block (transaction, hash);
-	if (block_l == nullptr)
-	{
-		return nano::epoch::epoch_0;
-	}
-	return version (*block_l);
->>>>>>> f8ab9be8
 }
 
 uint64_t nano::ledger::height (store::transaction const & transaction, nano::block_hash const & hash) const
 {
-<<<<<<< HEAD
 	return rsnano::rsn_ledger_account_height (handle, transaction.get_rust_handle (), hash.bytes.data ());
-=======
-	auto block_l = block (transaction, hash);
-	return block_l->sideband ().height;
->>>>>>> f8ab9be8
 }
 
 nano::uncemented_info::uncemented_info (nano::block_hash const & cemented_frontier, nano::block_hash const & frontier, nano::account const & account) :
