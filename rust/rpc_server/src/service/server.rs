--- conflicted
+++ resolved
@@ -1,10 +1,7 @@
-<<<<<<< HEAD
 use crate::account_balance;
 
 use super::account_create;
-=======
 use super::accounts_create;
->>>>>>> 796ed2a0
 use anyhow::{Context, Result};
 use axum::response::Response;
 use axum::{extract::State, response::IntoResponse, routing::post, Json};
@@ -59,7 +56,6 @@
     Json(rpc_command): Json<RpcCommand>,
 ) -> Response {
     let response = match rpc_command {
-<<<<<<< HEAD
         RpcCommand::AccountCreate(args) => {
             account_create(
                 rpc_service.node,
@@ -73,9 +69,7 @@
         RpcCommand::AccountBalance(args) => {
             account_balance(rpc_service.node, args.account, args.include_only_confirmed).await
         }
-=======
         RpcCommand::AccountsCreate(args) => accounts_create(rpc_service.node, rpc_service.enable_control, args).await,
->>>>>>> 796ed2a0
         _ => todo!(),
     };
 
