#pragma once

#include <nano/crypto_lib/random_pool.hpp>
#include <nano/lib/memory.hpp>
#include <nano/lib/stream.hpp>
#include <nano/secure/common.hpp>
#include <nano/store/tables.hpp>
#include <nano/store/transaction.hpp>

#include <boost/endian/conversion.hpp>
#include <boost/polymorphic_cast.hpp>

#include <stack>

namespace nano
{
namespace store
{
	class account;
	class block;
	class confirmation_height;
	class final_vote;
	class online_weight;
	class peer;
	class pending;
	class pruned;
	class version;
}
class ledger_cache;

namespace store
{
	/**
	 * Store manager
	 */
	class component
	{
	public:
<<<<<<< HEAD
		virtual ~component () = default;
		virtual store::block & block () = 0;
		virtual store::frontier & frontier () = 0;
		virtual store::account & account () = 0;
		virtual store::pending & pending () = 0;
		virtual store::online_weight & online_weight () = 0;
		virtual store::pruned & pruned () = 0;
		virtual store::peer & peer () = 0;
		virtual store::confirmation_height & confirmation_height () = 0;
		virtual store::final_vote & final_vote () = 0;
		virtual store::version & version () = 0;
		static int constexpr version_minimum{ 21 };
		static int constexpr version_current{ 22 };
=======
		// clang-format off
	explicit component (
		nano::store::block &,
		nano::store::account &,
		nano::store::pending &,
		nano::store::online_weight&,
		nano::store::pruned &,
		nano::store::peer &,
		nano::store::confirmation_height &,
		nano::store::final_vote &,
		nano::store::version &,
		nano::store::rep_weight &
	);
		// clang-format on
		virtual ~component () = default;
		void initialize (write_transaction const & transaction_a, nano::ledger_cache & ledger_cache_a, nano::ledger_constants & constants);
		virtual uint64_t count (store::transaction const & transaction_a, tables table_a) const = 0;
		virtual int drop (write_transaction const & transaction_a, tables table_a) = 0;
		virtual bool not_found (int status) const = 0;
		virtual bool success (int status) const = 0;
		virtual int status_code_not_found () const = 0;
		virtual std::string error_string (int status) const = 0;

		store::block & block;
		store::account & account;
		store::pending & pending;
		store::rep_weight & rep_weight;
		static int constexpr version_minimum{ 21 };
		static int constexpr version_current{ 24 };

	public:
		store::online_weight & online_weight;
		store::pruned & pruned;
		store::peer & peer;
		store::confirmation_height & confirmation_height;
		store::final_vote & final_vote;
		store::version & version;
>>>>>>> 43dae2f5

		virtual unsigned max_block_write_batch_num () const = 0;

		virtual bool copy_db (std::filesystem::path const & destination) = 0;
		virtual void rebuild_db (write_transaction const & transaction_a) = 0;

		/** Not applicable to all sub-classes */
		virtual void serialize_mdb_tracker (boost::property_tree::ptree &, std::chrono::milliseconds, std::chrono::milliseconds){};
		virtual void serialize_memory_stats (boost::property_tree::ptree &) = 0;

		virtual bool init_error () const = 0;

		/** Start read-write transaction */
		virtual std::unique_ptr<nano::store::write_transaction> tx_begin_write (std::vector<nano::tables> const & tables_to_lock = {}, std::vector<nano::tables> const & tables_no_lock = {}) = 0;

		/** Start read-only transaction */
		virtual std::unique_ptr<nano::store::read_transaction> tx_begin_read () const = 0;

		virtual std::string vendor_get () const = 0;
		virtual rsnano::LmdbStoreHandle * get_handle () const = 0;
	};
} // namespace store
} // namespace nano<|MERGE_RESOLUTION|>--- conflicted
+++ resolved
@@ -36,10 +36,8 @@
 	class component
 	{
 	public:
-<<<<<<< HEAD
 		virtual ~component () = default;
 		virtual store::block & block () = 0;
-		virtual store::frontier & frontier () = 0;
 		virtual store::account & account () = 0;
 		virtual store::pending & pending () = 0;
 		virtual store::online_weight & online_weight () = 0;
@@ -50,45 +48,6 @@
 		virtual store::version & version () = 0;
 		static int constexpr version_minimum{ 21 };
 		static int constexpr version_current{ 22 };
-=======
-		// clang-format off
-	explicit component (
-		nano::store::block &,
-		nano::store::account &,
-		nano::store::pending &,
-		nano::store::online_weight&,
-		nano::store::pruned &,
-		nano::store::peer &,
-		nano::store::confirmation_height &,
-		nano::store::final_vote &,
-		nano::store::version &,
-		nano::store::rep_weight &
-	);
-		// clang-format on
-		virtual ~component () = default;
-		void initialize (write_transaction const & transaction_a, nano::ledger_cache & ledger_cache_a, nano::ledger_constants & constants);
-		virtual uint64_t count (store::transaction const & transaction_a, tables table_a) const = 0;
-		virtual int drop (write_transaction const & transaction_a, tables table_a) = 0;
-		virtual bool not_found (int status) const = 0;
-		virtual bool success (int status) const = 0;
-		virtual int status_code_not_found () const = 0;
-		virtual std::string error_string (int status) const = 0;
-
-		store::block & block;
-		store::account & account;
-		store::pending & pending;
-		store::rep_weight & rep_weight;
-		static int constexpr version_minimum{ 21 };
-		static int constexpr version_current{ 24 };
-
-	public:
-		store::online_weight & online_weight;
-		store::pruned & pruned;
-		store::peer & peer;
-		store::confirmation_height & confirmation_height;
-		store::final_vote & final_vote;
-		store::version & version;
->>>>>>> 43dae2f5
 
 		virtual unsigned max_block_write_batch_num () const = 0;
 
