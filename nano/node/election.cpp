--- conflicted
+++ resolved
@@ -470,13 +470,8 @@
 			existing->second = block_a;
 			if (status.get_winner ()->hash () == block_a->hash ())
 			{
-<<<<<<< HEAD
 				status.set_winner (block_a);
-				node.network->flood_block (block_a, nano::buffer_drop_policy::no_limiter_drop);
-=======
-				status.winner = block_a;
-				node.network.flood_block (block_a, nano::transport::buffer_drop_policy::no_limiter_drop);
->>>>>>> 0526a8b6
+				node.network->flood_block (block_a, nano::transport::buffer_drop_policy::no_limiter_drop);
 			}
 		}
 	}
