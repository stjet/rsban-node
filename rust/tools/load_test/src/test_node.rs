use anyhow::{anyhow, Result};
use reqwest::Url;
use rsnano_core::{utils::get_cpu_count, DEV_GENESIS_KEY};
<<<<<<< HEAD
use rsnano_rpc::RpcConfig;
=======
use rsnano_node::{
    config::{
        get_node_toml_config_path, get_rpc_toml_config_path, DaemonConfig, DaemonToml,
        NetworkConstants,
    },
    unique_path, NetworkParams, DEV_NETWORK_PARAMS,
};
use rsnano_rpc::{RpcConfig, RpcToml};
>>>>>>> 4141b163
use std::{
    collections::HashMap,
    fs,
    path::{Path, PathBuf},
    process::{Child, Command},
    sync::Arc,
    time::Duration,
};
use tokio::time::sleep;
<<<<<<< HEAD

use rsnano_node::{
    config::{get_node_toml_config_path, get_rpc_toml_config_path, DaemonConfig, NetworkConstants},
    unique_path,
    utils::TomlConfig,
    NetworkParams, DEV_NETWORK_PARAMS,
};
=======
use toml::to_string;
>>>>>>> 4141b163

use crate::create_send_and_receive_blocks;
use crate::Account;
use crate::AccountInfo;
use crate::RpcClient;

const RPC_PORT_START: u16 = 60000;
const PEERING_PORT_START: u16 = 61000;
const IPC_PORT_START: u16 = 62000;

pub struct TestNode {
    node_no: usize,
    pub data_path: PathBuf,
    node_child: Option<Child>,
    rpc_child: Option<Child>,
    node_client: Arc<RpcClient>,
    pub rpc_port: u16,
    pub peering_port: u16,
}

impl TestNode {
    pub fn new(node_no: usize) -> Result<Self> {
        let data_path = unique_path().ok_or_else(|| anyhow!("no unique path"))?;
        let rpc_port = RPC_PORT_START + node_no as u16;
        let peering_port = PEERING_PORT_START + node_no as u16;
        let node_url = format!("http://[::1]:{}/", rpc_port);
        let node_client = Arc::new(RpcClient::new(Url::parse(&node_url)?));
        Ok(Self {
            node_no,
            data_path,
            node_child: None,
            rpc_child: None,
            node_client,
            rpc_port,
            peering_port,
        })
    }

    pub async fn start(&mut self, node_path: &Path, rpc_path: &Path) -> Result<()> {
        std::fs::create_dir(self.data_path.as_path())?;
        write_config_files(self.data_path.as_path(), self.node_no)?;
        let current_network = DEV_NETWORK_PARAMS.network.get_current_network_as_string();
        self.node_child = Some(spawn_nano_node(node_path, &self.data_path, current_network));
        self.rpc_child = Some(spawn_nano_rpc(rpc_path, &self.data_path, current_network));
        Ok(())
    }

    pub async fn stop(&mut self) -> Result<()> {
        self.node_client.stop_rpc().await?;

        if let Some(c) = self.node_child.take() {
            wait_for_child_to_exit(c).await;
        }

        if let Some(c) = self.rpc_child.take() {
            wait_for_child_to_exit(c).await;
        }
        Ok(())
    }

    pub async fn connect(&self, other: &TestNode) -> Result<()> {
        self.node_client.keepalive_rpc(other.peering_port).await
    }

    pub async fn create_send_and_receive_blocks(
        &self,
        destination_count: usize,
        send_count: usize,
        simultaneous_process_calls: usize,
    ) -> Result<HashMap<String, AccountInfo>> {
        let destination_accounts = self.create_destination_accounts(destination_count).await?;
        let wallet = self.node_client.wallet_create_rpc().await?;
        self.add_genesis_account(&wallet).await?;
        self.add_destination_accounts(&destination_accounts, &wallet)
            .await?;

        create_send_and_receive_blocks(
            send_count,
            simultaneous_process_calls,
            destination_accounts,
            wallet,
            self.node_client.clone(),
        )
        .await
    }

    async fn add_genesis_account(&self, wallet: &str) -> Result<()> {
        self.node_client
            .wallet_add_rpc(wallet, &DEV_GENESIS_KEY.private_key().encode_hex())
            .await
    }

    async fn add_destination_accounts(
        &self,
        destination_accounts: &[Account],
        wallet: &str,
    ) -> Result<()> {
        for account in destination_accounts {
            self.node_client
                .wallet_add_rpc(wallet, &account.private_key)
                .await?;
        }
        Ok(())
    }

    async fn create_destination_accounts(&self, destination_count: usize) -> Result<Vec<Account>> {
        let mut destination_accounts = Vec::with_capacity(destination_count);
        for _ in 0..destination_count {
            let acc = self.node_client.key_create_rpc().await?;
            destination_accounts.push(acc);
        }
        Ok(destination_accounts)
    }

    pub async fn account_info(&self, account: &str) -> Result<AccountInfo> {
        self.node_client.account_info_rpc(account).await
    }
}

async fn wait_for_child_to_exit(mut child: Child) {
    loop {
        if child.try_wait().is_ok() {
            break;
        }
        sleep(Duration::from_millis(100)).await;
    }
}

fn spawn_nano_rpc(rpc_path: &Path, data_path: &Path, network: &str) -> Child {
    Command::new(rpc_path.as_os_str())
        .arg("--daemon")
        .arg("--data_path")
        .arg(data_path)
        .arg("--network")
        .arg(network)
        .spawn()
        .expect("could not spawn rpc server")
}

fn spawn_nano_node(node_path: &Path, data_path: &Path, network: &str) -> Child {
    Command::new(node_path.as_os_str())
        .arg("--daemon")
        .arg("--data_path")
        .arg(data_path)
        .arg("--network")
        .arg(network)
        .spawn()
        .expect("could not spawn node")
}

fn write_config_files(data_path: &Path, index: usize) -> Result<()> {
    let network_params = NetworkParams::new(NetworkConstants::active_network());
    write_node_config(index, data_path, &network_params)?;
    write_rpc_config(index, data_path, &network_params)?;
    Ok(())
}

fn write_node_config(index: usize, data_path: &Path, network_params: &NetworkParams) -> Result<()> {
    let mut daemon_config = DaemonConfig::new(network_params, 1);
    daemon_config.node.peering_port = Some(PEERING_PORT_START + index as u16);
    daemon_config
        .node
        .ipc_config
        .transport_tcp
        .transport
        .enabled = true;
    daemon_config.node.ipc_config.transport_tcp.port = IPC_PORT_START + index as u16;
    daemon_config.node.use_memory_pools = (index % 2) == 0;
    let daemon_toml = DaemonToml::default();
    fs::write(
        get_node_toml_config_path(data_path),
        to_string(&daemon_toml)?,
    )?;
    Ok(())
}

fn write_rpc_config(index: usize, data_path: &Path, network_params: &NetworkParams) -> Result<()> {
    let mut rpc_config = RpcConfig::new(&network_params.network, get_cpu_count());
    rpc_config.port = RPC_PORT_START + index as u16;
    rpc_config.enable_control = true;
    rpc_config.rpc_process.ipc_port = IPC_PORT_START + index as u16;
    let rpc_toml = RpcToml::default();
    fs::write(get_rpc_toml_config_path(data_path), to_string(&rpc_toml)?)?;
    Ok(())
}<|MERGE_RESOLUTION|>--- conflicted
+++ resolved
@@ -1,9 +1,10 @@
+use crate::create_send_and_receive_blocks;
+use crate::Account;
+use crate::AccountInfo;
+use crate::RpcClient;
 use anyhow::{anyhow, Result};
 use reqwest::Url;
 use rsnano_core::{utils::get_cpu_count, DEV_GENESIS_KEY};
-<<<<<<< HEAD
-use rsnano_rpc::RpcConfig;
-=======
 use rsnano_node::{
     config::{
         get_node_toml_config_path, get_rpc_toml_config_path, DaemonConfig, DaemonToml,
@@ -12,7 +13,6 @@
     unique_path, NetworkParams, DEV_NETWORK_PARAMS,
 };
 use rsnano_rpc::{RpcConfig, RpcToml};
->>>>>>> 4141b163
 use std::{
     collections::HashMap,
     fs,
@@ -22,22 +22,7 @@
     time::Duration,
 };
 use tokio::time::sleep;
-<<<<<<< HEAD
-
-use rsnano_node::{
-    config::{get_node_toml_config_path, get_rpc_toml_config_path, DaemonConfig, NetworkConstants},
-    unique_path,
-    utils::TomlConfig,
-    NetworkParams, DEV_NETWORK_PARAMS,
-};
-=======
 use toml::to_string;
->>>>>>> 4141b163
-
-use crate::create_send_and_receive_blocks;
-use crate::Account;
-use crate::AccountInfo;
-use crate::RpcClient;
 
 const RPC_PORT_START: u16 = 60000;
 const PEERING_PORT_START: u16 = 61000;
