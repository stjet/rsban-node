#include <nano/crypto_lib/random_pool.hpp>
#include <nano/lib/blocks.hpp>
#include <nano/lib/cli.hpp>
#include <nano/lib/rsnanoutils.hpp>
#include <nano/lib/thread_runner.hpp>
#include <nano/lib/utility.hpp>
#include <nano/nano_node/daemon.hpp>
#include <nano/node/active_elections.hpp>
#include <nano/node/cli.hpp>
#include <nano/node/daemonconfig.hpp>
#include <nano/node/inactive_node.hpp>
#include <nano/node/ipc/ipc_server.hpp>
#include <nano/node/json_handler.hpp>
#include <nano/node/node.hpp>
#include <nano/node/rsnano_callbacks.hpp>
#include <nano/node/transport/inproc.hpp>
#include <nano/secure/ledger.hpp>
#include <nano/store/pending.hpp>

#include <boost/dll/runtime_symbol_info.hpp>
#include <boost/format.hpp>
#include <boost/lexical_cast.hpp>
#include <boost/program_options.hpp>
#include <boost/range/adaptor/reversed.hpp>
#ifdef _WIN32
#ifndef NOMINMAX
#define NOMINMAX
#endif
#endif
#include <boost/stacktrace.hpp>
#include <boost/unordered_map.hpp>
#include <boost/unordered_set.hpp>

#include <numeric>
#include <sstream>

namespace
{
class uint64_from_hex // For use with boost::lexical_cast to read hexadecimal strings
{
public:
	uint64_t value;
};
std::istream & operator>> (std::istream & in, uint64_from_hex & out_val);

class address_library_pair
{
public:
	uint64_t address;
	std::string library;

	address_library_pair (uint64_t address, std::string library);
	bool operator< (const address_library_pair & other) const;
	bool operator== (const address_library_pair & other) const;
};

}

int main (int argc, char * const * argv)
{
	rsnano::set_rsnano_callbacks ();
	nano::set_umask (); // Make sure the process umask is set before any files are created
<<<<<<< HEAD
=======
	nano::initialize_file_descriptor_limit ();
	nano::logger::initialize (nano::log_config::cli_default ());
>>>>>>> 4f450ae5

	nano::node_singleton_memory_pool_purge_guard memory_pool_cleanup_guard;

	boost::program_options::options_description description ("Command line options");
	// clang-format off
	description.add_options ()
		("help", "Print out options")
		("version", "Prints out version")
		("config", boost::program_options::value<std::vector<nano::config_key_value_pair>>()->multitoken(), "Pass node configuration values. This takes precedence over any values in the configuration file. This option can be repeated multiple times.")
		("rpcconfig", boost::program_options::value<std::vector<nano::config_key_value_pair>>()->multitoken(), "Pass rpc configuration values. This takes precedence over any values in the configuration file. This option can be repeated multiple times.")
		("daemon", "Start node daemon")
		("debug_block_count", "Display the number of blocks")
		("debug_prune", "Prune accounts up to last confirmed blocks (EXPERIMENTAL)")
		("platform", boost::program_options::value<std::string> (), "Defines the <platform> for OpenCL commands")
		("device", boost::program_options::value<std::string> (), "Defines <device> for OpenCL command")
		("threads", boost::program_options::value<std::string> (), "Defines <threads> count for various commands")
		("difficulty", boost::program_options::value<std::string> (), "Defines <difficulty> for OpenCL command, HEX")
		("multiplier", boost::program_options::value<std::string> (), "Defines <multiplier> for work generation. Overrides <difficulty>")
		("count", boost::program_options::value<std::string> (), "Defines <count> for various commands")
		("pow_sleep_interval", boost::program_options::value<std::string> (), "Defines the amount to sleep inbetween each pow calculation attempt")
		("address_column", boost::program_options::value<std::string> (), "Defines which column the addresses are located, 0 indexed")
		("silent", "Silent command execution");
	// clang-format on
	nano::add_node_options (description);
	nano::add_node_flag_options (description);
	boost::program_options::variables_map vm;
	try
	{
		boost::program_options::store (boost::program_options::parse_command_line (argc, argv, description), vm);
	}
	catch (boost::program_options::error const & err)
	{
		std::cerr << err.what () << std::endl;
		return 1;
	}
	boost::program_options::notify (vm);
	int result (0);

	if (vm.contains ("initialize") || vm.contains ("wallet_create") || vm.contains ("wallet_decrypt_unsafe") || vm.contains ("wallet_list"))
	{
		// don't log by default for these commands
		nano::logger::initialize_for_tests ();
	}
	else
	{
		nano::logger::initialize ();
	}

	auto network (vm.find ("network"));
	if (network != vm.end ())
	{
		auto err (nano::network_constants::set_active_network (network->second.as<std::string> ()));
		if (err)
		{
			std::cerr << nano::network_constants::active_network_err_msg << std::endl;
			std::exit (1);
		}
	}

	nano::network_params network_params{ nano::network_constants::active_network () };
	auto data_path_it = vm.find ("data_path");
	std::filesystem::path data_path ((data_path_it != vm.end ()) ? std::filesystem::path (data_path_it->second.as<std::string> ()) : nano::working_path ());
	auto ec = nano::handle_node_options (vm);
	if (ec == nano::error_cli::unknown_command)
	{
		if (vm.count ("daemon") > 0)
		{
			nano::daemon daemon;
			nano::node_flags flags;
			auto flags_ec = nano::update_flags (flags, vm);
			if (flags_ec)
			{
				std::cerr << flags_ec.message () << std::endl;
				std::exit (1);
			}
			daemon.run (data_path, flags);
		}
		else if (vm.count ("debug_block_count"))
		{
			auto node_flags = nano::inactive_node_flag_defaults ();
			nano::update_flags (node_flags, vm);
			auto gen_cache{ node_flags.generate_cache () };
			gen_cache.enable_block_count (true);
			node_flags.set_generate_cache (gen_cache);
			nano::inactive_node inactive_node (data_path, node_flags);
			auto node = inactive_node.node;
			std::cout << boost::str (boost::format ("Block count: %1%\n") % node->ledger.block_count ());
		}
		else if (vm.count ("debug_prune"))
		{
			auto node_flags = nano::inactive_node_flag_defaults ();
			node_flags.set_read_only (false);
			nano::update_flags (node_flags, vm);
			nano::inactive_node inactive_node (data_path, node_flags);
			auto node = inactive_node.node;
			node->ledger_pruning (node_flags.block_processor_batch_size () != 0 ? node_flags.block_processor_batch_size () : 16 * 1024, true);
		}
		else if (vm.count ("version"))
		{
			std::cout << "Version " << NANO_VERSION_STRING << "\n"
					  << "Build Info " << BUILD_INFO << std::endl;
		}
		else
		{
			// Issue #3748
			// Regardless how the options were added, output the options in alphabetical order so they are easy to find.
			boost::program_options::options_description sorted_description ("Command line options");
			nano::sort_options_description (description, sorted_description);
			std::cout << sorted_description << std::endl;
			result = -1;
		}
	}
	return result;
}

namespace
{
std::istream & operator>> (std::istream & in, uint64_from_hex & out_val)
{
	in >> std::hex >> out_val.value;
	return in;
}

address_library_pair::address_library_pair (uint64_t address, std::string library) :
	address (address), library (library)
{
}

bool address_library_pair::operator< (const address_library_pair & other) const
{
	return address < other.address;
}

bool address_library_pair::operator== (const address_library_pair & other) const
{
	return address == other.address;
}
}<|MERGE_RESOLUTION|>--- conflicted
+++ resolved
@@ -60,11 +60,7 @@
 {
 	rsnano::set_rsnano_callbacks ();
 	nano::set_umask (); // Make sure the process umask is set before any files are created
-<<<<<<< HEAD
-=======
 	nano::initialize_file_descriptor_limit ();
-	nano::logger::initialize (nano::log_config::cli_default ());
->>>>>>> 4f450ae5
 
 	nano::node_singleton_memory_pool_purge_guard memory_pool_cleanup_guard;
 
