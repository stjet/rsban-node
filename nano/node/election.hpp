#pragma once
#include <nano/lib/rsnano.hpp>
#include <nano/node/vote_cache.hpp>
#include <nano/secure/common.hpp>
#include <nano/secure/ledger.hpp>
#include <nano/store/component.hpp>

#include <chrono>
#include <memory>

namespace nano
{
class channel;
class confirmation_solicitor;
class inactive_cache_information;
class node;

class vote_info final
{
public:
	vote_info () :
		handle{ rsnano::rsn_vote_info_create1 () }
	{
	}

	vote_info (uint64_t timestamp, nano::block_hash hash) :
		handle{ rsnano::rsn_vote_info_create2 (timestamp, hash.bytes.data ()) }
	{
	}

	vote_info (rsnano::VoteInfoHandle * handle) :
		handle{ handle }
	{
	}

	vote_info (vote_info && other) :
		handle{ other.handle }
	{
		other.handle = nullptr;
	}

	vote_info (vote_info const & other) :
		handle{ rsnano::rsn_vote_info_clone (other.handle) }
	{
	}

	~vote_info ()
	{
		if (handle != nullptr)
		{
			rsnano::rsn_vote_info_destroy (handle);
		}
	}

	vote_info & operator= (vote_info const & other)
	{
		if (handle != nullptr)
		{
			rsnano::rsn_vote_info_destroy (handle);
		}
		handle = rsnano::rsn_vote_info_clone (other.handle);
		return *this;
	}

	std::chrono::system_clock::time_point get_time () const
	{
		auto value = rsnano::rsn_vote_info_time_ns (handle);
		return std::chrono::system_clock::time_point (std::chrono::duration_cast<std::chrono::system_clock::duration> (std::chrono::nanoseconds (value)));
	}

	vote_info with_relative_time (std::chrono::seconds seconds)
	{
		return { rsnano::rsn_vote_info_with_relative_time (handle, seconds.count ()) };
	}

	uint64_t get_timestamp () const
	{
		return rsnano::rsn_vote_info_timestamp (handle);
	}

	nano::block_hash get_hash () const
	{
		nano::block_hash hash;
		rsnano::rsn_vote_info_hash (handle, hash.bytes.data ());
		return hash;
	}

	rsnano::VoteInfoHandle * handle;
};

class vote_with_weight_info final
{
public:
	nano::account representative;
	std::chrono::system_clock::time_point time;
	uint64_t timestamp;
	nano::block_hash hash;
	nano::uint128_t weight;
};

enum class election_behavior
{
	normal,
	/**
	 * Hinted elections:
	 * - shorter timespan
	 * - limited space inside AEC
	 */
	hinted,
	/**
	 * Optimistic elections:
	 * - shorter timespan
	 * - limited space inside AEC
	 * - more frequent confirmation requests
	 */
	optimistic,
};

nano::stat::detail to_stat_detail (nano::election_behavior);

struct election_extended_status final
{
	nano::election_status status;
	std::unordered_map<nano::account, nano::vote_info> votes;
	nano::tally_t tally;
};

class election;

enum class election_state
{
	passive, // only listening for incoming votes
	active, // actively request confirmations
	confirmed, // confirmed but still listening for votes
	expired_confirmed,
	expired_unconfirmed
};

class election_lock
{
public:
	election_lock (nano::election const & election);
	election_lock (election_lock const &) = delete;
	~election_lock ();
	void unlock ();
	void lock ();
	nano::election_status status () const;
	void set_status (nano::election_status status);
	bool state_change (nano::election_state expected_a, nano::election_state desired_a);

	void insert_or_assign_last_block (std::shared_ptr<nano::block> const & block);
	void erase_last_block (nano::block_hash const & hash);
	size_t last_blocks_size () const;
	std::unordered_map<nano::block_hash, std::shared_ptr<nano::block>> last_blocks () const;
	std::shared_ptr<nano::block> find_block (nano::block_hash const & hash);

	void insert_or_assign_vote (nano::account const & account, nano::vote_info const & vote_info);
	std::optional<nano::vote_info> find_vote (nano::account const & account) const;
	size_t last_votes_size () const;
	std::unordered_map<nano::account, nano::vote_info> last_votes () const;
	void erase_vote (nano::account const & account);
	void set_final_weight (nano::amount const & weight);
	nano::amount final_weight () const;

	nano::election & election;
	rsnano::ElectionLockHandle * handle;
};

<<<<<<< HEAD
enum class vote_source
{
	live,
	cache,
};
=======
	enum class vote_result
	{
		ignored,
		processed,
		replay,
	};

private:
	// Minimum time between broadcasts of the current winner of an election, as a backup to requesting confirmations
	std::chrono::milliseconds base_latency () const;
	std::function<void (std::shared_ptr<nano::block> const &)> confirmation_action;
	std::function<void (nano::account const &)> live_vote_action;
>>>>>>> 58911217

class election final : public std::enable_shared_from_this<nano::election>
{
private: // State management
	static unsigned constexpr passive_duration_factor = 5;
	static unsigned constexpr active_request_count_min = 2;

public: // State transitions
	nano::election_lock lock () const;
	void transition_active ();

public: // Status
	bool failed () const;
	std::shared_ptr<nano::block> winner () const;
	unsigned get_confirmation_request_count () const;
	void inc_confirmation_request_count ();

public: // Interface
	election (nano::node &, std::shared_ptr<nano::block> const & block, std::function<void (std::shared_ptr<nano::block> const &)> const & confirmation_action, std::function<void (nano::account const &)> const & vote_action, nano::election_behavior behavior);
	election (rsnano::ElectionHandle * handle_a);
	election (election const &) = delete;
	election (election &&) = delete;
	~election ();

	std::shared_ptr<nano::block> find (nano::block_hash const &) const;
<<<<<<< HEAD
	void set_status_type (nano::election_status_type status_type);
=======
	/*
	 * Process vote. Internally uses cooldown to throttle non-final votes
	 * If the election reaches consensus, it will be confirmed
	 */
	vote_result vote (nano::account const & representative, uint64_t timestamp, nano::block_hash const & block_hash, vote_source = vote_source::live);
	bool publish (std::shared_ptr<nano::block> const & block_a);
	// Confirm this block if quorum is met
	void confirm_if_quorum (nano::unique_lock<nano::mutex> &);
	boost::optional<nano::election_status_type> try_confirm (nano::block_hash const & hash);
	nano::election_status set_status_type (nano::election_status_type status_type);
>>>>>>> 58911217

	nano::vote_info get_last_vote (nano::account const & account);
	void set_last_vote (nano::account const & account, nano::vote_info vote_info);
	nano::election_status get_status () const;
	void set_status (nano::election_status status_a);

public: // Information
	nano::root root () const;
	nano::qualified_root qualified_root () const;
	nano::election_behavior behavior () const;

private:
	std::chrono::milliseconds time_to_live () const;
	bool is_quorum () const;

public: // Logging
	void operator() (nano::object_stream &) const;

private: // Constants
	static std::size_t constexpr max_blocks{ 10 };

	friend class active_transactions;
	friend class confirmation_solicitor;
	friend class election_helper;

public: // Only used in tests
	std::unordered_map<nano::account, nano::vote_info> votes () const;
	std::unordered_map<nano::block_hash, std::shared_ptr<nano::block>> blocks () const;

	friend class confirmation_solicitor_different_hash_Test;
	friend class confirmation_solicitor_bypass_max_requests_cap_Test;
	friend class votes_add_existing_Test;
	friend class votes_add_old_Test;
	rsnano::ElectionHandle * handle;
};
}<|MERGE_RESOLUTION|>--- conflicted
+++ resolved
@@ -166,26 +166,18 @@
 	rsnano::ElectionLockHandle * handle;
 };
 
-<<<<<<< HEAD
 enum class vote_source
 {
 	live,
 	cache,
 };
-=======
-	enum class vote_result
-	{
-		ignored,
-		processed,
-		replay,
-	};
-
-private:
-	// Minimum time between broadcasts of the current winner of an election, as a backup to requesting confirmations
-	std::chrono::milliseconds base_latency () const;
-	std::function<void (std::shared_ptr<nano::block> const &)> confirmation_action;
-	std::function<void (nano::account const &)> live_vote_action;
->>>>>>> 58911217
+
+enum class vote_result
+{
+	ignored,
+	processed,
+	replay,
+};
 
 class election final : public std::enable_shared_from_this<nano::election>
 {
@@ -211,20 +203,7 @@
 	~election ();
 
 	std::shared_ptr<nano::block> find (nano::block_hash const &) const;
-<<<<<<< HEAD
 	void set_status_type (nano::election_status_type status_type);
-=======
-	/*
-	 * Process vote. Internally uses cooldown to throttle non-final votes
-	 * If the election reaches consensus, it will be confirmed
-	 */
-	vote_result vote (nano::account const & representative, uint64_t timestamp, nano::block_hash const & block_hash, vote_source = vote_source::live);
-	bool publish (std::shared_ptr<nano::block> const & block_a);
-	// Confirm this block if quorum is met
-	void confirm_if_quorum (nano::unique_lock<nano::mutex> &);
-	boost::optional<nano::election_status_type> try_confirm (nano::block_hash const & hash);
-	nano::election_status set_status_type (nano::election_status_type status_type);
->>>>>>> 58911217
 
 	nano::vote_info get_last_vote (nano::account const & account);
 	void set_last_vote (nano::account const & account, nano::vote_info vote_info);
