#include <nano/lib/blocks.hpp>
#include <nano/lib/config.hpp>
#include <nano/lib/locks.hpp>
#include <nano/node/active_transactions.hpp>
#include <nano/node/election.hpp>
#include <nano/node/local_vote_history.hpp>
#include <nano/node/make_store.hpp>
#include <nano/node/scheduler/component.hpp>
#include <nano/node/scheduler/manual.hpp>
#include <nano/node/scheduler/priority.hpp>
#include <nano/node/transport/fake.hpp>
#include <nano/node/transport/inproc.hpp>
#include <nano/node/transport/tcp_listener.hpp>
#include <nano/node/vote_generator.hpp>
#include <nano/secure/ledger.hpp>
#include <nano/test_common/network.hpp>
#include <nano/test_common/system.hpp>
#include <nano/test_common/testutil.hpp>

#include <gtest/gtest.h>

#include <boost/filesystem.hpp>
#include <boost/make_shared.hpp>
#include <boost/optional.hpp>

#include <fstream>
#include <numeric>
#include <thread>

using namespace std::chrono_literals;

TEST (node, null_account)
{
	auto const & null_account = nano::account::null ();
	ASSERT_EQ (null_account, nullptr);
	ASSERT_FALSE (null_account != nullptr);

	nano::account default_account{};
	ASSERT_FALSE (default_account == nullptr);
	ASSERT_NE (default_account, nullptr);
}

TEST (node, DISABLED_memory_leak)
{
	{
		nano::test::system system (2);
	}
	auto alive = rsnano::rsn_sockets_alive ();
	ASSERT_EQ (0, alive);
}

TEST (node, stop)
{
	nano::test::system system (1);
	ASSERT_EQ (1, system.nodes[0]->wallets.wallet_count ());
	ASSERT_TRUE (true);
}

TEST (node, work_generate)
{
	nano::test::system system (1);
	auto & node (*system.nodes[0]);
	nano::block_hash root{ 1 };
	nano::work_version version{ nano::work_version::work_1 };
	{
		auto difficulty = nano::difficulty::from_multiplier (1.5, node.network_params.work.get_base ());
		auto work = node.work_generate_blocking (version, root, difficulty);
		ASSERT_TRUE (work.has_value ());
		ASSERT_GE (nano::dev::network_params.work.difficulty (version, root, work.value ()), difficulty);
	}
	{
		auto difficulty = nano::difficulty::from_multiplier (0.5, node.network_params.work.get_base ());
		std::optional<uint64_t> work;
		do
		{
			work = node.work_generate_blocking (version, root, difficulty);
		} while (nano::dev::network_params.work.difficulty (version, root, work.value ()) >= node.network_params.work.get_base ());
		ASSERT_TRUE (work.has_value ());
		ASSERT_GE (nano::dev::network_params.work.difficulty (version, root, work.value ()), difficulty);
		ASSERT_FALSE (nano::dev::network_params.work.difficulty (version, root, work.value ()) >= node.network_params.work.get_base ());
	}
}

TEST (node, block_store_path_failure)
{
	nano::test::system system;
	auto service (boost::make_shared<rsnano::async_runtime> (false));
	auto path (nano::unique_path ());
	nano::work_pool pool{ nano::dev::network_params.network, std::numeric_limits<unsigned>::max () };
	auto node (std::make_shared<nano::node> (*service, system.get_available_port (), path, pool));
	system.register_node (node);
	ASSERT_EQ (0, node->wallets.wallet_count ());
}

TEST (node, balance)
{
	nano::test::system system (1);
	auto node = system.nodes[0];
	auto wallet_id = node->wallets.first_wallet_id ();
	(void)node->wallets.insert_adhoc (wallet_id, nano::dev::genesis_key.prv);
	auto transaction (node->store.tx_begin_write ());
	ASSERT_EQ (std::numeric_limits<nano::uint128_t>::max (), node->ledger.account_balance (*transaction, nano::dev::genesis_key.pub));
}

TEST (node, send_unkeyed)
{
	nano::test::system system (1);
	auto node = system.nodes[0];
	auto wallet_id = node->wallets.first_wallet_id ();
	nano::keypair key2;
	(void)node->wallets.insert_adhoc (wallet_id, nano::dev::genesis_key.prv);
	node->wallets.set_password (wallet_id, nano::keypair ().prv);
	ASSERT_EQ (nullptr, node->wallets.send_action (wallet_id, nano::dev::genesis_key.pub, key2.pub, node->config->receive_minimum.number ()));
}

TEST (node, send_self)
{
	nano::test::system system (1);
	nano::keypair key2;
	auto node = system.nodes[0];
	auto wallet_id = node->wallets.first_wallet_id ();
	(void)node->wallets.insert_adhoc (wallet_id, nano::dev::genesis_key.prv);
	(void)node->wallets.insert_adhoc (wallet_id, key2.prv);
	ASSERT_NE (nullptr, node->wallets.send_action (wallet_id, nano::dev::genesis_key.pub, key2.pub, node->config->receive_minimum.number ()));
	ASSERT_TIMELY (10s, !node->balance (key2.pub).is_zero ());
	ASSERT_EQ (std::numeric_limits<nano::uint128_t>::max () - node->config->receive_minimum.number (), node->balance (nano::dev::genesis_key.pub));
}

TEST (node, send_single)
{
	nano::test::system system (2);
	nano::keypair key2;
	auto node1 = system.nodes[0];
	auto node2 = system.nodes[1];
	auto wallet_id1 = node1->wallets.first_wallet_id ();
	auto wallet_id2 = node2->wallets.first_wallet_id ();
	(void)node1->wallets.insert_adhoc (wallet_id1, nano::dev::genesis_key.prv);
	(void)node2->wallets.insert_adhoc (wallet_id2, key2.prv);
	ASSERT_NE (nullptr, node1->wallets.send_action (wallet_id1, nano::dev::genesis_key.pub, key2.pub, node1->config->receive_minimum.number ()));
	ASSERT_EQ (std::numeric_limits<nano::uint128_t>::max () - node1->config->receive_minimum.number (), node1->balance (nano::dev::genesis_key.pub));
	ASSERT_TRUE (node1->balance (key2.pub).is_zero ());
	ASSERT_TIMELY (10s, !node1->balance (key2.pub).is_zero ());
}

TEST (node, send_single_observing_peer)
{
	nano::test::system system (3);
	nano::keypair key2;
	auto node1 = system.nodes[0];
	auto node2 = system.nodes[1];
	auto wallet_id1 = node1->wallets.first_wallet_id ();
	auto wallet_id2 = node2->wallets.first_wallet_id ();
	(void)node1->wallets.insert_adhoc (wallet_id1, nano::dev::genesis_key.prv);
	(void)node2->wallets.insert_adhoc (wallet_id2, key2.prv);
	ASSERT_NE (nullptr, node1->wallets.send_action (wallet_id1, nano::dev::genesis_key.pub, key2.pub, node1->config->receive_minimum.number ()));
	ASSERT_EQ (std::numeric_limits<nano::uint128_t>::max () - node1->config->receive_minimum.number (), node1->balance (nano::dev::genesis_key.pub));
	ASSERT_TRUE (node1->balance (key2.pub).is_zero ());
	ASSERT_TIMELY (10s, std::all_of (system.nodes.begin (), system.nodes.end (), [&] (std::shared_ptr<nano::node> const & node_a) { return !node_a->balance (key2.pub).is_zero (); }));
}

TEST (node, send_out_of_order)
{
	nano::test::system system (2);
	auto & node1 (*system.nodes[0]);
	nano::keypair key2;
	nano::send_block_builder builder;
	auto send1 = builder.make_block ()
				 .previous (nano::dev::genesis->hash ())
				 .destination (key2.pub)
				 .balance (std::numeric_limits<nano::uint128_t>::max () - node1.config->receive_minimum.number ())
				 .sign (nano::dev::genesis_key.prv, nano::dev::genesis_key.pub)
				 .work (*system.work.generate (nano::dev::genesis->hash ()))
				 .build ();
	auto send2 = builder.make_block ()
				 .previous (send1->hash ())
				 .destination (key2.pub)
				 .balance (std::numeric_limits<nano::uint128_t>::max () - 2 * node1.config->receive_minimum.number ())
				 .sign (nano::dev::genesis_key.prv, nano::dev::genesis_key.pub)
				 .work (*system.work.generate (send1->hash ()))
				 .build ();
	auto send3 = builder.make_block ()
				 .previous (send2->hash ())
				 .destination (key2.pub)
				 .balance (std::numeric_limits<nano::uint128_t>::max () - 3 * node1.config->receive_minimum.number ())
				 .sign (nano::dev::genesis_key.prv, nano::dev::genesis_key.pub)
				 .work (*system.work.generate (send2->hash ()))
				 .build ();
	node1.process_active (send3);
	node1.process_active (send2);
	node1.process_active (send1);
	ASSERT_TIMELY (10s, std::all_of (system.nodes.begin (), system.nodes.end (), [&] (std::shared_ptr<nano::node> const & node_a) { return node_a->balance (nano::dev::genesis_key.pub) == nano::dev::constants.genesis_amount - node1.config->receive_minimum.number () * 3; }));
}

TEST (node, quick_confirm)
{
	nano::test::system system (1);
	auto & node1 (*system.nodes[0]);
	auto wallet_id = node1.wallets.first_wallet_id ();
	nano::keypair key;
	nano::block_hash previous (node1.latest (nano::dev::genesis_key.pub));
	auto genesis_start_balance (node1.balance (nano::dev::genesis_key.pub));
	(void)node1.wallets.insert_adhoc (wallet_id, key.prv);
	(void)node1.wallets.insert_adhoc (wallet_id, nano::dev::genesis_key.prv);
	auto send = nano::send_block_builder ()
				.previous (previous)
				.destination (key.pub)
				.balance (node1.online_reps.delta () + 1)
				.sign (nano::dev::genesis_key.prv, nano::dev::genesis_key.pub)
				.work (*system.work.generate (previous))
				.build ();
	node1.process_active (send);
	ASSERT_TIMELY (10s, !node1.balance (key.pub).is_zero ());
	ASSERT_EQ (node1.balance (nano::dev::genesis_key.pub), node1.online_reps.delta () + 1);
	ASSERT_EQ (node1.balance (key.pub), genesis_start_balance - (node1.online_reps.delta () + 1));
}

TEST (node, node_receive_quorum)
{
	nano::test::system system (1);
	auto & node1 = *system.nodes[0];
	auto wallet_id = node1.wallets.first_wallet_id ();
	nano::keypair key;
	nano::block_hash previous (node1.latest (nano::dev::genesis_key.pub));
	(void)node1.wallets.insert_adhoc (wallet_id, key.prv);
	auto send = nano::send_block_builder ()
				.previous (previous)
				.destination (key.pub)
				.balance (nano::dev::constants.genesis_amount - nano::Gxrb_ratio)
				.sign (nano::dev::genesis_key.prv, nano::dev::genesis_key.pub)
				.work (*system.work.generate (previous))
				.build ();
	node1.process_active (send);
	ASSERT_TIMELY (10s, node1.ledger.block_or_pruned_exists (send->hash ()));
	ASSERT_TIMELY (10s, node1.active.election (nano::qualified_root (previous, previous)) != nullptr);
	auto election (node1.active.election (nano::qualified_root (previous, previous)));
	ASSERT_NE (nullptr, election);
	ASSERT_FALSE (node1.active.confirmed (*election));
	ASSERT_EQ (1, election->votes ().size ());

	nano::test::system system2;
	system2.add_node ();
	auto node2 = system2.nodes[0];
	auto wallet_id2 = node2->wallets.first_wallet_id ();

	(void)node2->wallets.insert_adhoc (wallet_id2, nano::dev::genesis_key.prv);
	ASSERT_TRUE (node1.balance (key.pub).is_zero ());
	node1.network->tcp_channels->start_tcp (node2->network->endpoint ());
	while (node1.balance (key.pub).is_zero ())
	{
		ASSERT_NO_ERROR (system.poll ());
		ASSERT_NO_ERROR (system2.poll ());
	}
}

TEST (node, auto_bootstrap)
{
	nano::test::system system;
	nano::node_config config (system.get_available_port ());
	config.frontiers_confirmation = nano::frontiers_confirmation_mode::disabled;
	nano::node_flags node_flags;
	node_flags.set_disable_bootstrap_bulk_push_client (true);
	node_flags.set_disable_lazy_bootstrap (true);
	auto node0 = system.add_node (config, node_flags);
	auto wallet_id = node0->wallets.first_wallet_id ();
	nano::keypair key2;
	(void)node0->wallets.insert_adhoc (wallet_id, nano::dev::genesis_key.prv);
	(void)node0->wallets.insert_adhoc (wallet_id, key2.prv);
	auto send1 (node0->wallets.send_action (wallet_id, nano::dev::genesis_key.pub, key2.pub, node0->config->receive_minimum.number ()));
	ASSERT_NE (nullptr, send1);
	ASSERT_TIMELY_EQ (10s, node0->balance (key2.pub), node0->config->receive_minimum.number ());
	auto node1 (std::make_shared<nano::node> (system.async_rt, system.get_available_port (), nano::unique_path (), system.work, node_flags));
	ASSERT_FALSE (node1->init_error ());
	node1->start ();
	system.nodes.push_back (node1);
	ASSERT_NE (nullptr, nano::test::establish_tcp (system, *node1, node0->network->endpoint ()));
	// ASSERT_TIMELY (10s, node1->bootstrap_initiator.in_progress ());
	ASSERT_TIMELY_EQ (10s, node1->balance (key2.pub), node0->config->receive_minimum.number ());
	// ASSERT_TIMELY (10s, !node1->bootstrap_initiator.in_progress ());
	ASSERT_TRUE (node1->ledger.block_or_pruned_exists (send1->hash ()));
	// Wait block receive
	ASSERT_TIMELY_EQ (5s, node1->ledger.block_count (), 3);
	// Confirmation for all blocks
	ASSERT_TIMELY_EQ (5s, node1->ledger.cemented_count (), 3);
}

TEST (node, auto_bootstrap_reverse)
{
	nano::test::system system;
	nano::node_config config (system.get_available_port ());
	config.frontiers_confirmation = nano::frontiers_confirmation_mode::disabled;
	nano::node_flags node_flags;
	node_flags.set_disable_bootstrap_bulk_push_client (true);
	node_flags.set_disable_lazy_bootstrap (true);
	auto node0 = system.add_node (config, node_flags);
	auto wallet_id = node0->wallets.first_wallet_id ();
	nano::keypair key2;
	(void)node0->wallets.insert_adhoc (wallet_id, nano::dev::genesis_key.prv);
	(void)node0->wallets.insert_adhoc (wallet_id, key2.prv);
	auto node1 (std::make_shared<nano::node> (system.async_rt, system.get_available_port (), nano::unique_path (), system.work, node_flags));
	ASSERT_FALSE (node1->init_error ());
	ASSERT_NE (nullptr, node0->wallets.send_action (wallet_id, nano::dev::genesis_key.pub, key2.pub, node0->config->receive_minimum.number ()));
	node1->start ();
	system.nodes.push_back (node1);
	ASSERT_NE (nullptr, nano::test::establish_tcp (system, *node0, node1->network->endpoint ()));
	ASSERT_TIMELY_EQ (10s, node1->balance (key2.pub), node0->config->receive_minimum.number ());
}

TEST (node, auto_bootstrap_age)
{
	nano::test::system system;
	nano::node_config config (system.get_available_port ());
	config.frontiers_confirmation = nano::frontiers_confirmation_mode::disabled;
	nano::node_flags node_flags;
	node_flags.set_disable_bootstrap_bulk_push_client (true);
	node_flags.set_disable_lazy_bootstrap (true);
	node_flags.set_bootstrap_interval (1);
	auto node0 = system.add_node (config, node_flags);
	auto node1 (std::make_shared<nano::node> (system.async_rt, system.get_available_port (), nano::unique_path (), system.work, node_flags));
	ASSERT_FALSE (node1->init_error ());
	node1->start ();
	system.nodes.push_back (node1);
	ASSERT_NE (nullptr, nano::test::establish_tcp (system, *node1, node0->network->endpoint ()));
	// ASSERT_TIMELY (10s, node1->bootstrap_initiator.in_progress ());
	//  4 bootstraps with frontiers age
	ASSERT_TIMELY (10s, node0->stats->count (nano::stat::type::bootstrap, nano::stat::detail::initiate_legacy_age, nano::stat::dir::out) >= 3);
	// More attempts with frontiers age
	ASSERT_GE (node0->stats->count (nano::stat::type::bootstrap, nano::stat::detail::initiate_legacy_age, nano::stat::dir::out), node0->stats->count (nano::stat::type::bootstrap, nano::stat::detail::initiate, nano::stat::dir::out));
}

TEST (node, merge_peers)
{
	nano::test::system system (1);
	std::array<nano::endpoint, 8> endpoints;
	endpoints.fill (nano::endpoint (boost::asio::ip::address_v6::loopback (), system.get_available_port ()));
	endpoints[0] = nano::endpoint (boost::asio::ip::address_v6::loopback (), system.get_available_port ());
	system.nodes[0]->network->merge_peers (endpoints);
	ASSERT_EQ (0, system.nodes[0]->network->size ());
}

TEST (node, search_receivable)
{
	nano::test::system system (1);
	auto node (system.nodes[0]);
	auto wallet_id = node->wallets.first_wallet_id ();
	nano::keypair key2;
	(void)node->wallets.insert_adhoc (wallet_id, nano::dev::genesis_key.prv);
	ASSERT_NE (nullptr, node->wallets.send_action (wallet_id, nano::dev::genesis_key.pub, key2.pub, node->config->receive_minimum.number ()));
	(void)node->wallets.insert_adhoc (wallet_id, key2.prv);
	ASSERT_EQ (nano::wallets_error::none, node->wallets.search_receivable (wallet_id));
	ASSERT_TIMELY (10s, !node->balance (key2.pub).is_zero ());
}

TEST (node, search_receivable_same)
{
	nano::test::system system (1);
	auto node (system.nodes[0]);
	auto wallet_id = node->wallets.first_wallet_id ();
	nano::keypair key2;
	(void)node->wallets.insert_adhoc (wallet_id, nano::dev::genesis_key.prv);
	ASSERT_NE (nullptr, node->wallets.send_action (wallet_id, nano::dev::genesis_key.pub, key2.pub, node->config->receive_minimum.number ()));
	ASSERT_NE (nullptr, node->wallets.send_action (wallet_id, nano::dev::genesis_key.pub, key2.pub, node->config->receive_minimum.number ()));
	(void)node->wallets.insert_adhoc (wallet_id, key2.prv);
	ASSERT_EQ (nano::wallets_error::none, node->wallets.search_receivable (wallet_id));
	ASSERT_TIMELY_EQ (10s, node->balance (key2.pub), 2 * node->config->receive_minimum.number ());
}

TEST (node, search_receivable_multiple)
{
	nano::test::system system (1);
	auto node (system.nodes[0]);
	auto wallet_id = node->wallets.first_wallet_id ();
	nano::keypair key2;
	nano::keypair key3;
	(void)node->wallets.insert_adhoc (wallet_id, nano::dev::genesis_key.prv);
	(void)node->wallets.insert_adhoc (wallet_id, key3.prv);
	ASSERT_NE (nullptr, node->wallets.send_action (wallet_id, nano::dev::genesis_key.pub, key3.pub, node->config->receive_minimum.number ()));
	ASSERT_TIMELY (10s, !node->balance (key3.pub).is_zero ());
	ASSERT_NE (nullptr, node->wallets.send_action (wallet_id, nano::dev::genesis_key.pub, key2.pub, node->config->receive_minimum.number ()));
	ASSERT_NE (nullptr, node->wallets.send_action (wallet_id, key3.pub, key2.pub, node->config->receive_minimum.number ()));
	(void)node->wallets.insert_adhoc (wallet_id, key2.prv);
	ASSERT_EQ (nano::wallets_error::none, node->wallets.search_receivable (wallet_id));
	ASSERT_TIMELY_EQ (10s, node->balance (key2.pub), 2 * node->config->receive_minimum.number ());
}

TEST (node, search_receivable_confirmed)
{
	nano::test::system system;
	nano::node_config node_config (system.get_available_port ());
	node_config.frontiers_confirmation = nano::frontiers_confirmation_mode::disabled;
	auto node = system.add_node (node_config);
	auto wallet_id = node->wallets.first_wallet_id ();
	nano::keypair key2;
	(void)node->wallets.insert_adhoc (wallet_id, nano::dev::genesis_key.prv);

	auto send1 (node->wallets.send_action (wallet_id, nano::dev::genesis_key.pub, key2.pub, node->config->receive_minimum.number ()));
	ASSERT_NE (nullptr, send1);
	ASSERT_TIMELY (5s, nano::test::confirmed (*node, { send1 }));

	auto send2 (node->wallets.send_action (wallet_id, nano::dev::genesis_key.pub, key2.pub, node->config->receive_minimum.number ()));
	ASSERT_NE (nullptr, send2);
	ASSERT_TIMELY (5s, nano::test::confirmed (*node, { send2 }));

	ASSERT_EQ (nano::wallets_error::none, node->wallets.remove_account (wallet_id, nano::dev::genesis_key.pub));

	(void)node->wallets.insert_adhoc (wallet_id, key2.prv);
	ASSERT_EQ (nano::wallets_error::none, node->wallets.search_receivable (wallet_id));
	ASSERT_TIMELY (5s, !node->active.active (send1->hash ()));
	ASSERT_TIMELY (5s, !node->active.active (send2->hash ()));
	ASSERT_TIMELY_EQ (5s, node->balance (key2.pub), 2 * node->config->receive_minimum.number ());
}

TEST (node, search_receivable_pruned)
{
	nano::test::system system;
	nano::node_config node_config (system.get_available_port ());
	node_config.frontiers_confirmation = nano::frontiers_confirmation_mode::disabled;
	auto node1 = system.add_node (node_config);
	auto wallet_id = node1->wallets.first_wallet_id ();
	nano::node_flags node_flags;
	node_flags.set_enable_pruning (true);
	nano::node_config config (system.get_available_port ());
	config.enable_voting = false; // Remove after allowing pruned voting
	auto node2 = system.add_node (config, node_flags);
	auto wallet_id2 = node2->wallets.first_wallet_id ();
	nano::keypair key2;
	(void)node1->wallets.insert_adhoc (wallet_id, nano::dev::genesis_key.prv);
	auto send1 (node1->wallets.send_action (wallet_id, nano::dev::genesis_key.pub, key2.pub, node2->config->receive_minimum.number ()));
	ASSERT_NE (nullptr, send1);
	auto send2 (node1->wallets.send_action (wallet_id, nano::dev::genesis_key.pub, key2.pub, node2->config->receive_minimum.number ()));
	ASSERT_NE (nullptr, send2);

	// Confirmation
	ASSERT_TIMELY (10s, node1->active.empty () && node2->active.empty ());
	ASSERT_TIMELY (5s, node1->ledger.block_confirmed (*node1->store.tx_begin_read (), send2->hash ()));
	ASSERT_TIMELY_EQ (5s, node2->ledger.cemented_count (), 3);
	ASSERT_EQ (nano::wallets_error::none, node1->wallets.remove_account (wallet_id, nano::dev::genesis_key.pub));

	// Pruning
	{
		auto transaction (node2->store.tx_begin_write ());
		ASSERT_EQ (1, node2->ledger.pruning_action (*transaction, send1->hash (), 1));
	}
	ASSERT_EQ (1, node2->ledger.pruned_count ());
	ASSERT_TRUE (node2->ledger.block_or_pruned_exists (send1->hash ())); // true for pruned

	// Receive pruned block
	(void)node2->wallets.insert_adhoc (wallet_id2, key2.prv);
	ASSERT_EQ (nano::wallets_error::none, node2->wallets.search_receivable (wallet_id2));
	ASSERT_TIMELY_EQ (10s, node2->balance (key2.pub), 2 * node2->config->receive_minimum.number ());
}

TEST (node, unlock_search)
{
	nano::test::system system (1);
	auto node (system.nodes[0]);
	auto wallet_id = node->wallets.first_wallet_id ();
	nano::keypair key2;
	nano::uint128_t balance (node->balance (nano::dev::genesis_key.pub));
	ASSERT_EQ (nano::wallets_error::none, node->wallets.rekey (wallet_id, ""));
	(void)node->wallets.insert_adhoc (wallet_id, nano::dev::genesis_key.prv);
	ASSERT_NE (nullptr, node->wallets.send_action (wallet_id, nano::dev::genesis_key.pub, key2.pub, node->config->receive_minimum.number ()));
	ASSERT_TIMELY (10s, node->balance (nano::dev::genesis_key.pub) != balance);
	ASSERT_TIMELY (10s, node->active.empty ());
	(void)node->wallets.insert_adhoc (wallet_id, key2.prv);
	node->wallets.set_password (wallet_id, nano::keypair ().prv);
	ASSERT_EQ (nano::wallets_error::none, node->wallets.enter_password (wallet_id, ""));
	ASSERT_TIMELY (10s, !node->balance (key2.pub).is_zero ());
}

TEST (node, working)
{
	auto path (nano::working_path ());
	ASSERT_FALSE (path.empty ());
}

TEST (node, price)
{
	nano::test::system system (1);
	auto price1 (system.nodes[0]->price (nano::Gxrb_ratio, 1));
	ASSERT_EQ (nano::node::price_max * 100.0, price1);
	auto price2 (system.nodes[0]->price (nano::Gxrb_ratio * int (nano::node::free_cutoff + 1), 1));
	ASSERT_EQ (0, price2);
	auto price3 (system.nodes[0]->price (nano::Gxrb_ratio * int (nano::node::free_cutoff + 2) / 2, 1));
	ASSERT_EQ (nano::node::price_max * 100.0 / 2, price3);
	auto price4 (system.nodes[0]->price (nano::Gxrb_ratio * int (nano::node::free_cutoff) * 2, 1));
	ASSERT_EQ (0, price4);
}

TEST (node, confirm_locked)
{
	nano::test::system system (1);
	auto node (system.nodes[0]);
	auto wallet_id{ node->wallets.first_wallet_id () };
	(void)node->wallets.insert_adhoc (wallet_id, nano::dev::genesis_key.prv);
	ASSERT_EQ (nano::wallets_error::invalid_password, node->wallets.enter_password (wallet_id, "1"));
	auto block = nano::send_block_builder ()
				 .previous (0)
				 .destination (0)
				 .balance (0)
				 .sign (nano::keypair ().prv, 0)
				 .work (0)
				 .build ();
	system.nodes[0]->network->flood_block (block);
}

TEST (node_config, random_rep)
{
	auto path (nano::unique_path ());
	nano::node_config config1 (100);
	auto rep (config1.random_representative ());
	ASSERT_NE (config1.preconfigured_representatives.end (), std::find (config1.preconfigured_representatives.begin (), config1.preconfigured_representatives.end (), rep));
}

TEST (node, expire)
{
	std::weak_ptr<nano::node> node0;
	{
		nano::test::system system (1);
		node0 = system.nodes[0];
		auto wallet_id0 = system.nodes[0]->wallets.first_wallet_id ();
		auto & node1 (*system.nodes[0]);
		auto wallet_id1 = node1.wallets.first_wallet_id ();
		(void)system.nodes[0]->wallets.insert_adhoc (wallet_id0, nano::dev::genesis_key.prv);
	}
	ASSERT_TRUE (node0.expired ());
}

<<<<<<< HEAD
// TODO gustav: I've temporarily disabled this test because it fails very often
TEST (node, DISABLED_fork_publish)
=======
// This test is racy, there is no guarantee that the election won't be confirmed until all forks are fully processed
TEST (node, fork_publish)
>>>>>>> 6602c7c2
{
	nano::test::system system (1);
	auto & node1 (*system.nodes[0]);
	auto wallet_id1 = node1.wallets.first_wallet_id ();
	(void)system.nodes[0]->wallets.insert_adhoc (wallet_id1, nano::dev::genesis_key.prv);
	nano::keypair key1;
	nano::send_block_builder builder;
	auto send1 = builder.make_block ()
				 .previous (nano::dev::genesis->hash ())
				 .destination (key1.pub)
				 .balance (nano::dev::constants.genesis_amount - 100)
				 .sign (nano::dev::genesis_key.prv, nano::dev::genesis_key.pub)
				 .work (0)
				 .build ();
	node1.work_generate_blocking (*send1);
	nano::keypair key2;
	auto send2 = builder.make_block ()
				 .previous (nano::dev::genesis->hash ())
				 .destination (key2.pub)
				 .balance (nano::dev::constants.genesis_amount - 100)
				 .sign (nano::dev::genesis_key.prv, nano::dev::genesis_key.pub)
				 .work (0)
				 .build ();
	node1.work_generate_blocking (*send2);
	node1.process_active (send1);
	ASSERT_TIMELY_EQ (5s, 1, node1.active.size ());
	auto election (node1.active.election (send1->qualified_root ()));
	ASSERT_NE (nullptr, election);
	// Wait until the genesis rep activated & makes vote
	ASSERT_TIMELY_EQ (1s, election->votes ().size (), 2);
	node1.process_active (send2);
	ASSERT_TIMELY (5s, node1.active.active (*send2));
	auto votes1 (election->votes ());
	auto existing1 (votes1.find (nano::dev::genesis_key.pub));
	ASSERT_NE (votes1.end (), existing1);
	ASSERT_EQ (send1->hash (), existing1->second.get_hash ());
	auto winner (election->winner ());
	ASSERT_EQ (*send1, *winner);
	ASSERT_EQ (nano::dev::constants.genesis_amount - 100, election->get_status ().get_tally ().number ());
}

// In test case there used to be a race condition, it was worked around in:.
// https://github.com/nanocurrency/nano-node/pull/4091
// The election and the processing of block send2 happen in parallel.
// Usually the election happens first and the send2 block is added to the election.
// However, if the send2 block is processed before the election is started then
// there is a race somewhere and the election might not notice the send2 block.
// The test case can be made to pass by ensuring the election is started before the send2 is processed.
// However, is this a problem with the test case or this is a problem with the node handling of forks?
TEST (node, fork_publish_inactive)
{
	nano::test::system system (1);
	auto & node = *system.nodes[0];
	nano::keypair key1;
	nano::keypair key2;

	nano::send_block_builder builder;

	auto send1 = builder.make_block ()
				 .previous (nano::dev::genesis->hash ())
				 .destination (key1.pub)
				 .balance (nano::dev::constants.genesis_amount - 100)
				 .sign (nano::dev::genesis_key.prv, nano::dev::genesis_key.pub)
				 .work (*system.work.generate (nano::dev::genesis->hash ()))
				 .build ();

	auto send2 = builder.make_block ()
				 .previous (nano::dev::genesis->hash ())
				 .destination (key2.pub)
				 .balance (nano::dev::constants.genesis_amount - 100)
				 .sign (nano::dev::genesis_key.prv, nano::dev::genesis_key.pub)
				 .work (send1->block_work ())
				 .build ();

	node.process_active (send1);
	ASSERT_TIMELY (5s, node.block (send1->hash ()));

	std::shared_ptr<nano::election> election;
	ASSERT_TIMELY (5s, election = node.active.election (send1->qualified_root ()));

	ASSERT_EQ (nano::block_status::fork, node.process_local (send2).value ());

	ASSERT_TIMELY_EQ (5s, election->blocks ().size (), 2);

	auto find_block = [&election] (nano::block_hash hash_a) -> bool {
		auto blocks = election->blocks ();
		return blocks.end () != blocks.find (hash_a);
	};
	ASSERT_TRUE (find_block (send1->hash ()));
	ASSERT_TRUE (find_block (send2->hash ()));

	ASSERT_EQ (election->winner ()->hash (), send1->hash ());
	ASSERT_NE (election->winner ()->hash (), send2->hash ());
}

TEST (node, fork_keep)
{
	nano::test::system system (2);
	auto & node1 (*system.nodes[0]);
	auto & node2 (*system.nodes[1]);
	auto wallet_id1 = node1.wallets.first_wallet_id ();
	ASSERT_EQ (1, node1.network->size ());
	nano::keypair key1;
	nano::keypair key2;
	nano::send_block_builder builder;
	// send1 and send2 fork to different accounts
	auto send1 = builder.make_block ()
				 .previous (nano::dev::genesis->hash ())
				 .destination (key1.pub)
				 .balance (nano::dev::constants.genesis_amount - 100)
				 .sign (nano::dev::genesis_key.prv, nano::dev::genesis_key.pub)
				 .work (*system.work.generate (nano::dev::genesis->hash ()))
				 .build ();
	auto send2 = builder.make_block ()
				 .previous (nano::dev::genesis->hash ())
				 .destination (key2.pub)
				 .balance (nano::dev::constants.genesis_amount - 100)
				 .sign (nano::dev::genesis_key.prv, nano::dev::genesis_key.pub)
				 .work (*system.work.generate (nano::dev::genesis->hash ()))
				 .build ();
	node1.process_active (send1);
	node2.process_active (send1);
	ASSERT_TIMELY_EQ (5s, 1, node1.active.size ());
	ASSERT_TIMELY_EQ (5s, 1, node2.active.size ());
	(void)node1.wallets.insert_adhoc (wallet_id1, nano::dev::genesis_key.prv);
	// Fill node with forked blocks
	node1.process_active (send2);
	ASSERT_TIMELY (5s, node1.active.active (*send2));
	node2.process_active (send2);
	ASSERT_TIMELY (5s, node2.active.active (*send2));
	auto election1 (node2.active.election (nano::qualified_root (nano::dev::genesis->hash (), nano::dev::genesis->hash ())));
	ASSERT_NE (nullptr, election1);
	ASSERT_EQ (1, election1->votes ().size ());
	ASSERT_TRUE (node1.ledger.block_or_pruned_exists (send1->hash ()));
	ASSERT_TRUE (node2.ledger.block_or_pruned_exists (send1->hash ()));
	// Wait until the genesis rep makes a vote
	ASSERT_TIMELY (1.5min, election1->votes ().size () != 1);
	auto transaction0 (node1.store.tx_begin_read ());
	auto transaction1 (node2.store.tx_begin_read ());
	// The vote should be in agreement with what we already have.
	auto winner (*node2.active.tally (*election1).begin ());
	ASSERT_EQ (*send1, *winner.second);
	ASSERT_EQ (nano::dev::constants.genesis_amount - 100, winner.first);
	ASSERT_TRUE (node1.ledger.block_exists (*transaction0, send1->hash ()));
	ASSERT_TRUE (node2.ledger.block_exists (*transaction1, send1->hash ()));
}

// This test is racy, there is no guarantee that the election won't be confirmed until all forks are fully processed
TEST (node, fork_flip)
{
	nano::test::system system (2);
	auto & node1 (*system.nodes[0]);
	auto & node2 (*system.nodes[1]);
	auto wallet_id1 = node1.wallets.first_wallet_id ();
	ASSERT_EQ (1, node1.network->size ());
	nano::keypair key1;
	nano::send_block_builder builder;
	auto send1 = builder.make_block ()
				 .previous (nano::dev::genesis->hash ())
				 .destination (key1.pub)
				 .balance (nano::dev::constants.genesis_amount - 100)
				 .sign (nano::dev::genesis_key.prv, nano::dev::genesis_key.pub)
				 .work (*system.work.generate (nano::dev::genesis->hash ()))
				 .build ();
	nano::publish publish1{ nano::dev::network_params.network, send1 };
	nano::keypair key2;
	auto send2 = builder.make_block ()
				 .previous (nano::dev::genesis->hash ())
				 .destination (key2.pub)
				 .balance (nano::dev::constants.genesis_amount - 100)
				 .sign (nano::dev::genesis_key.prv, nano::dev::genesis_key.pub)
				 .work (*system.work.generate (nano::dev::genesis->hash ()))
				 .build ();
	nano::publish publish2{ nano::dev::network_params.network, send2 };
<<<<<<< HEAD
	std::shared_ptr<nano::transport::channel_tcp> ignored_channel;

	node1.network->inbound (publish1, ignored_channel);
	node2.network->inbound (publish2, ignored_channel);
=======
	auto ignored_channel = nano::test::fake_channel (node1);
	node1.network.inbound (publish1, ignored_channel);
	node2.network.inbound (publish2, ignored_channel);
>>>>>>> 6602c7c2
	ASSERT_TIMELY_EQ (5s, 1, node1.active.size ());
	ASSERT_TIMELY_EQ (5s, 1, node2.active.size ());
	(void)node1.wallets.insert_adhoc (wallet_id1, nano::dev::genesis_key.prv);
	// Fill nodes with forked blocks
	node1.network->inbound (publish2, ignored_channel);
	ASSERT_TIMELY (5s, node1.active.active (*send2));
	node2.network->inbound (publish1, ignored_channel);
	ASSERT_TIMELY (5s, node2.active.active (*send1));
	auto election1 (node2.active.election (nano::qualified_root (nano::dev::genesis->hash (), nano::dev::genesis->hash ())));
	ASSERT_NE (nullptr, election1);
	ASSERT_EQ (1, election1->votes ().size ());
	ASSERT_NE (nullptr, node1.block (publish1.get_block ()->hash ()));
	ASSERT_NE (nullptr, node2.block (publish2.get_block ()->hash ()));
	ASSERT_TIMELY (10s, node2.ledger.block_or_pruned_exists (publish1.get_block ()->hash ()));
	auto winner (*node2.active.tally (*election1).begin ());
	ASSERT_EQ (*publish1.get_block (), *winner.second);
	ASSERT_EQ (nano::dev::constants.genesis_amount - 100, winner.first);
	ASSERT_TRUE (node1.ledger.block_or_pruned_exists (publish1.get_block ()->hash ()));
	ASSERT_TRUE (node2.ledger.block_or_pruned_exists (publish1.get_block ()->hash ()));
	ASSERT_FALSE (node2.ledger.block_or_pruned_exists (publish2.get_block ()->hash ()));
}

// Test that more than one block can be rolled back
TEST (node, fork_multi_flip)
{
	auto type = nano::transport::transport_type::tcp;
	nano::test::system system;
	nano::node_flags node_flags;
	nano::node_config node_config (system.get_available_port ());
	node_config.frontiers_confirmation = nano::frontiers_confirmation_mode::disabled;
	auto & node1 (*system.add_node (node_config, node_flags, type));
	auto wallet_id1 = node1.wallets.first_wallet_id ();
	node_config.peering_port = system.get_available_port ();
	auto & node2 (*system.add_node (node_config, node_flags, type));
	ASSERT_EQ (1, node1.network->size ());
	nano::keypair key1;
	nano::send_block_builder builder;
	auto send1 = builder.make_block ()
				 .previous (nano::dev::genesis->hash ())
				 .destination (key1.pub)
				 .balance (nano::dev::constants.genesis_amount - 100)
				 .sign (nano::dev::genesis_key.prv, nano::dev::genesis_key.pub)
				 .work (*system.work.generate (nano::dev::genesis->hash ()))
				 .build ();
	nano::keypair key2;
	auto send2 = builder.make_block ()
				 .previous (nano::dev::genesis->hash ())
				 .destination (key2.pub)
				 .balance (nano::dev::constants.genesis_amount - 100)
				 .sign (nano::dev::genesis_key.prv, nano::dev::genesis_key.pub)
				 .work (*system.work.generate (nano::dev::genesis->hash ()))
				 .build ();
	auto send3 = builder.make_block ()
				 .previous (send2->hash ())
				 .destination (key2.pub)
				 .balance (nano::dev::constants.genesis_amount - 100)
				 .sign (nano::dev::genesis_key.prv, nano::dev::genesis_key.pub)
				 .work (*system.work.generate (send2->hash ()))
				 .build ();
	ASSERT_EQ (nano::block_status::progress, node1.ledger.process (*node1.store.tx_begin_write (), send1));
	// Node2 has two blocks that will be rolled back by node1's vote
	ASSERT_EQ (nano::block_status::progress, node2.ledger.process (*node2.store.tx_begin_write (), send2));
	ASSERT_EQ (nano::block_status::progress, node2.ledger.process (*node2.store.tx_begin_write (), send3));
	(void)node1.wallets.insert_adhoc (wallet_id1, nano::dev::genesis_key.prv); // Insert voting key in to node1

	auto election = nano::test::start_election (system, node2, send2->hash ());
	ASSERT_NE (nullptr, election);
	ASSERT_TIMELY (10s, node2.ledger.block_or_pruned_exists (send1->hash ()));
	ASSERT_TRUE (nano::test::block_or_pruned_none_exists (node2, { send2, send3 }));

	auto winner = election->winner ();
	ASSERT_EQ (*send1, *winner);
	ASSERT_EQ (nano::dev::constants.genesis_amount - 100, election->get_status ().get_tally ().number ());
}

// Blocks that are no longer actively being voted on should be able to be evicted through bootstrapping.
// This could happen if a fork wasn't resolved before the process previously shut down
TEST (node, fork_bootstrap_flip)
{
	nano::test::system system;
	nano::test::system system0;
	nano::test::system system1;
	nano::node_config config0{ system.get_available_port () };
	config0.frontiers_confirmation = nano::frontiers_confirmation_mode::disabled;
	nano::node_flags node_flags;
	node_flags.set_disable_bootstrap_bulk_push_client (true);
	node_flags.set_disable_lazy_bootstrap (true);
	auto & node1 = *system0.add_node (config0, node_flags);
	auto wallet_id1 = node1.wallets.first_wallet_id ();
	nano::node_config config1 (system.get_available_port ());
	auto & node2 = *system1.add_node (config1, node_flags);
	(void)node1.wallets.insert_adhoc (wallet_id1, nano::dev::genesis_key.prv);
	nano::block_hash latest = node1.latest (nano::dev::genesis_key.pub);
	nano::keypair key1;
	nano::send_block_builder builder;
	auto send1 = builder.make_block ()
				 .previous (latest)
				 .destination (key1.pub)
				 .balance (nano::dev::constants.genesis_amount - nano::Gxrb_ratio)
				 .sign (nano::dev::genesis_key.prv, nano::dev::genesis_key.pub)
				 .work (*system0.work.generate (latest))
				 .build ();
	nano::keypair key2;
	auto send2 = builder.make_block ()
				 .previous (latest)
				 .destination (key2.pub)
				 .balance (nano::dev::constants.genesis_amount - nano::Gxrb_ratio)
				 .sign (nano::dev::genesis_key.prv, nano::dev::genesis_key.pub)
				 .work (*system0.work.generate (latest))
				 .build ();
	// Insert but don't rebroadcast, simulating settled blocks
	{
		auto tx{ node1.store.tx_begin_write () };
		ASSERT_EQ (nano::block_status::progress, node1.ledger.process (*tx, send1));
	}
	{
		auto tx{ node2.store.tx_begin_write () };
		ASSERT_EQ (nano::block_status::progress, node2.ledger.process (*tx, send2));
	}
	{
		auto tx{ node2.store.tx_begin_read () };
		ASSERT_TRUE (node2.ledger.block_exists (*tx, send2->hash ()));
	}
	node2.bootstrap_initiator.bootstrap (node1.network->endpoint ()); // Additionally add new peer to confirm & replace bootstrap block
	auto again (true);
	system0.deadline_set (50s);
	system1.deadline_set (50s);
	while (again)
	{
		ASSERT_NO_ERROR (system0.poll ());
		ASSERT_NO_ERROR (system1.poll ());
		auto tx{ node2.store.tx_begin_read () };
		again = !node2.ledger.block_exists (*tx, send1->hash ());
	}
}

TEST (node, fork_open)
{
	nano::test::system system (1);
	auto & node = *system.nodes[0];
	auto wallet_id = node.wallets.first_wallet_id ();
	std::shared_ptr<nano::election> election;

	// create block send1, to send all the balance from genesis to key1
	// this is done to ensure that the open block(s) cannot be voted on and confirmed
	nano::keypair key1;
	auto send1 = nano::send_block_builder ()
				 .previous (nano::dev::genesis->hash ())
				 .destination (key1.pub)
				 .balance (0)
				 .sign (nano::dev::genesis_key.prv, nano::dev::genesis_key.pub)
				 .work (*system.work.generate (nano::dev::genesis->hash ()))
				 .build ();
	nano::publish publish1{ nano::dev::network_params.network, send1 };
	auto channel1 = std::make_shared<nano::transport::fake::channel> (node);
	node.network->inbound (publish1, channel1);
	ASSERT_TIMELY (5s, (election = node.active.election (publish1.get_block ()->qualified_root ())) != nullptr);
	node.active.force_confirm (*election);
	ASSERT_TIMELY (5s, node.active.empty () && node.block_confirmed (publish1.get_block ()->hash ()));

	// register key for genesis account, not sure why we do this, it seems needless,
	// since the genesis account at this stage has zero voting weight
	(void)node.wallets.insert_adhoc (wallet_id, nano::dev::genesis_key.prv);

	// create the 1st open block to receive send1, which should be regarded as the winner just because it is first
	nano::open_block_builder builder;
	auto open1 = builder.make_block ()
				 .source (publish1.get_block ()->hash ())
				 .representative (1)
				 .account (key1.pub)
				 .sign (key1.prv, key1.pub)
				 .work (*system.work.generate (key1.pub))
				 .build ();
	nano::publish publish2{ nano::dev::network_params.network, open1 };
	node.network->inbound (publish2, channel1);
	ASSERT_TIMELY_EQ (5s, 1, node.active.size ());

	// create 2nd open block, which is a fork of open1 block
	auto open2 = builder.make_block ()
				 .source (publish1.get_block ()->hash ())
				 .representative (2)
				 .account (key1.pub)
				 .sign (key1.prv, key1.pub)
				 .work (*system.work.generate (key1.pub))
				 .build ();
	nano::publish publish3{ nano::dev::network_params.network, open2 };
	node.network->inbound (publish3, channel1);
	ASSERT_TIMELY (5s, (election = node.active.election (publish3.get_block ()->qualified_root ())) != nullptr);

	// we expect to find 2 blocks in the election and we expect the first block to be the winner just because it was first
	ASSERT_TIMELY_EQ (5s, 2, election->blocks ().size ());
	ASSERT_EQ (publish2.get_block ()->hash (), election->winner ()->hash ());

	// wait for a second and check that the election did not get confirmed
	system.delay_ms (1000ms);
	ASSERT_FALSE (node.active.confirmed (*election));

	// check that only the first block is saved to the ledger
	ASSERT_TIMELY (5s, node.block (publish2.get_block ()->hash ()));
	ASSERT_FALSE (node.block (publish3.get_block ()->hash ()));
}

TEST (node, fork_open_flip)
{
	nano::test::system system (1);
	auto & node1 = *system.nodes[0];
	auto wallet_id = node1.wallets.first_wallet_id ();

	std::shared_ptr<nano::election> election;
	nano::keypair key1;
	nano::keypair rep1;
	nano::keypair rep2;

	// send 1 raw from genesis to key1 on both node1 and node2
	auto send1 = nano::send_block_builder ()
				 .previous (nano::dev::genesis->hash ())
				 .destination (key1.pub)
				 .balance (nano::dev::constants.genesis_amount - 1)
				 .sign (nano::dev::genesis_key.prv, nano::dev::genesis_key.pub)
				 .work (*system.work.generate (nano::dev::genesis->hash ()))
				 .build ();
	node1.process_active (send1);

	// We should be keeping this block
	nano::open_block_builder builder;
	auto open1 = builder.make_block ()
				 .source (send1->hash ())
				 .representative (rep1.pub)
				 .account (key1.pub)
				 .sign (key1.prv, key1.pub)
				 .work (*system.work.generate (key1.pub))
				 .build ();

	// create a fork of block open1, this block will lose the election
	auto open2 = builder.make_block ()
				 .source (send1->hash ())
				 .representative (rep2.pub)
				 .account (key1.pub)
				 .sign (key1.prv, key1.pub)
				 .work (*system.work.generate (key1.pub))
				 .build ();
	ASSERT_FALSE (*open1 == *open2);

	// give block open1 to node1, manually trigger an election for open1 and ensure it is in the ledger
	node1.process_active (open1);
	ASSERT_TIMELY (5s, node1.block (open1->hash ()) != nullptr);
	node1.scheduler.manual.push (open1);
	ASSERT_TIMELY (5s, (election = node1.active.election (open1->qualified_root ())) != nullptr);
	election->transition_active ();

	// create node2, with blocks send1 and open2 pre-initialised in the ledger,
	// so that block open1 cannot possibly get in the ledger before open2 via background sync
	system.initialization_blocks.push_back (send1);
	system.initialization_blocks.push_back (open2);
	auto & node2 = *system.add_node ();
	system.initialization_blocks.clear ();

	// ensure open2 is in node2 ledger (and therefore has sideband) and manually trigger an election for open2
	ASSERT_TIMELY (5s, node2.block (open2->hash ()) != nullptr);
	node2.scheduler.manual.push (open2);
	ASSERT_TIMELY (5s, (election = node2.active.election (open2->qualified_root ())) != nullptr);
	election->transition_active ();

	ASSERT_TIMELY_EQ (5s, 2, node1.active.size ());
	ASSERT_TIMELY_EQ (5s, 2, node2.active.size ());

	// allow node1 to vote and wait for open1 to be confirmed on node1
	(void)node1.wallets.insert_adhoc (wallet_id, nano::dev::genesis_key.prv);
	ASSERT_TIMELY (5s, node1.block_confirmed (open1->hash ()));

	// Notify both nodes of both blocks, both nodes will become aware that a fork exists
	node1.process_active (open2);
	node2.process_active (open1);

	ASSERT_TIMELY_EQ (5s, 2, election->votes ().size ()); // one more than expected due to elections having dummy votes

	// Node2 should eventually settle on open1
	ASSERT_TIMELY (10s, node2.block (open1->hash ()));
	ASSERT_TIMELY (5s, node1.block_confirmed (open1->hash ()));
	auto winner = *node2.active.tally (*election).begin ();
	ASSERT_EQ (*open1, *winner.second);
	ASSERT_EQ (nano::dev::constants.genesis_amount - 1, winner.first);

	// check the correct blocks are in the ledgers
	auto transaction1 (node1.store.tx_begin_read ());
	auto transaction2 (node2.store.tx_begin_read ());
	ASSERT_TRUE (node1.ledger.block_exists (*transaction1, open1->hash ()));
	ASSERT_TRUE (node2.ledger.block_exists (*transaction2, open1->hash ()));
	ASSERT_FALSE (node2.ledger.block_exists (*transaction2, open2->hash ()));
}

TEST (node, coherent_observer)
{
	nano::test::system system (1);
	auto & node1 (*system.nodes[0]);
	auto wallet_id = node1.wallets.first_wallet_id ();
	node1.observers->blocks.add ([&node1] (nano::election_status const & status_a, std::vector<nano::vote_with_weight_info> const &, nano::account const &, nano::uint128_t const &, bool, bool) {
		auto transaction (node1.store.tx_begin_read ());
		ASSERT_TRUE (node1.ledger.block_exists (*transaction, status_a.get_winner ()->hash ()));
	});
	(void)node1.wallets.insert_adhoc (wallet_id, nano::dev::genesis_key.prv);
	nano::keypair key;
	node1.wallets.send_action (wallet_id, nano::dev::genesis_key.pub, key.pub, 1);
}

TEST (node, fork_no_vote_quorum)
{
	nano::test::system system (3);
	auto & node1 (*system.nodes[0]);
	auto & node2 (*system.nodes[1]);
	auto & node3 (*system.nodes[2]);
	auto wallet_id = node1.wallets.first_wallet_id ();
	auto wallet_id2 = node2.wallets.first_wallet_id ();
	auto wallet_id3 = node3.wallets.first_wallet_id ();
	(void)node1.wallets.insert_adhoc (wallet_id, nano::dev::genesis_key.prv);
	nano::public_key key4;
	(void)node1.wallets.deterministic_insert (wallet_id, true, key4);
	node1.wallets.send_action (wallet_id, nano::dev::genesis_key.pub, key4, nano::dev::constants.genesis_amount / 4);
	nano::public_key key1;
	(void)node2.wallets.deterministic_insert (wallet_id2, true, key1);
	(void)node2.wallets.set_representative (wallet_id2, key1);
	auto block (node1.wallets.send_action (wallet_id, nano::dev::genesis_key.pub, key1, node1.config->receive_minimum.number ()));
	ASSERT_NE (nullptr, block);
	ASSERT_TIMELY (30s, node3.balance (key1) == node1.config->receive_minimum.number () && node2.balance (key1) == node1.config->receive_minimum.number () && node1.balance (key1) == node1.config->receive_minimum.number ());
	ASSERT_EQ (node1.config->receive_minimum.number (), node1.weight (key1));
	ASSERT_EQ (node1.config->receive_minimum.number (), node2.weight (key1));
	ASSERT_EQ (node1.config->receive_minimum.number (), node3.weight (key1));
	nano::block_builder builder;
	auto send1 = builder
				 .state ()
				 .account (nano::dev::genesis_key.pub)
				 .previous (block->hash ())
				 .representative (nano::dev::genesis_key.pub)
				 .balance ((nano::dev::constants.genesis_amount / 4) - (node1.config->receive_minimum.number () * 2))
				 .link (key1)
				 .sign (nano::dev::genesis_key.prv, nano::dev::genesis_key.pub)
				 .work (*system.work.generate (block->hash ()))
				 .build ();
	ASSERT_EQ (nano::block_status::progress, node1.process (send1));
	ASSERT_EQ (nano::block_status::progress, node2.process (send1));
	ASSERT_EQ (nano::block_status::progress, node3.process (send1));
	nano::public_key key2;
	(void)node3.wallets.deterministic_insert (wallet_id3, true, key2);
	auto send2 = nano::send_block_builder ()
				 .previous (block->hash ())
				 .destination (key2)
				 .balance ((nano::dev::constants.genesis_amount / 4) - (node1.config->receive_minimum.number () * 2))
				 .sign (nano::dev::genesis_key.prv, nano::dev::genesis_key.pub)
				 .work (*system.work.generate (block->hash ()))
				 .build ();
	nano::raw_key key3;
	auto vote = std::make_shared<nano::vote> (key1, key3, 0, 0, std::vector<nano::block_hash>{ send2->hash () });
	nano::confirm_ack confirm{ nano::dev::network_params.network, vote };
	auto channel = node2.network->find_node_id (node3.node_id.pub);
	ASSERT_NE (nullptr, channel);
	channel->send (confirm);
	ASSERT_TIMELY (10s, node3.stats->count (nano::stat::type::message, nano::stat::detail::confirm_ack, nano::stat::dir::in) >= 3);
	ASSERT_EQ (node1.latest (nano::dev::genesis_key.pub), send1->hash ());
	ASSERT_EQ (node2.latest (nano::dev::genesis_key.pub), send1->hash ());
	ASSERT_EQ (node3.latest (nano::dev::genesis_key.pub), send1->hash ());
}

// Disabled because it sometimes takes way too long (but still eventually finishes)
TEST (node, DISABLED_fork_pre_confirm)
{
	nano::test::system system (3);
	auto & node0 (*system.nodes[0]);
	auto & node1 (*system.nodes[1]);
	auto & node2 (*system.nodes[2]);
	auto wallet_id0 = node0.wallets.first_wallet_id ();
	auto wallet_id1 = node1.wallets.first_wallet_id ();
	auto wallet_id2 = node2.wallets.first_wallet_id ();
	(void)node0.wallets.insert_adhoc (wallet_id0, nano::dev::genesis_key.prv);
	nano::keypair key1;
	(void)node1.wallets.insert_adhoc (wallet_id1, key1.prv);
	(void)node1.wallets.set_representative (wallet_id1, key1.pub);
	nano::keypair key2;
	(void)node2.wallets.insert_adhoc (wallet_id2, key2.prv);
	(void)node2.wallets.set_representative (wallet_id2, key2.pub);
	auto block0 (node0.wallets.send_action (wallet_id0, nano::dev::genesis_key.pub, key1.pub, nano::dev::constants.genesis_amount / 3));
	ASSERT_NE (nullptr, block0);
	ASSERT_TIMELY (30s, node0.balance (key1.pub) != 0);
	auto block1 (node0.wallets.send_action (wallet_id0, nano::dev::genesis_key.pub, key2.pub, nano::dev::constants.genesis_amount / 3));
	ASSERT_NE (nullptr, block1);
	ASSERT_TIMELY (30s, node0.balance (key2.pub) != 0);
	nano::keypair key3;
	nano::keypair key4;
	nano::state_block_builder builder;
	auto block2 = builder.make_block ()
				  .account (nano::dev::genesis_key.pub)
				  .previous (node0.latest (nano::dev::genesis_key.pub))
				  .representative (key3.pub)
				  .balance (node0.balance (nano::dev::genesis_key.pub))
				  .link (0)
				  .sign (nano::dev::genesis_key.prv, nano::dev::genesis_key.pub)
				  .work (0)
				  .build ();
	auto block3 = builder.make_block ()
				  .account (nano::dev::genesis_key.pub)
				  .previous (node0.latest (nano::dev::genesis_key.pub))
				  .representative (key4.pub)
				  .balance (node0.balance (nano::dev::genesis_key.pub))
				  .link (0)
				  .sign (nano::dev::genesis_key.prv, nano::dev::genesis_key.pub)
				  .work (0)
				  .build ();
	node0.work_generate_blocking (*block2);
	node0.work_generate_blocking (*block3);
	node0.process_active (block2);
	node1.process_active (block2);
	node2.process_active (block3);
	auto done (false);
	// Extend deadline; we must finish within a total of 100 seconds
	system.deadline_set (70s);
	while (!done)
	{
		done |= node0.latest (nano::dev::genesis_key.pub) == block2->hash () && node1.latest (nano::dev::genesis_key.pub) == block2->hash () && node2.latest (nano::dev::genesis_key.pub) == block2->hash ();
		done |= node0.latest (nano::dev::genesis_key.pub) == block3->hash () && node1.latest (nano::dev::genesis_key.pub) == block3->hash () && node2.latest (nano::dev::genesis_key.pub) == block3->hash ();
		ASSERT_NO_ERROR (system.poll ());
	}
}

// Sometimes hangs on the bootstrap_initiator.bootstrap call
TEST (node, DISABLED_fork_stale)
{
	nano::test::system system1 (1);
	(void)system1.nodes[0]->wallets.insert_adhoc (system1.nodes[0]->wallets.first_wallet_id (), nano::dev::genesis_key.prv);
	nano::test::system system2 (1);
	auto & node1 (*system1.nodes[0]);
	auto & node2 (*system2.nodes[0]);
	node2.bootstrap_initiator.bootstrap (node1.network->endpoint (), false);

	auto channel = nano::test::establish_tcp (system1, node2, node1.network->endpoint ());
	auto vote = std::make_shared<nano::vote> (nano::dev::genesis_key.pub, nano::dev::genesis_key.prv, 0, 0, std::vector<nano::block_hash> ());
	ASSERT_TRUE (node2.rep_crawler.process (vote, channel));
	nano::keypair key1;
	nano::keypair key2;
	nano::state_block_builder builder;
	auto send3 = builder.make_block ()
				 .account (nano::dev::genesis_key.pub)
				 .previous (nano::dev::genesis->hash ())
				 .representative (nano::dev::genesis_key.pub)
				 .balance (nano::dev::constants.genesis_amount - nano::Mxrb_ratio)
				 .link (key1.pub)
				 .sign (nano::dev::genesis_key.prv, nano::dev::genesis_key.pub)
				 .work (0)
				 .build ();
	node1.work_generate_blocking (*send3);
	node1.process_active (send3);
	system2.deadline_set (10s);
	while (node2.block (send3->hash ()) == nullptr)
	{
		system1.poll ();
		ASSERT_NO_ERROR (system2.poll ());
	}
	auto send1 = builder.make_block ()
				 .account (nano::dev::genesis_key.pub)
				 .previous (send3->hash ())
				 .representative (nano::dev::genesis_key.pub)
				 .balance (nano::dev::constants.genesis_amount - 2 * nano::Mxrb_ratio)
				 .link (key1.pub)
				 .sign (nano::dev::genesis_key.prv, nano::dev::genesis_key.pub)
				 .work (0)
				 .build ();
	node1.work_generate_blocking (*send1);
	auto send2 = builder.make_block ()
				 .account (nano::dev::genesis_key.pub)
				 .previous (send3->hash ())
				 .representative (nano::dev::genesis_key.pub)
				 .balance (nano::dev::constants.genesis_amount - 2 * nano::Mxrb_ratio)
				 .link (key2.pub)
				 .sign (nano::dev::genesis_key.prv, nano::dev::genesis_key.pub)
				 .work (0)
				 .build ();
	node1.work_generate_blocking (*send2);
	{
		auto transaction1 (node1.store.tx_begin_write ());
		ASSERT_EQ (nano::block_status::progress, node1.ledger.process (*transaction1, send1));
		auto transaction2 (node2.store.tx_begin_write ());
		ASSERT_EQ (nano::block_status::progress, node2.ledger.process (*transaction2, send2));
	}
	node1.process_active (send1);
	node1.process_active (send2);
	node2.process_active (send1);
	node2.process_active (send2);
	node2.bootstrap_initiator.bootstrap (node1.network->endpoint (), false);
	while (node2.block (send1->hash ()) == nullptr)
	{
		system1.poll ();
		ASSERT_NO_ERROR (system2.poll ());
	}
}

// Test disabled because it's failing intermittently.
// PR in which it got disabled: https://github.com/nanocurrency/nano-node/pull/3512
// Issue for investigating it: https://github.com/nanocurrency/nano-node/issues/3516
TEST (node, DISABLED_broadcast_elected)
{
	auto type = nano::transport::transport_type::tcp;
	nano::node_flags node_flags;
	nano::test::system system;
	nano::node_config node_config (system.get_available_port ());
	node_config.frontiers_confirmation = nano::frontiers_confirmation_mode::disabled;
	auto node0 = system.add_node (node_config, node_flags, type);
	node_config.peering_port = system.get_available_port ();
	auto node1 = system.add_node (node_config, node_flags, type);
	node_config.peering_port = system.get_available_port ();
	auto node2 = system.add_node (node_config, node_flags, type);
	auto wallet_id0 = node0->wallets.first_wallet_id ();
	auto wallet_id1 = node1->wallets.first_wallet_id ();
	auto wallet_id2 = node2->wallets.first_wallet_id ();
	nano::keypair rep_big;
	nano::keypair rep_small;
	nano::keypair rep_other;
	nano::block_builder builder;
	{
		auto transaction0 (node0->store.tx_begin_write ());
		auto transaction1 (node1->store.tx_begin_write ());
		auto transaction2 (node2->store.tx_begin_write ());
		auto fund_big = builder.send ()
						.previous (nano::dev::genesis->hash ())
						.destination (rep_big.pub)
						.balance (nano::Gxrb_ratio * 5)
						.sign (nano::dev::genesis_key.prv, nano::dev::genesis_key.pub)
						.work (*system.work.generate (nano::dev::genesis->hash ()))
						.build ();
		auto open_big = builder.open ()
						.source (fund_big->hash ())
						.representative (rep_big.pub)
						.account (rep_big.pub)
						.sign (rep_big.prv, rep_big.pub)
						.work (*system.work.generate (rep_big.pub))
						.build ();
		auto fund_small = builder.send ()
						  .previous (fund_big->hash ())
						  .destination (rep_small.pub)
						  .balance (nano::Gxrb_ratio * 2)
						  .sign (nano::dev::genesis_key.prv, nano::dev::genesis_key.pub)
						  .work (*system.work.generate (fund_big->hash ()))
						  .build ();
		auto open_small = builder.open ()
						  .source (fund_small->hash ())
						  .representative (rep_small.pub)
						  .account (rep_small.pub)
						  .sign (rep_small.prv, rep_small.pub)
						  .work (*system.work.generate (rep_small.pub))
						  .build ();
		auto fund_other = builder.send ()
						  .previous (fund_small->hash ())
						  .destination (rep_other.pub)
						  .balance (nano::Gxrb_ratio)
						  .sign (nano::dev::genesis_key.prv, nano::dev::genesis_key.pub)
						  .work (*system.work.generate (fund_small->hash ()))
						  .build ();
		auto open_other = builder.open ()
						  .source (fund_other->hash ())
						  .representative (rep_other.pub)
						  .account (rep_other.pub)
						  .sign (rep_other.prv, rep_other.pub)
						  .work (*system.work.generate (rep_other.pub))
						  .build ();
		ASSERT_EQ (nano::block_status::progress, node0->ledger.process (*transaction0, fund_big));
		ASSERT_EQ (nano::block_status::progress, node1->ledger.process (*transaction1, fund_big));
		ASSERT_EQ (nano::block_status::progress, node2->ledger.process (*transaction2, fund_big));
		ASSERT_EQ (nano::block_status::progress, node0->ledger.process (*transaction0, open_big));
		ASSERT_EQ (nano::block_status::progress, node1->ledger.process (*transaction1, open_big));
		ASSERT_EQ (nano::block_status::progress, node2->ledger.process (*transaction2, open_big));
		ASSERT_EQ (nano::block_status::progress, node0->ledger.process (*transaction0, fund_small));
		ASSERT_EQ (nano::block_status::progress, node1->ledger.process (*transaction1, fund_small));
		ASSERT_EQ (nano::block_status::progress, node2->ledger.process (*transaction2, fund_small));
		ASSERT_EQ (nano::block_status::progress, node0->ledger.process (*transaction0, open_small));
		ASSERT_EQ (nano::block_status::progress, node1->ledger.process (*transaction1, open_small));
		ASSERT_EQ (nano::block_status::progress, node2->ledger.process (*transaction2, open_small));
		ASSERT_EQ (nano::block_status::progress, node0->ledger.process (*transaction0, fund_other));
		ASSERT_EQ (nano::block_status::progress, node1->ledger.process (*transaction1, fund_other));
		ASSERT_EQ (nano::block_status::progress, node2->ledger.process (*transaction2, fund_other));
		ASSERT_EQ (nano::block_status::progress, node0->ledger.process (*transaction0, open_other));
		ASSERT_EQ (nano::block_status::progress, node1->ledger.process (*transaction1, open_other));
		ASSERT_EQ (nano::block_status::progress, node2->ledger.process (*transaction2, open_other));
	}
	// Confirm blocks to allow voting
	for (auto & node : system.nodes)
	{
		auto block (node->block (node->latest (nano::dev::genesis_key.pub)));
		ASSERT_NE (nullptr, block);
		node->start_election (block);
		auto election (node->active.election (block->qualified_root ()));
		ASSERT_NE (nullptr, election);
		node->active.force_confirm (*election);
		ASSERT_TIMELY_EQ (5s, 4, node->ledger.cemented_count ())
	}

	(void)node0->wallets.insert_adhoc (wallet_id0, rep_big.prv);
	(void)node1->wallets.insert_adhoc (wallet_id1, rep_small.prv);
	(void)node2->wallets.insert_adhoc (wallet_id2, rep_other.prv);
	auto fork0 = builder.send ()
				 .previous (node2->latest (nano::dev::genesis_key.pub))
				 .destination (rep_small.pub)
				 .balance (0)
				 .sign (nano::dev::genesis_key.prv, nano::dev::genesis_key.pub)
				 .work (*node0->work_generate_blocking (node2->latest (nano::dev::genesis_key.pub)))
				 .build ();
	// A copy is necessary to avoid data races during ledger processing, which sets the sideband
	auto fork0_copy (std::make_shared<nano::send_block> (*fork0));
	node0->process_active (fork0);
	node1->process_active (fork0_copy);
	auto fork1 = builder.send ()
				 .previous (node2->latest (nano::dev::genesis_key.pub))
				 .destination (rep_big.pub)
				 .balance (0)
				 .sign (nano::dev::genesis_key.prv, nano::dev::genesis_key.pub)
				 .work (*node0->work_generate_blocking (node2->latest (nano::dev::genesis_key.pub)))
				 .build ();
	(void)node2->wallets.insert_adhoc (wallet_id2, rep_small.prv);
	node2->process_active (fork1);
	ASSERT_TIMELY (10s, node0->ledger.block_or_pruned_exists (fork0->hash ()) && node1->ledger.block_or_pruned_exists (fork0->hash ()));
	system.deadline_set (50s);
	while (!node2->ledger.block_or_pruned_exists (fork0->hash ()))
	{
		auto ec = system.poll ();
		ASSERT_TRUE (node0->ledger.block_or_pruned_exists (fork0->hash ()));
		ASSERT_TRUE (node1->ledger.block_or_pruned_exists (fork0->hash ()));
		ASSERT_NO_ERROR (ec);
	}
	ASSERT_TIMELY (5s, node1->stats->count (nano::stat::type::confirmation_observer, nano::stat::detail::inactive_conf_height, nano::stat::dir::out) != 0);
}

TEST (node, rep_self_vote)
{
	nano::test::system system;
	nano::node_config node_config (system.get_available_port ());
	node_config.online_weight_minimum = std::numeric_limits<nano::uint128_t>::max ();
	node_config.frontiers_confirmation = nano::frontiers_confirmation_mode::disabled;
	auto node0 = system.add_node (node_config);
	auto wallet_id = node0->wallets.first_wallet_id ();
	nano::keypair rep_big;
	nano::block_builder builder;
	auto fund_big = builder.send ()
					.previous (nano::dev::genesis->hash ())
					.destination (rep_big.pub)
					.balance (nano::uint128_t{ "0xb0000000000000000000000000000000" })
					.sign (nano::dev::genesis_key.prv, nano::dev::genesis_key.pub)
					.work (*system.work.generate (nano::dev::genesis->hash ()))
					.build ();
	auto open_big = builder.open ()
					.source (fund_big->hash ())
					.representative (rep_big.pub)
					.account (rep_big.pub)
					.sign (rep_big.prv, rep_big.pub)
					.work (*system.work.generate (rep_big.pub))
					.build ();
	ASSERT_EQ (nano::block_status::progress, node0->process (fund_big));
	ASSERT_EQ (nano::block_status::progress, node0->process (open_big));
	// Confirm both blocks, allowing voting on the upcoming block
	node0->start_election (node0->block (open_big->hash ()));
	std::shared_ptr<nano::election> election;
	ASSERT_TIMELY (5s, election = node0->active.election (open_big->qualified_root ()));
	node0->active.force_confirm (*election);

	(void)node0->wallets.insert_adhoc (wallet_id, rep_big.prv);
	(void)node0->wallets.insert_adhoc (wallet_id, nano::dev::genesis_key.prv);
	ASSERT_EQ (node0->wallets.voting_reps_count (), 2);
	auto block0 = builder.send ()
				  .previous (fund_big->hash ())
				  .destination (rep_big.pub)
				  .balance (nano::uint128_t ("0x60000000000000000000000000000000"))
				  .sign (nano::dev::genesis_key.prv, nano::dev::genesis_key.pub)
				  .work (*system.work.generate (fund_big->hash ()))
				  .build ();
	ASSERT_EQ (nano::block_status::progress, node0->process (block0));
	auto & active = node0->active;
	auto & scheduler = node0->scheduler;
	scheduler.priority.activate (nano::dev::genesis_key.pub, *node0->store.tx_begin_read ());
	ASSERT_TIMELY (5s, active.election (block0->qualified_root ()));
	auto election1 = active.election (block0->qualified_root ());
	ASSERT_NE (nullptr, election1);
	// Wait until representatives are activated & make vote
	ASSERT_TIMELY_EQ (1s, election1->votes ().size (), 3);
	auto rep_votes (election1->votes ());
	ASSERT_NE (rep_votes.end (), rep_votes.find (nano::dev::genesis_key.pub));
	ASSERT_NE (rep_votes.end (), rep_votes.find (rep_big.pub));
}

// Bootstrapping shouldn't republish the blocks to the network.
TEST (node, DISABLED_bootstrap_no_publish)
{
	nano::test::system system0 (1);
	nano::test::system system1 (1);
	auto node0 (system0.nodes[0]);
	auto node1 (system1.nodes[0]);
	nano::keypair key0;
	// node0 knows about send0 but node1 doesn't.
	nano::block_builder builder;
	auto send0 = builder
				 .send ()
				 .previous (node0->latest (nano::dev::genesis_key.pub))
				 .destination (key0.pub)
				 .balance (500)
				 .sign (nano::dev::genesis_key.prv, nano::dev::genesis_key.pub)
				 .work (0)
				 .build ();
	{
		auto transaction (node0->store.tx_begin_write ());
		ASSERT_EQ (nano::block_status::progress, node0->ledger.process (*transaction, send0));
	}
	ASSERT_FALSE (node1->bootstrap_initiator.in_progress ());
	node1->bootstrap_initiator.bootstrap (node0->network->endpoint (), false);
	ASSERT_TRUE (node1->active.empty ());
	system1.deadline_set (10s);
	while (node1->block (send0->hash ()) == nullptr)
	{
		// Poll until the TCP connection is torn down and in_progress goes false
		system0.poll ();
		auto ec = system1.poll ();
		// There should never be an active transaction because the only activity is bootstrapping 1 block which shouldn't be publishing.
		ASSERT_TRUE (node1->active.empty ());
		ASSERT_NO_ERROR (ec);
	}
}

// Check that an outgoing bootstrap request can push blocks
// Test disabled because it's failing intermittently.
// PR in which it got disabled: https://github.com/nanocurrency/nano-node/pull/3512
// Issue for investigating it: https://github.com/nanocurrency/nano-node/issues/3515
TEST (node, DISABLED_bootstrap_bulk_push)
{
	nano::test::system system;
	nano::test::system system0;
	nano::test::system system1;
	nano::node_config config0 (system.get_available_port ());
	config0.frontiers_confirmation = nano::frontiers_confirmation_mode::disabled;
	auto node0 (system0.add_node (config0));
	nano::node_config config1 (system.get_available_port ());
	config1.frontiers_confirmation = nano::frontiers_confirmation_mode::disabled;
	auto node1 (system1.add_node (config1));
	nano::keypair key0;
	// node0 knows about send0 but node1 doesn't.
	auto send0 = nano::send_block_builder ()
				 .previous (nano::dev::genesis->hash ())
				 .destination (key0.pub)
				 .balance (500)
				 .sign (nano::dev::genesis_key.prv, nano::dev::genesis_key.pub)
				 .work (*node0->work_generate_blocking (nano::dev::genesis->hash ()))
				 .build ();
	ASSERT_EQ (nano::block_status::progress, node0->process (send0));

	ASSERT_FALSE (node0->bootstrap_initiator.in_progress ());
	ASSERT_FALSE (node1->bootstrap_initiator.in_progress ());
	ASSERT_TRUE (node1->active.empty ());
	node0->bootstrap_initiator.bootstrap (node1->network->endpoint (), false);
	system1.deadline_set (10s);
	while (node1->block (send0->hash ()) == nullptr)
	{
		ASSERT_NO_ERROR (system0.poll ());
		ASSERT_NO_ERROR (system1.poll ());
	}
	// since this uses bulk_push, the new block should be republished
	system1.deadline_set (10s);
	while (node1->active.empty ())
	{
		ASSERT_NO_ERROR (system0.poll ());
		ASSERT_NO_ERROR (system1.poll ());
	}
}

// Bootstrapping a forked open block should succeed.
TEST (node, bootstrap_fork_open)
{
	nano::test::system system;
	nano::node_config node_config (system.get_available_port ());
	auto node0 = system.add_node (node_config);
	auto wallet_id0 = node0->wallets.first_wallet_id ();
	node_config.peering_port = system.get_available_port ();
	auto node1 = system.add_node (node_config);
	nano::keypair key0;
	nano::block_builder builder;
	auto send0 = builder.send ()
				 .previous (nano::dev::genesis->hash ())
				 .destination (key0.pub)
				 .balance (nano::dev::constants.genesis_amount - 500)
				 .sign (nano::dev::genesis_key.prv, nano::dev::genesis_key.pub)
				 .work (*system.work.generate (nano::dev::genesis->hash ()))
				 .build ();
	auto open0 = builder.open ()
				 .source (send0->hash ())
				 .representative (1)
				 .account (key0.pub)
				 .sign (key0.prv, key0.pub)
				 .work (*system.work.generate (key0.pub))
				 .build ();
	auto open1 = builder.open ()
				 .source (send0->hash ())
				 .representative (2)
				 .account (key0.pub)
				 .sign (key0.prv, key0.pub)
				 .work (*system.work.generate (key0.pub))
				 .build ();
	// Both know about send0
	ASSERT_EQ (nano::block_status::progress, node0->process (send0));
	ASSERT_EQ (nano::block_status::progress, node1->process (send0));
	// Confirm send0 to allow starting and voting on the following blocks
	for (auto node : system.nodes)
	{
		node->start_election (node->block (node->latest (nano::dev::genesis_key.pub)));
		ASSERT_TIMELY (1s, node->active.election (send0->qualified_root ()));
		auto election = node->active.election (send0->qualified_root ());
		ASSERT_NE (nullptr, election);
		node->active.force_confirm (*election);
		ASSERT_TIMELY (2s, node->active.empty ());
	}
	ASSERT_TIMELY (3s, node0->block_confirmed (send0->hash ()));
	// They disagree about open0/open1
	ASSERT_EQ (nano::block_status::progress, node0->process (open0));
	ASSERT_EQ (nano::block_status::progress, node1->process (open1));
	(void)node0->wallets.insert_adhoc (wallet_id0, nano::dev::genesis_key.prv);
	ASSERT_FALSE (node1->ledger.block_or_pruned_exists (open0->hash ()));
	ASSERT_FALSE (node1->bootstrap_initiator.in_progress ());
	node1->bootstrap_initiator.bootstrap (node0->network->endpoint (), false);
	ASSERT_TIMELY (1s, node1->active.empty ());
	ASSERT_TIMELY (10s, !node1->ledger.block_or_pruned_exists (open1->hash ()) && node1->ledger.block_or_pruned_exists (open0->hash ()));
}

// Unconfirmed blocks from bootstrap should be confirmed
TEST (node, bootstrap_confirm_frontiers)
{
	// create 2 separate systems, the 2 system do not interact with each other automatically
	nano::test::system system0 (1);
	nano::test::system system1 (1);
	auto node0 = system0.nodes[0];
	auto node1 = system1.nodes[0];
	auto wallet_id0 = node0->wallets.first_wallet_id ();
	auto wallet_id1 = node1->wallets.first_wallet_id ();
	(void)node0->wallets.insert_adhoc (wallet_id0, nano::dev::genesis_key.prv);
	nano::keypair key0;

	// create block to send 500 raw from genesis to key0 and save into node0 ledger without immediately triggering an election
	auto send0 = nano::send_block_builder ()
				 .previous (nano::dev::genesis->hash ())
				 .destination (key0.pub)
				 .balance (nano::dev::constants.genesis_amount - 500)
				 .sign (nano::dev::genesis_key.prv, nano::dev::genesis_key.pub)
				 .work (*node0->work_generate_blocking (nano::dev::genesis->hash ()))
				 .build ();
	ASSERT_EQ (nano::block_status::progress, node0->process (send0));

	// each system only has one node, so there should be no bootstrapping going on
	ASSERT_FALSE (node0->bootstrap_initiator.in_progress ());
	ASSERT_FALSE (node1->bootstrap_initiator.in_progress ());
	ASSERT_TRUE (node1->active.empty ());

	// create a bootstrap connection from node1 to node0
	// this also has the side effect of adding node0 to node1's list of peers, which will trigger realtime connections too
	node1->bootstrap_initiator.bootstrap (node0->network->endpoint ());

	// Wait until the block is confirmed on node1. Poll more than usual because we are polling
	// on 2 different systems at once and in sequence and there might be strange timing effects.
	system0.deadline_set (10s);
	system1.deadline_set (10s);
	while (true)
	{
		{
			auto tx{ node1->store.tx_begin_read () };
			if (node1->ledger.block_confirmed (*tx, send0->hash ()))
			{
				break;
			}
		}
		ASSERT_NO_ERROR (system0.poll (std::chrono::milliseconds (1)));
		ASSERT_NO_ERROR (system1.poll (std::chrono::milliseconds (1)));
	}
}

// Test that if we create a block that isn't confirmed, the bootstrapping processes sync the missing block.
TEST (node, unconfirmed_send)
{
	nano::test::system system{};

	auto & node1 = *system.add_node ();
	auto wallet_id1 = node1.wallets.first_wallet_id ();
	(void)node1.wallets.insert_adhoc (wallet_id1, nano::dev::genesis_key.prv);

	nano::keypair key2{};
	auto & node2 = *system.add_node ();
	auto wallet_id2 = node2.wallets.first_wallet_id ();
	(void)node2.wallets.insert_adhoc (wallet_id2, key2.prv);

	// firstly, send two units from node1 to node2 and expect that both nodes see the block as confirmed
	// (node1 will start an election for it, vote on it and node2 gets synced up)
	auto send1 = node1.wallets.send_action (wallet_id1, nano::dev::genesis_key.pub, key2.pub, 2 * nano::Mxrb_ratio);
	ASSERT_TIMELY (5s, node1.block_confirmed (send1->hash ()));
	ASSERT_TIMELY (5s, node2.block_confirmed (send1->hash ()));

	// wait until receive1 (auto-receive created by wallet) is cemented
	ASSERT_TIMELY_EQ (5s, node2.get_confirmation_height (*node2.store.tx_begin_read (), key2.pub), 1);
	ASSERT_EQ (node2.balance (key2.pub), 2 * nano::Mxrb_ratio);
	auto recv1 = node2.ledger.find_receive_block_by_send_hash (*node2.store.tx_begin_read (), key2.pub, send1->hash ());

	// create send2 to send from node2 to node1 and save it to node2's ledger without triggering an election (node1 does not hear about it)
	auto send2 = nano::state_block_builder{}
				 .make_block ()
				 .account (key2.pub)
				 .previous (recv1->hash ())
				 .representative (nano::dev::genesis_key.pub)
				 .balance (nano::Mxrb_ratio)
				 .link (nano::dev::genesis_key.pub)
				 .sign (key2.prv, key2.pub)
				 .work (*system.work.generate (recv1->hash ()))
				 .build ();
	ASSERT_EQ (nano::block_status::progress, node2.process (send2));

	auto send3 = node2.wallets.send_action (wallet_id2, key2.pub, nano::dev::genesis_key.pub, nano::Mxrb_ratio);
	ASSERT_TIMELY (5s, node2.block_confirmed (send2->hash ()));
	ASSERT_TIMELY (5s, node1.block_confirmed (send2->hash ()));
	ASSERT_TIMELY (5s, node2.block_confirmed (send3->hash ()));
	ASSERT_TIMELY (5s, node1.block_confirmed (send3->hash ()));
	ASSERT_TIMELY_EQ (5s, node2.ledger.cemented_count (), 7);
	ASSERT_TIMELY_EQ (5s, node1.balance (nano::dev::genesis_key.pub), nano::dev::constants.genesis_amount);
}

// Test that nodes can disable representative voting
TEST (node, no_voting)
{
	nano::test::system system (1);
	auto & node0 (*system.nodes[0]);
	nano::node_config node_config (system.get_available_port ());
	node_config.enable_voting = false;
	auto node1 = system.add_node (node_config);

	auto wallet_id0 = node0.wallets.first_wallet_id ();
	auto wallet_id1 = node1->wallets.first_wallet_id ();
	// Node1 has a rep
	(void)node0.wallets.insert_adhoc (wallet_id0, nano::dev::genesis_key.prv);
	nano::keypair key1;
	(void)node1->wallets.insert_adhoc (wallet_id1, key1.prv);
	// Broadcast a confirm so others should know this is a rep node
	node1->wallets.send_action (wallet_id1, nano::dev::genesis_key.pub, key1.pub, nano::Mxrb_ratio);
	ASSERT_TIMELY (10s, node0.active.empty ());
	ASSERT_EQ (0, node0.stats->count (nano::stat::type::message, nano::stat::detail::confirm_ack, nano::stat::dir::in));
}

TEST (node, send_callback)
{
	nano::test::system system (1);
	auto & node0 (*system.nodes[0]);
	auto wallet_id = node0.wallets.first_wallet_id ();
	nano::keypair key2;
	(void)node0.wallets.insert_adhoc (wallet_id, nano::dev::genesis_key.prv);
	(void)node0.wallets.insert_adhoc (wallet_id, key2.prv);
	node0.config->callback_address = "localhost";
	node0.config->callback_port = 8010;
	node0.config->callback_target = "/";
	ASSERT_NE (nullptr, node0.wallets.send_action (wallet_id, nano::dev::genesis_key.pub, key2.pub, node0.config->receive_minimum.number ()));
	ASSERT_TIMELY (10s, node0.balance (key2.pub).is_zero ());
	ASSERT_EQ (std::numeric_limits<nano::uint128_t>::max () - node0.config->receive_minimum.number (), node0.balance (nano::dev::genesis_key.pub));
}

TEST (node, balance_observer)
{
	nano::test::system system (1);
	auto & node1 (*system.nodes[0]);
	auto wallet_id = node1.wallets.first_wallet_id ();
	std::atomic<int> balances (0);
	nano::keypair key;
	node1.observers->account_balance.add ([&key, &balances] (nano::account const & account_a, bool is_pending) {
		if (key.pub == account_a && is_pending)
		{
			balances++;
		}
		else if (nano::dev::genesis_key.pub == account_a && !is_pending)
		{
			balances++;
		}
	});
	(void)node1.wallets.insert_adhoc (wallet_id, nano::dev::genesis_key.prv);
	node1.wallets.send_action (wallet_id, nano::dev::genesis_key.pub, key.pub, 1);
	system.deadline_set (10s);
	auto done (false);
	while (!done)
	{
		auto ec = system.poll ();
		done = balances.load () == 2;
		ASSERT_NO_ERROR (ec);
	}
}

TEST (node, bootstrap_connection_scaling)
{
	nano::test::system system (1);
	auto & node1 (*system.nodes[0]);
	ASSERT_EQ (34, node1.bootstrap_initiator.connections->target_connections (5000, 1));
	ASSERT_EQ (4, node1.bootstrap_initiator.connections->target_connections (0, 1));
	ASSERT_EQ (64, node1.bootstrap_initiator.connections->target_connections (50000, 1));
	ASSERT_EQ (64, node1.bootstrap_initiator.connections->target_connections (10000000000, 1));
	ASSERT_EQ (32, node1.bootstrap_initiator.connections->target_connections (5000, 0));
	ASSERT_EQ (1, node1.bootstrap_initiator.connections->target_connections (0, 0));
	ASSERT_EQ (64, node1.bootstrap_initiator.connections->target_connections (50000, 0));
	ASSERT_EQ (64, node1.bootstrap_initiator.connections->target_connections (10000000000, 0));
	ASSERT_EQ (36, node1.bootstrap_initiator.connections->target_connections (5000, 2));
	ASSERT_EQ (8, node1.bootstrap_initiator.connections->target_connections (0, 2));
	ASSERT_EQ (64, node1.bootstrap_initiator.connections->target_connections (50000, 2));
	ASSERT_EQ (64, node1.bootstrap_initiator.connections->target_connections (10000000000, 2));
	node1.config->bootstrap_connections = 128;
	ASSERT_EQ (64, node1.bootstrap_initiator.connections->target_connections (0, 1));
	ASSERT_EQ (64, node1.bootstrap_initiator.connections->target_connections (50000, 1));
	ASSERT_EQ (64, node1.bootstrap_initiator.connections->target_connections (0, 2));
	ASSERT_EQ (64, node1.bootstrap_initiator.connections->target_connections (50000, 2));
	node1.config->bootstrap_connections_max = 256;
	ASSERT_EQ (128, node1.bootstrap_initiator.connections->target_connections (0, 1));
	ASSERT_EQ (256, node1.bootstrap_initiator.connections->target_connections (50000, 1));
	ASSERT_EQ (256, node1.bootstrap_initiator.connections->target_connections (0, 2));
	ASSERT_EQ (256, node1.bootstrap_initiator.connections->target_connections (50000, 2));
	node1.config->bootstrap_connections_max = 0;
	ASSERT_EQ (1, node1.bootstrap_initiator.connections->target_connections (0, 1));
	ASSERT_EQ (1, node1.bootstrap_initiator.connections->target_connections (50000, 1));
}

// Test stat counting at both type and detail levels
TEST (node, stat_counting)
{
	nano::test::system system (1);
	auto & node1 (*system.nodes[0]);
	node1.stats->add (nano::stat::type::ledger, nano::stat::dir::in, 1);
	node1.stats->add (nano::stat::type::ledger, nano::stat::dir::in, 5);
	node1.stats->inc (nano::stat::type::ledger, nano::stat::dir::in);
	node1.stats->inc (nano::stat::type::ledger, nano::stat::detail::send, nano::stat::dir::in);
	node1.stats->inc (nano::stat::type::ledger, nano::stat::detail::send, nano::stat::dir::in);
	node1.stats->inc (nano::stat::type::ledger, nano::stat::detail::receive, nano::stat::dir::in);
	ASSERT_EQ (10, node1.stats->count (nano::stat::type::ledger, nano::stat::dir::in));
	ASSERT_EQ (2, node1.stats->count (nano::stat::type::ledger, nano::stat::detail::send, nano::stat::dir::in));
	ASSERT_EQ (1, node1.stats->count (nano::stat::type::ledger, nano::stat::detail::receive, nano::stat::dir::in));
	node1.stats->add (nano::stat::type::ledger, nano::stat::dir::in, 0);
	ASSERT_EQ (10, node1.stats->count (nano::stat::type::ledger, nano::stat::dir::in));
}

TEST (node, online_reps)
{
	nano::test::system system (1);
	auto & node1 (*system.nodes[0]);
	// 1 sample of minimum weight
	ASSERT_EQ (node1.config->online_weight_minimum, node1.online_reps.trended ());
	auto vote (std::make_shared<nano::vote> ());
	ASSERT_EQ (0, node1.online_reps.online ());
	node1.online_reps.observe (nano::dev::genesis_key.pub);
	ASSERT_EQ (nano::dev::constants.genesis_amount, node1.online_reps.online ());
	// 1 minimum, 1 maximum
	ASSERT_EQ (node1.config->online_weight_minimum, node1.online_reps.trended ());
	node1.online_reps.sample ();
	ASSERT_EQ (nano::dev::constants.genesis_amount, node1.online_reps.trended ());
	node1.online_reps.clear ();
	// 2 minimum, 1 maximum
	node1.online_reps.sample ();
	ASSERT_EQ (node1.config->online_weight_minimum, node1.online_reps.trended ());
}

TEST (node, online_reps_rep_crawler)
{
	nano::test::system system;
	nano::node_flags flags;
	flags.set_disable_rep_crawler (true);
	auto & node1 = *system.add_node (flags);
	auto vote = std::make_shared<nano::vote> (nano::dev::genesis_key.pub, nano::dev::genesis_key.prv, nano::milliseconds_since_epoch (), 0, std::vector<nano::block_hash>{ nano::dev::genesis->hash () });
	ASSERT_EQ (0, node1.online_reps.online ());
	// Without rep crawler
	node1.vote_processor.vote_blocking (vote, std::make_shared<nano::transport::fake::channel> (node1));
	ASSERT_EQ (0, node1.online_reps.online ());
	// After inserting to rep crawler
	auto channel = std::make_shared<nano::transport::fake::channel> (node1);
	node1.rep_crawler.force_query (nano::dev::genesis->hash (), channel);
	node1.vote_processor.vote_blocking (vote, channel);
	ASSERT_EQ (nano::dev::constants.genesis_amount, node1.online_reps.online ());
}

TEST (node, online_reps_election)
{
	nano::test::system system;
	nano::node_flags flags;
	flags.set_disable_rep_crawler (true);
	auto & node1 = *system.add_node (flags);
	// Start election
	nano::keypair key;
	nano::state_block_builder builder;
	auto send1 = builder.make_block ()
				 .account (nano::dev::genesis_key.pub)
				 .previous (nano::dev::genesis->hash ())
				 .representative (nano::dev::genesis_key.pub)
				 .balance (nano::dev::constants.genesis_amount - nano::Gxrb_ratio)
				 .link (key.pub)
				 .sign (nano::dev::genesis_key.prv, nano::dev::genesis_key.pub)
				 .work (*node1.work_generate_blocking (nano::dev::genesis->hash ()))
				 .build ();
	node1.process_active (send1);
	ASSERT_TIMELY_EQ (5s, 1, node1.active.size ());
	// Process vote for ongoing election
	auto vote = std::make_shared<nano::vote> (nano::dev::genesis_key.pub, nano::dev::genesis_key.prv, nano::milliseconds_since_epoch (), 0, std::vector<nano::block_hash>{ send1->hash () });
	ASSERT_EQ (0, node1.online_reps.online ());
	node1.vote_processor.vote_blocking (vote, std::make_shared<nano::transport::fake::channel> (node1));
	ASSERT_EQ (nano::dev::constants.genesis_amount - nano::Gxrb_ratio, node1.online_reps.online ());
}

TEST (node, block_confirm)
{
	auto type = nano::transport::transport_type::tcp;
	nano::node_flags node_flags;
	nano::test::system system (2, type, node_flags);
	auto & node1 (*system.nodes[0]);
	auto & node2 (*system.nodes[1]);
	auto wallet_id1 = node1.wallets.first_wallet_id ();
	auto wallet_id2 = node2.wallets.first_wallet_id ();
	nano::keypair key;
	nano::state_block_builder builder;
	(void)node2.wallets.insert_adhoc (wallet_id2, nano::dev::genesis_key.prv);
	auto send1 = builder.make_block ()
				 .account (nano::dev::genesis_key.pub)
				 .previous (nano::dev::genesis->hash ())
				 .representative (nano::dev::genesis_key.pub)
				 .balance (nano::dev::constants.genesis_amount - nano::Gxrb_ratio)
				 .link (key.pub)
				 .sign (nano::dev::genesis_key.prv, nano::dev::genesis_key.pub)
				 .work (*node1.work_generate_blocking (nano::dev::genesis->hash ()))
				 .build ();
	// A copy is necessary to avoid data races during ledger processing, which sets the sideband
	auto send1_copy = builder.make_block ()
					  .from (*send1)
					  .build ();
	auto hash1 = send1->hash ();
	auto hash2 = send1_copy->hash ();
	node1.block_processor.add (send1);
	node2.block_processor.add (send1_copy);
	ASSERT_TIMELY (5s, node1.ledger.block_or_pruned_exists (send1->hash ()) && node2.ledger.block_or_pruned_exists (send1_copy->hash ()));
	ASSERT_TRUE (node1.ledger.block_or_pruned_exists (send1->hash ()));
	ASSERT_TRUE (node2.ledger.block_or_pruned_exists (send1_copy->hash ()));
	// Confirm send1 on node2 so it can vote for send2
	node2.start_election (send1_copy);
	std::shared_ptr<nano::election> election;
	ASSERT_TIMELY (5s, election = node2.active.election (send1_copy->qualified_root ()));
	ASSERT_TIMELY_EQ (10s, node1.active.recently_cemented.list ().size (), 1);
}

TEST (node, confirm_quorum)
{
	nano::test::system system (1);
	auto & node1 = *system.nodes[0];
	auto wallet_id = node1.wallets.first_wallet_id ();
	(void)node1.wallets.insert_adhoc (wallet_id, nano::dev::genesis_key.prv);
	// Put greater than node.delta () in pending so quorum can't be reached
	nano::amount new_balance = node1.online_reps.delta () - nano::Gxrb_ratio;
	auto send1 = nano::state_block_builder ()
				 .account (nano::dev::genesis_key.pub)
				 .previous (nano::dev::genesis->hash ())
				 .representative (nano::dev::genesis_key.pub)
				 .balance (new_balance)
				 .link (nano::dev::genesis_key.pub)
				 .sign (nano::dev::genesis_key.prv, nano::dev::genesis_key.pub)
				 .work (*node1.work_generate_blocking (nano::dev::genesis->hash ()))
				 .build ();
	ASSERT_EQ (nano::block_status::progress, node1.process (send1));
	node1.wallets.send_action (wallet_id, nano::dev::genesis_key.pub, nano::dev::genesis_key.pub, new_balance.number ());
	ASSERT_TIMELY (2s, node1.active.election (send1->qualified_root ()));
	auto election = node1.active.election (send1->qualified_root ());
	ASSERT_NE (nullptr, election);
	ASSERT_FALSE (node1.active.confirmed (*election));
	ASSERT_EQ (1, election->votes ().size ());
	ASSERT_EQ (0, node1.balance (nano::dev::genesis_key.pub));
}

TEST (node, local_votes_cache)
{
	nano::test::system system;
	nano::node_config node_config (system.get_available_port ());
	node_config.frontiers_confirmation = nano::frontiers_confirmation_mode::disabled;
	node_config.receive_minimum = nano::dev::constants.genesis_amount;
	auto & node (*system.add_node (node_config));
	auto wallet_id = node.wallets.first_wallet_id ();
	nano::state_block_builder builder;
	auto send1 = builder.make_block ()
				 .account (nano::dev::genesis_key.pub)
				 .previous (nano::dev::genesis->hash ())
				 .representative (nano::dev::genesis_key.pub)
				 .balance (nano::dev::constants.genesis_amount - nano::Gxrb_ratio)
				 .link (nano::dev::genesis_key.pub)
				 .sign (nano::dev::genesis_key.prv, nano::dev::genesis_key.pub)
				 .work (*node.work_generate_blocking (nano::dev::genesis->hash ()))
				 .build ();
	auto send2 = builder.make_block ()
				 .account (nano::dev::genesis_key.pub)
				 .previous (send1->hash ())
				 .representative (nano::dev::genesis_key.pub)
				 .balance (nano::dev::constants.genesis_amount - 2 * nano::Gxrb_ratio)
				 .link (nano::dev::genesis_key.pub)
				 .sign (nano::dev::genesis_key.prv, nano::dev::genesis_key.pub)
				 .work (*node.work_generate_blocking (send1->hash ()))
				 .build ();
	auto send3 = builder.make_block ()
				 .account (nano::dev::genesis_key.pub)
				 .previous (send2->hash ())
				 .representative (nano::dev::genesis_key.pub)
				 .balance (nano::dev::constants.genesis_amount - 3 * nano::Gxrb_ratio)
				 .link (nano::dev::genesis_key.pub)
				 .sign (nano::dev::genesis_key.prv, nano::dev::genesis_key.pub)
				 .work (*node.work_generate_blocking (send2->hash ()))
				 .build ();
	{
		auto transaction (node.store.tx_begin_write ());
		ASSERT_EQ (nano::block_status::progress, node.ledger.process (*transaction, send1));
		ASSERT_EQ (nano::block_status::progress, node.ledger.process (*transaction, send2));
	}
	// Confirm blocks to allow voting
	node.start_election (send2);
	std::shared_ptr<nano::election> election;
	ASSERT_TIMELY (5s, election = node.active.election (send2->qualified_root ()));
	node.active.force_confirm (*election);
	ASSERT_TIMELY_EQ (3s, node.ledger.cemented_count (), 3);
	(void)node.wallets.insert_adhoc (wallet_id, nano::dev::genesis_key.prv);
	nano::confirm_req message1{ nano::dev::network_params.network, send1->hash (), send1->root () };
	nano::confirm_req message2{ nano::dev::network_params.network, send2->hash (), send2->root () };
	auto channel = std::make_shared<nano::transport::fake::channel> (node);
	node.network->inbound (message1, channel);
	ASSERT_TIMELY_EQ (3s, node.stats->count (nano::stat::type::requests, nano::stat::detail::requests_generated_votes), 1);
	node.network->inbound (message2, channel);
	ASSERT_TIMELY_EQ (3s, node.stats->count (nano::stat::type::requests, nano::stat::detail::requests_generated_votes), 2);
	for (auto i (0); i < 100; ++i)
	{
		node.network->inbound (message1, channel);
		node.network->inbound (message2, channel);
	}
	for (int i = 0; i < 4; ++i)
	{
		ASSERT_NO_ERROR (system.poll (node.aggregator.max_delay));
	}
	// Make sure a new vote was not generated
	ASSERT_TIMELY_EQ (3s, node.stats->count (nano::stat::type::requests, nano::stat::detail::requests_generated_votes), 2);
	// Max cache
	{
		auto transaction (node.store.tx_begin_write ());
		ASSERT_EQ (nano::block_status::progress, node.ledger.process (*transaction, send3));
	}
	nano::confirm_req message3{ nano::dev::network_params.network, send3->hash (), send3->root () };
	for (auto i (0); i < 100; ++i)
	{
		node.network->inbound (message3, channel);
	}
	for (int i = 0; i < 4; ++i)
	{
		ASSERT_NO_ERROR (system.poll (node.aggregator.max_delay));
	}
	ASSERT_TIMELY (3s, node.stats->count (nano::stat::type::requests, nano::stat::detail::requests_generated_votes) >= 3);
	ASSERT_TIMELY (3s, !node.history.votes (send1->root (), send1->hash ()).empty ());
	ASSERT_TIMELY (3s, !node.history.votes (send2->root (), send2->hash ()).empty ());
	ASSERT_TIMELY (3s, !node.history.votes (send3->root (), send3->hash ()).empty ());
}

// Test disabled because it's failing intermittently.
// PR in which it got disabled: https://github.com/nanocurrency/nano-node/pull/3532
// Issue for investigating it: https://github.com/nanocurrency/nano-node/issues/3481
TEST (node, DISABLED_local_votes_cache_batch)
{
	nano::test::system system;
	nano::node_config node_config (system.get_available_port ());
	node_config.frontiers_confirmation = nano::frontiers_confirmation_mode::disabled;
	auto & node (*system.add_node (node_config));
	auto wallet_id = node.wallets.first_wallet_id ();
	ASSERT_GE (node.network_params.voting.max_cache, 2);
	(void)node.wallets.insert_adhoc (wallet_id, nano::dev::genesis_key.prv);
	nano::keypair key1;
	auto send1 = nano::state_block_builder ()
				 .account (nano::dev::genesis_key.pub)
				 .previous (nano::dev::genesis->hash ())
				 .representative (nano::dev::genesis_key.pub)
				 .balance (nano::dev::constants.genesis_amount - nano::Gxrb_ratio)
				 .link (key1.pub)
				 .sign (nano::dev::genesis_key.prv, nano::dev::genesis_key.pub)
				 .work (*node.work_generate_blocking (nano::dev::genesis->hash ()))
				 .build ();
	ASSERT_EQ (nano::block_status::progress, node.ledger.process (*node.store.tx_begin_write (), send1));
	node.confirming_set.add (send1->hash ());
	ASSERT_TIMELY (5s, node.ledger.block_confirmed (*node.store.tx_begin_read (), send1->hash ()));
	auto send2 = nano::state_block_builder ()
				 .account (nano::dev::genesis_key.pub)
				 .previous (send1->hash ())
				 .representative (nano::dev::genesis_key.pub)
				 .balance (nano::dev::constants.genesis_amount - 2 * nano::Gxrb_ratio)
				 .link (nano::dev::genesis_key.pub)
				 .sign (nano::dev::genesis_key.prv, nano::dev::genesis_key.pub)
				 .work (*node.work_generate_blocking (send1->hash ()))
				 .build ();
	ASSERT_EQ (nano::block_status::progress, node.ledger.process (*node.store.tx_begin_write (), send2));
	auto receive1 = nano::state_block_builder ()
					.account (key1.pub)
					.previous (0)
					.representative (nano::dev::genesis_key.pub)
					.balance (nano::Gxrb_ratio)
					.link (send1->hash ())
					.sign (key1.prv, key1.pub)
					.work (*node.work_generate_blocking (key1.pub))
					.build ();
	ASSERT_EQ (nano::block_status::progress, node.ledger.process (*node.store.tx_begin_write (), receive1));
	std::vector<std::pair<nano::block_hash, nano::root>> batch{ { send2->hash (), send2->root () }, { receive1->hash (), receive1->root () } };
	nano::confirm_req message{ nano::dev::network_params.network, batch };
	auto channel = std::make_shared<nano::transport::fake::channel> (node);
	// Generates and sends one vote for both hashes which is then cached
	node.network->inbound (message, channel);
	ASSERT_TIMELY_EQ (3s, node.stats->count (nano::stat::type::message, nano::stat::detail::confirm_ack, nano::stat::dir::out), 1);
	ASSERT_EQ (1, node.stats->count (nano::stat::type::message, nano::stat::detail::confirm_ack, nano::stat::dir::out));
	ASSERT_FALSE (node.history.votes (send2->root (), send2->hash ()).empty ());
	ASSERT_FALSE (node.history.votes (receive1->root (), receive1->hash ()).empty ());
	// Only one confirm_ack should be sent if all hashes are part of the same vote
	node.network->inbound (message, channel);
	ASSERT_TIMELY_EQ (3s, node.stats->count (nano::stat::type::message, nano::stat::detail::confirm_ack, nano::stat::dir::out), 2);
	ASSERT_EQ (2, node.stats->count (nano::stat::type::message, nano::stat::detail::confirm_ack, nano::stat::dir::out));
	// Test when votes are different
	node.history.erase (send2->root ());
	node.history.erase (receive1->root ());
	node.network->inbound (nano::confirm_req{ nano::dev::network_params.network, send2->hash (), send2->root () }, channel);
	ASSERT_TIMELY_EQ (3s, node.stats->count (nano::stat::type::message, nano::stat::detail::confirm_ack, nano::stat::dir::out), 3);
	ASSERT_EQ (3, node.stats->count (nano::stat::type::message, nano::stat::detail::confirm_ack, nano::stat::dir::out));
	node.network->inbound (nano::confirm_req{ nano::dev::network_params.network, receive1->hash (), receive1->root () }, channel);
	ASSERT_TIMELY_EQ (3s, node.stats->count (nano::stat::type::message, nano::stat::detail::confirm_ack, nano::stat::dir::out), 4);
	ASSERT_EQ (4, node.stats->count (nano::stat::type::message, nano::stat::detail::confirm_ack, nano::stat::dir::out));
	// There are two different votes, so both should be sent in response
	node.network->inbound (message, channel);
	ASSERT_TIMELY_EQ (3s, node.stats->count (nano::stat::type::message, nano::stat::detail::confirm_ack, nano::stat::dir::out), 6);
	ASSERT_EQ (6, node.stats->count (nano::stat::type::message, nano::stat::detail::confirm_ack, nano::stat::dir::out));
}

/**
 * There is a cache for locally generated votes. This test checks that the node
 * properly caches and uses those votes when replying to confirm_req requests.
 */
TEST (node, local_votes_cache_generate_new_vote)
{
	nano::test::system system;
	nano::node_config node_config (system.get_available_port ());
	node_config.frontiers_confirmation = nano::frontiers_confirmation_mode::disabled;
	auto & node (*system.add_node (node_config));
	auto wallet_id = node.wallets.first_wallet_id ();
	(void)node.wallets.insert_adhoc (wallet_id, nano::dev::genesis_key.prv);

	// Send a confirm req for genesis block to node
	nano::confirm_req message1{ nano::dev::network_params.network, nano::dev::genesis->hash (), nano::dev::genesis->root () };
	auto channel = std::make_shared<nano::transport::fake::channel> (node);
	node.network->inbound (message1, channel);

	// check that the node generated a vote for the genesis block and that it is stored in the local vote cache and it is the only vote
	ASSERT_TIMELY (5s, !node.history.votes (nano::dev::genesis->root (), nano::dev::genesis->hash ()).empty ());
	auto votes1 = node.history.votes (nano::dev::genesis->root (), nano::dev::genesis->hash ());
	ASSERT_EQ (1, votes1.size ());
	ASSERT_EQ (1, votes1[0]->hashes ().size ());
	ASSERT_EQ (nano::dev::genesis->hash (), votes1[0]->hashes ()[0]);
	ASSERT_TIMELY_EQ (3s, node.stats->count (nano::stat::type::requests, nano::stat::detail::requests_generated_votes), 1);

	auto send1 = nano::state_block_builder ()
				 .account (nano::dev::genesis_key.pub)
				 .previous (nano::dev::genesis->hash ())
				 .representative (nano::dev::genesis_key.pub)
				 .balance (nano::dev::constants.genesis_amount - nano::Gxrb_ratio)
				 .link (nano::dev::genesis_key.pub)
				 .sign (nano::dev::genesis_key.prv, nano::dev::genesis_key.pub)
				 .work (*node.work_generate_blocking (nano::dev::genesis->hash ()))
				 .build ();
	ASSERT_EQ (nano::block_status::progress, node.process (send1));
	// One of the hashes is cached
	std::vector<std::pair<nano::block_hash, nano::root>> roots_hashes{ std::make_pair (nano::dev::genesis->hash (), nano::dev::genesis->root ()), std::make_pair (send1->hash (), send1->root ()) };
	nano::confirm_req message2{ nano::dev::network_params.network, roots_hashes };
	node.network->inbound (message2, channel);
	ASSERT_TIMELY (3s, !node.history.votes (send1->root (), send1->hash ()).empty ());
	auto votes2 (node.history.votes (send1->root (), send1->hash ()));
	ASSERT_EQ (1, votes2.size ());
	ASSERT_EQ (1, votes2[0]->hashes ().size ());
	ASSERT_TIMELY_EQ (3s, node.stats->count (nano::stat::type::requests, nano::stat::detail::requests_generated_votes), 2);
	ASSERT_FALSE (node.history.votes (nano::dev::genesis->root (), nano::dev::genesis->hash ()).empty ());
	ASSERT_FALSE (node.history.votes (send1->root (), send1->hash ()).empty ());
	// First generated + again cached + new generated
	ASSERT_TIMELY_EQ (3s, 3, node.stats->count (nano::stat::type::message, nano::stat::detail::confirm_ack, nano::stat::dir::out));
}

TEST (node, local_votes_cache_fork)
{
	nano::test::system system;
	nano::node_flags node_flags;
	node_flags.set_disable_bootstrap_bulk_push_client (true);
	node_flags.set_disable_bootstrap_bulk_pull_server (true);
	node_flags.set_disable_bootstrap_listener (true);
	node_flags.set_disable_lazy_bootstrap (true);
	node_flags.set_disable_legacy_bootstrap (true);
	node_flags.set_disable_wallet_bootstrap (true);
	nano::node_config node_config (system.get_available_port ());
	node_config.frontiers_confirmation = nano::frontiers_confirmation_mode::disabled;
	auto & node1 (*system.add_node (node_config, node_flags));
	auto wallet_id = node1.wallets.first_wallet_id ();
	(void)node1.wallets.insert_adhoc (wallet_id, nano::dev::genesis_key.prv);
	auto send1 = nano::state_block_builder ()
				 .account (nano::dev::genesis_key.pub)
				 .previous (nano::dev::genesis->hash ())
				 .representative (nano::dev::genesis_key.pub)
				 .balance (nano::dev::constants.genesis_amount - nano::Gxrb_ratio)
				 .link (nano::dev::genesis_key.pub)
				 .sign (nano::dev::genesis_key.prv, nano::dev::genesis_key.pub)
				 .work (*node1.work_generate_blocking (nano::dev::genesis->hash ()))
				 .build ();
	auto send1_fork = nano::state_block_builder ()
					  .account (nano::dev::genesis_key.pub)
					  .previous (nano::dev::genesis->hash ())
					  .representative (nano::dev::genesis_key.pub)
					  .balance (nano::dev::constants.genesis_amount - 2 * nano::Gxrb_ratio)
					  .link (nano::dev::genesis_key.pub)
					  .sign (nano::dev::genesis_key.prv, nano::dev::genesis_key.pub)
					  .work (*node1.work_generate_blocking (nano::dev::genesis->hash ()))
					  .build ();
	ASSERT_EQ (nano::block_status::progress, node1.process (send1));
	// Cache vote
	auto vote = nano::test::make_vote (nano::dev::genesis_key, { send1 }, 0, 0);
	node1.vote_processor_queue.vote (vote, std::make_shared<nano::transport::fake::channel> (node1));
	node1.history.add (send1->root (), send1->hash (), vote);
	auto votes2 (node1.history.votes (send1->root (), send1->hash ()));
	ASSERT_EQ (1, votes2.size ());
	ASSERT_EQ (1, votes2[0]->hashes ().size ());
	// Start election for forked block
	node_config.peering_port = system.get_available_port ();
	auto & node2 (*system.add_node (node_config, node_flags));
	node2.process_active (send1_fork);
	ASSERT_TIMELY (5s, node2.ledger.block_or_pruned_exists (send1->hash ()));
}

TEST (node, vote_republish)
{
	nano::test::system system (2);
	auto & node1 = *system.nodes[0];
	auto & node2 = *system.nodes[1];
	nano::keypair key2;
	// by not setting a private key on node1's wallet for genesis account, it is stopped from voting
	auto wallet_id = node2.wallets.first_wallet_id ();
	(void)node2.wallets.insert_adhoc (wallet_id, key2.prv);

	// send1 and send2 are forks of each other
	nano::send_block_builder builder;
	auto send1 = builder.make_block ()
				 .previous (nano::dev::genesis->hash ())
				 .destination (key2.pub)
				 .balance (std::numeric_limits<nano::uint128_t>::max () - node1.config->receive_minimum.number ())
				 .sign (nano::dev::genesis_key.prv, nano::dev::genesis_key.pub)
				 .work (*system.work.generate (nano::dev::genesis->hash ()))
				 .build ();
	auto send2 = builder.make_block ()
				 .previous (nano::dev::genesis->hash ())
				 .destination (key2.pub)
				 .balance (std::numeric_limits<nano::uint128_t>::max () - node1.config->receive_minimum.number () * 2)
				 .sign (nano::dev::genesis_key.prv, nano::dev::genesis_key.pub)
				 .work (*system.work.generate (nano::dev::genesis->hash ()))
				 .build ();

	// process send1 first, this will make sure send1 goes into the ledger and an election is started
	node1.process_active (send1);
	ASSERT_TIMELY (5s, node2.block (send1->hash ()));
	ASSERT_TIMELY (5s, node1.active.active (*send1));
	ASSERT_TIMELY (5s, node2.active.active (*send1));

	// now process send2, send2 will not go in the ledger because only the first block of a fork goes in the ledger
	node1.process_active (send2);
	ASSERT_TIMELY (5s, node1.active.active (*send2));

	// send2 cannot be synced because it is not in the ledger of node1, it is only in the election object in RAM on node1
	ASSERT_FALSE (node1.block (send2->hash ()));

	// the vote causes the election to reach quorum and for the vote (and block?) to be published from node1 to node2
	auto vote = nano::test::make_final_vote (nano::dev::genesis_key, { send2 });
	node1.vote_processor_queue.vote (vote, std::make_shared<nano::transport::fake::channel> (node1));

	// FIXME: there is a race condition here, if the vote arrives before the block then the vote is wasted and the test fails
	// we could resend the vote but then there is a race condition between the vote resending and the election reaching quorum on node1
	// the proper fix would be to observe on node2 that both the block and the vote arrived in whatever order
	// the real node will do a confirm request if it needs to find a lost vote

	// check that send2 won on both nodes
	ASSERT_TIMELY (5s, node1.block_confirmed (send2->hash ()));
	ASSERT_TIMELY (5s, node2.block_confirmed (send2->hash ()));

	// check that send1 is deleted from the ledger on nodes
	ASSERT_FALSE (node1.block (send1->hash ()));
	ASSERT_FALSE (node2.block (send1->hash ()));
	ASSERT_TIMELY_EQ (5s, node2.balance (key2.pub), node1.config->receive_minimum.number () * 2);
	ASSERT_TIMELY_EQ (5s, node1.balance (key2.pub), node1.config->receive_minimum.number () * 2);
}

TEST (node, vote_by_hash_bundle)
{
	// Keep max_hashes above system to ensure it is kept in scope as votes can be added during system destruction
	std::atomic<size_t> max_hashes{ 0 };
	nano::test::system system (1);
	auto & node = *system.nodes[0];
	auto wallet_id = node.wallets.first_wallet_id ();
	nano::state_block_builder builder;
	std::vector<std::shared_ptr<nano::state_block>> blocks;
	auto block = builder.make_block ()
				 .account (nano::dev::genesis_key.pub)
				 .previous (nano::dev::genesis->hash ())
				 .representative (nano::dev::genesis_key.pub)
				 .balance (nano::dev::constants.genesis_amount - 1)
				 .link (nano::dev::genesis_key.pub)
				 .sign (nano::dev::genesis_key.prv, nano::dev::genesis_key.pub)
				 .work (*system.work.generate (nano::dev::genesis->hash ()))
				 .build ();
	blocks.push_back (block);
	ASSERT_EQ (nano::block_status::progress, node.ledger.process (*node.store.tx_begin_write (), blocks.back ()));
	for (auto i = 2; i < 200; ++i)
	{
		auto block = builder.make_block ()
					 .from (*blocks.back ())
					 .previous (blocks.back ()->hash ())
					 .balance (nano::dev::constants.genesis_amount - i)
					 .sign (nano::dev::genesis_key.prv, nano::dev::genesis_key.pub)
					 .work (*system.work.generate (blocks.back ()->hash ()))
					 .build ();
		blocks.push_back (block);
		ASSERT_EQ (nano::block_status::progress, node.ledger.process (*node.store.tx_begin_write (), blocks.back ()));
	}

	// Confirming last block will confirm whole chain and allow us to generate votes for those blocks later
	ASSERT_TRUE (nano::test::start_elections (system, node, { blocks.back () }, true));
	ASSERT_TIMELY (5s, nano::test::confirmed (node, { blocks.back () }));

	(void)node.wallets.insert_adhoc (wallet_id, nano::dev::genesis_key.prv);
	nano::keypair key1;
	(void)node.wallets.insert_adhoc (wallet_id, key1.prv);

	system.nodes[0]->observers->vote.add ([&max_hashes] (std::shared_ptr<nano::vote> const & vote_a, std::shared_ptr<nano::transport::channel> const &, nano::vote_code) {
		if (vote_a->hashes ().size () > max_hashes)
		{
			max_hashes = vote_a->hashes ().size ();
		}
	});

	for (auto const & block : blocks)
	{
		system.nodes[0]->generator.add (block->root (), block->hash ());
	}

	// Verify that bundling occurs. While reaching 12 should be common on most hardware in release mode,
	// we set this low enough to allow the test to pass on CI/with sanitizers.
	ASSERT_TIMELY (20s, max_hashes.load () >= 3);
}

// This test places block send1 onto every node. Then it creates block send2 (which is a fork of send1) and sends it to node1.
// Then it sends a vote for send2 to node1 and expects node2 to also get the block plus vote and confirm send2.
// TODO: This test enforces the order block followed by vote on node1, should vote followed by block also work? It doesn't currently.
TEST (node, vote_by_hash_republish)
{
	nano::test::system system{ 2 };
	auto & node1 = *system.nodes[0];
	auto & node2 = *system.nodes[1];
	nano::keypair key2;
	(void)node2.wallets.insert_adhoc (node2.wallets.first_wallet_id (), key2.prv);

	// send1 and send2 are forks of each other
	nano::send_block_builder builder;
	auto send1 = builder.make_block ()
				 .previous (nano::dev::genesis->hash ())
				 .destination (key2.pub)
				 .balance (std::numeric_limits<nano::uint128_t>::max () - node1.config->receive_minimum.number ())
				 .sign (nano::dev::genesis_key.prv, nano::dev::genesis_key.pub)
				 .work (*system.work.generate (nano::dev::genesis->hash ()))
				 .build ();
	auto send2 = builder.make_block ()
				 .previous (nano::dev::genesis->hash ())
				 .destination (key2.pub)
				 .balance (std::numeric_limits<nano::uint128_t>::max () - node1.config->receive_minimum.number () * 2)
				 .sign (nano::dev::genesis_key.prv, nano::dev::genesis_key.pub)
				 .work (*system.work.generate (nano::dev::genesis->hash ()))
				 .build ();

	// give block send1 to node1 and check that an election for send1 starts on both nodes
	node1.process_active (send1);
	ASSERT_TIMELY (5s, node1.active.active (*send1));
	ASSERT_TIMELY (5s, node2.active.active (*send1));

	// give block send2 to node1 and wait until the block is received and processed by node1
	node1.network->tcp_channels->publish_filter->clear ();
	node1.process_active (send2);
	ASSERT_TIMELY (5s, node1.active.active (*send2));

	// construct a vote for send2 in order to overturn send1
	std::vector<nano::block_hash> vote_blocks;
	vote_blocks.push_back (send2->hash ());
	auto vote = nano::test::make_final_vote (nano::dev::genesis_key, { vote_blocks });
	node1.vote_processor_queue.vote (vote, std::make_shared<nano::transport::fake::channel> (node1));

	// send2 should win on both nodes
	ASSERT_TIMELY (5s, node1.block_confirmed (send2->hash ()));
	ASSERT_TIMELY (5s, node2.block_confirmed (send2->hash ()));
	ASSERT_FALSE (node1.block (send1->hash ()));
	ASSERT_FALSE (node2.block (send1->hash ()));
	ASSERT_TIMELY_EQ (5s, node2.balance (key2.pub), node1.config->receive_minimum.number () * 2);
	ASSERT_TIMELY_EQ (5s, node1.balance (key2.pub), node1.config->receive_minimum.number () * 2);
}

// Test disabled because it's failing intermittently.
// PR in which it got disabled: https://github.com/nanocurrency/nano-node/pull/3629
// Issue for investigating it: https://github.com/nanocurrency/nano-node/issues/3638
TEST (node, DISABLED_vote_by_hash_epoch_block_republish)
{
	nano::test::system system (2);
	auto & node1 (*system.nodes[0]);
	auto & node2 (*system.nodes[1]);
	nano::keypair key2;
	(void)node2.wallets.insert_adhoc (node2.wallets.first_wallet_id (), key2.prv);
	auto send1 = nano::send_block_builder ()
				 .previous (nano::dev::genesis->hash ())
				 .destination (key2.pub)
				 .balance (std::numeric_limits<nano::uint128_t>::max () - node1.config->receive_minimum.number ())
				 .sign (nano::dev::genesis_key.prv, nano::dev::genesis_key.pub)
				 .work (*system.work.generate (nano::dev::genesis->hash ()))
				 .build ();
	auto epoch1 = nano::state_block_builder ()
				  .account (nano::dev::genesis_key.pub)
				  .previous (nano::dev::genesis->hash ())
				  .representative (nano::dev::genesis_key.pub)
				  .balance (nano::dev::constants.genesis_amount)
				  .link (node1.ledger.epoch_link (nano::epoch::epoch_1))
				  .sign (nano::dev::genesis_key.prv, nano::dev::genesis_key.pub)
				  .work (*system.work.generate (nano::dev::genesis->hash ()))
				  .build ();
	node1.process_active (send1);
	ASSERT_TIMELY (5s, node2.active.active (*send1));
	node1.active.publish (epoch1);
	std::vector<nano::block_hash> vote_blocks;
	vote_blocks.push_back (epoch1->hash ());
	auto vote = nano::test::make_vote (nano::dev::genesis_key, { vote_blocks }, 0, 0);
	ASSERT_TRUE (node1.active.active (*send1));
	ASSERT_TRUE (node2.active.active (*send1));
	node1.vote_processor_queue.vote (vote, std::make_shared<nano::transport::fake::channel> (node1));
	ASSERT_TIMELY (10s, node1.block (epoch1->hash ()));
	ASSERT_TIMELY (10s, node2.block (epoch1->hash ()));
	ASSERT_FALSE (node1.block (send1->hash ()));
	ASSERT_FALSE (node2.block (send1->hash ()));
}

TEST (node, epoch_conflict_confirm)
{
	nano::test::system system;
	nano::node_config node_config (system.get_available_port ());
	node_config.frontiers_confirmation = nano::frontiers_confirmation_mode::disabled;
	auto & node0 = *system.add_node (node_config);
	node_config.peering_port = system.get_available_port ();
	auto & node1 = *system.add_node (node_config);
	nano::keypair key;
	nano::keypair epoch_signer (nano::dev::genesis_key);
	nano::state_block_builder builder;
	auto send = builder.make_block ()
				.account (nano::dev::genesis_key.pub)
				.previous (nano::dev::genesis->hash ())
				.representative (nano::dev::genesis_key.pub)
				.balance (nano::dev::constants.genesis_amount - 1)
				.link (key.pub)
				.sign (nano::dev::genesis_key.prv, nano::dev::genesis_key.pub)
				.work (*system.work.generate (nano::dev::genesis->hash ()))
				.build ();
	auto open = builder.make_block ()
				.account (key.pub)
				.previous (0)
				.representative (key.pub)
				.balance (1)
				.link (send->hash ())
				.sign (key.prv, key.pub)
				.work (*system.work.generate (key.pub))
				.build ();
	auto change = builder.make_block ()
				  .account (key.pub)
				  .previous (open->hash ())
				  .representative (key.pub)
				  .balance (1)
				  .link (0)
				  .sign (key.prv, key.pub)
				  .work (*system.work.generate (open->hash ()))
				  .build ();
	auto send2 = builder.make_block ()
				 .account (nano::dev::genesis_key.pub)
				 .previous (send->hash ())
				 .representative (nano::dev::genesis_key.pub)
				 .balance (nano::dev::constants.genesis_amount - 2)
				 .link (open->hash ())
				 .sign (nano::dev::genesis_key.prv, nano::dev::genesis_key.pub)
				 .work (*system.work.generate (send->hash ()))
				 .build ();
	auto epoch_open = builder.make_block ()
					  .account (change->root ().as_account ())
					  .previous (0)
					  .representative (0)
					  .balance (0)
					  .link (node0.ledger.epoch_link (nano::epoch::epoch_1))
					  .sign (epoch_signer.prv, epoch_signer.pub)
					  .work (*system.work.generate (open->hash ()))
					  .build ();

	// Process initial blocks on node1
	ASSERT_TRUE (nano::test::process (node1, { send, send2, open }));

	// Confirm open block in node1 to allow generating votes
	ASSERT_TRUE (nano::test::start_elections (system, node1, { open }, true));
	ASSERT_TIMELY (5s, nano::test::confirmed (node1, { open }));

	// Process initial blocks on node0
	ASSERT_TRUE (nano::test::process (node0, { send, send2, open }));

	// Process conflicting blocks on node 0 as blocks coming from live network
	ASSERT_TRUE (nano::test::process_live (node0, { change, epoch_open }));

	// Ensure blocks were propagated to both nodes
	ASSERT_TIMELY (5s, nano::test::exists (node0, { change, epoch_open }));
	ASSERT_TIMELY (5s, nano::test::exists (node1, { change, epoch_open }));

	// Confirm initial blocks in node1 to allow generating votes later
	ASSERT_TRUE (nano::test::start_elections (system, node1, { change, epoch_open, send2 }, true));
	ASSERT_TIMELY (5s, nano::test::confirmed (node1, { change, epoch_open, send2 }));

	// Start elections for node0 for conflicting change and epoch_open blocks (those two blocks have the same root)
	ASSERT_TRUE (nano::test::activate (node0, { change, epoch_open }));
	ASSERT_TIMELY (5s, nano::test::active (node0, { change, epoch_open }));

	// Make node1 a representative
	(void)node1.wallets.insert_adhoc (node1.wallets.first_wallet_id (), nano::dev::genesis_key.prv);

	// Ensure the elections for conflicting blocks have completed
	ASSERT_TIMELY (5s, nano::test::active (node0, { change, epoch_open }));

	// Ensure both conflicting blocks were successfully processed and confirmed
	ASSERT_TIMELY (5s, nano::test::confirmed (node0, { change, epoch_open }));
}

// Test disabled because it's failing intermittently.
// PR in which it got disabled: https://github.com/nanocurrency/nano-node/pull/3526
// Issue for investigating it: https://github.com/nanocurrency/nano-node/issues/3527
TEST (node, DISABLED_fork_invalid_block_signature)
{
	nano::test::system system;
	nano::node_flags node_flags;
	// Disabling republishing + waiting for a rollback before sending the correct vote below fixes an intermittent failure in this test
	// If these are taken out, one of two things may cause the test two fail often:
	// - Block *send2* might get processed before the rollback happens, simply due to timings, with code "fork", and not be processed again. Waiting for the rollback fixes this issue.
	// - Block *send1* might get processed again after the rollback happens, which causes *send2* to be processed with code "fork". Disabling block republishing ensures "send1" is not processed again.
	// An alternative would be to repeatedly flood the correct vote
	node_flags.set_disable_block_processor_republishing (true);
	auto & node1 (*system.add_node (node_flags));
	auto & node2 (*system.add_node (node_flags));
	nano::keypair key2;
	nano::send_block_builder builder;
	auto send1 = builder.make_block ()
				 .previous (nano::dev::genesis->hash ())
				 .destination (key2.pub)
				 .balance (std::numeric_limits<nano::uint128_t>::max () - node1.config->receive_minimum.number ())
				 .sign (nano::dev::genesis_key.prv, nano::dev::genesis_key.pub)
				 .work (*system.work.generate (nano::dev::genesis->hash ()))
				 .build ();
	auto send2 = builder.make_block ()
				 .previous (nano::dev::genesis->hash ())
				 .destination (key2.pub)
				 .balance (std::numeric_limits<nano::uint128_t>::max () - node1.config->receive_minimum.number () * 2)
				 .sign (nano::dev::genesis_key.prv, nano::dev::genesis_key.pub)
				 .work (*system.work.generate (nano::dev::genesis->hash ()))
				 .build ();
	auto send2_corrupt (std::make_shared<nano::send_block> (*send2));
	send2_corrupt->signature_set (nano::signature (123));
	auto vote = nano::test::make_vote (nano::dev::genesis_key, { send2 }, 0, 0);
	auto vote_corrupt = nano::test::make_vote (nano::dev::genesis_key, { send2_corrupt }, 0, 0);

	node1.process_active (send1);
	ASSERT_TIMELY (5s, node1.block (send1->hash ()));
	// Send the vote with the corrupt block signature
	nano::confirm_ack ack{ node1.network_params.network, vote_corrupt };
	node2.network->tcp_channels->flood_message (ack, 1.0f);
	// Wait for the rollback
	ASSERT_TIMELY (5s, node1.stats->count (nano::stat::type::rollback, nano::stat::detail::all));
	// Send the vote with the correct block
	nano::confirm_ack ack2{ node1.network_params.network, vote };
	node2.network->tcp_channels->flood_message (ack2, 1.0f);
	ASSERT_TIMELY (10s, !node1.block (send1->hash ()));
	ASSERT_TIMELY (10s, node1.block (send2->hash ()));
	ASSERT_EQ (node1.block (send2->hash ())->block_signature (), send2->block_signature ());
}

TEST (node, fork_election_invalid_block_signature)
{
	nano::test::system system (1);
	auto & node1 (*system.nodes[0]);
	nano::block_builder builder;
	auto send1 = builder.state ()
				 .account (nano::dev::genesis_key.pub)
				 .previous (nano::dev::genesis->hash ())
				 .representative (nano::dev::genesis_key.pub)
				 .balance (nano::dev::constants.genesis_amount - nano::Gxrb_ratio)
				 .link (nano::dev::genesis_key.pub)
				 .work (*system.work.generate (nano::dev::genesis->hash ()))
				 .sign (nano::dev::genesis_key.prv, nano::dev::genesis_key.pub)
				 .build ();
	auto send2 = builder.state ()
				 .account (nano::dev::genesis_key.pub)
				 .previous (nano::dev::genesis->hash ())
				 .representative (nano::dev::genesis_key.pub)
				 .balance (nano::dev::constants.genesis_amount - 2 * nano::Gxrb_ratio)
				 .link (nano::dev::genesis_key.pub)
				 .work (*system.work.generate (nano::dev::genesis->hash ()))
				 .sign (nano::dev::genesis_key.prv, nano::dev::genesis_key.pub)
				 .build ();
	auto send3 = builder.state ()
				 .account (nano::dev::genesis_key.pub)
				 .previous (nano::dev::genesis->hash ())
				 .representative (nano::dev::genesis_key.pub)
				 .balance (nano::dev::constants.genesis_amount - 2 * nano::Gxrb_ratio)
				 .link (nano::dev::genesis_key.pub)
				 .work (*system.work.generate (nano::dev::genesis->hash ()))
				 .sign (nano::dev::genesis_key.prv, 0) // Invalid signature
				 .build ();

	auto channel1 = std::make_shared<nano::transport::fake::channel> (node1);
	node1.network->inbound (nano::publish{ nano::dev::network_params.network, send1 }, channel1);
	ASSERT_TIMELY (5s, node1.active.active (send1->qualified_root ()));
	auto election (node1.active.election (send1->qualified_root ()));
	ASSERT_NE (nullptr, election);
	ASSERT_EQ (1, election->blocks ().size ());
	node1.network->inbound (nano::publish{ nano::dev::network_params.network, send3 }, channel1);
	node1.network->inbound (nano::publish{ nano::dev::network_params.network, send2 }, channel1);
	ASSERT_TIMELY (3s, election->blocks ().size () > 1);
	ASSERT_EQ (election->blocks ()[send2->hash ()]->block_signature (), send2->block_signature ());
}

TEST (node, block_processor_signatures)
{
	nano::test::system system{ 1 };
	auto & node1 = *system.nodes[0];
	(void)node1.wallets.insert_adhoc (node1.wallets.first_wallet_id (), nano::dev::genesis_key.prv);
	nano::block_hash latest = system.nodes[0]->latest (nano::dev::genesis_key.pub);
	nano::state_block_builder builder;
	nano::keypair key1;
	nano::keypair key2;
	nano::keypair key3;
	auto send1 = builder.make_block ()
				 .account (nano::dev::genesis_key.pub)
				 .previous (latest)
				 .representative (nano::dev::genesis_key.pub)
				 .balance (nano::dev::constants.genesis_amount - nano::Gxrb_ratio)
				 .link (key1.pub)
				 .sign (nano::dev::genesis_key.prv, nano::dev::genesis_key.pub)
				 .work (*node1.work_generate_blocking (latest))
				 .build ();
	auto send2 = builder.make_block ()
				 .account (nano::dev::genesis_key.pub)
				 .previous (send1->hash ())
				 .representative (nano::dev::genesis_key.pub)
				 .balance (nano::dev::constants.genesis_amount - 2 * nano::Gxrb_ratio)
				 .link (key2.pub)
				 .sign (nano::dev::genesis_key.prv, nano::dev::genesis_key.pub)
				 .work (*node1.work_generate_blocking (send1->hash ()))
				 .build ();
	auto send3 = builder.make_block ()
				 .account (nano::dev::genesis_key.pub)
				 .previous (send2->hash ())
				 .representative (nano::dev::genesis_key.pub)
				 .balance (nano::dev::constants.genesis_amount - 3 * nano::Gxrb_ratio)
				 .link (key3.pub)
				 .sign (nano::dev::genesis_key.prv, nano::dev::genesis_key.pub)
				 .work (*node1.work_generate_blocking (send2->hash ()))
				 .build ();
	// Invalid signature bit
	auto send4 = builder.make_block ()
				 .account (nano::dev::genesis_key.pub)
				 .previous (send3->hash ())
				 .representative (nano::dev::genesis_key.pub)
				 .balance (nano::dev::constants.genesis_amount - 4 * nano::Gxrb_ratio)
				 .link (key3.pub)
				 .sign (nano::dev::genesis_key.prv, nano::dev::genesis_key.pub)
				 .work (*node1.work_generate_blocking (send3->hash ()))
				 .build ();
	auto sig{ send4->block_signature () };
	sig.bytes[32] ^= 0x1;
	send4->signature_set (sig);
	// Invalid signature bit (force)
	auto send5 = builder.make_block ()
				 .account (nano::dev::genesis_key.pub)
				 .previous (send3->hash ())
				 .representative (nano::dev::genesis_key.pub)
				 .balance (nano::dev::constants.genesis_amount - 5 * nano::Gxrb_ratio)
				 .link (key3.pub)
				 .sign (nano::dev::genesis_key.prv, nano::dev::genesis_key.pub)
				 .work (*node1.work_generate_blocking (send3->hash ()))
				 .build ();
	auto signature = send5->block_signature ();
	signature.bytes[31] ^= 0x1;
	send5->signature_set (signature);
	// Invalid signature to unchecked
	node1.unchecked.put (send5->previous (), nano::unchecked_info{ send5 });
	auto receive1 = builder.make_block ()
					.account (key1.pub)
					.previous (0)
					.representative (nano::dev::genesis_key.pub)
					.balance (nano::Gxrb_ratio)
					.link (send1->hash ())
					.sign (key1.prv, key1.pub)
					.work (*node1.work_generate_blocking (key1.pub))
					.build ();
	auto receive2 = builder.make_block ()
					.account (key2.pub)
					.previous (0)
					.representative (nano::dev::genesis_key.pub)
					.balance (nano::Gxrb_ratio)
					.link (send2->hash ())
					.sign (key2.prv, key2.pub)
					.work (*node1.work_generate_blocking (key2.pub))
					.build ();
	// Invalid private key
	auto receive3 = builder.make_block ()
					.account (key3.pub)
					.previous (0)
					.representative (nano::dev::genesis_key.pub)
					.balance (nano::Gxrb_ratio)
					.link (send3->hash ())
					.sign (key2.prv, key3.pub)
					.work (*node1.work_generate_blocking (key3.pub))
					.build ();
	node1.process_active (send1);
	node1.process_active (send2);
	node1.process_active (send3);
	node1.process_active (send4);
	node1.process_active (receive1);
	node1.process_active (receive2);
	node1.process_active (receive3);
	ASSERT_TIMELY (5s, node1.block (receive2->hash ()) != nullptr); // Implies send1, send2, send3, receive1.
	ASSERT_TIMELY_EQ (5s, node1.unchecked.count (), 0);
	ASSERT_EQ (nullptr, node1.block (receive3->hash ())); // Invalid signer
	ASSERT_EQ (nullptr, node1.block (send4->hash ())); // Invalid signature via process_active
	ASSERT_EQ (nullptr, node1.block (send5->hash ())); // Invalid signature via unchecked
}

/*
 *  State blocks go through a different signature path, ensure invalidly signed state blocks are rejected
 *  This test can freeze if the wake conditions in block_processor::flush are off, for that reason this is done async here
 */
TEST (node, block_processor_reject_state)
{
	nano::test::system system (1);
	auto & node (*system.nodes[0]);
	nano::state_block_builder builder;
	auto send1 = builder.make_block ()
				 .account (nano::dev::genesis_key.pub)
				 .previous (nano::dev::genesis->hash ())
				 .representative (nano::dev::genesis_key.pub)
				 .balance (nano::dev::constants.genesis_amount - nano::Gxrb_ratio)
				 .link (nano::dev::genesis_key.pub)
				 .sign (nano::dev::genesis_key.prv, nano::dev::genesis_key.pub)
				 .work (*node.work_generate_blocking (nano::dev::genesis->hash ()))
				 .build ();
	auto sig{ send1->block_signature () };
	sig.bytes[0] ^= 1;
	send1->signature_set (sig);
	ASSERT_FALSE (node.ledger.block_or_pruned_exists (send1->hash ()));
	node.process_active (send1);
	ASSERT_TIMELY_EQ (5s, 1, node.stats->count (nano::stat::type::blockprocessor_result, nano::stat::detail::bad_signature));
	ASSERT_FALSE (node.ledger.block_or_pruned_exists (send1->hash ()));
	auto send2 = builder.make_block ()
				 .account (nano::dev::genesis_key.pub)
				 .previous (nano::dev::genesis->hash ())
				 .representative (nano::dev::genesis_key.pub)
				 .balance (nano::dev::constants.genesis_amount - 2 * nano::Gxrb_ratio)
				 .link (nano::dev::genesis_key.pub)
				 .sign (nano::dev::genesis_key.prv, nano::dev::genesis_key.pub)
				 .work (*node.work_generate_blocking (nano::dev::genesis->hash ()))
				 .build ();
	node.process_active (send2);
	ASSERT_TIMELY (5s, node.ledger.block_or_pruned_exists (send2->hash ()));
}

TEST (node, block_processor_full)
{
	nano::test::system system;
	nano::node_flags node_flags;
	node_flags.set_force_use_write_database_queue (true);
	node_flags.set_block_processor_full_size (3);
	auto & node = *system.add_node (nano::node_config (system.get_available_port ()), node_flags);
	nano::state_block_builder builder;
	auto send1 = builder.make_block ()
				 .account (nano::dev::genesis_key.pub)
				 .previous (nano::dev::genesis->hash ())
				 .representative (nano::dev::genesis_key.pub)
				 .balance (nano::dev::constants.genesis_amount - nano::Gxrb_ratio)
				 .link (nano::dev::genesis_key.pub)
				 .sign (nano::dev::genesis_key.prv, nano::dev::genesis_key.pub)
				 .work (*node.work_generate_blocking (nano::dev::genesis->hash ()))
				 .build ();
	auto send2 = builder.make_block ()
				 .account (nano::dev::genesis_key.pub)
				 .previous (nano::dev::genesis->hash ())
				 .representative (nano::dev::genesis_key.pub)
				 .balance (nano::dev::constants.genesis_amount - 2 * nano::Gxrb_ratio)
				 .link (nano::dev::genesis_key.pub)
				 .sign (nano::dev::genesis_key.prv, nano::dev::genesis_key.pub)
				 .work (*node.work_generate_blocking (nano::dev::genesis->hash ()))
				 .build ();
	auto send3 = builder.make_block ()
				 .account (nano::dev::genesis_key.pub)
				 .previous (nano::dev::genesis->hash ())
				 .representative (nano::dev::genesis_key.pub)
				 .balance (nano::dev::constants.genesis_amount - 3 * nano::Gxrb_ratio)
				 .link (nano::dev::genesis_key.pub)
				 .sign (nano::dev::genesis_key.prv, nano::dev::genesis_key.pub)
				 .work (*node.work_generate_blocking (nano::dev::genesis->hash ()))
				 .build ();
	node.block_processor.stop (); // Stop processing the block queue
	node.block_processor.add (send1);
	ASSERT_FALSE (node.block_processor.full ());
	node.block_processor.add (send2);
	ASSERT_FALSE (node.block_processor.full ());
	node.block_processor.add (send3);
	// Block processor may be not full during state blocks signatures verification
	ASSERT_TIMELY (5s, node.block_processor.full ());
}

TEST (node, block_processor_half_full)
{
	nano::test::system system;
	nano::node_flags node_flags;
	node_flags.set_block_processor_full_size (6);
	node_flags.set_force_use_write_database_queue (true);
	auto & node = *system.add_node (nano::node_config (system.get_available_port ()), node_flags);
	nano::state_block_builder builder;
	auto send1 = builder.make_block ()
				 .account (nano::dev::genesis_key.pub)
				 .previous (nano::dev::genesis->hash ())
				 .representative (nano::dev::genesis_key.pub)
				 .balance (nano::dev::constants.genesis_amount - nano::Gxrb_ratio)
				 .link (nano::dev::genesis_key.pub)
				 .sign (nano::dev::genesis_key.prv, nano::dev::genesis_key.pub)
				 .work (*node.work_generate_blocking (nano::dev::genesis->hash ()))
				 .build ();
	auto send2 = builder.make_block ()
				 .account (nano::dev::genesis_key.pub)
				 .previous (send1->hash ())
				 .representative (nano::dev::genesis_key.pub)
				 .balance (nano::dev::constants.genesis_amount - 2 * nano::Gxrb_ratio)
				 .link (nano::dev::genesis_key.pub)
				 .sign (nano::dev::genesis_key.prv, nano::dev::genesis_key.pub)
				 .work (*node.work_generate_blocking (send1->hash ()))
				 .build ();
	auto send3 = builder.make_block ()
				 .account (nano::dev::genesis_key.pub)
				 .previous (send2->hash ())
				 .representative (nano::dev::genesis_key.pub)
				 .balance (nano::dev::constants.genesis_amount - 3 * nano::Gxrb_ratio)
				 .link (nano::dev::genesis_key.pub)
				 .sign (nano::dev::genesis_key.prv, nano::dev::genesis_key.pub)
				 .work (*node.work_generate_blocking (send2->hash ()))
				 .build ();
	// The write guard prevents block processor doing any writes
	auto write_guard = node.write_database_queue.wait (nano::writer::testing);
	node.block_processor.add (send1);
	ASSERT_FALSE (node.block_processor.half_full ());
	node.block_processor.add (send2);
	ASSERT_FALSE (node.block_processor.half_full ());
	node.block_processor.add (send3);
	// Block processor may be not half_full during state blocks signatures verification
	ASSERT_TIMELY (2s, node.block_processor.half_full ());
	ASSERT_FALSE (node.block_processor.full ());
}

TEST (node, confirm_back)
{
	nano::test::system system (1);
	nano::keypair key;
	auto & node (*system.nodes[0]);
	auto genesis_start_balance (node.balance (nano::dev::genesis_key.pub));
	auto send1 = nano::send_block_builder ()
				 .previous (nano::dev::genesis->hash ())
				 .destination (key.pub)
				 .balance (genesis_start_balance - 1)
				 .sign (nano::dev::genesis_key.prv, nano::dev::genesis_key.pub)
				 .work (*system.work.generate (nano::dev::genesis->hash ()))
				 .build ();
	nano::state_block_builder builder;
	auto open = builder.make_block ()
				.account (key.pub)
				.previous (0)
				.representative (key.pub)
				.balance (1)
				.link (send1->hash ())
				.sign (key.prv, key.pub)
				.work (*system.work.generate (key.pub))
				.build ();
	auto send2 = builder.make_block ()
				 .account (key.pub)
				 .previous (open->hash ())
				 .representative (key.pub)
				 .balance (0)
				 .link (nano::dev::genesis_key.pub)
				 .sign (key.prv, key.pub)
				 .work (*system.work.generate (open->hash ()))
				 .build ();
	node.process_active (send1);
	node.process_active (open);
	node.process_active (send2);
	ASSERT_TIMELY (5s, node.block (send2->hash ()) != nullptr);
	ASSERT_TRUE (nano::test::start_elections (system, node, { send1, open, send2 }));
	ASSERT_EQ (3, node.active.size ());
	std::vector<nano::block_hash> vote_blocks;
	vote_blocks.push_back (send2->hash ());
	auto vote = nano::test::make_final_vote (nano::dev::genesis_key, { vote_blocks });
	node.vote_processor.vote_blocking (vote, std::make_shared<nano::transport::fake::channel> (node));
	ASSERT_TIMELY (10s, node.active.empty ());
}

TEST (node, peers)
{
	nano::test::system system (1);
	auto node1 (system.nodes[0]);
	ASSERT_TRUE (node1->network->empty ());

	auto node2 (std::make_shared<nano::node> (system.async_rt, system.get_available_port (), nano::unique_path (), system.work));
	system.nodes.push_back (node2);

	auto endpoint = node1->network->endpoint ();
	nano::endpoint_key endpoint_key{ endpoint.address ().to_v6 ().to_bytes (), endpoint.port () };
	auto & store = node2->store;
	{
		// Add a peer to the database
		auto transaction (store.tx_begin_write ());
		store.peer ().put (*transaction, endpoint_key);

		// Add a peer which is not contactable
		store.peer ().put (*transaction, nano::endpoint_key{ boost::asio::ip::address_v6::any ().to_bytes (), 55555 });
	}

	node2->start ();
	ASSERT_TIMELY (10s, !node2->network->empty () && !node1->network->empty ())
	// Wait to finish TCP node ID handshakes
	ASSERT_TIMELY (10s, node1->tcp_listener->get_realtime_count () != 0 && node2->tcp_listener->get_realtime_count () != 0);
	// Confirm that the peers match with the endpoints we are expecting
	ASSERT_EQ (1, node1->network->size ());
	auto list1 (node1->network->tcp_channels->list (2));
	ASSERT_EQ (node2->get_node_id (), list1[0]->get_node_id ());
	ASSERT_EQ (nano::transport::transport_type::tcp, list1[0]->get_type ());
	ASSERT_EQ (1, node2->network->size ());
	auto list2 (node2->network->tcp_channels->list (2));
	ASSERT_EQ (node1->get_node_id (), list2[0]->get_node_id ());
	ASSERT_EQ (nano::transport::transport_type::tcp, list2[0]->get_type ());

	// Uncontactable peer should not be stored
	ASSERT_TIMELY_EQ (5s, store.peer ().count (*store.tx_begin_read ()), 1);
	ASSERT_TRUE (store.peer ().exists (*store.tx_begin_read (), endpoint_key));

	// Stop the peer node and check that it is removed from the store
	system.stop_node (*node1);

	// TODO: In `tcp_channels::store_all` we skip store operation when there are no peers present,
	// so the best we can do here is check if network is empty
	ASSERT_TIMELY (10s, node2->network->empty ());
}

TEST (node, peer_cache_restart)
{
	nano::test::system system (1);
	auto node1 (system.nodes[0]);
	ASSERT_TRUE (node1->network->empty ());
	auto endpoint = node1->network->endpoint ();
	nano::endpoint_key endpoint_key{ endpoint.address ().to_v6 ().to_bytes (), endpoint.port () };
	auto path (nano::unique_path ());
	{
		auto node2 (std::make_shared<nano::node> (system.async_rt, system.get_available_port (), path, system.work));
		system.nodes.push_back (node2);
		auto & store = node2->store;
		{
			// Add a peer to the database
			auto transaction (store.tx_begin_write ());
			store.peer ().put (*transaction, endpoint_key);
		}
		node2->start ();
		ASSERT_TIMELY (10s, !node2->network->empty ());
		// Confirm that the peers match with the endpoints we are expecting
		auto list (node2->network->tcp_channels->list (2));
		ASSERT_EQ (node1->network->endpoint (), list[0]->get_remote_endpoint ());
		ASSERT_EQ (1, node2->network->size ());
		system.stop_node (*node2);
	}
	// Restart node
	{
		nano::node_flags node_flags;
		node_flags.set_read_only (true);
		auto node3 (std::make_shared<nano::node> (system.async_rt, system.get_available_port (), path, system.work, node_flags));
		system.nodes.push_back (node3);
		// Check cached peers after restart
		node3->network->start ();
		node3->add_initial_peers ();

		auto & store = node3->store;
		{
			auto transaction (store.tx_begin_read ());
			ASSERT_EQ (store.peer ().count (*transaction), 1);
			ASSERT_TRUE (store.peer ().exists (*transaction, endpoint_key));
		}
		ASSERT_TIMELY (10s, !node3->network->empty ());
		// Confirm that the peers match with the endpoints we are expecting
		auto list (node3->network->tcp_channels->list (2));
		ASSERT_EQ (node1->network->endpoint (), list[0]->get_remote_endpoint ());
		ASSERT_EQ (1, node3->network->size ());
		system.stop_node (*node3);
	}
}

/** This checks that a node can be opened (without being blocked) when a write lock is held elsewhere */
TEST (node, dont_write_lock_node)
{
	auto path = nano::unique_path ();

	std::promise<void> write_lock_held_promise;
	std::promise<void> finished_promise;
	std::thread ([&path, &write_lock_held_promise, &finished_promise] () {
		auto store = nano::make_store (path, nano::dev::constants, false, true);

		// Hold write lock open until main thread is done needing it
		auto transaction (store->tx_begin_write ());
		write_lock_held_promise.set_value ();
		finished_promise.get_future ().wait ();
	})
	.detach ();

	write_lock_held_promise.get_future ().wait ();

	// Check inactive node can finish executing while a write lock is open
	nano::node_flags flags{ nano::inactive_node_flag_defaults () };
	nano::inactive_node node (path, flags);
	finished_promise.set_value ();
}

TEST (node, bidirectional_tcp)
{
	nano::test::system system;
	nano::node_flags node_flags;
	// Disable bootstrap to start elections for new blocks
	node_flags.set_disable_legacy_bootstrap (true);
	node_flags.set_disable_lazy_bootstrap (true);
	node_flags.set_disable_wallet_bootstrap (true);
	nano::node_config node_config (system.get_available_port ());
	node_config.frontiers_confirmation = nano::frontiers_confirmation_mode::disabled;
	auto node1 = system.add_node (node_config, node_flags);
	auto wallet_id1 = node1->wallets.first_wallet_id ();
	node_config.peering_port = system.get_available_port ();
	node_config.tcp_incoming_connections_max = 0; // Disable incoming TCP connections for node 2
	auto node2 = system.add_node (node_config, node_flags);
	auto wallet_id2 = node2->wallets.first_wallet_id ();
	// Check network connections
	ASSERT_EQ (1, node1->network->size ());
	ASSERT_EQ (1, node2->network->size ());
	auto list1 (node1->network->tcp_channels->list (1));
	ASSERT_EQ (nano::transport::transport_type::tcp, list1[0]->get_type ());
	ASSERT_NE (node2->network->endpoint (), list1[0]->get_remote_endpoint ()); // Ephemeral port
	ASSERT_EQ (node2->node_id.pub, list1[0]->get_node_id ());
	auto list2 (node2->network->tcp_channels->list (1));
	ASSERT_EQ (nano::transport::transport_type::tcp, list2[0]->get_type ());
	ASSERT_EQ (node1->network->endpoint (), list2[0]->get_remote_endpoint ());
	ASSERT_EQ (node1->node_id.pub, list2[0]->get_node_id ());
	// Test block propagation from node 1
	nano::keypair key;
	nano::state_block_builder builder;
	auto send1 = builder.make_block ()
				 .account (nano::dev::genesis_key.pub)
				 .previous (nano::dev::genesis->hash ())
				 .representative (nano::dev::genesis_key.pub)
				 .balance (nano::dev::constants.genesis_amount - nano::Gxrb_ratio)
				 .link (key.pub)
				 .sign (nano::dev::genesis_key.prv, nano::dev::genesis_key.pub)
				 .work (*node1->work_generate_blocking (nano::dev::genesis->hash ()))
				 .build ();
	node1->process_active (send1);
	ASSERT_TIMELY (10s, node1->ledger.block_or_pruned_exists (send1->hash ()) && node2->ledger.block_or_pruned_exists (send1->hash ()));
	// Test block confirmation from node 1 (add representative to node 1)
	(void)node1->wallets.insert_adhoc (wallet_id1, nano::dev::genesis_key.prv);
	// Wait to find new reresentative
	ASSERT_TIMELY (10s, node2->representative_register.representative_count () != 0);
	/* Wait for confirmation
	To check connection we need only node 2 confirmation status
	Node 1 election can be unconfirmed because representative private key was inserted after election start (and node 2 isn't flooding new votes to principal representatives) */
	bool confirmed (false);
	system.deadline_set (10s);
	while (!confirmed)
	{
		auto transaction2 (node2->store.tx_begin_read ());
		confirmed = node2->ledger.block_confirmed (*transaction2, send1->hash ());
		ASSERT_NO_ERROR (system.poll ());
	}
	// Test block propagation & confirmation from node 2 (remove representative from node 1)
	ASSERT_EQ (nano::wallets_error::none, node1->wallets.remove_account (wallet_id1, nano::dev::genesis_key.pub));
	/* Test block propagation from node 2
	Node 2 has only ephemeral TCP port open. Node 1 cannot establish connection to node 2 listening port */
	auto send2 = builder.make_block ()
				 .account (nano::dev::genesis_key.pub)
				 .previous (send1->hash ())
				 .representative (nano::dev::genesis_key.pub)
				 .balance (nano::dev::constants.genesis_amount - 2 * nano::Gxrb_ratio)
				 .link (key.pub)
				 .sign (nano::dev::genesis_key.prv, nano::dev::genesis_key.pub)
				 .work (*node1->work_generate_blocking (send1->hash ()))
				 .build ();
	node2->process_active (send2);
	ASSERT_TIMELY (10s, node1->ledger.block_or_pruned_exists (send2->hash ()) && node2->ledger.block_or_pruned_exists (send2->hash ()));
	// Test block confirmation from node 2 (add representative to node 2)
	(void)node2->wallets.insert_adhoc (wallet_id2, nano::dev::genesis_key.prv);
	// Wait to find changed reresentative
	ASSERT_TIMELY (10s, node1->representative_register.representative_count () != 0);
	/* Wait for confirmation
	To check connection we need only node 1 confirmation status
	Node 2 election can be unconfirmed because representative private key was inserted after election start (and node 1 isn't flooding new votes to principal representatives) */
	confirmed = false;
	system.deadline_set (20s);
	while (!confirmed)
	{
		auto transaction1 (node1->store.tx_begin_read ());
		confirmed = node1->ledger.block_confirmed (*transaction1, send2->hash ());
		ASSERT_NO_ERROR (system.poll ());
	}
}

TEST (node, node_sequence)
{
	nano::test::system system (3);
	ASSERT_EQ (0, system.nodes[0]->node_seq);
	ASSERT_EQ (0, system.nodes[0]->node_seq);
	ASSERT_EQ (1, system.nodes[1]->node_seq);
	ASSERT_EQ (2, system.nodes[2]->node_seq);
}

/**
 * This test checks that a node can generate a self generated vote to rollback an election.
 * It also checks that the vote aggregrator replies with the election winner at the time.
 */
TEST (node, rollback_vote_self)
{
	nano::test::system system;
	nano::node_flags flags;
	flags.set_disable_request_loop (true);
	auto & node = *system.add_node (flags);
	auto wallet_id = node.wallets.first_wallet_id ();
	nano::state_block_builder builder;
	nano::keypair key;

	// send half the voting weight to a non voting rep to ensure quorum cannot be reached
	auto send1 = builder.make_block ()
				 .account (nano::dev::genesis_key.pub)
				 .previous (nano::dev::genesis->hash ())
				 .representative (nano::dev::genesis_key.pub)
				 .link (key.pub)
				 .balance (nano::dev::constants.genesis_amount - (nano::dev::constants.genesis_amount / 2))
				 .sign (nano::dev::genesis_key.prv, nano::dev::genesis_key.pub)
				 .work (*system.work.generate (nano::dev::genesis->hash ()))
				 .build ();

	auto open = builder.make_block ()
				.account (key.pub)
				.previous (0)
				.representative (key.pub)
				.link (send1->hash ())
				.balance (nano::dev::constants.genesis_amount / 2)
				.sign (key.prv, key.pub)
				.work (*system.work.generate (key.pub))
				.build ();

	// send 1 raw
	auto send2 = builder.make_block ()
				 .from (*send1)
				 .previous (send1->hash ())
				 .balance (send1->balance_field ().value ().number () - 1)
				 .link (nano::dev::genesis_key.pub)
				 .sign (nano::dev::genesis_key.prv, nano::dev::genesis_key.pub)
				 .work (*system.work.generate (send1->hash ()))
				 .build ();

	// fork of send2 block
	auto fork = builder.make_block ()
				.from (*send2)
				.balance (send1->balance_field ().value ().number () - 2)
				.sign (nano::dev::genesis_key.prv, nano::dev::genesis_key.pub)
				.build ();

	// Process and mark the first 2 blocks as confirmed to allow voting
	ASSERT_TRUE (nano::test::process (node, { send1, open }));
	ASSERT_TRUE (nano::test::start_elections (system, node, { send1, open }, true));
	ASSERT_TIMELY_EQ (5s, node.ledger.cemented_count (), 3);

	// wait until the rep weights have caught up with the weight transfer
	ASSERT_TIMELY_EQ (5s, nano::dev::constants.genesis_amount / 2, node.weight (key.pub));

	// process forked blocks, send2 will be the winner because it was first and there are no votes yet
	node.process_active (send2);
	std::shared_ptr<nano::election> election;
	ASSERT_TIMELY (5s, election = node.active.election (send2->qualified_root ()));
	node.process_active (fork);
	ASSERT_TIMELY_EQ (5s, 2, election->blocks ().size ());
	ASSERT_EQ (election->winner ()->hash (), send2->hash ());

	{
		// The write guard prevents the block processor from performing the rollback
		auto write_guard = node.write_database_queue.wait (nano::writer::testing);

		ASSERT_EQ (0, node.active.votes_with_weight (*election).size ());
		// Vote with key to switch the winner
		node.active.vote (*election, key.pub, 0, fork->hash ());
		ASSERT_EQ (1, node.active.votes_with_weight (*election).size ());
		// The winner changed
		ASSERT_EQ (election->winner ()->hash (), fork->hash ());

		// Insert genesis key in the wallet
		(void)node.wallets.insert_adhoc (wallet_id, nano::dev::genesis_key.prv);

		// Even without the rollback being finished, the aggregator must reply with a vote for the new winner, not the old one
		ASSERT_TRUE (node.history.votes (send2->root (), send2->hash ()).empty ());
		ASSERT_TRUE (node.history.votes (fork->root (), fork->hash ()).empty ());
		auto channel = std::make_shared<nano::transport::fake::channel> (node);
		node.aggregator.add (channel, { { send2->hash (), send2->root () } });
		ASSERT_TIMELY (5s, !node.history.votes (fork->root (), fork->hash ()).empty ());
		ASSERT_TRUE (node.history.votes (send2->root (), send2->hash ()).empty ());

		// Going out of the scope allows the rollback to complete
	}

	// A vote is eventually generated from the local representative
	auto is_genesis_vote = [] (nano::vote_with_weight_info info) {
		return info.representative == nano::dev::genesis_key.pub;
	};
	ASSERT_TIMELY_EQ (5s, 2, node.active.votes_with_weight (*election).size ());
	auto votes_with_weight = node.active.votes_with_weight (*election);
	ASSERT_EQ (1, std::count_if (votes_with_weight.begin (), votes_with_weight.end (), is_genesis_vote));
	auto vote = std::find_if (votes_with_weight.begin (), votes_with_weight.end (), is_genesis_vote);
	ASSERT_NE (votes_with_weight.end (), vote);
	ASSERT_EQ (fork->hash (), vote->hash);
}

TEST (node, rollback_gap_source)
{
	nano::test::system system;
	nano::node_config node_config (system.get_available_port ());
	node_config.frontiers_confirmation = nano::frontiers_confirmation_mode::disabled;
	auto & node = *system.add_node (node_config);
	nano::state_block_builder builder;
	nano::keypair key;
	auto send1 = builder.make_block ()
				 .account (nano::dev::genesis_key.pub)
				 .previous (nano::dev::genesis->hash ())
				 .representative (nano::dev::genesis_key.pub)
				 .link (key.pub)
				 .balance (nano::dev::constants.genesis_amount - 1)
				 .sign (nano::dev::genesis_key.prv, nano::dev::genesis_key.pub)
				 .work (*system.work.generate (nano::dev::genesis->hash ()))
				 .build ();
	// Side a of a forked open block receiving from send1
	// This is a losing block
	auto fork1a = builder.make_block ()
				  .account (key.pub)
				  .previous (0)
				  .representative (key.pub)
				  .link (send1->hash ())
				  .balance (1)
				  .sign (key.prv, key.pub)
				  .work (*system.work.generate (key.pub))
				  .build ();
	auto send2 = builder.make_block ()
				 .from (*send1)
				 .previous (send1->hash ())
				 .balance (send1->balance_field ().value ().number () - 1)
				 .link (key.pub)
				 .sign (nano::dev::genesis_key.prv, nano::dev::genesis_key.pub)
				 .work (*system.work.generate (send1->hash ()))
				 .build ();
	// Side b of a forked open block receiving from send2.
	// This is the winning block
	auto fork1b = builder.make_block ()
				  .from (*fork1a)
				  .link (send2->hash ())
				  .sign (key.prv, key.pub)
				  .build ();
	// Set 'node' up with losing block 'fork1a'
	ASSERT_EQ (nano::block_status::progress, node.process (send1));
	ASSERT_EQ (nano::block_status::progress, node.process (fork1a));
	// Node has 'fork1a' & doesn't have source 'send2' for winning 'fork1b' block
	ASSERT_EQ (nullptr, node.block (send2->hash ()));
	node.block_processor.force (fork1b);
	ASSERT_TIMELY_EQ (5s, node.block (fork1a->hash ()), nullptr);
	// Wait for the rollback (attempt to replace fork with open)
	ASSERT_TIMELY_EQ (5s, node.stats->count (nano::stat::type::rollback, nano::stat::detail::open), 1);
	// But replacing is not possible (missing source block - send2)
	ASSERT_EQ (nullptr, node.block (fork1b->hash ()));
	// Fork can be returned by some other forked node
	node.process_active (fork1a);
	ASSERT_TIMELY (5s, node.block (fork1a->hash ()) != nullptr);
	// With send2 block in ledger election can start again to remove fork block
	ASSERT_EQ (nano::block_status::progress, node.process (send2));
	node.block_processor.force (fork1b);
	// Wait for new rollback
	ASSERT_TIMELY_EQ (5s, node.stats->count (nano::stat::type::rollback, nano::stat::detail::open), 2);
	// Now fork block should be replaced with open
	ASSERT_TIMELY (5s, node.block (fork1b->hash ()) != nullptr);
	ASSERT_EQ (nullptr, node.block (fork1a->hash ()));
}

// Confirm a complex dependency graph starting from the first block
TEST (node, dependency_graph)
{
	nano::test::system system;
	nano::node_config config (system.get_available_port ());
	config.frontiers_confirmation = nano::frontiers_confirmation_mode::disabled;
	auto & node = *system.add_node (config);
	auto wallet_id = node.wallets.first_wallet_id ();

	nano::state_block_builder builder;
	nano::keypair key1, key2, key3;

	// Send to key1
	auto gen_send1 = builder.make_block ()
					 .account (nano::dev::genesis_key.pub)
					 .previous (nano::dev::genesis->hash ())
					 .representative (nano::dev::genesis_key.pub)
					 .link (key1.pub)
					 .balance (nano::dev::constants.genesis_amount - 1)
					 .sign (nano::dev::genesis_key.prv, nano::dev::genesis_key.pub)
					 .work (*system.work.generate (nano::dev::genesis->hash ()))
					 .build ();
	// Receive from genesis
	auto key1_open = builder.make_block ()
					 .account (key1.pub)
					 .previous (0)
					 .representative (key1.pub)
					 .link (gen_send1->hash ())
					 .balance (1)
					 .sign (key1.prv, key1.pub)
					 .work (*system.work.generate (key1.pub))
					 .build ();
	// Send to genesis
	auto key1_send1 = builder.make_block ()
					  .account (key1.pub)
					  .previous (key1_open->hash ())
					  .representative (key1.pub)
					  .link (nano::dev::genesis_key.pub)
					  .balance (0)
					  .sign (key1.prv, key1.pub)
					  .work (*system.work.generate (key1_open->hash ()))
					  .build ();
	// Receive from key1
	auto gen_receive = builder.make_block ()
					   .from (*gen_send1)
					   .previous (gen_send1->hash ())
					   .link (key1_send1->hash ())
					   .balance (nano::dev::constants.genesis_amount)
					   .sign (nano::dev::genesis_key.prv, nano::dev::genesis_key.pub)
					   .work (*system.work.generate (gen_send1->hash ()))
					   .build ();
	// Send to key2
	auto gen_send2 = builder.make_block ()
					 .from (*gen_receive)
					 .previous (gen_receive->hash ())
					 .link (key2.pub)
					 .balance (gen_receive->balance_field ().value ().number () - 2)
					 .sign (nano::dev::genesis_key.prv, nano::dev::genesis_key.pub)
					 .work (*system.work.generate (gen_receive->hash ()))
					 .build ();
	// Receive from genesis
	auto key2_open = builder.make_block ()
					 .account (key2.pub)
					 .previous (0)
					 .representative (key2.pub)
					 .link (gen_send2->hash ())
					 .balance (2)
					 .sign (key2.prv, key2.pub)
					 .work (*system.work.generate (key2.pub))
					 .build ();
	// Send to key3
	auto key2_send1 = builder.make_block ()
					  .account (key2.pub)
					  .previous (key2_open->hash ())
					  .representative (key2.pub)
					  .link (key3.pub)
					  .balance (1)
					  .sign (key2.prv, key2.pub)
					  .work (*system.work.generate (key2_open->hash ()))
					  .build ();
	// Receive from key2
	auto key3_open = builder.make_block ()
					 .account (key3.pub)
					 .previous (0)
					 .representative (key3.pub)
					 .link (key2_send1->hash ())
					 .balance (1)
					 .sign (key3.prv, key3.pub)
					 .work (*system.work.generate (key3.pub))
					 .build ();
	// Send to key1
	auto key2_send2 = builder.make_block ()
					  .from (*key2_send1)
					  .previous (key2_send1->hash ())
					  .link (key1.pub)
					  .balance (key2_send1->balance_field ().value ().number () - 1)
					  .sign (key2.prv, key2.pub)
					  .work (*system.work.generate (key2_send1->hash ()))
					  .build ();
	// Receive from key2
	auto key1_receive = builder.make_block ()
						.from (*key1_send1)
						.previous (key1_send1->hash ())
						.link (key2_send2->hash ())
						.balance (key1_send1->balance_field ().value ().number () + 1)
						.sign (key1.prv, key1.pub)
						.work (*system.work.generate (key1_send1->hash ()))
						.build ();
	// Send to key3
	auto key1_send2 = builder.make_block ()
					  .from (*key1_receive)
					  .previous (key1_receive->hash ())
					  .link (key3.pub)
					  .balance (key1_receive->balance_field ().value ().number () - 1)
					  .sign (key1.prv, key1.pub)
					  .work (*system.work.generate (key1_receive->hash ()))
					  .build ();
	// Receive from key1
	auto key3_receive = builder.make_block ()
						.from (*key3_open)
						.previous (key3_open->hash ())
						.link (key1_send2->hash ())
						.balance (key3_open->balance_field ().value ().number () + 1)
						.sign (key3.prv, key3.pub)
						.work (*system.work.generate (key3_open->hash ()))
						.build ();
	// Upgrade key3
	auto key3_epoch = builder.make_block ()
					  .from (*key3_receive)
					  .previous (key3_receive->hash ())
					  .link (node.ledger.epoch_link (nano::epoch::epoch_1))
					  .balance (key3_receive->balance_field ().value ())
					  .sign (nano::dev::genesis_key.prv, nano::dev::genesis_key.pub)
					  .work (*system.work.generate (key3_receive->hash ()))
					  .build ();

	ASSERT_EQ (nano::block_status::progress, node.process (gen_send1));
	ASSERT_EQ (nano::block_status::progress, node.process (key1_open));
	ASSERT_EQ (nano::block_status::progress, node.process (key1_send1));
	ASSERT_EQ (nano::block_status::progress, node.process (gen_receive));
	ASSERT_EQ (nano::block_status::progress, node.process (gen_send2));
	ASSERT_EQ (nano::block_status::progress, node.process (key2_open));
	ASSERT_EQ (nano::block_status::progress, node.process (key2_send1));
	ASSERT_EQ (nano::block_status::progress, node.process (key3_open));
	ASSERT_EQ (nano::block_status::progress, node.process (key2_send2));
	ASSERT_EQ (nano::block_status::progress, node.process (key1_receive));
	ASSERT_EQ (nano::block_status::progress, node.process (key1_send2));
	ASSERT_EQ (nano::block_status::progress, node.process (key3_receive));
	ASSERT_EQ (nano::block_status::progress, node.process (key3_epoch));
	ASSERT_TRUE (node.active.empty ());

	// Hash -> Ancestors
	std::unordered_map<nano::block_hash, std::vector<nano::block_hash>> dependency_graph{
		{ key1_open->hash (), { gen_send1->hash () } },
		{ key1_send1->hash (), { key1_open->hash () } },
		{ gen_receive->hash (), { gen_send1->hash (), key1_open->hash () } },
		{ gen_send2->hash (), { gen_receive->hash () } },
		{ key2_open->hash (), { gen_send2->hash () } },
		{ key2_send1->hash (), { key2_open->hash () } },
		{ key3_open->hash (), { key2_send1->hash () } },
		{ key2_send2->hash (), { key2_send1->hash () } },
		{ key1_receive->hash (), { key1_send1->hash (), key2_send2->hash () } },
		{ key1_send2->hash (), { key1_send1->hash () } },
		{ key3_receive->hash (), { key3_open->hash (), key1_send2->hash () } },
		{ key3_epoch->hash (), { key3_receive->hash () } },
	};
	ASSERT_EQ (node.ledger.block_count () - 2, dependency_graph.size ());

	// Start an election for the first block of the dependency graph, and ensure all blocks are eventually confirmed
	(void)node.wallets.insert_adhoc (wallet_id, nano::dev::genesis_key.prv);
	node.start_election (gen_send1);

	ASSERT_NO_ERROR (system.poll_until_true (15s, [&] {
		// Not many blocks should be active simultaneously
		EXPECT_LT (node.active.size (), 6);

		// Ensure that active blocks have their ancestors confirmed
		auto error = std::any_of (dependency_graph.cbegin (), dependency_graph.cend (), [&] (auto entry) {
			if (node.active.active (entry.first))
			{
				for (auto ancestor : entry.second)
				{
					if (!node.block_confirmed (ancestor))
					{
						return true;
					}
				}
			}
			return false;
		});

		EXPECT_FALSE (error);
		return error || node.ledger.cemented_count () == node.ledger.block_count ();
	}));
	ASSERT_EQ (node.ledger.cemented_count (), node.ledger.block_count ());
	ASSERT_TIMELY (5s, node.active.empty ());
}

// Confirm a complex dependency graph. Uses frontiers confirmation which will fail to
// confirm a frontier optimistically then fallback to pessimistic confirmation.
TEST (node, dependency_graph_frontier)
{
	nano::test::system system;
	nano::node_config config (system.get_available_port ());
	config.frontiers_confirmation = nano::frontiers_confirmation_mode::disabled;
	auto & node1 = *system.add_node (config);
	auto wallet_id1 = node1.wallets.first_wallet_id ();
	config.peering_port = system.get_available_port ();
	config.frontiers_confirmation = nano::frontiers_confirmation_mode::always;
	auto & node2 = *system.add_node (config);
	auto wallet_id2 = node2.wallets.first_wallet_id ();

	nano::state_block_builder builder;
	nano::keypair key1, key2, key3;

	// Send to key1
	auto gen_send1 = builder.make_block ()
					 .account (nano::dev::genesis_key.pub)
					 .previous (nano::dev::genesis->hash ())
					 .representative (nano::dev::genesis_key.pub)
					 .link (key1.pub)
					 .balance (nano::dev::constants.genesis_amount - 1)
					 .sign (nano::dev::genesis_key.prv, nano::dev::genesis_key.pub)
					 .work (*system.work.generate (nano::dev::genesis->hash ()))
					 .build ();
	// Receive from genesis
	auto key1_open = builder.make_block ()
					 .account (key1.pub)
					 .previous (0)
					 .representative (key1.pub)
					 .link (gen_send1->hash ())
					 .balance (1)
					 .sign (key1.prv, key1.pub)
					 .work (*system.work.generate (key1.pub))
					 .build ();
	// Send to genesis
	auto key1_send1 = builder.make_block ()
					  .account (key1.pub)
					  .previous (key1_open->hash ())
					  .representative (key1.pub)
					  .link (nano::dev::genesis_key.pub)
					  .balance (0)
					  .sign (key1.prv, key1.pub)
					  .work (*system.work.generate (key1_open->hash ()))
					  .build ();
	// Receive from key1
	auto gen_receive = builder.make_block ()
					   .from (*gen_send1)
					   .previous (gen_send1->hash ())
					   .link (key1_send1->hash ())
					   .balance (nano::dev::constants.genesis_amount)
					   .sign (nano::dev::genesis_key.prv, nano::dev::genesis_key.pub)
					   .work (*system.work.generate (gen_send1->hash ()))
					   .build ();
	// Send to key2
	auto gen_send2 = builder.make_block ()
					 .from (*gen_receive)
					 .previous (gen_receive->hash ())
					 .link (key2.pub)
					 .balance (gen_receive->balance_field ().value ().number () - 2)
					 .sign (nano::dev::genesis_key.prv, nano::dev::genesis_key.pub)
					 .work (*system.work.generate (gen_receive->hash ()))
					 .build ();
	// Receive from genesis
	auto key2_open = builder.make_block ()
					 .account (key2.pub)
					 .previous (0)
					 .representative (key2.pub)
					 .link (gen_send2->hash ())
					 .balance (2)
					 .sign (key2.prv, key2.pub)
					 .work (*system.work.generate (key2.pub))
					 .build ();
	// Send to key3
	auto key2_send1 = builder.make_block ()
					  .account (key2.pub)
					  .previous (key2_open->hash ())
					  .representative (key2.pub)
					  .link (key3.pub)
					  .balance (1)
					  .sign (key2.prv, key2.pub)
					  .work (*system.work.generate (key2_open->hash ()))
					  .build ();
	// Receive from key2
	auto key3_open = builder.make_block ()
					 .account (key3.pub)
					 .previous (0)
					 .representative (key3.pub)
					 .link (key2_send1->hash ())
					 .balance (1)
					 .sign (key3.prv, key3.pub)
					 .work (*system.work.generate (key3.pub))
					 .build ();
	// Send to key1
	auto key2_send2 = builder.make_block ()
					  .from (*key2_send1)
					  .previous (key2_send1->hash ())
					  .link (key1.pub)
					  .balance (key2_send1->balance_field ().value ().number () - 1)
					  .sign (key2.prv, key2.pub)
					  .work (*system.work.generate (key2_send1->hash ()))
					  .build ();
	// Receive from key2
	auto key1_receive = builder.make_block ()
						.from (*key1_send1)
						.previous (key1_send1->hash ())
						.link (key2_send2->hash ())
						.balance (key1_send1->balance_field ().value ().number () + 1)
						.sign (key1.prv, key1.pub)
						.work (*system.work.generate (key1_send1->hash ()))
						.build ();
	// Send to key3
	auto key1_send2 = builder.make_block ()
					  .from (*key1_receive)
					  .previous (key1_receive->hash ())
					  .link (key3.pub)
					  .balance (key1_receive->balance_field ().value ().number () - 1)
					  .sign (key1.prv, key1.pub)
					  .work (*system.work.generate (key1_receive->hash ()))
					  .build ();
	// Receive from key1
	auto key3_receive = builder.make_block ()
						.from (*key3_open)
						.previous (key3_open->hash ())
						.link (key1_send2->hash ())
						.balance (key3_open->balance_field ().value ().number () + 1)
						.sign (key3.prv, key3.pub)
						.work (*system.work.generate (key3_open->hash ()))
						.build ();
	// Upgrade key3
	auto key3_epoch = builder.make_block ()
					  .from (*key3_receive)
					  .previous (key3_receive->hash ())
					  .link (node1.ledger.epoch_link (nano::epoch::epoch_1))
					  .balance (key3_receive->balance_field ().value ())
					  .sign (nano::dev::genesis_key.prv, nano::dev::genesis_key.pub)
					  .work (*system.work.generate (key3_receive->hash ()))
					  .build ();

	for (auto const & node : system.nodes)
	{
		auto transaction (node->store.tx_begin_write ());
		ASSERT_EQ (nano::block_status::progress, node->ledger.process (*transaction, gen_send1));
		ASSERT_EQ (nano::block_status::progress, node->ledger.process (*transaction, key1_open));
		ASSERT_EQ (nano::block_status::progress, node->ledger.process (*transaction, key1_send1));
		ASSERT_EQ (nano::block_status::progress, node->ledger.process (*transaction, gen_receive));
		ASSERT_EQ (nano::block_status::progress, node->ledger.process (*transaction, gen_send2));
		ASSERT_EQ (nano::block_status::progress, node->ledger.process (*transaction, key2_open));
		ASSERT_EQ (nano::block_status::progress, node->ledger.process (*transaction, key2_send1));
		ASSERT_EQ (nano::block_status::progress, node->ledger.process (*transaction, key3_open));
		ASSERT_EQ (nano::block_status::progress, node->ledger.process (*transaction, key2_send2));
		ASSERT_EQ (nano::block_status::progress, node->ledger.process (*transaction, key1_receive));
		ASSERT_EQ (nano::block_status::progress, node->ledger.process (*transaction, key1_send2));
		ASSERT_EQ (nano::block_status::progress, node->ledger.process (*transaction, key3_receive));
		ASSERT_EQ (nano::block_status::progress, node->ledger.process (*transaction, key3_epoch));
	}

	// node1 can vote, but only on the first block
	(void)node1.wallets.insert_adhoc (wallet_id1, nano::dev::genesis_key.prv);

	ASSERT_TIMELY (10s, node2.active.active (gen_send1->qualified_root ()));
	node1.start_election (gen_send1);

	ASSERT_TIMELY_EQ (15s, node1.ledger.cemented_count (), node1.ledger.block_count ());
	ASSERT_TIMELY_EQ (15s, node2.ledger.cemented_count (), node2.ledger.block_count ());
}

namespace nano
{
TEST (node, deferred_dependent_elections)
{
	nano::test::system system;
	nano::node_config node_config_1{ system.get_available_port () };
	node_config_1.frontiers_confirmation = nano::frontiers_confirmation_mode::disabled;
	nano::node_config node_config_2{ system.get_available_port () };
	node_config_2.frontiers_confirmation = nano::frontiers_confirmation_mode::disabled;
	nano::node_flags flags;
	flags.set_disable_request_loop (true);
	auto & node = *system.add_node (node_config_1, flags);
	auto & node2 = *system.add_node (node_config_2, flags); // node2 will be used to ensure all blocks are being propagated

	nano::state_block_builder builder;
	nano::keypair key;
	auto send1 = builder.make_block ()
				 .account (nano::dev::genesis_key.pub)
				 .previous (nano::dev::genesis->hash ())
				 .representative (nano::dev::genesis_key.pub)
				 .link (key.pub)
				 .balance (nano::dev::constants.genesis_amount - 1)
				 .sign (nano::dev::genesis_key.prv, nano::dev::genesis_key.pub)
				 .work (*system.work.generate (nano::dev::genesis->hash ()))
				 .build ();
	auto open = builder.make_block ()
				.account (key.pub)
				.previous (0)
				.representative (key.pub)
				.link (send1->hash ())
				.balance (1)
				.sign (key.prv, key.pub)
				.work (*system.work.generate (key.pub))
				.build ();
	auto send2 = builder.make_block ()
				 .from (*send1)
				 .previous (send1->hash ())
				 .balance (send1->balance_field ().value ().number () - 1)
				 .link (key.pub)
				 .sign (nano::dev::genesis_key.prv, nano::dev::genesis_key.pub)
				 .work (*system.work.generate (send1->hash ()))
				 .build ();
	auto receive = builder.make_block ()
				   .from (*open)
				   .previous (open->hash ())
				   .link (send2->hash ())
				   .balance (2)
				   .sign (key.prv, key.pub)
				   .work (*system.work.generate (open->hash ()))
				   .build ();
	auto fork = builder.make_block ()
				.from (*receive)
				.representative (nano::dev::genesis_key.pub) // was key.pub
				.sign (key.prv, key.pub)
				.build ();

	nano::test::process (node, { send1 });
	auto election_send1 = nano::test::start_election (system, node, send1->hash ());
	ASSERT_NE (nullptr, election_send1);

	// Should process and republish but not start an election for any dependent blocks
	nano::test::process (node, { open, send2 });
	ASSERT_TIMELY (5s, node.block (open->hash ()));
	ASSERT_TIMELY (5s, node.block (send2->hash ()));
	ASSERT_NEVER (0.5s, node.active.active (open->qualified_root ()) || node.active.active (send2->qualified_root ()));
	ASSERT_TIMELY (5s, node2.block (open->hash ()));
	ASSERT_TIMELY (5s, node2.block (send2->hash ()));

	// Re-processing older blocks with updated work also does not start an election
	node.work_generate_blocking (*open, nano::dev::network_params.work.difficulty (*open) + 1);
	node.process_local (open);
	ASSERT_NEVER (0.5s, node.active.active (open->qualified_root ()));

	// It is however possible to manually start an election from elsewhere
	ASSERT_TRUE (nano::test::start_election (system, node, open->hash ()));
	node.active.erase (*open);
	ASSERT_FALSE (node.active.active (open->qualified_root ()));

	/// The election was dropped but it's still not possible to restart it
	node.work_generate_blocking (*open, nano::dev::network_params.work.difficulty (*open) + 1);
	ASSERT_FALSE (node.active.active (open->qualified_root ()));
	node.process_local (open);
	ASSERT_NEVER (0.5s, node.active.active (open->qualified_root ()));

	// Drop both elections
	node.active.erase (*open);
	ASSERT_FALSE (node.active.active (open->qualified_root ()));
	node.active.erase (*send2);
	ASSERT_FALSE (node.active.active (send2->qualified_root ()));

	// Confirming send1 will automatically start elections for the dependents
	node.active.force_confirm (*election_send1);
	ASSERT_TIMELY (5s, node.block_confirmed (send1->hash ()));
	ASSERT_TIMELY (5s, node.active.active (open->qualified_root ()));
	ASSERT_TIMELY (5s, node.active.active (send2->qualified_root ()));
	auto election_open = node.active.election (open->qualified_root ());
	ASSERT_NE (nullptr, election_open);
	auto election_send2 = node.active.election (send2->qualified_root ());
	ASSERT_NE (nullptr, election_open);

	// Confirm one of the dependents of the receive but not the other, to ensure both have to be confirmed to start an election on processing
	ASSERT_EQ (nano::block_status::progress, node.process (receive));
	ASSERT_FALSE (node.active.active (receive->qualified_root ()));
	node.active.force_confirm (*election_open);
	ASSERT_TIMELY (5s, node.block_confirmed (open->hash ()));
	ASSERT_FALSE (node.ledger.dependents_confirmed (*node.store.tx_begin_read (), *receive));
	ASSERT_NEVER (0.5s, node.active.active (receive->qualified_root ()));
	ASSERT_FALSE (node.ledger.rollback (*node.store.tx_begin_write (), receive->hash ()));
	ASSERT_FALSE (node.block (receive->hash ()));
	node.process_local (receive);
	ASSERT_TIMELY (5s, node.block (receive->hash ()));
	ASSERT_NEVER (0.5s, node.active.active (receive->qualified_root ()));

	// Processing a fork will also not start an election
	ASSERT_EQ (nano::block_status::fork, node.process (fork));
	node.process_local (fork);
	ASSERT_NEVER (0.5s, node.active.active (receive->qualified_root ()));

	// Confirming the other dependency allows starting an election from a fork
	node.active.force_confirm (*election_send2);
	ASSERT_TIMELY (5s, node.block_confirmed (send2->hash ()));
	ASSERT_TIMELY (5s, node.active.active (receive->qualified_root ()));
}
}

// Test that a node configured with `enable_pruning` and `max_pruning_age = 1s` will automatically
// prune old confirmed blocks without explicitly saying `node.ledger_pruning` in the unit test
TEST (node, pruning_automatic)
{
	nano::test::system system{};

	nano::node_config node_config{ system.get_available_port () };
	// TODO: remove after allowing pruned voting
	node_config.enable_voting = false;
	node_config.max_pruning_age = std::chrono::seconds (1);

	nano::node_flags node_flags{};
	node_flags.set_enable_pruning (true);

	auto & node1 = *system.add_node (node_config, node_flags);
	nano::keypair key1{};
	nano::send_block_builder builder{};
	auto latest_hash = nano::dev::genesis->hash ();

	auto send1 = builder.make_block ()
				 .previous (latest_hash)
				 .destination (key1.pub)
				 .balance (nano::dev::constants.genesis_amount - nano::Gxrb_ratio)
				 .sign (nano::dev::genesis_key.prv, nano::dev::genesis_key.pub)
				 .work (*system.work.generate (latest_hash))
				 .build ();
	node1.process_active (send1);

	latest_hash = send1->hash ();
	auto send2 = builder.make_block ()
				 .previous (latest_hash)
				 .destination (key1.pub)
				 .balance (0)
				 .sign (nano::dev::genesis_key.prv, nano::dev::genesis_key.pub)
				 .work (*system.work.generate (latest_hash))
				 .build ();
	node1.process_active (send2);
	ASSERT_TIMELY (5s, node1.block (send2->hash ()) != nullptr);

	// Force-confirm both blocks
	node1.process_confirmed (nano::election_status{ send1 });
	ASSERT_TIMELY (5s, node1.block_confirmed (send1->hash ()));
	node1.process_confirmed (nano::election_status{ send2 });
	ASSERT_TIMELY (5s, node1.block_confirmed (send2->hash ()));

	// Check pruning result
	ASSERT_EQ (3, node1.ledger.block_count ());
	ASSERT_TIMELY_EQ (5s, node1.ledger.pruned_count (), 1);
	ASSERT_TIMELY_EQ (5s, node1.store.pruned ().count (*node1.store.tx_begin_read ()), 1);
	ASSERT_EQ (1, node1.ledger.pruned_count ());
	ASSERT_EQ (3, node1.ledger.block_count ());

	ASSERT_TRUE (nano::test::block_or_pruned_all_exists (node1, { nano::dev::genesis, send1, send2 }));
}

TEST (node, pruning_age)
{
	nano::test::system system{};

	nano::node_config node_config{ system.get_available_port () };
	// TODO: remove after allowing pruned voting
	node_config.enable_voting = false;

	nano::node_flags node_flags{};
	node_flags.set_enable_pruning (true);

	auto & node1 = *system.add_node (node_config, node_flags);
	nano::keypair key1{};
	nano::send_block_builder builder{};
	auto latest_hash = nano::dev::genesis->hash ();

	auto send1 = builder.make_block ()
				 .previous (latest_hash)
				 .destination (key1.pub)
				 .balance (nano::dev::constants.genesis_amount - nano::Gxrb_ratio)
				 .sign (nano::dev::genesis_key.prv, nano::dev::genesis_key.pub)
				 .work (*system.work.generate (latest_hash))
				 .build ();
	node1.process_active (send1);

	latest_hash = send1->hash ();
	auto send2 = builder.make_block ()
				 .previous (latest_hash)
				 .destination (key1.pub)
				 .balance (0)
				 .sign (nano::dev::genesis_key.prv, nano::dev::genesis_key.pub)
				 .work (*system.work.generate (latest_hash))
				 .build ();
	node1.process_active (send2);

	// Force-confirm both blocks
	node1.process_confirmed (nano::election_status{ send1 });
	ASSERT_TIMELY (5s, node1.block_confirmed (send1->hash ()));
	node1.process_confirmed (nano::election_status{ send2 });
	ASSERT_TIMELY (5s, node1.block_confirmed (send2->hash ()));

	// Three blocks in total, nothing pruned yet
	ASSERT_EQ (0, node1.ledger.pruned_count ());
	ASSERT_EQ (3, node1.ledger.block_count ());

	// Pruning with default age 1 day
	node1.ledger_pruning (1, true);
	ASSERT_EQ (0, node1.ledger.pruned_count ());
	ASSERT_EQ (3, node1.ledger.block_count ());

	// Pruning with max age 0
	node1.config->max_pruning_age = std::chrono::seconds{ 0 };
	node1.ledger_pruning (1, true);
	ASSERT_EQ (1, node1.ledger.pruned_count ());
	ASSERT_EQ (3, node1.ledger.block_count ());

	ASSERT_TRUE (nano::test::block_or_pruned_all_exists (node1, { nano::dev::genesis, send1, send2 }));
}

// Test that a node configured with `enable_pruning` will
// prune DEEP-enough confirmed blocks by explicitly saying `node.ledger_pruning` in the unit test
TEST (node, pruning_depth)
{
	nano::test::system system{};

	nano::node_config node_config{ system.get_available_port () };
	// TODO: remove after allowing pruned voting
	node_config.enable_voting = false;

	nano::node_flags node_flags{};
	node_flags.set_enable_pruning (true);

	auto & node1 = *system.add_node (node_config, node_flags);
	nano::keypair key1{};
	nano::send_block_builder builder{};
	auto latest_hash = nano::dev::genesis->hash ();

	auto send1 = builder.make_block ()
				 .previous (latest_hash)
				 .destination (key1.pub)
				 .balance (nano::dev::constants.genesis_amount - nano::Gxrb_ratio)
				 .sign (nano::dev::genesis_key.prv, nano::dev::genesis_key.pub)
				 .work (*system.work.generate (latest_hash))
				 .build ();
	node1.process_active (send1);

	latest_hash = send1->hash ();
	auto send2 = builder.make_block ()
				 .previous (latest_hash)
				 .destination (key1.pub)
				 .balance (0)
				 .sign (nano::dev::genesis_key.prv, nano::dev::genesis_key.pub)
				 .work (*system.work.generate (latest_hash))
				 .build ();
	node1.process_active (send2);

	// Force-confirm both blocks
	node1.process_confirmed (nano::election_status{ send1 });
	ASSERT_TIMELY (5s, node1.block_confirmed (send1->hash ()));
	node1.process_confirmed (nano::election_status{ send2 });
	ASSERT_TIMELY (5s, node1.block_confirmed (send2->hash ()));

	// Three blocks in total, nothing pruned yet
	ASSERT_EQ (0, node1.ledger.pruned_count ());
	ASSERT_EQ (3, node1.ledger.block_count ());

	// Pruning with default depth (unlimited)
	node1.ledger_pruning (1, true);
	ASSERT_EQ (0, node1.ledger.pruned_count ());
	ASSERT_EQ (3, node1.ledger.block_count ());

	// Pruning with max depth 1
	node1.config->max_pruning_depth = 1;
	node1.ledger_pruning (1, true);
	ASSERT_EQ (1, node1.ledger.pruned_count ());
	ASSERT_EQ (3, node1.ledger.block_count ());

	ASSERT_TRUE (nano::test::block_or_pruned_all_exists (node1, { nano::dev::genesis, send1, send2 }));
}

TEST (node_config, node_id_private_key_persistence)
{
	nano::test::system system;

	// create the directory and the file
	auto path = nano::unique_path ();
	ASSERT_TRUE (std::filesystem::exists (path));
	auto priv_key_filename = path / "node_id_private.key";

	// check that the key generated is random when the key does not exist
	nano::keypair kp1 = nano::load_or_create_node_id (path);
	std::filesystem::remove (priv_key_filename);
	nano::keypair kp2 = nano::load_or_create_node_id (path);
	ASSERT_NE (kp1.prv, kp2.prv);

	// check that the key persists
	nano::keypair kp3 = nano::load_or_create_node_id (path);
	ASSERT_EQ (kp2.prv, kp3.prv);

	// write the key file manually and check that right key is loaded
	std::ofstream ofs (priv_key_filename.string (), std::ofstream::out | std::ofstream::trunc);
	ofs << "3F28D035B8AA75EA53DF753BFD065CF6138E742971B2C99B84FD8FE328FED2D9" << std::flush;
	ofs.close ();
	nano::keypair kp4 = nano::load_or_create_node_id (path);
	ASSERT_EQ (kp4.prv, nano::keypair ("3F28D035B8AA75EA53DF753BFD065CF6138E742971B2C99B84FD8FE328FED2D9").prv);
}<|MERGE_RESOLUTION|>--- conflicted
+++ resolved
@@ -525,13 +525,8 @@
 	ASSERT_TRUE (node0.expired ());
 }
 
-<<<<<<< HEAD
 // TODO gustav: I've temporarily disabled this test because it fails very often
 TEST (node, DISABLED_fork_publish)
-=======
-// This test is racy, there is no guarantee that the election won't be confirmed until all forks are fully processed
-TEST (node, fork_publish)
->>>>>>> 6602c7c2
 {
 	nano::test::system system (1);
 	auto & node1 (*system.nodes[0]);
@@ -679,7 +674,6 @@
 	ASSERT_TRUE (node2.ledger.block_exists (*transaction1, send1->hash ()));
 }
 
-// This test is racy, there is no guarantee that the election won't be confirmed until all forks are fully processed
 TEST (node, fork_flip)
 {
 	nano::test::system system (2);
@@ -706,16 +700,10 @@
 				 .work (*system.work.generate (nano::dev::genesis->hash ()))
 				 .build ();
 	nano::publish publish2{ nano::dev::network_params.network, send2 };
-<<<<<<< HEAD
 	std::shared_ptr<nano::transport::channel_tcp> ignored_channel;
 
 	node1.network->inbound (publish1, ignored_channel);
 	node2.network->inbound (publish2, ignored_channel);
-=======
-	auto ignored_channel = nano::test::fake_channel (node1);
-	node1.network.inbound (publish1, ignored_channel);
-	node2.network.inbound (publish2, ignored_channel);
->>>>>>> 6602c7c2
 	ASSERT_TIMELY_EQ (5s, 1, node1.active.size ());
 	ASSERT_TIMELY_EQ (5s, 1, node2.active.size ());
 	(void)node1.wallets.insert_adhoc (wallet_id1, nano::dev::genesis_key.prv);
@@ -2943,7 +2931,8 @@
 	finished_promise.set_value ();
 }
 
-TEST (node, bidirectional_tcp)
+// TODO: Gustav: Disabled because it is flaky
+TEST (node, DISABLED_bidirectional_tcp)
 {
 	nano::test::system system;
 	nano::node_flags node_flags;
