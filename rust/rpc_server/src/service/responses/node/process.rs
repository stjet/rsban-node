use rsnano_core::BlockEnum;
use rsnano_ledger::BlockStatus;
use rsnano_node::Node;
use rsnano_rpc_messages::{BlockHashRpcMessage, ErrorDto, ProcessArgs};
use serde_json::to_string_pretty;
use std::sync::Arc;

pub async fn process(node: Arc<Node>, args: ProcessArgs) -> String {
    let is_async = args.is_async.unwrap_or(false);
    let block: BlockEnum = args.block.into();

    if node
        .network_params
        .work
        .validate_entry(block.work_version(), &block.root(), block.work())
    {
        return to_string_pretty(&ErrorDto::new("Work low".to_string())).unwrap();
    }

    if !is_async {
        match node.process_local(block.clone()) {
            Some(result) => match result {
                BlockStatus::Progress => {
                    let hash = block.hash();
                    to_string_pretty(&BlockHashRpcMessage::new("hash".to_string(), hash)).unwrap()
                }
                BlockStatus::GapPrevious => {
                    to_string_pretty(&ErrorDto::new("gap previous".to_string())).unwrap()
                }
                BlockStatus::GapSource => {
                    to_string_pretty(&ErrorDto::new("Gap source".to_string())).unwrap()
                }
                BlockStatus::Old => to_string_pretty(&ErrorDto::new("Old".to_string())).unwrap(),
                BlockStatus::BadSignature => {
                    to_string_pretty(&ErrorDto::new("Bad signature".to_string())).unwrap()
                }
                BlockStatus::NegativeSpend => {
                    to_string_pretty(&ErrorDto::new("Negative spend".to_string())).unwrap()
                }
                BlockStatus::BalanceMismatch => {
                    to_string_pretty(&ErrorDto::new("Balance mismatch".to_string())).unwrap()
                }
                BlockStatus::Unreceivable => {
                    to_string_pretty(&ErrorDto::new("Unreceivable".to_string())).unwrap()
                }
                BlockStatus::BlockPosition => {
                    to_string_pretty(&ErrorDto::new("Block position".to_string())).unwrap()
                }
                BlockStatus::GapEpochOpenPending => {
                    to_string_pretty(&ErrorDto::new("Gap epoch open pending".to_string())).unwrap()
                }
                BlockStatus::Fork => {
                    if args.force.unwrap_or(false) {
                        node.active.erase(&block.qualified_root());
                        node.block_processor.force(Arc::new(block.clone()));
                        let hash = block.hash();
                        to_string_pretty(&BlockHashRpcMessage::new("hash".to_string(), hash))
                            .unwrap()
                    } else {
                        to_string_pretty(&ErrorDto::new("Fork".to_string())).unwrap()
                    }
                }
                BlockStatus::InsufficientWork => {
                    to_string_pretty(&ErrorDto::new("Insufficient work".to_string())).unwrap()
                }
                BlockStatus::OpenedBurnAccount => {
                    to_string_pretty(&ErrorDto::new("Opened burn account".to_string())).unwrap()
                }
                _ => to_string_pretty(&ErrorDto::new("Other".to_string())).unwrap(),
            },
            None => to_string_pretty(&ErrorDto::new("Stopped".to_string())).unwrap(),
        }
    } else {
        if let BlockEnum::State(_) = block {
            node.process(block).unwrap(); // TODO add error handling!
            to_string_pretty(&serde_json::json!({"started": "1"})).unwrap_or_default()
        } else {
            to_string_pretty(&ErrorDto::new("Is not state block".to_string())).unwrap()
        }
    }
<<<<<<< HEAD
=======
}

#[cfg(test)]
mod tests {
    use rsnano_core::{Amount, BlockEnum, BlockSubType, StateBlock, DEV_GENESIS_KEY};
    use rsnano_ledger::{DEV_GENESIS_ACCOUNT, DEV_GENESIS_HASH, DEV_GENESIS_PUB_KEY};
    use rsnano_rpc_messages::ProcessArgs;
    use test_helpers::{setup_rpc_client_and_server, System};

    #[test]
    fn process() {
        let mut system = System::new();
        let node = system.make_node();

        let (rpc_client, server) = setup_rpc_client_and_server(node.clone(), false);

        let send1 = BlockEnum::State(StateBlock::new(
            *DEV_GENESIS_ACCOUNT,
            *DEV_GENESIS_HASH,
            *DEV_GENESIS_PUB_KEY,
            Amount::MAX - Amount::raw(100),
            DEV_GENESIS_KEY.account().into(),
            &DEV_GENESIS_KEY,
            node.work_generate_dev((*DEV_GENESIS_HASH).into()),
        ));

        let result = node.runtime.block_on(async {
            rpc_client
                .process(ProcessArgs::new(
                    Some(BlockSubType::Send),
                    send1.json_representation(),
                    None,
                    None,
                    None,
                ))
                .await
                .unwrap()
        });

        assert_eq!(result.value, send1.hash());

        assert_eq!(node.latest(&*DEV_GENESIS_ACCOUNT), send1.hash());

        server.abort();
    }

    #[test]
    fn process_fails_with_low_work() {
        let mut system = System::new();
        let node = system.make_node();

        let (rpc_client, server) = setup_rpc_client_and_server(node.clone(), false);

        let send1 = BlockEnum::State(StateBlock::new(
            *DEV_GENESIS_ACCOUNT,
            *DEV_GENESIS_HASH,
            *DEV_GENESIS_PUB_KEY,
            Amount::MAX - Amount::raw(100),
            DEV_GENESIS_KEY.account().into(),
            &DEV_GENESIS_KEY,
            1,
        ));

        let result = node.runtime.block_on(async {
            rpc_client
                .process(ProcessArgs::new(
                    Some(BlockSubType::Send),
                    send1.json_representation(),
                    None,
                    None,
                    None,
                ))
                .await
        });

        assert_eq!(
            result.err().map(|e| e.to_string()),
            Some("node returned error: \"Work low\"".to_string())
        );

        server.abort();
    }
>>>>>>> 33fd1b31
}<|MERGE_RESOLUTION|>--- conflicted
+++ resolved
@@ -78,8 +78,6 @@
             to_string_pretty(&ErrorDto::new("Is not state block".to_string())).unwrap()
         }
     }
-<<<<<<< HEAD
-=======
 }
 
 #[cfg(test)]
@@ -162,5 +160,4 @@
 
         server.abort();
     }
->>>>>>> 33fd1b31
 }