--- conflicted
+++ resolved
@@ -421,14 +421,10 @@
 				  .build_shared ();
 	node1.work_generate_blocking (*block1);
 	ASSERT_EQ (nano::process_result::progress, node1.process (*block1).code);
-<<<<<<< HEAD
 	{
 		auto tx{ node1.store.tx_begin_read () };
-		node1.scheduler.activate (nano::dev::genesis_key.pub, *tx);
-	}
-=======
-	node1.scheduler.buckets.activate (nano::dev::genesis_key.pub, node1.store.tx_begin_read ());
->>>>>>> afa74c33
+		node1.scheduler.buckets.activate (nano::dev::genesis_key.pub, *tx);
+	}
 	nano::keypair key1;
 	auto vote (std::make_shared<nano::vote> (key1.pub, key1.prv, 0, 0, std::vector<nano::block_hash>{ block1->hash () }));
 	nano::confirm_ack con1{ nano::dev::network_params.network, vote };
@@ -451,14 +447,10 @@
 				  .build_shared ();
 	node1.work_generate_blocking (*block1);
 	ASSERT_EQ (nano::process_result::progress, node1.process (*block1).code);
-<<<<<<< HEAD
 	{
 		auto tx{ node1.store.tx_begin_read () };
-		node1.scheduler.activate (nano::dev::genesis_key.pub, *tx);
-	}
-=======
-	node1.scheduler.buckets.activate (nano::dev::genesis_key.pub, node1.store.tx_begin_read ());
->>>>>>> afa74c33
+		node1.scheduler.buckets.activate (nano::dev::genesis_key.pub, *tx);
+	}
 	auto vote (std::make_shared<nano::vote> (nano::dev::genesis_key.pub, nano::dev::genesis_key.prv, 0, 0, std::vector<nano::block_hash>{ block1->hash () }));
 	nano::confirm_ack con1{ nano::dev::network_params.network, vote };
 	auto channel1 = std::make_shared<nano::transport::inproc::channel> (node1, node1);
