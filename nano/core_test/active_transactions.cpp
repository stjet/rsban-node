#include "nano/lib/numbers.hpp"
#include "nano/secure/common.hpp"

#include <nano/lib/jsonconfig.hpp>
#include <nano/node/election.hpp>
#include <nano/node/scheduler/component.hpp>
#include <nano/node/scheduler/manual.hpp>
#include <nano/node/scheduler/priority.hpp>
#include <nano/node/transport/inproc.hpp>
#include <nano/test_common/chains.hpp>
#include <nano/test_common/system.hpp>
#include <nano/test_common/testutil.hpp>

#include <gtest/gtest.h>

#include <numeric>
#include <thread>

using namespace std::chrono_literals;

namespace nano
{
/*
 * Tests that an election can be confirmed as the result of a confirmation request
 *
 * Set-up:
 * - node1 with:
 * 		- enabled frontiers_confirmation (default) -> allows it to confirm blocks and subsequently generates votes
 * - node2 with:
 * 		- disabled rep crawler -> this inhibits node2 from learning that node1 is a rep
 */
TEST (active_transactions, confirm_election_by_request)
{
	nano::test::system system{};
	auto & node1 = *system.add_node ();

	nano::state_block_builder builder{};
	auto send1 = builder
				 .account (nano::dev::genesis_key.pub)
				 .representative (nano::dev::genesis_key.pub)
				 .previous (nano::dev::genesis->hash ())
				 .link (nano::public_key ())
				 .balance (nano::dev::constants.genesis_amount - 100)
				 .sign (nano::dev::genesis_key.prv, nano::dev::genesis_key.pub)
				 .work (*system.work.generate (nano::dev::genesis->hash ()))
				 .build_shared ();

	// Process send1 locally on node1
	ASSERT_TRUE (nano::test::process (node1, { send1 }));

	// Add rep key to node1
	auto wallet_id = node1.wallets.first_wallet_id ();
	(void)node1.wallets.insert_adhoc (wallet_id, nano::dev::genesis_key.prv);

	// Ensure election on node1 is already confirmed before connecting with node2
	ASSERT_TIMELY (5s, nano::test::confirmed (node1, { send1 }));

	// Wait for the election to be removed and give time for any in-flight vote broadcasts to settle
	ASSERT_TIMELY (5s, node1.active.empty ());
	WAIT (1s);

	// At this point node1 should not generate votes for send1 block unless it receives a request

	// Create a second node
	nano::node_flags node_flags2{};
	node_flags2.set_disable_rep_crawler (true);
	auto & node2 = *system.add_node (node_flags2);

	// Process send1 block as live block on node2, this should start an election
	node2.process_active (send1);

	// Ensure election is started on node2
	std::shared_ptr<nano::election> election{};
	ASSERT_TIMELY (5s, (election = node2.active.election (send1->qualified_root ())) != nullptr);

	// Ensure election on node2 did not get confirmed without us requesting votes
	WAIT (1s);
	ASSERT_FALSE (node2.active.confirmed (*election));

	// Expect that node2 has nobody to send a confirmation_request to (no reps)
	ASSERT_EQ (0, election->get_confirmation_request_count ());

	// Get random peer list (of size 1) from node2 -- so basically just node2
	auto const peers = node2.network->random_channels (1);
	ASSERT_FALSE (peers.empty ());

	// Add representative (node1) to disabled rep crawler of node2
	node2.representative_register.update_or_insert (nano::dev::genesis_key.pub, *peers.cbegin ());

	// Expect a vote to come back
	ASSERT_TIMELY (5s, election->votes ().size () >= 1);

	// There needs to be at least one request to get the election confirmed,
	// Rep has this block already confirmed so should reply with final vote only
	ASSERT_TIMELY (5s, election->get_confirmation_request_count () >= 1);

	// Expect election was confirmed
	ASSERT_TIMELY (5s, node2.active.confirmed (*election));
	ASSERT_TIMELY (5s, nano::test::confirmed (node1, { send1 }));
	ASSERT_TIMELY (5s, nano::test::confirmed (node2, { send1 }));
}
}

namespace nano
{
TEST (active_transactions, confirm_frontier)
{
	nano::test::system system;
	nano::node_flags node_flags;
	node_flags.set_disable_request_loop (true);
	// Voting node
	auto & node1 = *system.add_node (node_flags);
	nano::node_flags node_flags2;
	// The rep crawler would otherwise request confirmations in order to find representatives
	node_flags2.set_disable_rep_crawler (true);
	auto & node2 = *system.add_node (node_flags2);

	// Add key to node1
	auto wallet_id = node1.wallets.first_wallet_id ();
	(void)node1.wallets.insert_adhoc (wallet_id, nano::dev::genesis_key.prv);
	// Add representative to disabled rep crawler
	auto peers (node2.network->random_channels (1));
	ASSERT_FALSE (peers.empty ());
	node2.representative_register.update_or_insert (nano::dev::genesis_key.pub, *peers.begin ());

	nano::state_block_builder builder;
	auto send = builder
				.account (nano::dev::genesis_key.pub)
				.previous (nano::dev::genesis->hash ())
				.representative (nano::dev::genesis_key.pub)
				.balance (nano::dev::constants.genesis_amount - 100)
				.link (nano::public_key ())
				.sign (nano::dev::genesis_key.prv, nano::dev::genesis_key.pub)
				.work (*system.work.generate (nano::dev::genesis->hash ()))
				.build_shared ();
	auto send_copy = builder.make_block ().from (*send).build_shared ();
	ASSERT_EQ (nano::process_result::progress, node1.process (*send).code);
	node1.confirmation_height_processor.add (send);
	ASSERT_TIMELY (5s, node1.ledger.block_confirmed (*node1.store.tx_begin_read (), send->hash ()));
	auto process_result = node2.process (*send_copy).code;
	ASSERT_TRUE (process_result == nano::process_result::progress || process_result == nano::process_result::old);
	ASSERT_TIMELY (5s, !node2.active.empty ());
	// Save election to check request count afterwards
	auto election2 = node2.active.election (send->qualified_root ());
	ASSERT_NE (nullptr, election2);
	ASSERT_TIMELY (5s, node2.ledger.cache.cemented_count () == 2 && node2.active.empty ());
	ASSERT_GT (election2->get_confirmation_request_count (), 0u);
}
}

TEST (active_transactions, keep_local)
{
	nano::test::system system{};

	nano::node_config node_config = system.default_config ();
	node_config.enable_voting = false;
	// Bound to 2, won't drop wallet created transactions, but good to test dropping remote
	node_config.active_elections_size = 2;
	// Disable frontier confirmation to allow the test to finish before
	node_config.frontiers_confirmation = nano::frontiers_confirmation_mode::disabled;

	auto & node = *system.add_node (node_config);

	nano::keypair key1{};
	nano::keypair key2{};
	nano::keypair key3{};
	nano::keypair key4{};
	nano::keypair key5{};
	nano::keypair key6{};

	auto wallet_id = node.wallets.first_wallet_id ();
	(void)node.wallets.insert_adhoc (wallet_id, nano::dev::genesis_key.prv);
	auto const send1 = node.wallets.send_action (wallet_id, nano::dev::genesis_key.pub, key1.pub, node.config->receive_minimum.number ());
	auto const send2 = node.wallets.send_action (wallet_id, nano::dev::genesis_key.pub, key2.pub, node.config->receive_minimum.number ());
	auto const send3 = node.wallets.send_action (wallet_id, nano::dev::genesis_key.pub, key3.pub, node.config->receive_minimum.number ());
	auto const send4 = node.wallets.send_action (wallet_id, nano::dev::genesis_key.pub, key4.pub, node.config->receive_minimum.number ());
	auto const send5 = node.wallets.send_action (wallet_id, nano::dev::genesis_key.pub, key5.pub, node.config->receive_minimum.number ());
	auto const send6 = node.wallets.send_action (wallet_id, nano::dev::genesis_key.pub, key6.pub, node.config->receive_minimum.number ());

	// force-confirm blocks
	for (auto const & block : { send1, send2, send3, send4, send5, send6 })
	{
		std::shared_ptr<nano::election> election{};
		ASSERT_TIMELY (5s, (election = node.active.election (block->qualified_root ())) != nullptr);
		node.process_confirmed (nano::election_status{ block });
		node.active.force_confirm (*election);
		ASSERT_TIMELY (5s, node.block_confirmed (block->hash ()));
	}

	nano::state_block_builder builder{};
	const auto receive1 = builder.make_block ()
						  .account (key1.pub)
						  .previous (0)
						  .representative (key1.pub)
						  .balance (node.config->receive_minimum.number ())
						  .link (send1->hash ())
						  .sign (key1.prv, key1.pub)
						  .work (*system.work.generate (key1.pub))
						  .build_shared ();
	const auto receive2 = builder.make_block ()
						  .account (key2.pub)
						  .previous (0)
						  .representative (key2.pub)
						  .balance (node.config->receive_minimum.number ())
						  .link (send2->hash ())
						  .sign (key2.prv, key2.pub)
						  .work (*system.work.generate (key2.pub))
						  .build_shared ();
	const auto receive3 = builder.make_block ()
						  .account (key3.pub)
						  .previous (0)
						  .representative (key3.pub)
						  .balance (node.config->receive_minimum.number ())
						  .link (send3->hash ())
						  .sign (key3.prv, key3.pub)
						  .work (*system.work.generate (key3.pub))
						  .build_shared ();
	node.process_active (receive1);
	node.process_active (receive2);
	node.process_active (receive3);

	/// bound elections, should drop after one loop
	ASSERT_TIMELY (5s, node.active.size () == node_config.active_elections_size);
	// ASSERT_EQ (1, node.scheduler.size ());
}

TEST (active_transactions, inactive_votes_cache)
{
	nano::test::system system (1);
	auto & node = *system.nodes[0];
	nano::block_hash latest (node.latest (nano::dev::genesis_key.pub));
	nano::keypair key;
	auto send = nano::send_block_builder ()
				.previous (latest)
				.destination (key.pub)
				.balance (nano::dev::constants.genesis_amount - 100)
				.sign (nano::dev::genesis_key.prv, nano::dev::genesis_key.pub)
				.work (*system.work.generate (latest))
				.build_shared ();
	auto vote (std::make_shared<nano::vote> (nano::dev::genesis_key.pub, nano::dev::genesis_key.prv, nano::vote::timestamp_max, nano::vote::duration_max, std::vector<nano::block_hash> (1, send->hash ())));
	node.vote_processor_queue.vote (vote, std::make_shared<nano::transport::inproc::channel> (node, node));
	ASSERT_TIMELY (5s, node.vote_cache.size () == 1);
	node.process_active (send);
	node.block_processor.flush ();
	ASSERT_TIMELY (5s, node.ledger.block_confirmed (*node.store.tx_begin_read (), send->hash ()));
	ASSERT_EQ (1, node.stats->count (nano::stat::type::election, nano::stat::detail::vote_cached));
}

/**
 * This test case confirms that a non final vote cannot cause an election to become confirmed
 */
TEST (active_transactions, inactive_votes_cache_non_final)
{
	nano::test::system system (1);
	auto & node = *system.nodes[0];

	auto send = nano::send_block_builder ()
				.previous (nano::dev::genesis->hash ())
				.destination (nano::keypair{}.pub)
				.balance (nano::dev::constants.genesis_amount - 100)
				.sign (nano::dev::genesis_key.prv, nano::dev::genesis_key.pub)
				.work (*system.work.generate (nano::dev::genesis->hash ()))
				.build_shared ();

	// Non-final vote
	auto vote = std::make_shared<nano::vote> (nano::dev::genesis_key.pub, nano::dev::genesis_key.prv, 0, 0, std::vector<nano::block_hash> (1, send->hash ()));
	node.vote_processor_queue.vote (vote, std::make_shared<nano::transport::inproc::channel> (node, node));
	ASSERT_TIMELY (5s, node.vote_cache.size () == 1);

	node.process_active (send);
	std::shared_ptr<nano::election> election;
	ASSERT_TIMELY (5s, election = node.active.election (send->qualified_root ()));
	ASSERT_TIMELY_EQ (5s, node.stats->count (nano::stat::type::election, nano::stat::detail::vote_cached), 1);
	ASSERT_TIMELY_EQ (5s, nano::dev::constants.genesis_amount - 100, node.active.tally (*election).begin ()->first);
	ASSERT_FALSE (node.active.confirmed (*election));
}

// this test is very flaky! Fix is this PR: https://github.com/nanocurrency/nano-node/pull/4313
TEST (DISABLED_active_transactions, inactive_votes_cache_fork)
{
	nano::test::system system{ 1 };
	auto & node = *system.nodes[0];

	auto const latest = node.latest (nano::dev::genesis_key.pub);
	nano::keypair key{};

	nano::send_block_builder builder{};
	auto send1 = builder.make_block ()
				 .previous (latest)
				 .destination (key.pub)
				 .balance (nano::dev::constants.genesis_amount - 100)
				 .sign (nano::dev::genesis_key.prv, nano::dev::genesis_key.pub)
				 .work (*system.work.generate (latest))
				 .build_shared ();

	auto send2 = builder.make_block ()
				 .previous (latest)
				 .destination (key.pub)
				 .balance (nano::dev::constants.genesis_amount - 200)
				 .sign (nano::dev::genesis_key.prv, nano::dev::genesis_key.pub)
				 .work (*system.work.generate (latest))
				 .build_shared ();

	auto const vote = std::make_shared<nano::vote> (nano::dev::genesis_key.pub, nano::dev::genesis_key.prv, nano::vote::timestamp_max, nano::vote::duration_max, std::vector<nano::block_hash> (1, send1->hash ()));
	node.vote_processor_queue.vote (vote, std::make_shared<nano::transport::inproc::channel> (node, node));
	ASSERT_TIMELY (5s, node.vote_cache.size () == 1);

	node.process_active (send2);

	std::shared_ptr<nano::election> election{};
	ASSERT_TIMELY (5s, (election = node.active.election (send1->qualified_root ())) != nullptr);

	node.process_active (send1);
	ASSERT_TIMELY (5s, election->blocks ().size () == 2);
	ASSERT_TIMELY (5s, node.block_confirmed (send1->hash ()));
	ASSERT_EQ (1, node.stats->count (nano::stat::type::election, nano::stat::detail::vote_cached));
}

TEST (active_transactions, inactive_votes_cache_existing_vote)
{
	nano::test::system system;
	nano::node_config node_config = system.default_config ();
	node_config.frontiers_confirmation = nano::frontiers_confirmation_mode::disabled;
	auto & node = *system.add_node (node_config);
	nano::block_hash latest (node.latest (nano::dev::genesis_key.pub));
	nano::keypair key;
	nano::block_builder builder;
	nano::uint128_t rep_weight{ 100 * nano::Gxrb_ratio };
	auto send = builder.send ()
				.previous (latest)
				.destination (key.pub)
				.balance (nano::dev::constants.genesis_amount - rep_weight)
				.sign (nano::dev::genesis_key.prv, nano::dev::genesis_key.pub)
				.work (*system.work.generate (latest))
				.build_shared ();
	auto open = builder.state ()
				.account (key.pub)
				.previous (0)
				.representative (key.pub)
				.balance (rep_weight)
				.link (send->hash ())
				.sign (key.prv, key.pub)
				.work (*system.work.generate (key.pub))
				.build_shared ();
	node.process_active (send);
	node.block_processor.add (open);
	node.block_processor.flush ();
	ASSERT_TIMELY (5s, node.active.size () == 1);
	auto election (node.active.election (send->qualified_root ()));
	ASSERT_NE (nullptr, election);
	ASSERT_GT (node.weight (key.pub), node.minimum_principal_weight ());
	// Insert vote
	auto vote1 (std::make_shared<nano::vote> (key.pub, key.prv, nano::vote::timestamp_min * 1, 0, std::vector<nano::block_hash> (1, send->hash ())));
	node.vote_processor_queue.vote (vote1, std::make_shared<nano::transport::inproc::channel> (node, node));
	ASSERT_TIMELY (5s, election->votes ().size () == 2);
	ASSERT_EQ (1, node.stats->count (nano::stat::type::election, nano::stat::detail::vote_new));
	auto last_vote1 (election->votes ()[key.pub]);
	ASSERT_EQ (send->hash (), last_vote1.get_hash ());
	ASSERT_EQ (nano::vote::timestamp_min * 1, last_vote1.get_timestamp ());
	// Attempt to change vote with inactive_votes_cache
	auto active_lock{ node.active.lock () };
	node.vote_cache.vote (send->hash (), vote1, rep_weight);
	auto cache = node.vote_cache.find (send->hash ());
	ASSERT_TRUE (cache);
	ASSERT_EQ (1, cache->voters ().size ());
	node.active.fill_from_cache (*election, *cache);
	// Check that election data is not changed
	ASSERT_EQ (2, election->votes ().size ());
	auto last_vote2 (election->votes ()[key.pub]);
	ASSERT_EQ (last_vote1.get_hash (), last_vote2.get_hash ());
	ASSERT_EQ (last_vote1.get_timestamp (), last_vote2.get_timestamp ());
	ASSERT_EQ (last_vote1.get_time (), last_vote2.get_time ());
	ASSERT_EQ (0, node.stats->count (nano::stat::type::election, nano::stat::detail::vote_cached));
}

TEST (active_transactions, inactive_votes_cache_multiple_votes)
{
	nano::test::system system;
	nano::node_config node_config = system.default_config ();
	node_config.frontiers_confirmation = nano::frontiers_confirmation_mode::disabled;
	auto & node = *system.add_node (node_config);
	nano::keypair key1;
	nano::block_builder builder;

	auto send1 = builder.send ()
				 .previous (nano::dev::genesis->hash ())
				 .destination (key1.pub)
				 .balance (nano::dev::constants.genesis_amount - 100 * nano::Gxrb_ratio)
				 .sign (nano::dev::genesis_key.prv, nano::dev::genesis_key.pub)
				 .work (*system.work.generate (nano::dev::genesis->hash ()))
				 .build_shared ();

	auto send2 = builder.send ()
				 .previous (send1->hash ())
				 .destination (key1.pub)
				 .balance (100 * nano::Gxrb_ratio)
				 .sign (nano::dev::genesis_key.prv, nano::dev::genesis_key.pub)
				 .work (*system.work.generate (send1->hash ()))
				 .build_shared ();

	auto open = builder.state ()
				.account (key1.pub)
				.previous (0)
				.representative (key1.pub)
				.balance (100 * nano::Gxrb_ratio)
				.link (send1->hash ())
				.sign (key1.prv, key1.pub)
				.work (*system.work.generate (key1.pub))
				.build_shared ();

	// put the blocks in the ledger witout triggering an election
	ASSERT_TRUE (nano::test::process (node, { send1, send2, open }));
	ASSERT_TIMELY (5s, nano::test::exists (node, { send1, send2, open }));

	// Process votes
	auto vote1 (std::make_shared<nano::vote> (key1.pub, key1.prv, 0, 0, std::vector<nano::block_hash> (1, send1->hash ())));
	node.vote_processor_queue.vote (vote1, std::make_shared<nano::transport::inproc::channel> (node, node));

	auto vote2 (std::make_shared<nano::vote> (nano::dev::genesis_key.pub, nano::dev::genesis_key.prv, 0, 0, std::vector<nano::block_hash> (1, send1->hash ())));
	node.vote_processor_queue.vote (vote2, std::make_shared<nano::transport::inproc::channel> (node, node));

	ASSERT_TIMELY (5s, node.vote_cache.find (send1->hash ()));
	ASSERT_TIMELY (5s, node.vote_cache.find (send1->hash ())->voters ().size () == 2);
	ASSERT_EQ (1, node.vote_cache.size ());
	node.scheduler.priority.activate (nano::dev::genesis_key.pub, *node.store.tx_begin_read ());
	std::shared_ptr<nano::election> election;
	ASSERT_TIMELY (5s, election = node.active.election (send1->qualified_root ()));
	std::this_thread::sleep_for (500ms);
	ASSERT_EQ (3, election->votes ().size ()); // 2 votes and 1 default not_an_acount
	ASSERT_EQ (2, node.stats->count (nano::stat::type::election, nano::stat::detail::vote_cached));
}

TEST (active_transactions, inactive_votes_cache_election_start)
{
	nano::test::system system;
	nano::node_config node_config = system.default_config ();
	node_config.frontiers_confirmation = nano::frontiers_confirmation_mode::disabled;
	node_config.optimistic_scheduler.enabled = false;
	auto & node = *system.add_node (node_config);
	nano::block_hash latest (node.latest (nano::dev::genesis_key.pub));
	nano::keypair key1, key2;
	nano::send_block_builder send_block_builder;
	nano::state_block_builder state_block_builder;
	// Enough weight to trigger election hinting but not enough to confirm block on its own
	auto amount = ((node.online_reps.trended () / 100) * node.config->hinted_scheduler.hinting_threshold_percent) / 2 + 1000 * nano::Gxrb_ratio;
	auto send1 = send_block_builder.make_block ()
				 .previous (latest)
				 .destination (key1.pub)
				 .balance (nano::dev::constants.genesis_amount - amount)
				 .sign (nano::dev::genesis_key.prv, nano::dev::genesis_key.pub)
				 .work (*system.work.generate (latest))
				 .build_shared ();
	auto send2 = send_block_builder.make_block ()
				 .previous (send1->hash ())
				 .destination (key2.pub)
				 .balance (nano::dev::constants.genesis_amount - 2 * amount)
				 .sign (nano::dev::genesis_key.prv, nano::dev::genesis_key.pub)
				 .work (*system.work.generate (send1->hash ()))
				 .build_shared ();
	auto open1 = state_block_builder.make_block ()
				 .account (key1.pub)
				 .previous (0)
				 .representative (key1.pub)
				 .balance (amount)
				 .link (send1->hash ())
				 .sign (key1.prv, key1.pub)
				 .work (*system.work.generate (key1.pub))
				 .build_shared ();
	auto open2 = state_block_builder.make_block ()
				 .account (key2.pub)
				 .previous (0)
				 .representative (key2.pub)
				 .balance (amount)
				 .link (send2->hash ())
				 .sign (key2.prv, key2.pub)
				 .work (*system.work.generate (key2.pub))
				 .build_shared ();
	ASSERT_EQ (nano::process_result::progress, node.process (*send1).code);
	ASSERT_EQ (nano::process_result::progress, node.process (*send2).code);
	ASSERT_EQ (nano::process_result::progress, node.process (*open1).code);
	ASSERT_EQ (nano::process_result::progress, node.process (*open2).code);
	ASSERT_TIMELY (5s, 5 == node.ledger.cache.block_count ());
	ASSERT_TRUE (node.active.empty ());
	ASSERT_EQ (1, node.ledger.cache.cemented_count ());
	// These blocks will be processed later
	auto send3 = send_block_builder.make_block ()
				 .previous (send2->hash ())
				 .destination (nano::keypair ().pub)
				 .balance (send2->balance ().number () - 1)
				 .sign (nano::dev::genesis_key.prv, nano::dev::genesis_key.pub)
				 .work (*system.work.generate (send2->hash ()))
				 .build_shared ();
	auto send4 = send_block_builder.make_block ()
				 .previous (send3->hash ())
				 .destination (nano::keypair ().pub)
				 .balance (send3->balance ().number () - 1)
				 .sign (nano::dev::genesis_key.prv, nano::dev::genesis_key.pub)
				 .work (*system.work.generate (send3->hash ()))
				 .build_shared ();

	// Inactive votes
	auto vote1 = nano::test::make_vote (key1, { open1, open2, send4 });
	node.vote_processor_queue.vote (vote1, std::make_shared<nano::transport::inproc::channel> (node, node));
	ASSERT_TIMELY (5s, node.vote_cache.size () == 3);
	ASSERT_TRUE (node.active.empty ());
	ASSERT_EQ (1, node.ledger.cache.cemented_count ());

	// 2 votes are required to start election (dev network)
	auto vote2 = nano::test::make_vote (key2, { open1, open2, send4 });
	node.vote_processor_queue.vote (vote2, std::make_shared<nano::transport::inproc::channel> (node, node));
	// Only election for send1 should start, other blocks are missing dependencies and don't have enough final weight
	ASSERT_TIMELY_EQ (5s, 1, node.active.size ());
	ASSERT_TRUE (node.active.active (send1->hash ()));

	// Confirm elections with weight quorum
	auto vote0 = nano::test::make_final_vote (nano::dev::genesis_key, { open1, open2, send4 });
	node.vote_processor_queue.vote (vote0, std::make_shared<nano::transport::inproc::channel> (node, node));
	ASSERT_TIMELY_EQ (5s, 0, node.active.size ());
	ASSERT_TIMELY (5s, 5 == node.ledger.cache.cemented_count ());
	ASSERT_TRUE (nano::test::confirmed (node, { send1, send2, open1, open2 }));

	// A late block arrival also checks the inactive votes cache
	ASSERT_TRUE (node.active.empty ());
	auto send4_cache (node.vote_cache.find (send4->hash ()));
	ASSERT_TRUE (send4_cache);
	ASSERT_EQ (3, send4_cache->voters ().size ());
	node.process_active (send3);
	// An election is started for send6 but does not
	ASSERT_FALSE (node.block_confirmed_or_being_confirmed (send3->hash ()));
	// send7 cannot be voted on but an election should be started from inactive votes
	ASSERT_FALSE (node.ledger.dependents_confirmed (*node.store.tx_begin_read (), *send4));
	node.process_active (send4);
	ASSERT_TIMELY (5s, 7 == node.ledger.cache.cemented_count ());
}

namespace nano
{
TEST (active_transactions, vote_replays)
{
	nano::test::system system;
	nano::node_config node_config = system.default_config ();
	node_config.enable_voting = false;
	node_config.frontiers_confirmation = nano::frontiers_confirmation_mode::disabled;
	auto & node = *system.add_node (node_config);
	nano::keypair key;
	nano::state_block_builder builder;
	auto send1 = builder.make_block ()
				 .account (nano::dev::genesis_key.pub)
				 .previous (nano::dev::genesis->hash ())
				 .representative (nano::dev::genesis_key.pub)
				 .balance (nano::dev::constants.genesis_amount - nano::Gxrb_ratio)
				 .link (key.pub)
				 .sign (nano::dev::genesis_key.prv, nano::dev::genesis_key.pub)
				 .work (*system.work.generate (nano::dev::genesis->hash ()))
				 .build_shared ();
	ASSERT_NE (nullptr, send1);
	auto open1 = builder.make_block ()
				 .account (key.pub)
				 .previous (0)
				 .representative (key.pub)
				 .balance (nano::Gxrb_ratio)
				 .link (send1->hash ())
				 .sign (key.prv, key.pub)
				 .work (*system.work.generate (key.pub))
				 .build_shared ();
	ASSERT_NE (nullptr, open1);
	node.process_active (send1);
	node.process_active (open1);
	ASSERT_TRUE (nano::test::start_elections (system, node, { send1, open1 }));
	ASSERT_EQ (2, node.active.size ());
	// First vote is not a replay and confirms the election, second vote should be a replay since the election has confirmed but not yet removed
	auto vote_send1 (std::make_shared<nano::vote> (nano::dev::genesis_key.pub, nano::dev::genesis_key.prv, nano::vote::timestamp_max, nano::vote::duration_max, std::vector<nano::block_hash>{ send1->hash () }));
	ASSERT_EQ (nano::vote_code::vote, node.active.vote (vote_send1));
	//ASSERT_EQ (2, node.active.size ());
	ASSERT_EQ (nano::vote_code::replay, node.active.vote (vote_send1));
	// Wait until the election is removed, at which point the vote is still a replay since it's been recently confirmed
	ASSERT_TIMELY (3s, node.active.size () == 1);
	ASSERT_EQ (nano::vote_code::replay, node.active.vote (vote_send1));
	// Open new account
	auto vote_open1 (std::make_shared<nano::vote> (nano::dev::genesis_key.pub, nano::dev::genesis_key.prv, nano::vote::timestamp_max, nano::vote::duration_max, std::vector<nano::block_hash>{ open1->hash () }));
	ASSERT_EQ (nano::vote_code::vote, node.active.vote (vote_open1));
	ASSERT_EQ (nano::vote_code::replay, node.active.vote (vote_open1));
	ASSERT_TIMELY (3s, node.active.empty ());
	ASSERT_EQ (nano::vote_code::replay, node.active.vote (vote_open1));
	ASSERT_EQ (nano::Gxrb_ratio, node.ledger.weight (key.pub));

	auto send2 = builder.make_block ()
				 .account (key.pub)
				 .previous (open1->hash ())
				 .representative (key.pub)
				 .balance (nano::Gxrb_ratio - 1)
				 .link (key.pub)
				 .sign (key.prv, key.pub)
				 .work (*system.work.generate (open1->hash ()))
				 .build_shared ();
	ASSERT_NE (nullptr, send2);
	node.process_active (send2);
	ASSERT_TRUE (nano::test::start_elections (system, node, { send2 }));
	ASSERT_EQ (1, node.active.size ());
	auto vote1_send2 (std::make_shared<nano::vote> (nano::dev::genesis_key.pub, nano::dev::genesis_key.prv, nano::vote::timestamp_max, nano::vote::duration_max, std::vector<nano::block_hash>{ send2->hash () }));
	auto vote2_send2 (std::make_shared<nano::vote> (key.pub, key.prv, 0, 0, std::vector<nano::block_hash>{ send2->hash () }));
	ASSERT_EQ (nano::vote_code::vote, node.active.vote (vote2_send2));
	//	ASSERT_EQ (1, node.active.size ());
	ASSERT_EQ (nano::vote_code::replay, node.active.vote (vote2_send2));
	//	ASSERT_EQ (1, node.active.size ());
	ASSERT_EQ (nano::vote_code::vote, node.active.vote (vote1_send2));
	//	ASSERT_EQ (1, node.active.size ());
	ASSERT_EQ (nano::vote_code::replay, node.active.vote (vote1_send2));
	ASSERT_TIMELY (3s, node.active.empty ());
	ASSERT_EQ (0, node.active.size ());
	ASSERT_EQ (nano::vote_code::replay, node.active.vote (vote1_send2));
	ASSERT_EQ (nano::vote_code::replay, node.active.vote (vote2_send2));

	// Removing blocks as recently confirmed makes every vote indeterminate
	{
		auto guard{ node.active.lock () };
		node.active.recently_confirmed.clear ();
	}
	ASSERT_EQ (nano::vote_code::indeterminate, node.active.vote (vote_send1));
	ASSERT_EQ (nano::vote_code::indeterminate, node.active.vote (vote_open1));
	ASSERT_EQ (nano::vote_code::indeterminate, node.active.vote (vote1_send2));
	ASSERT_EQ (nano::vote_code::indeterminate, node.active.vote (vote2_send2));
}
}

// Tests that blocks are correctly cleared from the duplicate filter for unconfirmed elections
TEST (active_transactions, dropped_cleanup)
{
	nano::test::system system;
	nano::node_flags flags;
	flags.set_disable_request_loop (true);
	auto & node (*system.add_node (flags));
	auto chain = nano::test::setup_chain (system, node, 1, nano::dev::genesis_key, false);
	auto hash = chain[0]->hash ();

	// Add to network filter to ensure proper cleanup after the election is dropped
	std::vector<uint8_t> block_bytes;
	{
		nano::vectorstream stream (block_bytes);
		chain[0]->serialize (stream);
	}
	ASSERT_FALSE (node.network->tcp_channels->publish_filter->apply (block_bytes.data (), block_bytes.size ()));
	ASSERT_TRUE (node.network->tcp_channels->publish_filter->apply (block_bytes.data (), block_bytes.size ()));

	auto election = nano::test::start_election (system, node, hash);
	ASSERT_NE (nullptr, election);

	// Not yet removed
	ASSERT_TRUE (node.network->tcp_channels->publish_filter->apply (block_bytes.data (), block_bytes.size ()));
	ASSERT_TRUE (node.active.active (hash));

	// Now simulate dropping the election
	ASSERT_FALSE (node.active.confirmed (*election));
	node.active.erase (*chain[0]);

	// The filter must have been cleared
	ASSERT_FALSE (node.network->tcp_channels->publish_filter->apply (block_bytes.data (), block_bytes.size ()));

	// An election was recently dropped
	ASSERT_EQ (1, node.stats->count (nano::stat::type::active_dropped, nano::stat::detail::normal));

	// Block cleared from active
	ASSERT_FALSE (node.active.active (hash));

	// Repeat test for a confirmed election
	ASSERT_TRUE (node.network->tcp_channels->publish_filter->apply (block_bytes.data (), block_bytes.size ()));

	election = nano::test::start_election (system, node, hash);
	ASSERT_NE (nullptr, election);
	node.active.force_confirm (*election);
	ASSERT_TIMELY (5s, node.active.confirmed (*election));
	node.active.erase (*chain[0]);

	// The filter should not have been cleared
	ASSERT_TRUE (node.network->tcp_channels->publish_filter->apply (block_bytes.data (), block_bytes.size ()));

	// Not dropped
	ASSERT_EQ (1, node.stats->count (nano::stat::type::active_dropped, nano::stat::detail::normal));

	// Block cleared from active
	ASSERT_FALSE (node.active.active (hash));
}

TEST (active_transactions, republish_winner)
{
	nano::test::system system;
	nano::node_config node_config = system.default_config ();
	node_config.frontiers_confirmation = nano::frontiers_confirmation_mode::disabled;
	auto & node1 = *system.add_node (node_config);
	node_config.peering_port = system.get_available_port ();
	auto & node2 = *system.add_node (node_config);

	nano::keypair key;
	nano::state_block_builder builder;
	auto send1 = builder.make_block ()
				 .account (nano::dev::genesis_key.pub)
				 .previous (nano::dev::genesis->hash ())
				 .representative (nano::dev::genesis_key.pub)
				 .balance (nano::dev::constants.genesis_amount - nano::Gxrb_ratio)
				 .link (key.pub)
				 .sign (nano::dev::genesis_key.prv, nano::dev::genesis_key.pub)
				 .work (*system.work.generate (nano::dev::genesis->hash ()))
				 .build_shared ();

	node1.process_active (send1);
	node1.block_processor.flush ();
	ASSERT_TIMELY (3s, node2.stats->count (nano::stat::type::message, nano::stat::detail::publish, nano::stat::dir::in) == 1);

	// Several forks
	for (auto i (0); i < 5; i++)
	{
		auto fork = builder.make_block ()
					.account (nano::dev::genesis_key.pub)
					.previous (nano::dev::genesis->hash ())
					.representative (nano::dev::genesis_key.pub)
					.balance (nano::dev::constants.genesis_amount - 1 - i)
					.link (key.pub)
					.sign (nano::dev::genesis_key.prv, nano::dev::genesis_key.pub)
					.work (*system.work.generate (nano::dev::genesis->hash ()))
					.build_shared ();
		node1.process_active (fork);
	}
	node1.block_processor.flush ();
	ASSERT_TIMELY (3s, !node1.active.empty ());
	ASSERT_EQ (1, node2.stats->count (nano::stat::type::message, nano::stat::detail::publish, nano::stat::dir::in));

	// Process new fork with vote to change winner
	auto fork = builder.make_block ()
				.account (nano::dev::genesis_key.pub)
				.previous (nano::dev::genesis->hash ())
				.representative (nano::dev::genesis_key.pub)
				.balance (nano::dev::constants.genesis_amount - 2 * nano::Gxrb_ratio)
				.link (key.pub)
				.sign (nano::dev::genesis_key.prv, nano::dev::genesis_key.pub)
				.work (*system.work.generate (nano::dev::genesis->hash ()))
				.build_shared ();

	node1.process_active (fork);
	node1.block_processor.flush ();
	auto election = node1.active.election (fork->qualified_root ());
	ASSERT_NE (nullptr, election);
	auto vote = std::make_shared<nano::vote> (nano::dev::genesis_key.pub, nano::dev::genesis_key.prv, nano::vote::timestamp_max, nano::vote::duration_max, std::vector<nano::block_hash>{ fork->hash () });
	node1.vote_processor_queue.vote (vote, std::make_shared<nano::transport::inproc::channel> (node1, node1));
	node1.vote_processor_queue.flush ();
	node1.block_processor.flush ();
	ASSERT_TIMELY (5s, node1.active.confirmed (*election));
	ASSERT_EQ (fork->hash (), election->get_status ().get_winner ()->hash ());
	ASSERT_TIMELY (5s, node2.block_confirmed (fork->hash ()));
}

TEST (active_transactions, fork_filter_cleanup)
{
	nano::test::system system{};

	nano::node_config node_config = system.default_config ();
	node_config.frontiers_confirmation = nano::frontiers_confirmation_mode::disabled;

	auto & node1 = *system.add_node (node_config);
	nano::keypair key{};
	nano::state_block_builder builder{};
	auto const latest_hash = nano::dev::genesis->hash ();

	auto send1 = builder.make_block ()
				 .previous (latest_hash)
				 .account (nano::dev::genesis_key.pub)
				 .representative (nano::dev::genesis_key.pub)
				 .balance (nano::dev::constants.genesis_amount - nano::Gxrb_ratio)
				 .link (key.pub)
				 .sign (nano::dev::genesis_key.prv, nano::dev::genesis_key.pub)
				 .work (*system.work.generate (latest_hash))
				 .build_shared ();

	std::vector<uint8_t> send_block_bytes{};
	{
		nano::vectorstream stream{ send_block_bytes };
		send1->serialize (stream);
	}

	// Generate 10 forks to prevent new block insertion to election
	for (auto i = 0; i < 10; ++i)
	{
		auto fork = builder.make_block ()
					.previous (latest_hash)
					.account (nano::dev::genesis_key.pub)
					.representative (nano::dev::genesis_key.pub)
					.balance (nano::dev::constants.genesis_amount - 1 - i)
					.link (key.pub)
					.sign (nano::dev::genesis_key.prv, nano::dev::genesis_key.pub)
					.work (*system.work.generate (latest_hash))
					.build_shared ();

		node1.process_active (fork);
		ASSERT_TIMELY (5s, node1.active.election (fork->qualified_root ()) != nullptr);
	}

	// All forks were merged into the same election
	std::shared_ptr<nano::election> election{};
	ASSERT_TIMELY (5s, (election = node1.active.election (send1->qualified_root ())) != nullptr);
	ASSERT_TIMELY (5s, election->blocks ().size () == 10);
	ASSERT_EQ (1, node1.active.size ());

	// Instantiate a new node
	node_config.peering_port = system.get_available_port ();
	auto & node2 = *system.add_node (node_config);

	// Process the first initial block on node2
	node2.process_active (send1);
	ASSERT_TIMELY (5s, node2.active.election (send1->qualified_root ()) != nullptr);

	// TODO: questions: why doesn't node2 pick up "fork" from node1? because it connected to node1 after node1
	//                  already process_active()d the fork? shouldn't it broadcast it anyway, even later?
	//
	//                  how about node1 picking up "send1" from node2? we know it does because we assert at
	//                  the end that it is within node1's AEC, but why node1.block_count doesn't increase?
	//
	ASSERT_TIMELY (5s, node2.ledger.cache.block_count () == 2);
	ASSERT_TIMELY (5s, node1.ledger.cache.block_count () == 2);

	// Block is erased from the duplicate filter
	ASSERT_TIMELY (5s, node1.network->tcp_channels->publish_filter->apply (send_block_bytes.data (), send_block_bytes.size ()));
}

/*
 * What this test is doing:
 * Create 20 representatives with minimum principal weight each
 * Create a send block on the genesis account (the last send block)
 * Create 20 forks of the last send block using genesis as representative (no votes produced)
 * Check that only 10 blocks remain in the election (due to max 10 forks per election object limit)
 * Create 20 more forks of the last send block using the new reps as representatives and produce votes for them
 *     (9 votes from this batch should survive and replace existing blocks in the election, why not 10?)
 * Then send winning block and it should replace one of the existing blocks
 */
TEST (active_transactions, fork_replacement_tally)
{
	nano::test::system system;
	nano::node_config node_config = system.default_config ();
	node_config.frontiers_confirmation = nano::frontiers_confirmation_mode::disabled;
	auto & node1 (*system.add_node (node_config));

	size_t const reps_count = 20;
	size_t const max_blocks = 10;
	std::vector<nano::keypair> keys (reps_count);
	auto latest (nano::dev::genesis->hash ());
	auto balance (nano::dev::constants.genesis_amount);
	auto amount (node1.minimum_principal_weight ());
	nano::state_block_builder builder;

	// Create 20 representatives & confirm blocks
	for (auto i (0); i < reps_count; i++)
	{
		balance -= amount + i;
		auto send = builder.make_block ()
					.account (nano::dev::genesis_key.pub)
					.previous (latest)
					.representative (nano::dev::genesis_key.pub)
					.balance (balance)
					.link (keys[i].pub)
					.sign (nano::dev::genesis_key.prv, nano::dev::genesis_key.pub)
					.work (*system.work.generate (latest))
					.build_shared ();
		node1.process_active (send);
		latest = send->hash ();
		auto open = builder.make_block ()
					.account (keys[i].pub)
					.previous (0)
					.representative (keys[i].pub)
					.balance (amount + i)
					.link (send->hash ())
					.sign (keys[i].prv, keys[i].pub)
					.work (*system.work.generate (keys[i].pub))
					.build_shared ();
		node1.process_active (open);
		// Confirmation
		auto vote (std::make_shared<nano::vote> (nano::dev::genesis_key.pub, nano::dev::genesis_key.prv, nano::vote::timestamp_max, nano::vote::duration_max, std::vector<nano::block_hash>{ send->hash (), open->hash () }));
		node1.vote_processor_queue.vote (vote, std::make_shared<nano::transport::inproc::channel> (node1, node1));
	}
	ASSERT_TIMELY_EQ (5s, node1.ledger.cache.cemented_count (), 1 + 2 * reps_count);

	nano::keypair key;
	auto send_last = builder.make_block ()
					 .account (nano::dev::genesis_key.pub)
					 .previous (latest)
					 .representative (nano::dev::genesis_key.pub)
					 .balance (balance - 2 * nano::Gxrb_ratio)
					 .link (key.pub)
					 .sign (nano::dev::genesis_key.prv, nano::dev::genesis_key.pub)
					 .work (*system.work.generate (latest))
					 .build_shared ();

	// Forks without votes
	for (auto i (0); i < reps_count; i++)
	{
		auto fork = builder.make_block ()
					.account (nano::dev::genesis_key.pub)
					.previous (latest)
					.representative (nano::dev::genesis_key.pub)
					.balance (balance - nano::Gxrb_ratio - i)
					.link (key.pub)
					.sign (nano::dev::genesis_key.prv, nano::dev::genesis_key.pub)
					.work (*system.work.generate (latest))
					.build_shared ();
		node1.process_active (fork);
	}
	ASSERT_TIMELY (5s, !node1.active.empty ());

	// Check overflow of blocks
	auto election = node1.active.election (send_last->qualified_root ());
	ASSERT_NE (nullptr, election);
	ASSERT_TIMELY_EQ (5s, max_blocks, election->blocks ().size ());

	// Generate forks with votes to prevent new block insertion to election
	for (auto i (0); i < reps_count; i++)
	{
		auto fork = builder.make_block ()
					.account (nano::dev::genesis_key.pub)
					.previous (latest)
					.representative (nano::dev::genesis_key.pub)
					.balance (balance - 1 - i)
					.link (key.pub)
					.sign (nano::dev::genesis_key.prv, nano::dev::genesis_key.pub)
					.work (*system.work.generate (latest))
					.build_shared ();
		auto vote (std::make_shared<nano::vote> (keys[i].pub, keys[i].prv, 0, 0, std::vector<nano::block_hash>{ fork->hash () }));
		node1.vote_processor_queue.vote (vote, std::make_shared<nano::transport::inproc::channel> (node1, node1));
		node1.vote_processor_queue.flush ();
		node1.process_active (fork);
	}

	// function to count the number of rep votes (non genesis) found in election
	// it also checks that there are 10 votes in the election
	auto count_rep_votes_in_election = [&max_blocks, &reps_count, &election, &keys] () {
		// Check that only max weight blocks remains (and start winner)
		auto votes_l = election->votes ();
		if (max_blocks != votes_l.size ())
		{
			return -1;
		}
		int vote_count = 0;
		for (auto i = 0; i < reps_count; i++)
		{
			if (votes_l.find (keys[i].pub) != votes_l.end ())
			{
				vote_count++;
			}
		}
		return vote_count;
	};

	// Check overflow of blocks
	ASSERT_TIMELY_EQ (10s, count_rep_votes_in_election (), 9);
	ASSERT_EQ (max_blocks, election->blocks ().size ());

	// Process correct block
	node_config.peering_port = system.get_available_port ();
	auto & node2 (*system.add_node (node_config));
	node1.network->tcp_channels->publish_filter->clear ();
	node2.network->flood_block (send_last);
	ASSERT_TIMELY (3s, node1.stats->count (nano::stat::type::message, nano::stat::detail::publish, nano::stat::dir::in) > 0);
	node1.block_processor.flush ();
	system.delay_ms (50ms);

	// Correct block without votes is ignored
	auto blocks1 (election->blocks ());
	ASSERT_EQ (max_blocks, blocks1.size ());
	ASSERT_FALSE (blocks1.find (send_last->hash ()) != blocks1.end ());

	// Process vote for correct block & replace existing lowest tally block
	auto vote (std::make_shared<nano::vote> (nano::dev::genesis_key.pub, nano::dev::genesis_key.prv, 0, 0, std::vector<nano::block_hash>{ send_last->hash () }));
	node1.vote_processor_queue.vote (vote, std::make_shared<nano::transport::inproc::channel> (node1, node1));
	node1.vote_processor_queue.flush ();
	// ensure vote arrives before the block
	ASSERT_TIMELY (5s, node1.vote_cache.find (send_last->hash ()));
<<<<<<< HEAD
	ASSERT_TIMELY (5s, 1 == node1.vote_cache.find (send_last->hash ())->size ());
	node1.network->tcp_channels->publish_filter->clear ();
	node2.network->flood_block (send_last);
	ASSERT_TIMELY (5s, node1.stats->count (nano::stat::type::message, nano::stat::detail::publish, nano::stat::dir::in) > 1);
=======
	ASSERT_TIMELY_EQ (5s, 1, node1.vote_cache.find (send_last->hash ())->size ());
	node1.network.publish_filter.clear ();
	node2.network.flood_block (send_last);
	ASSERT_TIMELY (5s, node1.stats.count (nano::stat::type::message, nano::stat::detail::publish, nano::stat::dir::in) > 1);
>>>>>>> 250ed204aa9e3ecfe46a250a2d9a44a195c03c4f

	// the send_last block should replace one of the existing block of the election because it has higher vote weight
	auto find_send_last_block = [&election, &send_last] () {
		auto blocks2 = election->blocks ();
		return blocks2.find (send_last->hash ()) != blocks2.end ();
	};
	ASSERT_TIMELY (5s, find_send_last_block ())
	ASSERT_EQ (max_blocks, election->blocks ().size ());

	ASSERT_TIMELY_EQ (5s, count_rep_votes_in_election (), 8);

	auto votes2 (election->votes ());
	ASSERT_TRUE (votes2.find (nano::dev::genesis_key.pub) != votes2.end ());
}

namespace nano
{
// Blocks that won an election must always be seen as confirming or cemented
TEST (active_transactions, confirmation_consistency)
{
	nano::test::system system;
	nano::node_config node_config = system.default_config ();
	node_config.frontiers_confirmation = nano::frontiers_confirmation_mode::disabled;
	auto & node = *system.add_node (node_config);
	auto wallet_id = node.wallets.first_wallet_id ();
	(void)node.wallets.insert_adhoc (wallet_id, nano::dev::genesis_key.prv);
	for (unsigned i = 0; i < 10; ++i)
	{
		auto block (node.wallets.send_action (wallet_id, nano::dev::genesis_key.pub, nano::public_key (), node.config->receive_minimum.number ()));
		ASSERT_NE (nullptr, block);
		system.deadline_set (5s);
		while (!node.ledger.block_confirmed (*node.store.tx_begin_read (), block->hash ()))
		{
			node.scheduler.priority.activate (nano::dev::genesis_key.pub, *node.store.tx_begin_read ());
			ASSERT_NO_ERROR (system.poll (5ms));
		}
		ASSERT_NO_ERROR (system.poll_until_true (1s, [&node, &block, i] {
			auto guard{ node.active.lock () };
			EXPECT_EQ (i + 1, node.active.recently_confirmed.size ());
			EXPECT_EQ (block->qualified_root (), node.active.recently_confirmed.back ().first);
			return i + 1 == node.active.recently_cemented.size (); // done after a callback
		}));
	}
}
}

// Test disabled because it's failing intermittently.
// PR in which it got disabled: https://github.com/nanocurrency/nano-node/pull/3629
// Issue for investigating it: https://github.com/nanocurrency/nano-node/issues/3634
TEST (active_transactions, DISABLED_confirm_new)
{
	nano::test::system system (1);
	auto & node1 = *system.nodes[0];
	auto send = nano::send_block_builder ()
				.previous (nano::dev::genesis->hash ())
				.destination (nano::public_key ())
				.balance (nano::dev::constants.genesis_amount - 100)
				.sign (nano::dev::genesis_key.prv, nano::dev::genesis_key.pub)
				.work (*system.work.generate (nano::dev::genesis->hash ()))
				.build_shared ();
	node1.process_active (send);
	node1.block_processor.flush ();
	ASSERT_TIMELY_EQ (5s, 1, node1.active.size ());
	auto & node2 = *system.add_node ();
	// Add key to node2
	auto wallet_id = node2.wallets.first_wallet_id ();
	(void)node2.wallets.insert_adhoc (wallet_id, nano::dev::genesis_key.prv);
	// Let node2 know about the block
	ASSERT_TIMELY (5s, node2.block (send->hash ()));
	// Wait confirmation
	ASSERT_TIMELY (5s, node1.ledger.cache.cemented_count () == 2 && node2.ledger.cache.cemented_count () == 2);
}

// Ensures votes are tallied on election::publish even if no vote is inserted through inactive_votes_cache
TEST (active_transactions, conflicting_block_vote_existing_election)
{
	nano::test::system system;
	nano::node_flags node_flags;
	node_flags.set_disable_request_loop (true);
	auto & node = *system.add_node (node_flags);
	nano::keypair key;
	nano::state_block_builder builder;
	auto send = builder.make_block ()
				.account (nano::dev::genesis_key.pub)
				.previous (nano::dev::genesis->hash ())
				.representative (nano::dev::genesis_key.pub)
				.balance (nano::dev::constants.genesis_amount - 100)
				.link (key.pub)
				.sign (nano::dev::genesis_key.prv, nano::dev::genesis_key.pub)
				.work (*system.work.generate (nano::dev::genesis->hash ()))
				.build_shared ();
	auto fork = builder.make_block ()
				.account (nano::dev::genesis_key.pub)
				.previous (nano::dev::genesis->hash ())
				.representative (nano::dev::genesis_key.pub)
				.balance (nano::dev::constants.genesis_amount - 200)
				.link (key.pub)
				.sign (nano::dev::genesis_key.prv, nano::dev::genesis_key.pub)
				.work (*system.work.generate (nano::dev::genesis->hash ()))
				.build_shared ();
	auto vote_fork (std::make_shared<nano::vote> (nano::dev::genesis_key.pub, nano::dev::genesis_key.prv, nano::vote::timestamp_max, nano::vote::duration_max, std::vector<nano::block_hash>{ fork->hash () }));

	ASSERT_EQ (nano::process_result::progress, node.process_local (send).value ().code);
	ASSERT_TIMELY_EQ (5s, 1, node.active.size ());

	// Vote for conflicting block, but the block does not yet exist in the ledger
	node.active.vote (vote_fork);

	// Block now gets processed
	ASSERT_EQ (nano::process_result::fork, node.process_local (fork).value ().code);

	// Election must be confirmed
	auto election (node.active.election (fork->qualified_root ()));
	ASSERT_NE (nullptr, election);
	ASSERT_TIMELY (3s, node.active.confirmed (*election));
}

TEST (active_transactions, activate_account_chain)
{
	nano::test::system system;
	nano::node_flags flags;
	nano::node_config config = system.default_config ();
	config.frontiers_confirmation = nano::frontiers_confirmation_mode::disabled;
	auto & node = *system.add_node (config, flags);

	nano::keypair key;
	nano::state_block_builder builder;
	auto send = builder.make_block ()
				.account (nano::dev::genesis_key.pub)
				.previous (nano::dev::genesis->hash ())
				.representative (nano::dev::genesis_key.pub)
				.link (nano::dev::genesis_key.pub)
				.balance (nano::dev::constants.genesis_amount - 1)
				.sign (nano::dev::genesis_key.prv, nano::dev::genesis_key.pub)
				.work (*system.work.generate (nano::dev::genesis->hash ()))
				.build ();
	auto send2 = builder.make_block ()
				 .account (nano::dev::genesis_key.pub)
				 .previous (send->hash ())
				 .representative (nano::dev::genesis_key.pub)
				 .link (key.pub)
				 .balance (nano::dev::constants.genesis_amount - 2)
				 .sign (nano::dev::genesis_key.prv, nano::dev::genesis_key.pub)
				 .work (*system.work.generate (send->hash ()))
				 .build ();
	auto send3 = builder.make_block ()
				 .account (nano::dev::genesis_key.pub)
				 .previous (send2->hash ())
				 .representative (nano::dev::genesis_key.pub)
				 .link (key.pub)
				 .balance (nano::dev::constants.genesis_amount - 3)
				 .sign (nano::dev::genesis_key.prv, nano::dev::genesis_key.pub)
				 .work (*system.work.generate (send2->hash ()))
				 .build ();
	auto open = builder.make_block ()
				.account (key.pub)
				.previous (0)
				.representative (key.pub)
				.link (send2->hash ())
				.balance (1)
				.sign (key.prv, key.pub)
				.work (*system.work.generate (key.pub))
				.build ();
	auto receive = builder.make_block ()
				   .account (key.pub)
				   .previous (open->hash ())
				   .representative (key.pub)
				   .link (send3->hash ())
				   .balance (2)
				   .sign (key.prv, key.pub)
				   .work (*system.work.generate (open->hash ()))
				   .build ();
	ASSERT_EQ (nano::process_result::progress, node.process (*send).code);
	ASSERT_EQ (nano::process_result::progress, node.process (*send2).code);
	ASSERT_EQ (nano::process_result::progress, node.process (*send3).code);
	ASSERT_EQ (nano::process_result::progress, node.process (*open).code);
	ASSERT_EQ (nano::process_result::progress, node.process (*receive).code);

	node.scheduler.priority.activate (nano::dev::genesis_key.pub, *node.store.tx_begin_read ());
	ASSERT_TIMELY (5s, node.active.election (send->qualified_root ()));
	auto election1 = node.active.election (send->qualified_root ());
	ASSERT_EQ (1, node.active.size ());
	ASSERT_EQ (1, election1->blocks ().count (send->hash ()));
	node.scheduler.priority.activate (nano::dev::genesis_key.pub, *node.store.tx_begin_read ());
	auto election2 = node.active.election (send->qualified_root ());
	ASSERT_EQ (election2->qualified_root (), election1->qualified_root ());
	node.active.force_confirm (*election1);
	ASSERT_TIMELY (3s, node.block_confirmed (send->hash ()));
	// On cementing, the next election is started
	ASSERT_TIMELY (3s, node.active.active (send2->qualified_root ()));
	node.scheduler.priority.activate (nano::dev::genesis_key.pub, *node.store.tx_begin_read ());
	auto election3 = node.active.election (send2->qualified_root ());
	ASSERT_NE (nullptr, election3);
	ASSERT_EQ (1, election3->blocks ().count (send2->hash ()));
	node.active.force_confirm (*election3);
	ASSERT_TIMELY (3s, node.block_confirmed (send2->hash ()));
	// On cementing, the next election is started
	ASSERT_TIMELY (3s, node.active.active (open->qualified_root ()));
	ASSERT_TIMELY (3s, node.active.active (send3->qualified_root ()));
	node.scheduler.priority.activate (nano::dev::genesis_key.pub, *node.store.tx_begin_read ());
	auto election4 = node.active.election (send3->qualified_root ());
	ASSERT_NE (nullptr, election4);
	ASSERT_EQ (1, election4->blocks ().count (send3->hash ()));
	node.scheduler.priority.activate (key.pub, *node.store.tx_begin_read ());
	auto election5 = node.active.election (open->qualified_root ());
	ASSERT_NE (nullptr, election5);
	ASSERT_EQ (1, election5->blocks ().count (open->hash ()));
	node.active.force_confirm (*election5);
	ASSERT_TIMELY (3s, node.block_confirmed (open->hash ()));
	// Until send3 is also confirmed, the receive block should not activate
	std::this_thread::sleep_for (200ms);
	node.scheduler.priority.activate (key.pub, *node.store.tx_begin_read ());
	node.active.force_confirm (*election4);
	ASSERT_TIMELY (3s, node.block_confirmed (send3->hash ()));
	ASSERT_TIMELY (3s, node.active.active (receive->qualified_root ()));
}

TEST (active_transactions, activate_inactive)
{
	nano::test::system system;
	nano::node_flags flags;
	nano::node_config config = system.default_config ();
	config.frontiers_confirmation = nano::frontiers_confirmation_mode::disabled;
	auto & node = *system.add_node (config, flags);

	nano::keypair key;
	nano::state_block_builder builder;
	auto send = builder.make_block ()
				.account (nano::dev::genesis_key.pub)
				.previous (nano::dev::genesis->hash ())
				.representative (nano::dev::genesis_key.pub)
				.link (key.pub)
				.balance (nano::dev::constants.genesis_amount - 1)
				.sign (nano::dev::genesis_key.prv, nano::dev::genesis_key.pub)
				.work (*system.work.generate (nano::dev::genesis->hash ()))
				.build_shared ();
	auto send2 = builder.make_block ()
				 .account (nano::dev::genesis_key.pub)
				 .previous (send->hash ())
				 .representative (nano::dev::genesis_key.pub)
				 .link (nano::keypair ().pub)
				 .balance (nano::dev::constants.genesis_amount - 2)
				 .sign (nano::dev::genesis_key.prv, nano::dev::genesis_key.pub)
				 .work (*system.work.generate (send->hash ()))
				 .build_shared ();
	auto open = builder.make_block ()
				.account (key.pub)
				.previous (0)
				.representative (key.pub)
				.link (send->hash ())
				.balance (1)
				.sign (key.prv, key.pub)
				.work (*system.work.generate (key.pub))
				.build_shared ();

	ASSERT_EQ (nano::process_result::progress, node.process (*send).code);
	ASSERT_EQ (nano::process_result::progress, node.process (*send2).code);
	ASSERT_EQ (nano::process_result::progress, node.process (*open).code);

	auto election = nano::test::start_election (system, node, send2->hash ());
	ASSERT_NE (nullptr, election);
	node.active.force_confirm (*election);

	ASSERT_TIMELY (5s, !node.confirmation_height_processor.is_processing_added_block (send2->hash ()));
	ASSERT_TIMELY (5s, node.block_confirmed (send2->hash ()));
	ASSERT_TIMELY (5s, node.block_confirmed (send->hash ()));

	// wait so that blocks observer can increase the stats
	std::this_thread::sleep_for (1000ms);

	ASSERT_EQ (1, node.stats->count (nano::stat::type::confirmation_observer, nano::stat::detail::inactive_conf_height, nano::stat::dir::out));
	ASSERT_EQ (1, node.stats->count (nano::stat::type::confirmation_observer, nano::stat::detail::active_quorum, nano::stat::dir::out));
	ASSERT_EQ (0, node.stats->count (nano::stat::type::confirmation_observer, nano::stat::detail::active_conf_height, nano::stat::dir::out));

	// The first block was not active so no activation takes place
	ASSERT_FALSE (node.active.active (open->qualified_root ()) || node.block_confirmed_or_being_confirmed (open->hash ()));
}

TEST (active_transactions, list_active)
{
	nano::test::system system (1);
	auto & node = *system.nodes[0];

	nano::keypair key;
	nano::state_block_builder builder;
	auto send = builder.make_block ()
				.account (nano::dev::genesis_key.pub)
				.previous (nano::dev::genesis->hash ())
				.representative (nano::dev::genesis_key.pub)
				.link (nano::dev::genesis_key.pub)
				.balance (nano::dev::constants.genesis_amount - 1)
				.sign (nano::dev::genesis_key.prv, nano::dev::genesis_key.pub)
				.work (*system.work.generate (nano::dev::genesis->hash ()))
				.build_shared ();

	ASSERT_EQ (nano::process_result::progress, node.process (*send).code);

	auto send2 = builder.make_block ()
				 .account (nano::dev::genesis_key.pub)
				 .previous (send->hash ())
				 .representative (nano::dev::genesis_key.pub)
				 .link (key.pub)
				 .balance (nano::dev::constants.genesis_amount - 2)
				 .sign (nano::dev::genesis_key.prv, nano::dev::genesis_key.pub)
				 .work (*system.work.generate (send->hash ()))
				 .build_shared ();

	ASSERT_EQ (nano::process_result::progress, node.process (*send2).code);

	auto open = builder.make_block ()
				.account (key.pub)
				.previous (0)
				.representative (key.pub)
				.link (send2->hash ())
				.balance (1)
				.sign (key.prv, key.pub)
				.work (*system.work.generate (key.pub))
				.build_shared ();

	ASSERT_EQ (nano::process_result::progress, node.process (*open).code);

	ASSERT_TRUE (nano::test::start_elections (system, node, { send, send2, open }));
	ASSERT_EQ (3, node.active.size ());
	ASSERT_EQ (1, node.active.list_active (1).size ());
	ASSERT_EQ (2, node.active.list_active (2).size ());
	ASSERT_EQ (3, node.active.list_active (3).size ());
	ASSERT_EQ (3, node.active.list_active (4).size ());
	ASSERT_EQ (3, node.active.list_active (99999).size ());
	ASSERT_EQ (3, node.active.list_active ().size ());

	auto active = node.active.list_active ();
}

TEST (active_transactions, vacancy)
{
	std::atomic<bool> updated = false;
	{
		nano::test::system system;
		nano::node_config config = system.default_config ();
		config.active_elections_size = 1;
		auto & node = *system.add_node (config);
		nano::state_block_builder builder;
		auto send = builder.make_block ()
					.account (nano::dev::genesis_key.pub)
					.previous (nano::dev::genesis->hash ())
					.representative (nano::dev::genesis_key.pub)
					.link (nano::dev::genesis_key.pub)
					.balance (nano::dev::constants.genesis_amount - nano::Gxrb_ratio)
					.sign (nano::dev::genesis_key.prv, nano::dev::genesis_key.pub)
					.work (*system.work.generate (nano::dev::genesis->hash ()))
					.build_shared ();
		node.active.vacancy_update = [&updated] () { updated = true; };
		ASSERT_EQ (nano::process_result::progress, node.process (*send).code);
		ASSERT_EQ (1, node.active.vacancy ());
		ASSERT_EQ (0, node.active.size ());
		node.scheduler.priority.activate (nano::dev::genesis_key.pub, *node.store.tx_begin_read ());
		ASSERT_TIMELY (1s, updated);
		updated = false;
		ASSERT_EQ (0, node.active.vacancy ());
		ASSERT_EQ (1, node.active.size ());
		auto election1 = node.active.election (send->qualified_root ());
		ASSERT_NE (nullptr, election1);
		node.active.force_confirm (*election1);
		ASSERT_TIMELY (1s, updated);
		ASSERT_EQ (1, node.active.vacancy ());
		ASSERT_EQ (0, node.active.size ());
	}
}

// Ensure transactions in excess of capacity are removed in fifo order
TEST (active_transactions, fifo)
{
	nano::test::system system{};

	nano::node_config config = system.default_config ();
	config.active_elections_size = 1;

	auto & node = *system.add_node (config);
	auto latest_hash = nano::dev::genesis->hash ();
	nano::keypair key0{};
	nano::state_block_builder builder{};

	// Construct two pending entries that can be received simultaneously
	auto send1 = builder.make_block ()
				 .previous (latest_hash)
				 .account (nano::dev::genesis_key.pub)
				 .representative (nano::dev::genesis_key.pub)
				 .link (key0.pub)
				 .balance (nano::dev::constants.genesis_amount - 1)
				 .sign (nano::dev::genesis_key.prv, nano::dev::genesis_key.pub)
				 .work (*system.work.generate (latest_hash))
				 .build_shared ();
	ASSERT_EQ (nano::process_result::progress, node.process (*send1).code);
	node.process_confirmed (nano::election_status{ send1 });
	ASSERT_TIMELY (5s, node.block_confirmed (send1->hash ()));

	nano::keypair key1{};
	latest_hash = send1->hash ();
	auto send2 = builder.make_block ()
				 .previous (latest_hash)
				 .account (nano::dev::genesis_key.pub)
				 .representative (nano::dev::genesis_key.pub)
				 .link (key1.pub)
				 .balance (nano::dev::constants.genesis_amount - 2)
				 .sign (nano::dev::genesis_key.prv, nano::dev::genesis_key.pub)
				 .work (*system.work.generate (latest_hash))
				 .build_shared ();
	ASSERT_EQ (nano::process_result::progress, node.process (*send2).code);
	node.process_confirmed (nano::election_status{ send2 });
	ASSERT_TIMELY (5s, node.block_confirmed (send2->hash ()));

	auto receive1 = builder.make_block ()
					.previous (0)
					.account (key0.pub)
					.representative (nano::dev::genesis_key.pub)
					.link (send1->hash ())
					.balance (1)
					.sign (key0.prv, key0.pub)
					.work (*system.work.generate (key0.pub))
					.build_shared ();
	ASSERT_EQ (nano::process_result::progress, node.process (*receive1).code);

	auto receive2 = builder.make_block ()
					.previous (0)
					.account (key1.pub)
					.representative (nano::dev::genesis_key.pub)
					.link (send2->hash ())
					.balance (1)
					.sign (key1.prv, key1.pub)
					.work (*system.work.generate (key1.pub))
					.build_shared ();
	ASSERT_EQ (nano::process_result::progress, node.process (*receive2).code);

	// Ensure first transaction becomes active
	node.scheduler.manual.push (receive1);
	ASSERT_TIMELY (5s, node.active.election (receive1->qualified_root ()) != nullptr);

	// Ensure second transaction becomes active
	node.scheduler.manual.push (receive2);
	ASSERT_TIMELY (5s, node.active.election (receive2->qualified_root ()) != nullptr);

	// Ensure excess transactions get trimmed
	ASSERT_TIMELY (5s, node.active.size () == 1);

	// Ensure overflow stats have been incremented
	ASSERT_EQ (1, node.stats->count (nano::stat::type::active_dropped, nano::stat::detail::normal));

	// Ensure the surviving transaction is the least recently inserted
	ASSERT_TIMELY (1s, node.active.election (receive2->qualified_root ()) != nullptr);
}

/*
 * Ensures we limit the number of vote hinted elections in AEC
 */
// disabled because it doesn't run after tokio switch
TEST (DISABLED_active_transactions, limit_vote_hinted_elections)
{
	nano::test::system system;
	nano::node_config config = system.default_config ();
	const int aec_limit = 10;
	config.frontiers_confirmation = nano::frontiers_confirmation_mode::disabled;
	config.optimistic_scheduler.enabled = false;
	config.active_elections_size = aec_limit;
	config.active_elections_hinted_limit_percentage = 10; // Should give us a limit of 1 hinted election
	auto & node = *system.add_node (config);

	// Setup representatives
	// Enough weight to trigger election hinting but not enough to confirm block on its own
	const auto amount = ((node.online_reps.trended () / 100) * node.config->hinted_scheduler.hinting_threshold_percent) + 1000 * nano::Gxrb_ratio;
	nano::keypair rep1 = nano::test::setup_rep (system, node, amount / 2);
	nano::keypair rep2 = nano::test::setup_rep (system, node, amount / 2);

	auto blocks = nano::test::setup_independent_blocks (system, node, 2);
	auto open0 = blocks[0];
	auto open1 = blocks[1];

	// Even though automatic frontier confirmation is disabled, AEC is doing funny stuff and inserting elections, clear that
	WAIT (1s);
	node.active.clear ();
	ASSERT_TRUE (node.active.empty ());

	// Inactive vote
	auto vote1 = nano::test::make_vote (rep1, { open0, open1 });
	node.vote_processor_queue.vote (vote1, nano::test::fake_channel (node));
	// Ensure new inactive vote cache entries were created
	ASSERT_TIMELY (5s, node.vote_cache.size () == 2);
	// And no elections are getting started yet
	ASSERT_ALWAYS (1s, node.active.empty ());
	// And nothing got confirmed yet
	ASSERT_FALSE (nano::test::confirmed (node, { open0, open1 }));

	// This vote should trigger election hinting for first receive block
	auto vote2 = nano::test::make_vote (rep2, { open0 });
	node.vote_processor_queue.vote (vote2, nano::test::fake_channel (node));
	// Ensure an election got started for open0 block
	ASSERT_TIMELY (5s, node.active.size () == 1);
	ASSERT_TIMELY (5s, nano::test::active (node, { open0 }));

	// This vote should trigger election hinting but not become active due to limit of active hinted elections
	auto vote3 = nano::test::make_vote (rep2, { open1 });
	node.vote_processor_queue.vote (vote3, nano::test::fake_channel (node));
	// Ensure no new election are getting started
	ASSERT_NEVER (1s, nano::test::active (node, { open1 }));
	ASSERT_EQ (node.active.size (), 1);

	// This final vote should confirm the first receive block
	auto vote4 = nano::test::make_final_vote (nano::dev::genesis_key, { open0 });
	node.vote_processor_queue.vote (vote4, nano::test::fake_channel (node));
	// Ensure election for open0 block got confirmed
	ASSERT_TIMELY (5s, nano::test::confirmed (node, { open0 }));

	// Now a second block should get vote hinted
	ASSERT_TIMELY (5s, nano::test::active (node, { open1 }));

	std::this_thread::sleep_for (500ms);

	// Ensure there was no overflow of elections
	ASSERT_EQ (0, node.stats->count (nano::stat::type::active_dropped, nano::stat::detail::normal));
}

/*
 * Tests that when AEC is running at capacity from normal elections, it is still possible to schedule a limited number of hinted elections
 */
TEST (active_transactions, allow_limited_overflow)
{
	nano::test::system system;
	nano::node_config config = system.default_config ();
	const int aec_limit = 20;
	config.frontiers_confirmation = nano::frontiers_confirmation_mode::disabled;
	config.active_elections_size = aec_limit;
	config.active_elections_hinted_limit_percentage = 20; // Should give us a limit of 4 hinted elections
	auto & node = *system.add_node (config);

	auto blocks = nano::test::setup_independent_blocks (system, node, aec_limit * 4);

	// Split blocks in two halves
	std::vector<std::shared_ptr<nano::block>> blocks1 (blocks.begin (), blocks.begin () + blocks.size () / 2);
	std::vector<std::shared_ptr<nano::block>> blocks2 (blocks.begin () + blocks.size () / 2, blocks.end ());

	// Even though automatic frontier confirmation is disabled, AEC is doing funny stuff and inserting elections, clear that
	WAIT (1s);
	node.active.clear ();
	ASSERT_TRUE (node.active.empty ());

	// Insert the first part of the blocks into normal election scheduler
	for (auto const & block : blocks1)
	{
		node.scheduler.priority.activate (block->account (), *node.store.tx_begin_read ());
	}

	// Ensure number of active elections reaches AEC limit and there is no overfill
	ASSERT_TIMELY_EQ (5s, node.active.size (), node.active.limit ());
	// And it stays that way without increasing
	ASSERT_ALWAYS (1s, node.active.size () == node.active.limit ());

	// Insert votes for the second part of the blocks, so that those are scheduled as hinted elections
	for (auto const & block : blocks2)
	{
		// Non-final vote, so it stays in the AEC without getting confirmed
		auto vote = nano::test::make_vote (nano::dev::genesis_key, { block });
		node.vote_cache.vote (block->hash (), vote, nano::dev::constants.genesis_amount);
	}

	// Ensure active elections overfill AEC only up to normal + hinted limit
	ASSERT_TIMELY_EQ (5s, node.active.size (), node.active.limit () + node.active.limit (nano::election_behavior::hinted));
	// And it stays that way without increasing
	ASSERT_ALWAYS (1s, node.active.size () == node.active.limit () + node.active.limit (nano::election_behavior::hinted));
}

/*
 * Tests that when hinted elections are present in the AEC, normal scheduler adapts not to exceed the limit of all elections
 */
TEST (active_transactions, allow_limited_overflow_adapt)
{
	nano::test::system system;
	nano::node_config config = system.default_config ();
	const int aec_limit = 20;
	config.frontiers_confirmation = nano::frontiers_confirmation_mode::disabled;
	config.active_elections_size = aec_limit;
	config.active_elections_hinted_limit_percentage = 20; // Should give us a limit of 4 hinted elections
	auto & node = *system.add_node (config);

	auto blocks = nano::test::setup_independent_blocks (system, node, aec_limit * 4);

	// Split blocks in two halves
	std::vector<std::shared_ptr<nano::block>> blocks1 (blocks.begin (), blocks.begin () + blocks.size () / 2);
	std::vector<std::shared_ptr<nano::block>> blocks2 (blocks.begin () + blocks.size () / 2, blocks.end ());

	// Even though automatic frontier confirmation is disabled, AEC is doing funny stuff and inserting elections, clear that
	WAIT (1s);
	node.active.clear ();
	ASSERT_TRUE (node.active.empty ());

	// Insert votes for the second part of the blocks, so that those are scheduled as hinted elections
	for (auto const & block : blocks2)
	{
		// Non-final vote, so it stays in the AEC without getting confirmed
		auto vote = nano::test::make_vote (nano::dev::genesis_key, { block });
		node.vote_cache.vote (block->hash (), vote, nano::dev::constants.genesis_amount);
	}

	// Ensure hinted election amount is bounded by hinted limit
	ASSERT_TIMELY_EQ (5s, node.active.size (), node.active.limit (nano::election_behavior::hinted));
	// And it stays that way without increasing
	ASSERT_ALWAYS (1s, node.active.size () == node.active.limit (nano::election_behavior::hinted));

	// Insert the first part of the blocks into normal election scheduler
	for (auto const & block : blocks1)
	{
		node.scheduler.priority.activate (block->account (), *node.store.tx_begin_read ());
	}

	// Ensure number of active elections reaches AEC limit and there is no overfill
	ASSERT_TIMELY_EQ (5s, node.active.size (), node.active.limit ());
	// And it stays that way without increasing
	ASSERT_ALWAYS (1s, node.active.size () == node.active.limit ());
}<|MERGE_RESOLUTION|>--- conflicted
+++ resolved
@@ -970,17 +970,10 @@
 	node1.vote_processor_queue.flush ();
 	// ensure vote arrives before the block
 	ASSERT_TIMELY (5s, node1.vote_cache.find (send_last->hash ()));
-<<<<<<< HEAD
-	ASSERT_TIMELY (5s, 1 == node1.vote_cache.find (send_last->hash ())->size ());
+	ASSERT_TIMELY_EQ (5s, 1, node1.vote_cache.find (send_last->hash ())->size ());
 	node1.network->tcp_channels->publish_filter->clear ();
 	node2.network->flood_block (send_last);
 	ASSERT_TIMELY (5s, node1.stats->count (nano::stat::type::message, nano::stat::detail::publish, nano::stat::dir::in) > 1);
-=======
-	ASSERT_TIMELY_EQ (5s, 1, node1.vote_cache.find (send_last->hash ())->size ());
-	node1.network.publish_filter.clear ();
-	node2.network.flood_block (send_last);
-	ASSERT_TIMELY (5s, node1.stats.count (nano::stat::type::message, nano::stat::detail::publish, nano::stat::dir::in) > 1);
->>>>>>> 250ed204aa9e3ecfe46a250a2d9a44a195c03c4f
 
 	// the send_last block should replace one of the existing block of the election because it has higher vote weight
 	auto find_send_last_block = [&election, &send_last] () {
