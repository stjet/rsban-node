#include <nano/crypto_lib/random_pool_shuffle.hpp>
#include <nano/lib/rsnanoutils.hpp>
#include <nano/lib/threading.hpp>
#include <nano/node/network.hpp>
#include <nano/node/node.hpp>
#include <nano/node/telemetry.hpp>
#include <nano/secure/buffer.hpp>

#include <boost/asio/steady_timer.hpp>
#include <boost/format.hpp>
#include <boost/variant/get.hpp>

#include <numeric>

nano::network::network (nano::node & node_a, uint16_t port_a) :
	id (nano::network_constants::active_network ()),
	syn_cookies{ std::make_shared<nano::syn_cookies> (node_a.network_params.network.max_peers_per_ip) },
	inbound{ [this] (nano::message const & message, std::shared_ptr<nano::transport::channel> const & channel) {
		debug_assert (message.get_header ().get_network () == node.network_params.network.current_network);
		debug_assert (message.get_header ().get_version_using () >= node.network_params.network.protocol_version_min);
		process_message (message, channel);
	} },
	buffer_container (*node_a.stats, nano::network::buffer_size, 4096), // 2Mb receive buffer
	resolver (node_a.io_ctx),
<<<<<<< HEAD
	limiter (node_a.config->bandwidth_limit_burst_ratio, node_a.config->bandwidth_limit),
	tcp_message_manager (node_a.config->tcp_incoming_connections_max),
=======
	tcp_message_manager (node_a.config.tcp_incoming_connections_max),
>>>>>>> dd70d9a1
	node (node_a),
	publish_filter{ std::make_shared<nano::network_filter> (256 * 1024) },
	udp_channels (node_a, port_a, inbound),
	port (port_a),
	disconnect_observer ([] () {})
{
	if (!node.flags.disable_udp ())
	{
		port = udp_channels.get_local_endpoint ().port ();
	}
}

nano::network::~network ()
{
	stop ();
}

void nano::network::start_threads ()
{
	tcp_channels = std::move (std::make_shared<nano::transport::tcp_channels> (node, inbound));
	boost::thread::attributes attrs;
	nano::thread_attributes::set (attrs);
	auto this_l = shared_from_this ();
	// UDP
	for (std::size_t i = 0; i < node.config->network_threads && !node.flags.disable_udp (); ++i)
	{
		packet_processing_threads.emplace_back (attrs, [this_l] () {
			nano::thread_role::set (nano::thread_role::name::packet_processing);
			try
			{
				this_l->udp_channels.process_packets ();
			}
			catch (boost::system::error_code & ec)
			{
				this_l->node.logger->always_log (FATAL_LOG_PREFIX, ec.message ());
				release_assert (false);
			}
			catch (std::error_code & ec)
			{
				this_l->node.logger->always_log (FATAL_LOG_PREFIX, ec.message ());
				release_assert (false);
			}
			catch (std::runtime_error & err)
			{
				this_l->node.logger->always_log (FATAL_LOG_PREFIX, err.what ());
				release_assert (false);
			}
			catch (...)
			{
				this_l->node.logger->always_log (FATAL_LOG_PREFIX, "Unknown exception");
				release_assert (false);
			}
			if (this_l->node.config->logging.network_packet_logging ())
			{
				this_l->node.logger->try_log ("Exiting UDP packet processing thread");
			}
		});
	}
	// TCP
	for (std::size_t i = 0; i < node.config->network_threads && !node.flags.disable_tcp_realtime (); ++i)
	{
		auto this_l = shared_from_this ();
		packet_processing_threads.emplace_back (attrs, [this_l] () {
			nano::thread_role::set (nano::thread_role::name::packet_processing);
			try
			{
				this_l->tcp_channels->process_messages ();
			}
			catch (boost::system::error_code & ec)
			{
				this_l->node.logger->always_log (FATAL_LOG_PREFIX, ec.message ());
				release_assert (false);
			}
			catch (std::error_code & ec)
			{
				this_l->node.logger->always_log (FATAL_LOG_PREFIX, ec.message ());
				release_assert (false);
			}
			catch (std::runtime_error & err)
			{
				this_l->node.logger->always_log (FATAL_LOG_PREFIX, err.what ());
				release_assert (false);
			}
			catch (...)
			{
				this_l->node.logger->always_log (FATAL_LOG_PREFIX, "Unknown exception");
				release_assert (false);
			}
			if (this_l->node.config->logging.network_packet_logging ())
			{
				this_l->node.logger->try_log ("Exiting TCP packet processing thread");
			}
		});
	}
}

void nano::network::start ()
{
	if (!node.flags.disable_connection_cleanup ())
	{
		ongoing_cleanup ();
	}
	ongoing_syn_cookie_cleanup ();
	if (!node.flags.disable_udp ())
	{
		udp_channels.start ();
		debug_assert (udp_channels.get_local_endpoint ().port () == port);
	}
	if (!node.flags.disable_tcp_realtime ())
	{
		tcp_channels->start ();
	}
	ongoing_keepalive ();
}

void nano::network::stop ()
{
	if (!stopped.exchange (true))
	{
		udp_channels.stop ();
		tcp_channels->stop ();
		resolver.cancel ();
		buffer_container.stop ();
		tcp_message_manager.stop ();
		port = 0;
		for (auto & thread : packet_processing_threads)
		{
			thread.join ();
		}
	}
}

void nano::network::send_keepalive (std::shared_ptr<nano::transport::channel> const & channel_a)
{
	nano::keepalive message{ node.network_params.network };
	std::array<nano::endpoint, 8> peers;
	random_fill (peers);
	message.set_peers (peers);
	channel_a->send (message);
}

void nano::network::send_keepalive_self (std::shared_ptr<nano::transport::channel> const & channel_a)
{
	nano::keepalive message{ node.network_params.network };
	auto peers{ message.get_peers () };
	fill_keepalive_self (peers);
	message.set_peers (peers);
	channel_a->send (message);
}

void nano::network::send_node_id_handshake (std::shared_ptr<nano::transport::channel> const & channel_a, boost::optional<nano::uint256_union> const & query, boost::optional<nano::uint256_union> const & respond_to)
{
	boost::optional<std::pair<nano::account, nano::signature>> response (boost::none);
	if (respond_to)
	{
		response = std::make_pair (node.node_id.pub, nano::sign_message (node.node_id.prv, node.node_id.pub, *respond_to));
		debug_assert (!nano::validate_message (response->first, *respond_to, response->second));
	}
	nano::node_id_handshake message{ node.network_params.network, query, response };
	if (node.config->logging.network_node_id_handshake_logging ())
	{
		node.logger->try_log (boost::str (boost::format ("Node ID handshake sent with node ID %1% to %2%: query %3%, respond_to %4% (signature %5%)") % node.node_id.pub.to_node_id () % channel_a->get_endpoint () % (query ? query->to_string () : std::string ("[none]")) % (respond_to ? respond_to->to_string () : std::string ("[none]")) % (response ? response->second.to_string () : std::string ("[none]"))));
	}
	channel_a->send (message);
}

void nano::network::flood_message (nano::message & message_a, nano::buffer_drop_policy const drop_policy_a, float const scale_a)
{
	for (auto & i : list (fanout (scale_a)))
	{
		i->send (message_a, nullptr, drop_policy_a);
	}
}

void nano::network::flood_keepalive (float const scale_a)
{
	nano::keepalive message{ node.network_params.network };
	auto peers{ message.get_peers () };
	random_fill (peers);
	message.set_peers (peers);
	flood_message (message, nano::buffer_drop_policy::limiter, scale_a);
}

void nano::network::flood_keepalive_self (float const scale_a)
{
	nano::keepalive message{ node.network_params.network };
	auto peers{ message.get_peers () };
	fill_keepalive_self (peers);
	message.set_peers (peers);
	flood_message (message, nano::buffer_drop_policy::limiter, scale_a);
}

void nano::network::flood_block (std::shared_ptr<nano::block> const & block_a, nano::buffer_drop_policy const drop_policy_a)
{
	nano::publish message (node.network_params.network, block_a);
	flood_message (message, drop_policy_a);
}

void nano::network::flood_block_initial (std::shared_ptr<nano::block> const & block_a)
{
	nano::publish message (node.network_params.network, block_a);
	for (auto const & i : node.rep_crawler.principal_representatives ())
	{
		i.channel->send (message, nullptr, nano::buffer_drop_policy::no_limiter_drop);
	}
	for (auto & i : list_non_pr (fanout (1.0)))
	{
		i->send (message, nullptr, nano::buffer_drop_policy::no_limiter_drop);
	}
}

void nano::network::flood_vote (std::shared_ptr<nano::vote> const & vote_a, float scale)
{
	nano::confirm_ack message{ node.network_params.network, vote_a };
	for (auto & i : list (fanout (scale)))
	{
		i->send (message, nullptr);
	}
}

void nano::network::flood_vote_pr (std::shared_ptr<nano::vote> const & vote_a)
{
	nano::confirm_ack message{ node.network_params.network, vote_a };
	for (auto const & i : node.rep_crawler.principal_representatives ())
	{
		i.channel->send (message, nullptr, nano::buffer_drop_policy::no_limiter_drop);
	}
}

void nano::network::flood_block_many (std::deque<std::shared_ptr<nano::block>> blocks_a, std::function<void ()> callback_a, unsigned delay_a)
{
	if (!blocks_a.empty ())
	{
		auto block_l (blocks_a.front ());
		blocks_a.pop_front ();
		flood_block (block_l);
		if (!blocks_a.empty ())
		{
			std::weak_ptr<nano::node> node_w (node.shared ());
			node.workers->add_timed_task (std::chrono::steady_clock::now () + std::chrono::milliseconds (delay_a + std::rand () % delay_a), [node_w, blocks (std::move (blocks_a)), callback_a, delay_a] () {
				if (auto node_l = node_w.lock ())
				{
					node_l->network->flood_block_many (std::move (blocks), callback_a, delay_a);
				}
			});
		}
		else if (callback_a)
		{
			callback_a ();
		}
	}
}

void nano::network::send_confirm_req (std::shared_ptr<nano::transport::channel> const & channel_a, std::pair<nano::block_hash, nano::block_hash> const & hash_root_a)
{
	// Confirmation request with hash + root
	nano::confirm_req req (node.network_params.network, hash_root_a.first, hash_root_a.second);
	channel_a->send (req);
}

void nano::network::broadcast_confirm_req (std::shared_ptr<nano::block> const & block_a)
{
	auto list (std::make_shared<std::vector<std::shared_ptr<nano::transport::channel>>> (node.rep_crawler.representative_endpoints (std::numeric_limits<std::size_t>::max ())));
	if (list->empty () || node.rep_crawler.total_weight () < node.online_reps.delta ())
	{
		// broadcast request to all peers (with max limit 2 * sqrt (peers count))
		auto peers (node.network->list (std::min<std::size_t> (100, node.network->fanout (2.0))));
		list->clear ();
		list->insert (list->end (), peers.begin (), peers.end ());
	}

	/*
	 * In either case (broadcasting to all representatives, or broadcasting to
	 * all peers because there are not enough connected representatives),
	 * limit each instance to a single random up-to-32 selection.  The invoker
	 * of "broadcast_confirm_req" will be responsible for calling it again
	 * if the votes for a block have not arrived in time.
	 */
	std::size_t const max_endpoints = 32;
	nano::random_pool_shuffle (list->begin (), list->end ());
	if (list->size () > max_endpoints)
	{
		list->erase (list->begin () + max_endpoints, list->end ());
	}

	broadcast_confirm_req_base (block_a, list, 0);
}

void nano::network::broadcast_confirm_req_base (std::shared_ptr<nano::block> const & block_a, std::shared_ptr<std::vector<std::shared_ptr<nano::transport::channel>>> const & endpoints_a, unsigned delay_a, bool resumption)
{
	std::size_t const max_reps = 10;
	if (!resumption && node.config->logging.network_logging ())
	{
		node.logger->try_log (boost::str (boost::format ("Broadcasting confirm req for block %1% to %2% representatives") % block_a->hash ().to_string () % endpoints_a->size ()));
	}
	auto count (0);
	while (!endpoints_a->empty () && count < max_reps)
	{
		auto channel (endpoints_a->back ());
		send_confirm_req (channel, std::make_pair (block_a->hash (), block_a->root ().as_block_hash ()));
		endpoints_a->pop_back ();
		count++;
	}
	if (!endpoints_a->empty ())
	{
		delay_a += std::rand () % broadcast_interval_ms;

		std::weak_ptr<nano::node> node_w (node.shared ());
		node.workers->add_timed_task (std::chrono::steady_clock::now () + std::chrono::milliseconds (delay_a), [node_w, block_a, endpoints_a, delay_a] () {
			if (auto node_l = node_w.lock ())
			{
				node_l->network->broadcast_confirm_req_base (block_a, endpoints_a, delay_a, true);
			}
		});
	}
}

void nano::network::broadcast_confirm_req_batched_many (std::unordered_map<std::shared_ptr<nano::transport::channel>, std::deque<std::pair<nano::block_hash, nano::root>>> request_bundle_a, std::function<void ()> callback_a, unsigned delay_a, bool resumption_a)
{
	if (!resumption_a && node.config->logging.network_logging ())
	{
		node.logger->try_log (boost::str (boost::format ("Broadcasting batch confirm req to %1% representatives") % request_bundle_a.size ()));
	}

	for (auto i (request_bundle_a.begin ()), n (request_bundle_a.end ()); i != n;)
	{
		std::vector<std::pair<nano::block_hash, nano::root>> roots_hashes_l;
		// Limit max request size hash + root to 7 pairs
		while (roots_hashes_l.size () < confirm_req_hashes_max && !i->second.empty ())
		{
			// expects ordering by priority, descending
			roots_hashes_l.push_back (i->second.front ());
			i->second.pop_front ();
		}
		nano::confirm_req req{ node.network_params.network, roots_hashes_l };
		i->first->send (req);
		if (i->second.empty ())
		{
			i = request_bundle_a.erase (i);
		}
		else
		{
			++i;
		}
	}
	if (!request_bundle_a.empty ())
	{
		std::weak_ptr<nano::node> node_w (node.shared ());
		node.workers->add_timed_task (std::chrono::steady_clock::now () + std::chrono::milliseconds (delay_a), [node_w, request_bundle_a, callback_a, delay_a] () {
			if (auto node_l = node_w.lock ())
			{
				node_l->network->broadcast_confirm_req_batched_many (request_bundle_a, callback_a, delay_a, true);
			}
		});
	}
	else if (callback_a)
	{
		callback_a ();
	}
}

void nano::network::broadcast_confirm_req_many (std::deque<std::pair<std::shared_ptr<nano::block>, std::shared_ptr<std::vector<std::shared_ptr<nano::transport::channel>>>>> requests_a, std::function<void ()> callback_a, unsigned delay_a)
{
	auto pair_l (requests_a.front ());
	requests_a.pop_front ();
	auto block_l (pair_l.first);
	// confirm_req to representatives
	auto endpoints (pair_l.second);
	if (!endpoints->empty ())
	{
		broadcast_confirm_req_base (block_l, endpoints, delay_a);
	}
	/* Continue while blocks remain
	Broadcast with random delay between delay_a & 2*delay_a */
	if (!requests_a.empty ())
	{
		std::weak_ptr<nano::node> node_w (node.shared ());
		node.workers->add_timed_task (std::chrono::steady_clock::now () + std::chrono::milliseconds (delay_a + std::rand () % delay_a), [node_w, requests_a, callback_a, delay_a] () {
			if (auto node_l = node_w.lock ())
			{
				node_l->network->broadcast_confirm_req_many (requests_a, callback_a, delay_a);
			}
		});
	}
	else if (callback_a)
	{
		callback_a ();
	}
}

namespace
{
class network_message_visitor : public nano::message_visitor
{
public:
	network_message_visitor (nano::node & node_a, std::shared_ptr<nano::transport::channel> const & channel_a) :
		node (node_a),
		channel (channel_a)
	{
	}

	void keepalive (nano::keepalive const & message_a) override
	{
		if (node.config->logging.network_keepalive_logging ())
		{
			node.logger->try_log (boost::str (boost::format ("Received keepalive message from %1%") % channel->to_string ()));
		}
<<<<<<< HEAD
		node.stats->inc (nano::stat::type::message, nano::stat::detail::keepalive, nano::stat::dir::in);
		node.network->merge_peers (message_a.get_peers ());
=======

		node.network.merge_peers (message_a.peers);
>>>>>>> dd70d9a1

		// Check for special node port data
		auto peer0 (message_a.get_peers ()[0]);
		if (peer0.address () == boost::asio::ip::address_v6{} && peer0.port () != 0)
		{
			nano::endpoint new_endpoint (channel->get_tcp_endpoint ().address (), peer0.port ());
			node.network->merge_peer (new_endpoint);

			// Remember this for future forwarding to other peers
			channel->set_peering_endpoint (new_endpoint);
		}
	}

	void publish (nano::publish const & message_a) override
	{
		if (node.config->logging.network_message_logging ())
		{
			node.logger->try_log (boost::str (boost::format ("Publish message from %1% for %2%") % channel->to_string () % message_a.get_block ()->hash ().to_string ()));
		}
<<<<<<< HEAD
		node.stats->inc (nano::stat::type::message, nano::stat::detail::publish, nano::stat::dir::in);
=======

>>>>>>> dd70d9a1
		if (!node.block_processor.full ())
		{
			auto block{ message_a.get_block () };
			node.process_active (block);
		}
		else
		{
			node.network->publish_filter->clear (message_a.get_digest ());
			node.stats->inc (nano::stat::type::drop, nano::stat::detail::publish, nano::stat::dir::in);
		}
	}

	void confirm_req (nano::confirm_req const & message_a) override
	{
		if (node.config->logging.network_message_logging ())
		{
			if (!message_a.get_roots_hashes ().empty ())
			{
				node.logger->try_log (boost::str (boost::format ("Confirm_req message from %1% for hashes:roots %2%") % channel->to_string () % message_a.roots_string ()));
			}
			else
			{
				node.logger->try_log (boost::str (boost::format ("Confirm_req message from %1% for %2%") % channel->to_string () % message_a.get_block ()->hash ().to_string ()));
			}
		}
<<<<<<< HEAD
		node.stats->inc (nano::stat::type::message, nano::stat::detail::confirm_req, nano::stat::dir::in);
=======

>>>>>>> dd70d9a1
		// Don't load nodes with disabled voting
		if (node.config->enable_voting && node.wallets.reps ().voting > 0)
		{
			if (message_a.get_block () != nullptr)
			{
				node.aggregator.add (channel, { { message_a.get_block ()->hash (), message_a.get_block ()->root () } });
			}
			else if (!message_a.get_roots_hashes ().empty ())
			{
				node.aggregator.add (channel, message_a.get_roots_hashes ());
			}
		}
	}

	void confirm_ack (nano::confirm_ack const & message_a) override
	{
		if (node.config->logging.network_message_logging ())
		{
			node.logger->try_log (boost::str (boost::format ("Received confirm_ack message from %1% for %2% timestamp %3%") % channel->to_string () % message_a.get_vote ()->hashes_string () % std::to_string (message_a.get_vote ()->timestamp ())));
		}
<<<<<<< HEAD
		node.stats->inc (nano::stat::type::message, nano::stat::detail::confirm_ack, nano::stat::dir::in);
		if (!message_a.get_vote ()->account ().is_zero ())
=======

		if (!message_a.vote->account.is_zero ())
>>>>>>> dd70d9a1
		{
			node.vote_processor.vote (message_a.get_vote (), channel);
		}
	}

	void bulk_pull (nano::bulk_pull const &) override
	{
		debug_assert (false);
	}

	void bulk_pull_account (nano::bulk_pull_account const &) override
	{
		debug_assert (false);
	}

	void bulk_push (nano::bulk_push const &) override
	{
		debug_assert (false);
	}

	void frontier_req (nano::frontier_req const &) override
	{
		debug_assert (false);
	}

	void node_id_handshake (nano::node_id_handshake const & message_a) override
	{
		node.stats->inc (nano::stat::type::message, nano::stat::detail::node_id_handshake, nano::stat::dir::in);
	}

	void telemetry_req (nano::telemetry_req const & message_a) override
	{
		if (node.config->logging.network_telemetry_logging ())
		{
			node.logger->try_log (boost::str (boost::format ("Telemetry_req message from %1%") % channel->to_string ()));
		}
<<<<<<< HEAD
		node.stats->inc (nano::stat::type::message, nano::stat::detail::telemetry_req, nano::stat::dir::in);
=======
>>>>>>> dd70d9a1

		// Send an empty telemetry_ack if we do not want, just to acknowledge that we have received the message to
		// remove any timeouts on the server side waiting for a message.
		nano::telemetry_ack telemetry_ack{ node.network_params.network };
		if (!node.flags.disable_providing_telemetry_metrics ())
		{
			auto telemetry_data = nano::local_telemetry_data (node.ledger, *node.network, node.unchecked, node.config->bandwidth_limit, node.network_params, node.startup_time, node.default_difficulty (nano::work_version::work_1), node.node_id);
			telemetry_ack = nano::telemetry_ack{ node.network_params.network, telemetry_data };
		}
		channel->send (telemetry_ack, nullptr, nano::buffer_drop_policy::no_socket_drop);
	}

	void telemetry_ack (nano::telemetry_ack const & message_a) override
	{
		if (node.config->logging.network_telemetry_logging ())
		{
			node.logger->try_log (boost::str (boost::format ("Received telemetry_ack message from %1%") % channel->to_string ()));
		}
<<<<<<< HEAD
		node.stats->inc (nano::stat::type::message, nano::stat::detail::telemetry_ack, nano::stat::dir::in);
=======

>>>>>>> dd70d9a1
		if (node.telemetry)
		{
			node.telemetry->set (message_a, *channel);
		}
	}

	void asc_pull_req (nano::asc_pull_req const & message) override
	{
		node.bootstrap_server.request (message, channel);
	}

	void asc_pull_ack (nano::asc_pull_ack const & message) override
	{
		// TODO: Process in ascending bootstrap client
	}

private:
	nano::node & node;
	std::shared_ptr<nano::transport::channel> channel;
};
}

void nano::network::process_message (nano::message const & message, std::shared_ptr<nano::transport::channel> const & channel)
{
	node.stats.inc (nano::stat::type::message, nano::to_stat_detail (message.header.type), nano::stat::dir::in);

	network_message_visitor visitor (node, channel);
	message.visit (visitor);
}

// Send keepalives to all the peers we've been notified of
void nano::network::merge_peers (std::array<nano::endpoint, 8> const & peers_a)
{
	for (auto i (peers_a.begin ()), j (peers_a.end ()); i != j; ++i)
	{
		merge_peer (*i);
	}
}

void nano::network::merge_peer (nano::endpoint const & peer_a)
{
	if (!reachout (peer_a, node.config->allow_local_peers))
	{
		std::weak_ptr<nano::node> node_w (node.shared ());
		node.network->tcp_channels->start_tcp (peer_a);
	}
}

bool nano::network::not_a_peer (nano::endpoint const & endpoint_a, bool allow_local_peers)
{
	bool result (false);
	if (endpoint_a.address ().to_v6 ().is_unspecified ())
	{
		result = true;
	}
	else if (nano::transport::reserved_address (endpoint_a, allow_local_peers))
	{
		result = true;
	}
	else if (endpoint_a == endpoint ())
	{
		result = true;
	}
	return result;
}

bool nano::network::reachout (nano::endpoint const & endpoint_a, bool allow_local_peers)
{
	// Don't contact invalid IPs
	bool error = not_a_peer (endpoint_a, allow_local_peers);
	if (!error)
	{
		error |= udp_channels.reachout (endpoint_a);
		error |= tcp_channels->reachout (endpoint_a);
	}
	return error;
}

std::deque<std::shared_ptr<nano::transport::channel>> nano::network::list (std::size_t count_a, uint8_t minimum_version_a, bool include_tcp_temporary_channels_a)
{
	std::deque<std::shared_ptr<nano::transport::channel>> result;
	tcp_channels->list (result, minimum_version_a, include_tcp_temporary_channels_a);
	udp_channels.list (result, minimum_version_a);
	nano::random_pool_shuffle (result.begin (), result.end ());
	if (result.size () > count_a)
	{
		result.resize (count_a, nullptr);
	}
	return result;
}

std::deque<std::shared_ptr<nano::transport::channel>> nano::network::list_non_pr (std::size_t count_a)
{
	std::deque<std::shared_ptr<nano::transport::channel>> result;
	tcp_channels->list (result);
	udp_channels.list (result);
	nano::random_pool_shuffle (result.begin (), result.end ());
	result.erase (std::remove_if (result.begin (), result.end (), [this] (std::shared_ptr<nano::transport::channel> const & channel) {
		return this->node.rep_crawler.is_pr (*channel);
	}),
	result.end ());
	if (result.size () > count_a)
	{
		result.resize (count_a, nullptr);
	}
	return result;
}

// Simulating with sqrt_broadcast_simulate shows we only need to broadcast to sqrt(total_peers) random peers in order to successfully publish to everyone with high probability
std::size_t nano::network::fanout (float scale) const
{
	return static_cast<std::size_t> (std::ceil (scale * size_sqrt ()));
}

std::unordered_set<std::shared_ptr<nano::transport::channel>> nano::network::random_set (std::size_t count_a, uint8_t min_version_a, bool include_temporary_channels_a) const
{
	std::unordered_set<std::shared_ptr<nano::transport::channel>> result (tcp_channels->random_set (count_a, min_version_a, include_temporary_channels_a));
	std::unordered_set<std::shared_ptr<nano::transport::channel>> udp_random (udp_channels.random_set (count_a, min_version_a));
	for (auto i (udp_random.begin ()), n (udp_random.end ()); i != n && result.size () < count_a * 1.5; ++i)
	{
		result.insert (*i);
	}
	while (result.size () > count_a)
	{
		result.erase (result.begin ());
	}
	return result;
}

void nano::network::random_fill (std::array<nano::endpoint, 8> & target_a) const
{
	auto peers (random_set (target_a.size (), 0, false)); // Don't include channels with ephemeral remote ports
	debug_assert (peers.size () <= target_a.size ());
	auto endpoint (nano::endpoint (boost::asio::ip::address_v6{}, 0));
	debug_assert (endpoint.address ().is_v6 ());
	std::fill (target_a.begin (), target_a.end (), endpoint);
	auto j (target_a.begin ());
	for (auto i (peers.begin ()), n (peers.end ()); i != n; ++i, ++j)
	{
		debug_assert ((*i)->get_peering_endpoint ().address ().is_v6 ());
		debug_assert (j < target_a.end ());
		*j = (*i)->get_peering_endpoint ();
	}
}

void nano::network::fill_keepalive_self (std::array<nano::endpoint, 8> & target_a) const
{
	random_fill (target_a);
	// We will clobber values in index 0 and 1 and if there are only 2 nodes in the system, these are the only positions occupied
	// Move these items to index 2 and 3 so they propagate
	target_a[2] = target_a[0];
	target_a[3] = target_a[1];
	// Replace part of message with node external address or listening port
	target_a[1] = nano::endpoint (boost::asio::ip::address_v6{}, 0); // For node v19 (response channels)
	if (node.config->external_address != boost::asio::ip::address_v6{}.to_string () && node.config->external_port != 0)
	{
		target_a[0] = nano::endpoint (boost::asio::ip::make_address_v6 (node.config->external_address), node.config->external_port);
	}
	else
	{
		auto external_address (node.port_mapping.external_address ());
		if (external_address.address () != boost::asio::ip::address_v4::any ())
		{
			target_a[0] = nano::endpoint (boost::asio::ip::address_v6{}, port);
			boost::system::error_code ec;
			auto external_v6 = boost::asio::ip::make_address_v6 (external_address.address ().to_string (), ec);
			target_a[1] = nano::endpoint (external_v6, external_address.port ());
		}
		else
		{
			target_a[0] = nano::endpoint (boost::asio::ip::address_v6{}, port);
		}
	}
}

nano::tcp_endpoint nano::network::bootstrap_peer (bool lazy_bootstrap)
{
	nano::tcp_endpoint result (boost::asio::ip::address_v6::any (), 0);
	bool use_udp_peer (nano::random_pool::generate_word32 (0, 1));
	if (use_udp_peer || tcp_channels->size () == 0)
	{
		result = udp_channels.bootstrap_peer (node.network_params.network.protocol_version_min);
	}
	if (result == nano::tcp_endpoint (boost::asio::ip::address_v6::any (), 0))
	{
		result = tcp_channels->bootstrap_peer (node.network_params.network.protocol_version_min);
	}
	return result;
}

std::shared_ptr<nano::transport::channel> nano::network::find_channel (nano::endpoint const & endpoint_a)
{
	std::shared_ptr<nano::transport::channel> result (tcp_channels->find_channel (nano::transport::map_endpoint_to_tcp (endpoint_a)));
	if (!result)
	{
		result = udp_channels.channel (endpoint_a);
	}
	return result;
}

std::shared_ptr<nano::transport::channel> nano::network::find_node_id (nano::account const & node_id_a)
{
	std::shared_ptr<nano::transport::channel> result (tcp_channels->find_node_id (node_id_a));
	if (!result)
	{
		result = udp_channels.find_node_id (node_id_a);
	}
	return result;
}

nano::endpoint nano::network::endpoint () const
{
	return nano::endpoint (boost::asio::ip::address_v6::loopback (), port);
}

void nano::network::cleanup (std::chrono::steady_clock::time_point const & cutoff_a)
{
	tcp_channels->purge (cutoff_a);
	udp_channels.purge (cutoff_a);
	if (node.network->empty ())
	{
		disconnect_observer ();
	}
}

void nano::network::ongoing_cleanup ()
{
	cleanup (std::chrono::steady_clock::now () - node.network_params.network.cleanup_cutoff ());
	std::weak_ptr<nano::node> node_w (node.shared ());
	node.workers->add_timed_task (std::chrono::steady_clock::now () + node.network_params.network.cleanup_period, [node_w] () {
		if (auto node_l = node_w.lock ())
		{
			node_l->network->ongoing_cleanup ();
		}
	});
}

void nano::network::ongoing_syn_cookie_cleanup ()
{
	syn_cookies->purge (nano::transport::syn_cookie_cutoff);
	std::weak_ptr<nano::node> node_w (node.shared ());
	node.workers->add_timed_task (std::chrono::steady_clock::now () + (nano::transport::syn_cookie_cutoff * 2), [node_w] () {
		if (auto node_l = node_w.lock ())
		{
			node_l->network->ongoing_syn_cookie_cleanup ();
		}
	});
}

void nano::network::ongoing_keepalive ()
{
	flood_keepalive (0.75f);
	flood_keepalive_self (0.25f);
	std::weak_ptr<nano::node> node_w (node.shared ());
	node.workers->add_timed_task (std::chrono::steady_clock::now () + node.network_params.network.cleanup_period_half (), [node_w] () {
		if (auto node_l = node_w.lock ())
		{
			node_l->network->ongoing_keepalive ();
		}
	});
}

std::size_t nano::network::size () const
{
	return tcp_channels->size () + udp_channels.size ();
}

float nano::network::size_sqrt () const
{
	return static_cast<float> (std::sqrt (size ()));
}

bool nano::network::empty () const
{
	return size () == 0;
}

void nano::network::erase (nano::transport::channel const & channel_a)
{
	auto const channel_type = channel_a.get_type ();
	if (channel_type == nano::transport::transport_type::tcp)
	{
		tcp_channels->erase (channel_a.get_tcp_endpoint ());
	}
	else if (channel_type != nano::transport::transport_type::loopback)
	{
		udp_channels.erase (channel_a.get_endpoint ());
		udp_channels.clean_node_id (channel_a.get_node_id ());
	}
}

nano::message_buffer_manager::message_buffer_manager (nano::stat & stats_a, std::size_t size, std::size_t count) :
	stats (stats_a),
	free (count),
	full (count),
	slab (size * count),
	entries (count),
	stopped (false)
{
	debug_assert (count > 0);
	debug_assert (size > 0);
	auto slab_data (slab.data ());
	auto entry_data (entries.data ());
	for (auto i (0); i < count; ++i, ++entry_data)
	{
		*entry_data = { slab_data + i * size, 0, nano::endpoint () };
		free.push_back (entry_data);
	}
}

nano::message_buffer * nano::message_buffer_manager::allocate ()
{
	nano::unique_lock<nano::mutex> lock (mutex);
	if (!stopped && free.empty () && full.empty ())
	{
		stats.inc (nano::stat::type::udp, nano::stat::detail::blocking, nano::stat::dir::in);
		condition.wait (lock, [&stopped = stopped, &free = free, &full = full] { return stopped || !free.empty () || !full.empty (); });
	}
	nano::message_buffer * result (nullptr);
	if (!free.empty ())
	{
		result = free.front ();
		free.pop_front ();
	}
	if (result == nullptr && !full.empty ())
	{
		result = full.front ();
		full.pop_front ();
		stats.inc (nano::stat::type::udp, nano::stat::detail::overflow, nano::stat::dir::in);
	}
	release_assert (result || stopped);
	return result;
}

void nano::message_buffer_manager::enqueue (nano::message_buffer * data_a)
{
	debug_assert (data_a != nullptr);
	{
		nano::lock_guard<nano::mutex> lock (mutex);
		full.push_back (data_a);
	}
	condition.notify_all ();
}

nano::message_buffer * nano::message_buffer_manager::dequeue ()
{
	nano::unique_lock<nano::mutex> lock (mutex);
	while (!stopped && full.empty ())
	{
		condition.wait (lock);
	}
	nano::message_buffer * result (nullptr);
	if (!full.empty ())
	{
		result = full.front ();
		full.pop_front ();
	}
	return result;
}

void nano::message_buffer_manager::release (nano::message_buffer * data_a)
{
	debug_assert (data_a != nullptr);
	{
		nano::lock_guard<nano::mutex> lock (mutex);
		free.push_back (data_a);
	}
	condition.notify_all ();
}

void nano::message_buffer_manager::stop ()
{
	{
		nano::lock_guard<nano::mutex> lock (mutex);
		stopped = true;
	}
	condition.notify_all ();
}

nano::tcp_message_manager::tcp_message_manager (unsigned incoming_connections_max_a) :
	handle{ rsnano::rsn_tcp_message_manager_create (incoming_connections_max_a) }
{
}

nano::tcp_message_manager::~tcp_message_manager ()
{
	rsnano::rsn_tcp_message_manager_destroy (handle);
}

void nano::tcp_message_manager::put_message (nano::tcp_message_item const & item_a)
{
	rsnano::rsn_tcp_message_manager_put_message (handle, item_a.handle);
}

nano::tcp_message_item nano::tcp_message_manager::get_message ()
{
	return nano::tcp_message_item{ rsnano::rsn_tcp_message_manager_get_message (handle) };
}

void nano::tcp_message_manager::stop ()
{
	rsnano::rsn_tcp_message_manager_stop (handle);
}

nano::syn_cookies::syn_cookies (std::size_t max_cookies_per_ip_a) :
	handle{ rsnano::rsn_syn_cookies_create (max_cookies_per_ip_a) }
{
}

nano::syn_cookies::~syn_cookies ()
{
	rsnano::rsn_syn_cookies_destroy (handle);
}

boost::optional<nano::uint256_union> nano::syn_cookies::assign (nano::endpoint const & endpoint_a)
{
	auto endpoint_dto{ rsnano::udp_endpoint_to_dto (endpoint_a) };
	boost::optional<nano::uint256_union> result;
	nano::uint256_union cookie;
	if (rsnano::rsn_syn_cookies_assign (handle, &endpoint_dto, cookie.bytes.data ()))
		result = cookie;

	return result;
}

bool nano::syn_cookies::validate (nano::endpoint const & endpoint_a, nano::account const & node_id, nano::signature const & sig)
{
	auto endpoint_dto{ rsnano::udp_endpoint_to_dto (endpoint_a) };
	bool ok = rsnano::rsn_syn_cookies_validate (handle, &endpoint_dto, node_id.bytes.data (), sig.bytes.data ());
	return !ok;
}

void nano::syn_cookies::purge (std::chrono::seconds const & cutoff_a)
{
	rsnano::rsn_syn_cookies_purge (handle, cutoff_a.count ());
}

std::size_t nano::syn_cookies::cookies_size ()
{
	return rsnano::rsn_syn_cookies_cookies_count (handle);
}

std::unique_ptr<nano::container_info_component> nano::collect_container_info (network & network, std::string const & name)
{
	auto composite = std::make_unique<container_info_composite> (name);
	composite->add_component (network.tcp_channels->collect_container_info ("tcp_channels"));
	composite->add_component (network.udp_channels.collect_container_info ("udp_channels"));
	composite->add_component (network.syn_cookies->collect_container_info ("syn_cookies"));
	composite->add_component (collect_container_info (network.excluded_peers, "excluded_peers"));
	return composite;
}

std::unique_ptr<nano::container_info_component> nano::syn_cookies::collect_container_info (std::string const & name)
{
	std::size_t syn_cookies_count = rsnano::rsn_syn_cookies_cookies_count (handle);
	std::size_t syn_cookies_per_ip_count = rsnano::rsn_syn_cookies_cookies_per_ip_count (handle);
	auto composite = std::make_unique<container_info_composite> (name);
	composite->add_component (std::make_unique<container_info_leaf> (container_info{ "syn_cookies", syn_cookies_count, rsnano::rsn_syn_cookies_cookie_info_size () }));
	composite->add_component (std::make_unique<container_info_leaf> (container_info{ "syn_cookies_per_ip", syn_cookies_per_ip_count, rsnano::rsn_syn_cookies_cookies_per_ip_size () }));
	return composite;
}

std::string nano::network::to_string (nano::networks network)
{
	rsnano::StringDto result;
	rsnano::rsn_network_to_string (static_cast<uint16_t> (network), &result);
	return rsnano::convert_dto_to_string (result);
}

void nano::network::on_new_channel (std::function<void (std::shared_ptr<nano::transport::channel>)> observer_a)
{
	tcp_channels->on_new_channel (observer_a);
	channel_observer = std::move (observer_a);
}

void nano::network::notify_new_channel (std::shared_ptr<nano::transport::channel> channel_a)
{
	channel_observer (channel_a);
}<|MERGE_RESOLUTION|>--- conflicted
+++ resolved
@@ -22,12 +22,7 @@
 	} },
 	buffer_container (*node_a.stats, nano::network::buffer_size, 4096), // 2Mb receive buffer
 	resolver (node_a.io_ctx),
-<<<<<<< HEAD
-	limiter (node_a.config->bandwidth_limit_burst_ratio, node_a.config->bandwidth_limit),
 	tcp_message_manager (node_a.config->tcp_incoming_connections_max),
-=======
-	tcp_message_manager (node_a.config.tcp_incoming_connections_max),
->>>>>>> dd70d9a1
 	node (node_a),
 	publish_filter{ std::make_shared<nano::network_filter> (256 * 1024) },
 	udp_channels (node_a, port_a, inbound),
@@ -435,13 +430,8 @@
 		{
 			node.logger->try_log (boost::str (boost::format ("Received keepalive message from %1%") % channel->to_string ()));
 		}
-<<<<<<< HEAD
-		node.stats->inc (nano::stat::type::message, nano::stat::detail::keepalive, nano::stat::dir::in);
+
 		node.network->merge_peers (message_a.get_peers ());
-=======
-
-		node.network.merge_peers (message_a.peers);
->>>>>>> dd70d9a1
 
 		// Check for special node port data
 		auto peer0 (message_a.get_peers ()[0]);
@@ -461,11 +451,7 @@
 		{
 			node.logger->try_log (boost::str (boost::format ("Publish message from %1% for %2%") % channel->to_string () % message_a.get_block ()->hash ().to_string ()));
 		}
-<<<<<<< HEAD
-		node.stats->inc (nano::stat::type::message, nano::stat::detail::publish, nano::stat::dir::in);
-=======
-
->>>>>>> dd70d9a1
+
 		if (!node.block_processor.full ())
 		{
 			auto block{ message_a.get_block () };
@@ -491,11 +477,7 @@
 				node.logger->try_log (boost::str (boost::format ("Confirm_req message from %1% for %2%") % channel->to_string () % message_a.get_block ()->hash ().to_string ()));
 			}
 		}
-<<<<<<< HEAD
-		node.stats->inc (nano::stat::type::message, nano::stat::detail::confirm_req, nano::stat::dir::in);
-=======
-
->>>>>>> dd70d9a1
+
 		// Don't load nodes with disabled voting
 		if (node.config->enable_voting && node.wallets.reps ().voting > 0)
 		{
@@ -516,13 +498,8 @@
 		{
 			node.logger->try_log (boost::str (boost::format ("Received confirm_ack message from %1% for %2% timestamp %3%") % channel->to_string () % message_a.get_vote ()->hashes_string () % std::to_string (message_a.get_vote ()->timestamp ())));
 		}
-<<<<<<< HEAD
-		node.stats->inc (nano::stat::type::message, nano::stat::detail::confirm_ack, nano::stat::dir::in);
+
 		if (!message_a.get_vote ()->account ().is_zero ())
-=======
-
-		if (!message_a.vote->account.is_zero ())
->>>>>>> dd70d9a1
 		{
 			node.vote_processor.vote (message_a.get_vote (), channel);
 		}
@@ -559,10 +536,6 @@
 		{
 			node.logger->try_log (boost::str (boost::format ("Telemetry_req message from %1%") % channel->to_string ()));
 		}
-<<<<<<< HEAD
-		node.stats->inc (nano::stat::type::message, nano::stat::detail::telemetry_req, nano::stat::dir::in);
-=======
->>>>>>> dd70d9a1
 
 		// Send an empty telemetry_ack if we do not want, just to acknowledge that we have received the message to
 		// remove any timeouts on the server side waiting for a message.
@@ -581,11 +554,7 @@
 		{
 			node.logger->try_log (boost::str (boost::format ("Received telemetry_ack message from %1%") % channel->to_string ()));
 		}
-<<<<<<< HEAD
-		node.stats->inc (nano::stat::type::message, nano::stat::detail::telemetry_ack, nano::stat::dir::in);
-=======
-
->>>>>>> dd70d9a1
+
 		if (node.telemetry)
 		{
 			node.telemetry->set (message_a, *channel);
@@ -610,7 +579,7 @@
 
 void nano::network::process_message (nano::message const & message, std::shared_ptr<nano::transport::channel> const & channel)
 {
-	node.stats.inc (nano::stat::type::message, nano::to_stat_detail (message.header.type), nano::stat::dir::in);
+	node.stats->inc (nano::stat::type::message, nano::to_stat_detail (message.type ()), nano::stat::dir::in);
 
 	network_message_visitor visitor (node, channel);
 	message.visit (visitor);
