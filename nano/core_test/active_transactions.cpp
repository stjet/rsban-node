--- conflicted
+++ resolved
@@ -492,21 +492,12 @@
 				 .link (send2->hash ())
 				 .sign (key2.prv, key2.pub)
 				 .work (*system.work.generate (key2.pub))
-<<<<<<< HEAD
-				 .build_shared ();
-	ASSERT_EQ (nano::block_status::progress, node.process (*send1));
-	ASSERT_EQ (nano::block_status::progress, node.process (*send2));
-	ASSERT_EQ (nano::block_status::progress, node.process (*open1));
-	ASSERT_EQ (nano::block_status::progress, node.process (*open2));
-	ASSERT_TIMELY_EQ (5s, 5, node.ledger.cache.block_count ());
-=======
 				 .build ();
 	ASSERT_EQ (nano::block_status::progress, node.process (send1));
 	ASSERT_EQ (nano::block_status::progress, node.process (send2));
 	ASSERT_EQ (nano::block_status::progress, node.process (open1));
 	ASSERT_EQ (nano::block_status::progress, node.process (open2));
-	ASSERT_TIMELY_EQ (5s, 5, node.ledger.cache.block_count);
->>>>>>> 2903a997
+	ASSERT_TIMELY_EQ (5s, 5, node.ledger.cache.block_count ());
 	ASSERT_TRUE (node.active.empty ());
 	ASSERT_EQ (1, node.ledger.cache.cemented_count ());
 	// These blocks will be processed later
