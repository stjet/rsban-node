#pragma once

#include <nano/node/bootstrap/bootstrap.hpp>

#include <atomic>
#include <future>

namespace nano
{
class node;

class frontier_req_client;
class bulk_push_client;

/**
 * Polymorphic base class for bootstrap sessions.
 */
class bootstrap_attempt : public std::enable_shared_from_this<bootstrap_attempt>
{
public:
	explicit bootstrap_attempt (std::shared_ptr<nano::node> const & node_a, nano::bootstrap_mode mode_a, uint64_t incremental_id_a, std::string id_a);
	virtual ~bootstrap_attempt ();
	virtual void run () = 0;
	virtual void stop ();
	bool still_pulling ();
	void pull_started ();
	void pull_finished ();
	bool should_log ();
	std::string mode_text ();
	virtual bool process_block (std::shared_ptr<nano::block> const &, nano::account const &, uint64_t, nano::bulk_pull::count_t, bool, unsigned);
	virtual void get_information (boost::property_tree::ptree &) = 0;
<<<<<<< HEAD
	uint64_t total_blocks () const;
	void total_blocks_inc ();
	unsigned get_pulling () const;
	void inc_pulling ();
	bool get_stopped () const;
	void set_stopped ();
	bool get_started () const;
	bool set_started ();
	nano::bootstrap_mode get_mode () const;
	unsigned get_requeued_pulls () const;
	void inc_requeued_pulls ();
	bool get_frontiers_received () const;
	void set_frontiers_received (bool);
	std::chrono::seconds duration () const;

	std::string id () const;
	uint64_t get_incremental_id () const;
	void notify_all ();

protected:
	rsnano::BootstrapAttemptHandle * handle;
=======
	virtual void block_processed (nano::transaction const & tx, nano::process_return const & result, nano::block const & block);
	nano::mutex next_log_mutex;
	std::chrono::steady_clock::time_point next_log{ std::chrono::steady_clock::now () };
	std::atomic<unsigned> pulling{ 0 };
	std::shared_ptr<nano::node> node;
	std::atomic<uint64_t> total_blocks{ 0 };
	std::atomic<unsigned> requeued_pulls{ 0 };
	std::atomic<bool> started{ false };
	std::atomic<bool> stopped{ false };
	uint64_t incremental_id{ 0 };
	std::string id;
	std::chrono::steady_clock::time_point attempt_start{ std::chrono::steady_clock::now () };
	std::atomic<bool> frontiers_received{ false };
	nano::bootstrap_mode mode;
	nano::mutex mutex;
	nano::condition_variable condition;
>>>>>>> 065a5646
};
}<|MERGE_RESOLUTION|>--- conflicted
+++ resolved
@@ -29,7 +29,7 @@
 	std::string mode_text ();
 	virtual bool process_block (std::shared_ptr<nano::block> const &, nano::account const &, uint64_t, nano::bulk_pull::count_t, bool, unsigned);
 	virtual void get_information (boost::property_tree::ptree &) = 0;
-<<<<<<< HEAD
+	virtual void block_processed (nano::transaction const & tx, nano::process_return const & result, nano::block const & block);
 	uint64_t total_blocks () const;
 	void total_blocks_inc ();
 	unsigned get_pulling () const;
@@ -51,23 +51,5 @@
 
 protected:
 	rsnano::BootstrapAttemptHandle * handle;
-=======
-	virtual void block_processed (nano::transaction const & tx, nano::process_return const & result, nano::block const & block);
-	nano::mutex next_log_mutex;
-	std::chrono::steady_clock::time_point next_log{ std::chrono::steady_clock::now () };
-	std::atomic<unsigned> pulling{ 0 };
-	std::shared_ptr<nano::node> node;
-	std::atomic<uint64_t> total_blocks{ 0 };
-	std::atomic<unsigned> requeued_pulls{ 0 };
-	std::atomic<bool> started{ false };
-	std::atomic<bool> stopped{ false };
-	uint64_t incremental_id{ 0 };
-	std::string id;
-	std::chrono::steady_clock::time_point attempt_start{ std::chrono::steady_clock::now () };
-	std::atomic<bool> frontiers_received{ false };
-	nano::bootstrap_mode mode;
-	nano::mutex mutex;
-	nano::condition_variable condition;
->>>>>>> 065a5646
 };
 }