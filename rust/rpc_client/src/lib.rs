--- conflicted
+++ resolved
@@ -24,7 +24,6 @@
         }
     }
 
-<<<<<<< HEAD
     pub async fn account_get(&self, key: PublicKey) -> Result<AccountRpcMessage> {
         let cmd = RpcCommand::account_get(key);
         let result = self.rpc_request(&cmd).await?;
@@ -319,10 +318,12 @@
 
     pub async fn accounts_representatives(&self, accounts: Vec<Account>) -> Result<AccountsRepresentativesDto> {
         let cmd = RpcCommand::accounts_representatives(accounts);
-=======
+        let result = self.rpc_request(&cmd).await?;
+        Ok(serde_json::from_value(result)?)
+    }
+
     pub async fn stats_clear(&self) -> Result<SuccessDto> {
         let cmd = RpcCommand::stats_clear();
->>>>>>> dd4ebd1b
         let result = self.rpc_request(&cmd).await?;
         Ok(serde_json::from_value(result)?)
     }
