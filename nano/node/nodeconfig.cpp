#include <nano/crypto_lib/random_pool.hpp>
#include <nano/lib/config.hpp>
#include <nano/lib/jsonconfig.hpp>
#include <nano/lib/rpcconfig.hpp>
#include <nano/lib/tomlconfig.hpp>
#include <nano/node/nodeconfig.hpp>
#include <nano/node/transport/transport.hpp>

#include <crypto/cryptopp/words.h>

#include <boost/format.hpp>

namespace
{
char const * preconfigured_peers_key = "preconfigured_peers";
char const * signature_checker_threads_key = "signature_checker_threads";
char const * pow_sleep_interval_key = "pow_sleep_interval";
}

rsnano::NodeConfigDto to_node_config_dto (nano::node_config const & config)
{
	rsnano::NodeConfigDto dto;
	dto.peering_port = config.peering_port;
	dto.bootstrap_fraction_numerator = config.bootstrap_fraction_numerator;
	std::copy (std::begin (config.receive_minimum.bytes), std::end (config.receive_minimum.bytes), std::begin (dto.receive_minimum));
	std::copy (std::begin (config.online_weight_minimum.bytes), std::end (config.online_weight_minimum.bytes), std::begin (dto.online_weight_minimum));
	dto.election_hint_weight_percent = config.election_hint_weight_percent;
	dto.password_fanout = config.password_fanout;
	dto.io_threads = config.io_threads;
	dto.network_threads = config.network_threads;
	dto.work_threads = config.work_threads;
	dto.signature_checker_threads = config.signature_checker_threads;
	dto.enable_voting = config.enable_voting;
	dto.bootstrap_connections = config.bootstrap_connections;
	dto.bootstrap_connections_max = config.bootstrap_connections_max;
	dto.bootstrap_initiator_threads = config.bootstrap_initiator_threads;
	dto.bootstrap_frontier_request_count = config.bootstrap_frontier_request_count;
	dto.block_processor_batch_max_time_ms = config.block_processor_batch_max_time.count ();
	dto.allow_local_peers = config.allow_local_peers;
	std::copy (std::begin (config.vote_minimum.bytes), std::end (config.vote_minimum.bytes), std::begin (dto.vote_minimum));
	dto.vote_generator_delay_ms = config.vote_generator_delay.count ();
	dto.vote_generator_threshold = config.vote_generator_threshold;
	dto.unchecked_cutoff_time_s = config.unchecked_cutoff_time.count ();
	dto.tcp_io_timeout_s = config.tcp_io_timeout.count ();
	dto.pow_sleep_interval_ns = config.pow_sleep_interval.count ();
	std::copy (config.external_address.begin (), config.external_address.end (), std::begin (dto.external_address));
	dto.external_address_len = config.external_address.length ();
	dto.external_port = config.external_port;
	dto.tcp_incoming_connections_max = config.tcp_incoming_connections_max;
	dto.use_memory_pools = config.use_memory_pools;
	dto.confirmation_history_size = config.confirmation_history_size;
	dto.active_elections_size = config.active_elections_size;
	dto.bandwidth_limit = config.bandwidth_limit;
	dto.bandwidth_limit_burst_ratio = config.bandwidth_limit_burst_ratio;
	dto.conf_height_processor_batch_min_time_ms = config.conf_height_processor_batch_min_time.count ();
	dto.backup_before_upgrade = config.backup_before_upgrade;
	dto.max_work_generate_multiplier = config.max_work_generate_multiplier;
	dto.frontiers_confirmation = static_cast<uint8_t> (config.frontiers_confirmation);
	dto.max_queued_requests = config.max_queued_requests;
	dto.confirm_req_batches_max = config.confirm_req_batches_max;
	std::copy (std::begin (config.rep_crawler_weight_minimum.bytes), std::end (config.rep_crawler_weight_minimum.bytes), std::begin (dto.rep_crawler_weight_minimum));
	dto.work_peers_count = config.work_peers.size ();
	for (auto i = 0; i < config.work_peers.size (); i++)
	{
		std::copy (config.work_peers[i].first.begin (), config.work_peers[i].first.end (), std::begin (dto.work_peers[i].address));
		dto.work_peers[i].address_len = config.work_peers[i].first.size ();
		dto.work_peers[i].port = config.work_peers[i].second;
	}
	dto.secondary_work_peers_count = config.secondary_work_peers.size ();
	for (auto i = 0; i < config.secondary_work_peers.size (); i++)
	{
		std::copy (config.secondary_work_peers[i].first.begin (), config.secondary_work_peers[i].first.end (), std::begin (dto.secondary_work_peers[i].address));
		dto.secondary_work_peers[i].address_len = config.secondary_work_peers[i].first.size ();
		dto.secondary_work_peers[i].port = config.secondary_work_peers[i].second;
	}
	dto.preconfigured_peers_count = config.preconfigured_peers.size ();
	for (auto i = 0; i < config.preconfigured_peers.size (); i++)
	{
		std::copy (config.preconfigured_peers[i].begin (), config.preconfigured_peers[i].end (), std::begin (dto.preconfigured_peers[i].address));
		dto.preconfigured_peers[i].address_len = config.preconfigured_peers[i].size ();
	}
	for (auto i = 0; i < config.preconfigured_representatives.size (); i++)
	{
		std::copy (std::begin (config.preconfigured_representatives[i].bytes), std::end (config.preconfigured_representatives[i].bytes), std::begin (dto.preconfigured_representatives[i]));
		dto.preconfigured_representatives_count = config.preconfigured_representatives.size ();
	}
	dto.preconfigured_representatives_count = config.preconfigured_representatives.size ();
	dto.max_pruning_age_s = config.max_pruning_age.count ();
	dto.max_pruning_depth = config.max_pruning_depth;
	std::copy (config.callback_address.begin (), config.callback_address.end (), std::begin (dto.callback_address));
	dto.callback_address_len = config.callback_address.size ();
	std::copy (config.callback_target.begin (), config.callback_target.end (), std::begin (dto.callback_target));
	dto.callback_target_len = config.callback_target.size ();
	dto.callback_port = config.callback_port;
	dto.logging = config.logging.to_dto ();
	dto.websocket_config = config.websocket_config.to_dto ();
	dto.ipc_config = config.ipc_config.to_dto ();
	dto.diagnostics_config = config.diagnostics_config.to_dto ();
	dto.stat_config = config.stat_config.to_dto ();
	dto.rocksdb_config = config.rocksdb_config.to_dto ();
	dto.lmdb_config = config.lmdb_config.to_dto ();
	return dto;
}

nano::node_config::node_config (nano::network_params & network_params) :
	node_config (0, nano::logging (), network_params)
{
}

nano::node_config::node_config (uint16_t peering_port_a, nano::logging const & logging_a, nano::network_params & network_params) :
	network_params{ network_params },
	logging{ logging_a },
	websocket_config{ network_params.network }
{
	rsnano::NodeConfigDto dto;
	auto network_params_dto{ network_params.to_dto () };
	auto logging_dto{ logging.to_dto () };
	rsnano::rsn_node_config_create (&dto, peering_port_a, &logging_dto, &network_params_dto);
	load_dto (dto);
}

rsnano::NodeConfigDto nano::node_config::to_dto () const
{
	return to_node_config_dto (*this);
}

void nano::node_config::load_dto (rsnano::NodeConfigDto & dto)
{
	peering_port = dto.peering_port;
	bootstrap_fraction_numerator = dto.bootstrap_fraction_numerator;
	std::copy (std::begin (dto.receive_minimum), std::end (dto.receive_minimum), std::begin (receive_minimum.bytes));
	std::copy (std::begin (dto.online_weight_minimum), std::end (dto.online_weight_minimum), std::begin (online_weight_minimum.bytes));
	election_hint_weight_percent = dto.election_hint_weight_percent;
	password_fanout = dto.password_fanout;
	io_threads = dto.io_threads;
	network_threads = dto.network_threads;
	work_threads = dto.work_threads;
	signature_checker_threads = dto.signature_checker_threads;
	enable_voting = dto.enable_voting;
	bootstrap_connections = dto.bootstrap_connections;
	bootstrap_connections_max = dto.bootstrap_connections_max;
	bootstrap_initiator_threads = dto.bootstrap_initiator_threads;
	bootstrap_frontier_request_count = dto.bootstrap_frontier_request_count;
	block_processor_batch_max_time = std::chrono::milliseconds (dto.block_processor_batch_max_time_ms);
	allow_local_peers = dto.allow_local_peers;
	std::copy (std::begin (dto.vote_minimum), std::end (dto.vote_minimum), std::begin (vote_minimum.bytes));
	vote_generator_delay = std::chrono::milliseconds (dto.vote_generator_delay_ms);
	vote_generator_threshold = dto.vote_generator_threshold;
	unchecked_cutoff_time = std::chrono::seconds (dto.unchecked_cutoff_time_s);
	tcp_io_timeout = std::chrono::seconds (dto.tcp_io_timeout_s);
	pow_sleep_interval = std::chrono::nanoseconds (dto.pow_sleep_interval_ns);
	external_address = std::string (reinterpret_cast<const char *> (dto.external_address), dto.external_address_len);
	external_port = dto.external_port;
	tcp_incoming_connections_max = dto.tcp_incoming_connections_max;
	use_memory_pools = dto.use_memory_pools;
	confirmation_history_size = dto.confirmation_history_size;
	active_elections_size = dto.active_elections_size;
	bandwidth_limit = dto.bandwidth_limit;
	bandwidth_limit_burst_ratio = dto.bandwidth_limit_burst_ratio;
	conf_height_processor_batch_min_time = std::chrono::milliseconds (dto.conf_height_processor_batch_min_time_ms);
	backup_before_upgrade = dto.backup_before_upgrade;
	max_work_generate_multiplier = dto.max_work_generate_multiplier;
	frontiers_confirmation = static_cast<nano::frontiers_confirmation_mode> (dto.frontiers_confirmation);
	max_queued_requests = dto.max_queued_requests;
	confirm_req_batches_max = dto.confirm_req_batches_max;
	std::copy (std::begin (dto.rep_crawler_weight_minimum), std::end (dto.rep_crawler_weight_minimum), std::begin (rep_crawler_weight_minimum.bytes));
	work_peers.clear ();
	for (auto i = 0; i < dto.work_peers_count; i++)
	{
		std::string address (reinterpret_cast<const char *> (dto.work_peers[i].address), dto.work_peers[i].address_len);
		work_peers.push_back (std::make_pair (address, dto.work_peers[i].port));
	}
	secondary_work_peers.clear ();
	for (auto i = 0; i < dto.secondary_work_peers_count; i++)
	{
		std::string address (reinterpret_cast<const char *> (dto.secondary_work_peers[i].address), dto.secondary_work_peers[i].address_len);
		secondary_work_peers.push_back (std::make_pair (address, dto.secondary_work_peers[i].port));
	}
	preconfigured_peers.clear ();
	for (auto i = 0; i < dto.preconfigured_peers_count; i++)
	{
		std::string address (reinterpret_cast<const char *> (dto.preconfigured_peers[i].address), dto.preconfigured_peers[i].address_len);
		preconfigured_peers.push_back (address);
	}
	preconfigured_representatives.clear ();
	for (auto i = 0; i < dto.preconfigured_representatives_count; i++)
	{
		nano::account a;
		std::copy (std::begin (dto.preconfigured_representatives[i]), std::end (dto.preconfigured_representatives[i]), std::begin (a.bytes));
		preconfigured_representatives.push_back (a);
	}
	max_pruning_age = std::chrono::seconds (dto.max_pruning_age_s);
	max_pruning_depth = dto.max_pruning_depth;
	callback_address = std::string (reinterpret_cast<const char *> (dto.callback_address), dto.callback_address_len);
	callback_target = std::string (reinterpret_cast<const char *> (dto.callback_target), dto.callback_target_len);
	callback_port = dto.callback_port;
	websocket_config.load_dto (dto.websocket_config);
	ipc_config.load_dto (dto.ipc_config);
	diagnostics_config.load_dto (dto.diagnostics_config);
	stat_config.load_dto (dto.stat_config);
	rocksdb_config.load_dto (dto.rocksdb_config);
	lmdb_config.load_dto (dto.lmdb_config);
}

nano::error nano::node_config::serialize_toml (nano::tomlconfig & toml) const
{
	auto dto{ to_node_config_dto (*this) };
	if (rsnano::rsn_node_config_serialize_toml (&dto, &toml) < 0)
		return nano::error ("could not TOML serialize node_config");

	return nano::error ();
}

nano::error nano::node_config::deserialize_toml (nano::tomlconfig & toml)
{
	try
	{
		if (toml.has_key ("httpcallback"))
		{
			auto callback_l (toml.get_required_child ("httpcallback"));
			callback_l.get<std::string> ("address", callback_address);
			callback_l.get<uint16_t> ("port", callback_port);
			callback_l.get<std::string> ("target", callback_target);
		}

		if (toml.has_key ("logging"))
		{
			auto logging_l (toml.get_required_child ("logging"));
			logging.deserialize_toml (logging_l);
		}

		if (toml.has_key ("websocket"))
		{
			auto websocket_config_l (toml.get_required_child ("websocket"));
			websocket_config.deserialize_toml (websocket_config_l);
		}

		if (toml.has_key ("ipc"))
		{
			auto ipc_config_l (toml.get_required_child ("ipc"));
			ipc_config.deserialize_toml (ipc_config_l);
		}

		if (toml.has_key ("diagnostics"))
		{
			auto diagnostics_config_l (toml.get_required_child ("diagnostics"));
			diagnostics_config.deserialize_toml (diagnostics_config_l);
		}

		if (toml.has_key ("statistics"))
		{
			auto stat_config_l (toml.get_required_child ("statistics"));
			stat_config.deserialize_toml (stat_config_l);
		}

		if (toml.has_key ("rocksdb"))
		{
			auto rocksdb_config_l (toml.get_required_child ("rocksdb"));
			rocksdb_config.deserialize_toml (rocksdb_config_l);
		}

		if (toml.has_key ("work_peers"))
		{
			work_peers.clear ();
			toml.array_entries_required<std::string> ("work_peers", [this] (std::string const & entry_a) {
				this->deserialize_address (entry_a, this->work_peers);
			});
		}

		if (toml.has_key (preconfigured_peers_key))
		{
			preconfigured_peers.clear ();
			toml.array_entries_required<std::string> (preconfigured_peers_key, [this] (std::string entry) {
				preconfigured_peers.push_back (entry);
			});
		}

		if (toml.has_key ("preconfigured_representatives"))
		{
			preconfigured_representatives.clear ();
			toml.array_entries_required<std::string> ("preconfigured_representatives", [this, &toml] (std::string entry) {
				nano::account representative{};
				if (representative.decode_account (entry))
				{
					toml.get_error ().set ("Invalid representative account: " + entry);
				}
				preconfigured_representatives.push_back (representative);
			});
		}

		if (preconfigured_representatives.empty ())
		{
			toml.get_error ().set ("At least one representative account must be set");
		}

		auto receive_minimum_l (receive_minimum.to_string_dec ());
		if (toml.has_key ("receive_minimum"))
		{
			receive_minimum_l = toml.get<std::string> ("receive_minimum");
		}
		if (receive_minimum.decode_dec (receive_minimum_l))
		{
			toml.get_error ().set ("receive_minimum contains an invalid decimal amount");
		}

		auto online_weight_minimum_l (online_weight_minimum.to_string_dec ());
		if (toml.has_key ("online_weight_minimum"))
		{
			online_weight_minimum_l = toml.get<std::string> ("online_weight_minimum");
		}
		if (online_weight_minimum.decode_dec (online_weight_minimum_l))
		{
			toml.get_error ().set ("online_weight_minimum contains an invalid decimal amount");
		}

		auto vote_minimum_l (vote_minimum.to_string_dec ());
		if (toml.has_key ("vote_minimum"))
		{
			vote_minimum_l = toml.get<std::string> ("vote_minimum");
		}
		if (vote_minimum.decode_dec (vote_minimum_l))
		{
			toml.get_error ().set ("vote_minimum contains an invalid decimal amount");
		}

		auto delay_l = vote_generator_delay.count ();
		toml.get ("vote_generator_delay", delay_l);
		vote_generator_delay = std::chrono::milliseconds (delay_l);

		toml.get<unsigned> ("vote_generator_threshold", vote_generator_threshold);

		auto block_processor_batch_max_time_l = block_processor_batch_max_time.count ();
		toml.get ("block_processor_batch_max_time", block_processor_batch_max_time_l);
		block_processor_batch_max_time = std::chrono::milliseconds (block_processor_batch_max_time_l);

		auto unchecked_cutoff_time_l = static_cast<unsigned long> (unchecked_cutoff_time.count ());
		toml.get ("unchecked_cutoff_time", unchecked_cutoff_time_l);
		unchecked_cutoff_time = std::chrono::seconds (unchecked_cutoff_time_l);

		auto tcp_io_timeout_l = static_cast<unsigned long> (tcp_io_timeout.count ());
		toml.get ("tcp_io_timeout", tcp_io_timeout_l);
		tcp_io_timeout = std::chrono::seconds (tcp_io_timeout_l);

		toml.get<uint16_t> ("peering_port", peering_port);
		toml.get<unsigned> ("bootstrap_fraction_numerator", bootstrap_fraction_numerator);
		toml.get<unsigned> ("election_hint_weight_percent", election_hint_weight_percent);
		toml.get<unsigned> ("password_fanout", password_fanout);
		toml.get<unsigned> ("io_threads", io_threads);
		toml.get<unsigned> ("work_threads", work_threads);
		toml.get<unsigned> ("network_threads", network_threads);
		toml.get<unsigned> ("bootstrap_connections", bootstrap_connections);
		toml.get<unsigned> ("bootstrap_connections_max", bootstrap_connections_max);
		toml.get<unsigned> ("bootstrap_initiator_threads", bootstrap_initiator_threads);
		toml.get<uint32_t> ("bootstrap_frontier_request_count", bootstrap_frontier_request_count);
		toml.get<bool> ("enable_voting", enable_voting);
		toml.get<bool> ("allow_local_peers", allow_local_peers);
		toml.get<unsigned> (signature_checker_threads_key, signature_checker_threads);

		if (toml.has_key ("lmdb"))
		{
			auto lmdb_config_l (toml.get_required_child ("lmdb"));
			lmdb_config.deserialize_toml (lmdb_config_l);
		}

		boost::asio::ip::address_v6 external_address_l;
		toml.get<boost::asio::ip::address_v6> ("external_address", external_address_l);
		external_address = external_address_l.to_string ();
		toml.get<uint16_t> ("external_port", external_port);
		toml.get<unsigned> ("tcp_incoming_connections_max", tcp_incoming_connections_max);

		auto pow_sleep_interval_l (pow_sleep_interval.count ());
		toml.get (pow_sleep_interval_key, pow_sleep_interval_l);
		pow_sleep_interval = std::chrono::nanoseconds (pow_sleep_interval_l);
		toml.get<bool> ("use_memory_pools", use_memory_pools);
		toml.get<std::size_t> ("confirmation_history_size", confirmation_history_size);
		toml.get<std::size_t> ("active_elections_size", active_elections_size);
		toml.get<std::size_t> ("bandwidth_limit", bandwidth_limit);
		toml.get<double> ("bandwidth_limit_burst_ratio", bandwidth_limit_burst_ratio);
		toml.get<bool> ("backup_before_upgrade", backup_before_upgrade);

		auto conf_height_processor_batch_min_time_l (conf_height_processor_batch_min_time.count ());
		toml.get ("conf_height_processor_batch_min_time", conf_height_processor_batch_min_time_l);
		conf_height_processor_batch_min_time = std::chrono::milliseconds (conf_height_processor_batch_min_time_l);

		toml.get<double> ("max_work_generate_multiplier", max_work_generate_multiplier);

		toml.get<uint32_t> ("max_queued_requests", max_queued_requests);
		toml.get<uint32_t> ("confirm_req_batches_max", confirm_req_batches_max);

		auto rep_crawler_weight_minimum_l (rep_crawler_weight_minimum.to_string_dec ());
		if (toml.has_key ("rep_crawler_weight_minimum"))
		{
			rep_crawler_weight_minimum_l = toml.get<std::string> ("rep_crawler_weight_minimum");
		}
		if (rep_crawler_weight_minimum.decode_dec (rep_crawler_weight_minimum_l))
		{
			toml.get_error ().set ("rep_crawler_weight_minimum contains an invalid decimal amount");
		}

		if (toml.has_key ("frontiers_confirmation"))
		{
			auto frontiers_confirmation_l (toml.get<std::string> ("frontiers_confirmation"));
			frontiers_confirmation = deserialize_frontiers_confirmation (frontiers_confirmation_l);
		}

		if (toml.has_key ("experimental"))
		{
			auto experimental_config_l (toml.get_required_child ("experimental"));
			if (experimental_config_l.has_key ("secondary_work_peers"))
			{
				secondary_work_peers.clear ();
				experimental_config_l.array_entries_required<std::string> ("secondary_work_peers", [this] (std::string const & entry_a) {
					this->deserialize_address (entry_a, this->secondary_work_peers);
				});
			}
			auto max_pruning_age_l (max_pruning_age.count ());
			experimental_config_l.get ("max_pruning_age", max_pruning_age_l);
			max_pruning_age = std::chrono::seconds (max_pruning_age_l);
			experimental_config_l.get<uint64_t> ("max_pruning_depth", max_pruning_depth);
		}

		// Validate ranges
		if (election_hint_weight_percent < 5 || election_hint_weight_percent > 50)
		{
			toml.get_error ().set ("election_hint_weight_percent must be a number between 5 and 50");
		}
		if (password_fanout < 16 || password_fanout > 1024 * 1024)
		{
			toml.get_error ().set ("password_fanout must be a number between 16 and 1048576");
		}
		if (io_threads == 0)
		{
			toml.get_error ().set ("io_threads must be non-zero");
		}
		if (active_elections_size <= 250 && !network_params.network.is_dev_network ())
		{
			toml.get_error ().set ("active_elections_size must be greater than 250");
		}
		if (bandwidth_limit > std::numeric_limits<std::size_t>::max ())
		{
			toml.get_error ().set ("bandwidth_limit unbounded = 0, default = 10485760, max = 18446744073709551615");
		}
		if (vote_generator_threshold < 1 || vote_generator_threshold > 11)
		{
			toml.get_error ().set ("vote_generator_threshold must be a number between 1 and 11");
		}
		if (max_work_generate_multiplier < 1)
		{
			toml.get_error ().set ("max_work_generate_multiplier must be greater than or equal to 1");
		}
		if (frontiers_confirmation == nano::frontiers_confirmation_mode::invalid)
		{
			toml.get_error ().set ("frontiers_confirmation value is invalid (available: always, auto, disabled)");
		}
		if (block_processor_batch_max_time < network_params.node.process_confirmed_interval)
		{
			toml.get_error ().set ((boost::format ("block_processor_batch_max_time value must be equal or larger than %1%ms") % network_params.node.process_confirmed_interval.count ()).str ());
		}
		if (max_pruning_age < std::chrono::seconds (5 * 60) && !network_params.network.is_dev_network ())
		{
			toml.get_error ().set ("max_pruning_age must be greater than or equal to 5 minutes");
		}
		if (confirm_req_batches_max < 1 || confirm_req_batches_max > 100)
		{
			toml.get_error ().set ("confirm_req_batches_max must be between 1 and 100");
		}
		if (bootstrap_frontier_request_count < 1024)
		{
			toml.get_error ().set ("bootstrap_frontier_request_count must be greater than or equal to 1024");
		}
	}
	catch (std::runtime_error const & ex)
	{
		toml.get_error ().set (ex.what ());
	}

	return toml.get_error ();
}

<<<<<<< HEAD
nano::error nano::node_config::serialize_json (nano::jsonconfig & json) const
{
	json.put ("version", json_version ());
	json.put ("peering_port", peering_port);
	json.put ("bootstrap_fraction_numerator", bootstrap_fraction_numerator);
	json.put ("receive_minimum", receive_minimum.to_string_dec ());

	nano::jsonconfig logging_l;
	logging.serialize_json (logging_l);
	json.put_child ("logging", logging_l);

	nano::jsonconfig work_peers_l;
	for (auto i (work_peers.begin ()), n (work_peers.end ()); i != n; ++i)
	{
		work_peers_l.push (boost::str (boost::format ("%1%:%2%") % i->first % i->second));
	}
	json.put_child ("work_peers", work_peers_l);
	nano::jsonconfig preconfigured_peers_l;
	for (auto i (preconfigured_peers.begin ()), n (preconfigured_peers.end ()); i != n; ++i)
	{
		preconfigured_peers_l.push (*i);
	}
	json.put_child (preconfigured_peers_key, preconfigured_peers_l);

	nano::jsonconfig preconfigured_representatives_l;
	for (auto i (preconfigured_representatives.begin ()), n (preconfigured_representatives.end ()); i != n; ++i)
	{
		preconfigured_representatives_l.push (i->to_account ());
	}
	json.put_child ("preconfigured_representatives", preconfigured_representatives_l);

	json.put ("online_weight_minimum", online_weight_minimum.to_string_dec ());
	json.put ("password_fanout", password_fanout);
	json.put ("io_threads", io_threads);
	json.put ("network_threads", network_threads);
	json.put ("work_threads", work_threads);
	json.put (signature_checker_threads_key, signature_checker_threads);
	json.put ("enable_voting", enable_voting);
	json.put ("bootstrap_connections", bootstrap_connections);
	json.put ("bootstrap_connections_max", bootstrap_connections_max);
	json.put ("callback_address", callback_address);
	json.put ("callback_port", callback_port);
	json.put ("callback_target", callback_target);
	json.put ("block_processor_batch_max_time", block_processor_batch_max_time.count ());
	json.put ("allow_local_peers", allow_local_peers);
	json.put ("vote_minimum", vote_minimum.to_string_dec ());
	json.put ("vote_generator_delay", vote_generator_delay.count ());
	json.put ("vote_generator_threshold", vote_generator_threshold);
	json.put ("unchecked_cutoff_time", unchecked_cutoff_time.count ());
	json.put ("tcp_io_timeout", tcp_io_timeout.count ());
	json.put ("pow_sleep_interval", pow_sleep_interval.count ());
	json.put ("external_address", external_address);
	json.put ("external_port", external_port);
	json.put ("tcp_incoming_connections_max", tcp_incoming_connections_max);
	json.put ("use_memory_pools", use_memory_pools);
	json.put ("rep_crawler_weight_minimum", online_weight_minimum.to_string_dec ());
	nano::jsonconfig websocket_l;
	websocket_config.serialize_json (websocket_l);
	json.put_child ("websocket", websocket_l);
	nano::jsonconfig ipc_l;
	ipc_config.serialize_json (ipc_l);
	json.put_child ("ipc", ipc_l);
	nano::jsonconfig diagnostics_l;
	diagnostics_config.serialize_json (diagnostics_l);
	json.put_child ("diagnostics", diagnostics_l);
	json.put ("confirmation_history_size", confirmation_history_size);
	json.put ("active_elections_size", active_elections_size);
	json.put ("bandwidth_limit", bandwidth_limit);
	json.put ("backup_before_upgrade", backup_before_upgrade);
	json.put ("work_watcher_period", 5);

	return json.get_error ();
}

bool nano::node_config::upgrade_json (unsigned version_a, nano::jsonconfig & json)
{
	json.put ("version", json_version ());
	switch (version_a)
	{
		case 1:
		case 2:
		case 3:
		case 4:
		case 5:
		case 6:
		case 7:
		case 8:
		case 9:
		case 10:
		case 11:
		case 12:
		case 13:
		case 14:
		case 15:
		case 16:
			throw std::runtime_error ("node_config version unsupported for upgrade. Upgrade to a v19, v20 or v21 node first, or delete the config and ledger files");
		case 17:
		{
			json.put ("active_elections_size", 10000); // Update value
			json.put ("vote_generator_delay", 100); // Update value
			json.put ("backup_before_upgrade", backup_before_upgrade);
			json.put ("work_watcher_period", 5);
		}
		case 18:
			break;
		default:
			throw std::runtime_error ("Unknown node_config version");
	}
	return version_a < json_version ();
}

nano::error nano::node_config::deserialize_json (bool & upgraded_a, nano::jsonconfig & json)
{
	try
	{
		auto version_l (json.get<unsigned> ("version"));
		upgraded_a |= upgrade_json (version_l, json);

		auto logging_l (json.get_required_child ("logging"));
		logging.deserialize_json (upgraded_a, logging_l);

		work_peers.clear ();
		auto work_peers_l (json.get_required_child ("work_peers"));
		work_peers_l.array_entries<std::string> ([this] (std::string entry) {
			auto port_position (entry.rfind (':'));
			bool result = port_position == -1;
			if (!result)
			{
				auto port_str (entry.substr (port_position + 1));
				uint16_t port;
				result |= parse_port (port_str, port);
				if (!result)
				{
					auto address (entry.substr (0, port_position));
					this->work_peers.emplace_back (address, port);
				}
			}
		});

		auto preconfigured_peers_l (json.get_required_child (preconfigured_peers_key));
		preconfigured_peers.clear ();
		preconfigured_peers_l.array_entries<std::string> ([this] (std::string entry) {
			preconfigured_peers.push_back (entry);
		});

		auto preconfigured_representatives_l (json.get_required_child ("preconfigured_representatives"));
		preconfigured_representatives.clear ();
		preconfigured_representatives_l.array_entries<std::string> ([this, &json] (std::string entry) {
			nano::account representative{};
			if (representative.decode_account (entry))
			{
				json.get_error ().set ("Invalid representative account: " + entry);
			}
			preconfigured_representatives.push_back (representative);
		});

		if (preconfigured_representatives.empty ())
		{
			json.get_error ().set ("At least one representative account must be set");
		}
		auto stat_config_l (json.get_optional_child ("statistics"));
		if (stat_config_l)
		{
			stat_config.deserialize_json (stat_config_l.get ());
		}

		auto receive_minimum_l (json.get<std::string> ("receive_minimum"));
		if (receive_minimum.decode_dec (receive_minimum_l))
		{
			json.get_error ().set ("receive_minimum contains an invalid decimal amount");
		}

		auto online_weight_minimum_l (json.get<std::string> ("online_weight_minimum"));
		if (online_weight_minimum.decode_dec (online_weight_minimum_l))
		{
			json.get_error ().set ("online_weight_minimum contains an invalid decimal amount");
		}

		auto rep_crawler_weight_minimum_l (json.get<std::string> ("rep_crawler_weight_minimum"));
		if (rep_crawler_weight_minimum.decode_dec (rep_crawler_weight_minimum_l))
		{
			json.get_error ().set ("rep_crawler_weight_minimum contains an invalid decimal amount");
		}

		auto vote_minimum_l (json.get<std::string> ("vote_minimum"));
		if (vote_minimum.decode_dec (vote_minimum_l))
		{
			json.get_error ().set ("vote_minimum contains an invalid decimal amount");
		}

		auto delay_l = vote_generator_delay.count ();
		json.get ("vote_generator_delay", delay_l);
		vote_generator_delay = std::chrono::milliseconds (delay_l);

		json.get<unsigned> ("vote_generator_threshold", vote_generator_threshold);

		auto block_processor_batch_max_time_l (json.get<unsigned long> ("block_processor_batch_max_time"));
		block_processor_batch_max_time = std::chrono::milliseconds (block_processor_batch_max_time_l);
		auto unchecked_cutoff_time_l = static_cast<unsigned long> (unchecked_cutoff_time.count ());
		json.get ("unchecked_cutoff_time", unchecked_cutoff_time_l);
		unchecked_cutoff_time = std::chrono::seconds (unchecked_cutoff_time_l);

		auto tcp_io_timeout_l = static_cast<unsigned long> (tcp_io_timeout.count ());
		json.get ("tcp_io_timeout", tcp_io_timeout_l);
		tcp_io_timeout = std::chrono::seconds (tcp_io_timeout_l);

		auto ipc_config_l (json.get_optional_child ("ipc"));
		if (ipc_config_l)
		{
			ipc_config.deserialize_json (upgraded_a, ipc_config_l.get ());
		}
		auto websocket_config_l (json.get_optional_child ("websocket"));
		if (websocket_config_l)
		{
			websocket_config.deserialize_json (websocket_config_l.get ());
		}
		auto diagnostics_config_l (json.get_optional_child ("diagnostics"));
		if (diagnostics_config_l)
		{
			diagnostics_config.deserialize_json (diagnostics_config_l.get ());
		}
		json.get<uint16_t> ("peering_port", peering_port);
		json.get<unsigned> ("bootstrap_fraction_numerator", bootstrap_fraction_numerator);
		json.get<unsigned> ("password_fanout", password_fanout);
		json.get<unsigned> ("io_threads", io_threads);
		json.get<unsigned> ("work_threads", work_threads);
		json.get<unsigned> ("network_threads", network_threads);
		json.get<unsigned> ("bootstrap_connections", bootstrap_connections);
		json.get<unsigned> ("bootstrap_connections_max", bootstrap_connections_max);
		json.get<std::string> ("callback_address", callback_address);
		json.get<uint16_t> ("callback_port", callback_port);
		json.get<std::string> ("callback_target", callback_target);
		json.get<bool> ("enable_voting", enable_voting);
		json.get<bool> ("allow_local_peers", allow_local_peers);
		json.get<unsigned> (signature_checker_threads_key, signature_checker_threads);
		boost::asio::ip::address_v6 external_address_l;
		json.get<boost::asio::ip::address_v6> ("external_address", external_address_l);
		external_address = external_address_l.to_string ();
		json.get<uint16_t> ("external_port", external_port);
		json.get<unsigned> ("tcp_incoming_connections_max", tcp_incoming_connections_max);

		auto pow_sleep_interval_l (pow_sleep_interval.count ());
		json.get (pow_sleep_interval_key, pow_sleep_interval_l);
		pow_sleep_interval = std::chrono::nanoseconds (pow_sleep_interval_l);
		json.get<bool> ("use_memory_pools", use_memory_pools);
		json.get<std::size_t> ("confirmation_history_size", confirmation_history_size);
		json.get<std::size_t> ("active_elections_size", active_elections_size);
		json.get<std::size_t> ("bandwidth_limit", bandwidth_limit);
		json.get<bool> ("backup_before_upgrade", backup_before_upgrade);

		auto conf_height_processor_batch_min_time_l (conf_height_processor_batch_min_time.count ());
		json.get ("conf_height_processor_batch_min_time", conf_height_processor_batch_min_time_l);
		conf_height_processor_batch_min_time = std::chrono::milliseconds (conf_height_processor_batch_min_time_l);

		// Validate ranges
		if (password_fanout < 16 || password_fanout > 1024 * 1024)
		{
			json.get_error ().set ("password_fanout must be a number between 16 and 1048576");
		}
		if (io_threads == 0)
		{
			json.get_error ().set ("io_threads must be non-zero");
		}
		if (active_elections_size <= 250 && !network_params.network.is_dev_network ())
		{
			json.get_error ().set ("active_elections_size must be greater than 250");
		}
		if (bandwidth_limit > std::numeric_limits<std::size_t>::max ())
		{
			json.get_error ().set ("bandwidth_limit unbounded = 0, default = 10485760, max = 18446744073709551615");
		}
		if (vote_generator_threshold < 1 || vote_generator_threshold > 11)
		{
			json.get_error ().set ("vote_generator_threshold must be a number between 1 and 11");
		}
	}
	catch (std::runtime_error const & ex)
	{
		json.get_error ().set (ex.what ());
	}
	return json.get_error ();
=======
std::string nano::node_config::serialize_frontiers_confirmation (nano::frontiers_confirmation_mode mode_a) const
{
	switch (mode_a)
	{
		case nano::frontiers_confirmation_mode::always:
			return "always";
		case nano::frontiers_confirmation_mode::automatic:
			return "auto";
		case nano::frontiers_confirmation_mode::disabled:
			return "disabled";
		default:
			return "auto";
	}
>>>>>>> 016f15bd
}

nano::frontiers_confirmation_mode nano::node_config::deserialize_frontiers_confirmation (std::string const & string_a)
{
	if (string_a == "always")
	{
		return nano::frontiers_confirmation_mode::always;
	}
	else if (string_a == "auto")
	{
		return nano::frontiers_confirmation_mode::automatic;
	}
	else if (string_a == "disabled")
	{
		return nano::frontiers_confirmation_mode::disabled;
	}
	else
	{
		return nano::frontiers_confirmation_mode::invalid;
	}
}

void nano::node_config::deserialize_address (std::string const & entry_a, std::vector<std::pair<std::string, uint16_t>> & container_a) const
{
	auto port_position (entry_a.rfind (':'));
	bool result = (port_position == -1);
	if (!result)
	{
		auto port_str (entry_a.substr (port_position + 1));
		uint16_t port;
		result |= parse_port (port_str, port);
		if (!result)
		{
			auto address (entry_a.substr (0, port_position));
			container_a.emplace_back (address, port);
		}
	}
}

nano::account nano::node_config::random_representative () const
{
	debug_assert (!preconfigured_representatives.empty ());
	std::size_t index (nano::random_pool::generate_word32 (0, static_cast<CryptoPP::word32> (preconfigured_representatives.size () - 1)));
	auto result (preconfigured_representatives[index]);
	return result;
}<|MERGE_RESOLUTION|>--- conflicted
+++ resolved
@@ -477,305 +477,6 @@
 	return toml.get_error ();
 }
 
-<<<<<<< HEAD
-nano::error nano::node_config::serialize_json (nano::jsonconfig & json) const
-{
-	json.put ("version", json_version ());
-	json.put ("peering_port", peering_port);
-	json.put ("bootstrap_fraction_numerator", bootstrap_fraction_numerator);
-	json.put ("receive_minimum", receive_minimum.to_string_dec ());
-
-	nano::jsonconfig logging_l;
-	logging.serialize_json (logging_l);
-	json.put_child ("logging", logging_l);
-
-	nano::jsonconfig work_peers_l;
-	for (auto i (work_peers.begin ()), n (work_peers.end ()); i != n; ++i)
-	{
-		work_peers_l.push (boost::str (boost::format ("%1%:%2%") % i->first % i->second));
-	}
-	json.put_child ("work_peers", work_peers_l);
-	nano::jsonconfig preconfigured_peers_l;
-	for (auto i (preconfigured_peers.begin ()), n (preconfigured_peers.end ()); i != n; ++i)
-	{
-		preconfigured_peers_l.push (*i);
-	}
-	json.put_child (preconfigured_peers_key, preconfigured_peers_l);
-
-	nano::jsonconfig preconfigured_representatives_l;
-	for (auto i (preconfigured_representatives.begin ()), n (preconfigured_representatives.end ()); i != n; ++i)
-	{
-		preconfigured_representatives_l.push (i->to_account ());
-	}
-	json.put_child ("preconfigured_representatives", preconfigured_representatives_l);
-
-	json.put ("online_weight_minimum", online_weight_minimum.to_string_dec ());
-	json.put ("password_fanout", password_fanout);
-	json.put ("io_threads", io_threads);
-	json.put ("network_threads", network_threads);
-	json.put ("work_threads", work_threads);
-	json.put (signature_checker_threads_key, signature_checker_threads);
-	json.put ("enable_voting", enable_voting);
-	json.put ("bootstrap_connections", bootstrap_connections);
-	json.put ("bootstrap_connections_max", bootstrap_connections_max);
-	json.put ("callback_address", callback_address);
-	json.put ("callback_port", callback_port);
-	json.put ("callback_target", callback_target);
-	json.put ("block_processor_batch_max_time", block_processor_batch_max_time.count ());
-	json.put ("allow_local_peers", allow_local_peers);
-	json.put ("vote_minimum", vote_minimum.to_string_dec ());
-	json.put ("vote_generator_delay", vote_generator_delay.count ());
-	json.put ("vote_generator_threshold", vote_generator_threshold);
-	json.put ("unchecked_cutoff_time", unchecked_cutoff_time.count ());
-	json.put ("tcp_io_timeout", tcp_io_timeout.count ());
-	json.put ("pow_sleep_interval", pow_sleep_interval.count ());
-	json.put ("external_address", external_address);
-	json.put ("external_port", external_port);
-	json.put ("tcp_incoming_connections_max", tcp_incoming_connections_max);
-	json.put ("use_memory_pools", use_memory_pools);
-	json.put ("rep_crawler_weight_minimum", online_weight_minimum.to_string_dec ());
-	nano::jsonconfig websocket_l;
-	websocket_config.serialize_json (websocket_l);
-	json.put_child ("websocket", websocket_l);
-	nano::jsonconfig ipc_l;
-	ipc_config.serialize_json (ipc_l);
-	json.put_child ("ipc", ipc_l);
-	nano::jsonconfig diagnostics_l;
-	diagnostics_config.serialize_json (diagnostics_l);
-	json.put_child ("diagnostics", diagnostics_l);
-	json.put ("confirmation_history_size", confirmation_history_size);
-	json.put ("active_elections_size", active_elections_size);
-	json.put ("bandwidth_limit", bandwidth_limit);
-	json.put ("backup_before_upgrade", backup_before_upgrade);
-	json.put ("work_watcher_period", 5);
-
-	return json.get_error ();
-}
-
-bool nano::node_config::upgrade_json (unsigned version_a, nano::jsonconfig & json)
-{
-	json.put ("version", json_version ());
-	switch (version_a)
-	{
-		case 1:
-		case 2:
-		case 3:
-		case 4:
-		case 5:
-		case 6:
-		case 7:
-		case 8:
-		case 9:
-		case 10:
-		case 11:
-		case 12:
-		case 13:
-		case 14:
-		case 15:
-		case 16:
-			throw std::runtime_error ("node_config version unsupported for upgrade. Upgrade to a v19, v20 or v21 node first, or delete the config and ledger files");
-		case 17:
-		{
-			json.put ("active_elections_size", 10000); // Update value
-			json.put ("vote_generator_delay", 100); // Update value
-			json.put ("backup_before_upgrade", backup_before_upgrade);
-			json.put ("work_watcher_period", 5);
-		}
-		case 18:
-			break;
-		default:
-			throw std::runtime_error ("Unknown node_config version");
-	}
-	return version_a < json_version ();
-}
-
-nano::error nano::node_config::deserialize_json (bool & upgraded_a, nano::jsonconfig & json)
-{
-	try
-	{
-		auto version_l (json.get<unsigned> ("version"));
-		upgraded_a |= upgrade_json (version_l, json);
-
-		auto logging_l (json.get_required_child ("logging"));
-		logging.deserialize_json (upgraded_a, logging_l);
-
-		work_peers.clear ();
-		auto work_peers_l (json.get_required_child ("work_peers"));
-		work_peers_l.array_entries<std::string> ([this] (std::string entry) {
-			auto port_position (entry.rfind (':'));
-			bool result = port_position == -1;
-			if (!result)
-			{
-				auto port_str (entry.substr (port_position + 1));
-				uint16_t port;
-				result |= parse_port (port_str, port);
-				if (!result)
-				{
-					auto address (entry.substr (0, port_position));
-					this->work_peers.emplace_back (address, port);
-				}
-			}
-		});
-
-		auto preconfigured_peers_l (json.get_required_child (preconfigured_peers_key));
-		preconfigured_peers.clear ();
-		preconfigured_peers_l.array_entries<std::string> ([this] (std::string entry) {
-			preconfigured_peers.push_back (entry);
-		});
-
-		auto preconfigured_representatives_l (json.get_required_child ("preconfigured_representatives"));
-		preconfigured_representatives.clear ();
-		preconfigured_representatives_l.array_entries<std::string> ([this, &json] (std::string entry) {
-			nano::account representative{};
-			if (representative.decode_account (entry))
-			{
-				json.get_error ().set ("Invalid representative account: " + entry);
-			}
-			preconfigured_representatives.push_back (representative);
-		});
-
-		if (preconfigured_representatives.empty ())
-		{
-			json.get_error ().set ("At least one representative account must be set");
-		}
-		auto stat_config_l (json.get_optional_child ("statistics"));
-		if (stat_config_l)
-		{
-			stat_config.deserialize_json (stat_config_l.get ());
-		}
-
-		auto receive_minimum_l (json.get<std::string> ("receive_minimum"));
-		if (receive_minimum.decode_dec (receive_minimum_l))
-		{
-			json.get_error ().set ("receive_minimum contains an invalid decimal amount");
-		}
-
-		auto online_weight_minimum_l (json.get<std::string> ("online_weight_minimum"));
-		if (online_weight_minimum.decode_dec (online_weight_minimum_l))
-		{
-			json.get_error ().set ("online_weight_minimum contains an invalid decimal amount");
-		}
-
-		auto rep_crawler_weight_minimum_l (json.get<std::string> ("rep_crawler_weight_minimum"));
-		if (rep_crawler_weight_minimum.decode_dec (rep_crawler_weight_minimum_l))
-		{
-			json.get_error ().set ("rep_crawler_weight_minimum contains an invalid decimal amount");
-		}
-
-		auto vote_minimum_l (json.get<std::string> ("vote_minimum"));
-		if (vote_minimum.decode_dec (vote_minimum_l))
-		{
-			json.get_error ().set ("vote_minimum contains an invalid decimal amount");
-		}
-
-		auto delay_l = vote_generator_delay.count ();
-		json.get ("vote_generator_delay", delay_l);
-		vote_generator_delay = std::chrono::milliseconds (delay_l);
-
-		json.get<unsigned> ("vote_generator_threshold", vote_generator_threshold);
-
-		auto block_processor_batch_max_time_l (json.get<unsigned long> ("block_processor_batch_max_time"));
-		block_processor_batch_max_time = std::chrono::milliseconds (block_processor_batch_max_time_l);
-		auto unchecked_cutoff_time_l = static_cast<unsigned long> (unchecked_cutoff_time.count ());
-		json.get ("unchecked_cutoff_time", unchecked_cutoff_time_l);
-		unchecked_cutoff_time = std::chrono::seconds (unchecked_cutoff_time_l);
-
-		auto tcp_io_timeout_l = static_cast<unsigned long> (tcp_io_timeout.count ());
-		json.get ("tcp_io_timeout", tcp_io_timeout_l);
-		tcp_io_timeout = std::chrono::seconds (tcp_io_timeout_l);
-
-		auto ipc_config_l (json.get_optional_child ("ipc"));
-		if (ipc_config_l)
-		{
-			ipc_config.deserialize_json (upgraded_a, ipc_config_l.get ());
-		}
-		auto websocket_config_l (json.get_optional_child ("websocket"));
-		if (websocket_config_l)
-		{
-			websocket_config.deserialize_json (websocket_config_l.get ());
-		}
-		auto diagnostics_config_l (json.get_optional_child ("diagnostics"));
-		if (diagnostics_config_l)
-		{
-			diagnostics_config.deserialize_json (diagnostics_config_l.get ());
-		}
-		json.get<uint16_t> ("peering_port", peering_port);
-		json.get<unsigned> ("bootstrap_fraction_numerator", bootstrap_fraction_numerator);
-		json.get<unsigned> ("password_fanout", password_fanout);
-		json.get<unsigned> ("io_threads", io_threads);
-		json.get<unsigned> ("work_threads", work_threads);
-		json.get<unsigned> ("network_threads", network_threads);
-		json.get<unsigned> ("bootstrap_connections", bootstrap_connections);
-		json.get<unsigned> ("bootstrap_connections_max", bootstrap_connections_max);
-		json.get<std::string> ("callback_address", callback_address);
-		json.get<uint16_t> ("callback_port", callback_port);
-		json.get<std::string> ("callback_target", callback_target);
-		json.get<bool> ("enable_voting", enable_voting);
-		json.get<bool> ("allow_local_peers", allow_local_peers);
-		json.get<unsigned> (signature_checker_threads_key, signature_checker_threads);
-		boost::asio::ip::address_v6 external_address_l;
-		json.get<boost::asio::ip::address_v6> ("external_address", external_address_l);
-		external_address = external_address_l.to_string ();
-		json.get<uint16_t> ("external_port", external_port);
-		json.get<unsigned> ("tcp_incoming_connections_max", tcp_incoming_connections_max);
-
-		auto pow_sleep_interval_l (pow_sleep_interval.count ());
-		json.get (pow_sleep_interval_key, pow_sleep_interval_l);
-		pow_sleep_interval = std::chrono::nanoseconds (pow_sleep_interval_l);
-		json.get<bool> ("use_memory_pools", use_memory_pools);
-		json.get<std::size_t> ("confirmation_history_size", confirmation_history_size);
-		json.get<std::size_t> ("active_elections_size", active_elections_size);
-		json.get<std::size_t> ("bandwidth_limit", bandwidth_limit);
-		json.get<bool> ("backup_before_upgrade", backup_before_upgrade);
-
-		auto conf_height_processor_batch_min_time_l (conf_height_processor_batch_min_time.count ());
-		json.get ("conf_height_processor_batch_min_time", conf_height_processor_batch_min_time_l);
-		conf_height_processor_batch_min_time = std::chrono::milliseconds (conf_height_processor_batch_min_time_l);
-
-		// Validate ranges
-		if (password_fanout < 16 || password_fanout > 1024 * 1024)
-		{
-			json.get_error ().set ("password_fanout must be a number between 16 and 1048576");
-		}
-		if (io_threads == 0)
-		{
-			json.get_error ().set ("io_threads must be non-zero");
-		}
-		if (active_elections_size <= 250 && !network_params.network.is_dev_network ())
-		{
-			json.get_error ().set ("active_elections_size must be greater than 250");
-		}
-		if (bandwidth_limit > std::numeric_limits<std::size_t>::max ())
-		{
-			json.get_error ().set ("bandwidth_limit unbounded = 0, default = 10485760, max = 18446744073709551615");
-		}
-		if (vote_generator_threshold < 1 || vote_generator_threshold > 11)
-		{
-			json.get_error ().set ("vote_generator_threshold must be a number between 1 and 11");
-		}
-	}
-	catch (std::runtime_error const & ex)
-	{
-		json.get_error ().set (ex.what ());
-	}
-	return json.get_error ();
-=======
-std::string nano::node_config::serialize_frontiers_confirmation (nano::frontiers_confirmation_mode mode_a) const
-{
-	switch (mode_a)
-	{
-		case nano::frontiers_confirmation_mode::always:
-			return "always";
-		case nano::frontiers_confirmation_mode::automatic:
-			return "auto";
-		case nano::frontiers_confirmation_mode::disabled:
-			return "disabled";
-		default:
-			return "auto";
-	}
->>>>>>> 016f15bd
-}
-
 nano::frontiers_confirmation_mode nano::node_config::deserialize_frontiers_confirmation (std::string const & string_a)
 {
 	if (string_a == "always")
