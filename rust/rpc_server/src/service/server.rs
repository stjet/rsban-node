use super::account_get;
use super::account_info;
use super::accounts_representatives;
use super::block_confirm;
use super::blocks_info;
use super::keepalive;
use super::nano_to_raw;
use super::password_enter;
use super::peers;
use super::search_receivable_all;
use super::stats_clear;
use super::stop;
use super::wallet_contains;
use super::wallet_destroy;
use super::wallet_frontiers;
use super::wallet_info;
use super::wallet_lock;
use super::wallet_locked;
use super::work_get;
use super::{
    account_create, account_list, account_move, account_remove, accounts_create, key_create,
    wallet_create,
};
use crate::account_balance;
use crate::uptime;
use anyhow::{Context, Result};
use axum::response::Response;
use axum::{extract::State, response::IntoResponse, routing::post, Json};
use axum::{
    http::{Request, StatusCode},
    middleware::map_request,
    Router,
};
use rsnano_node::node::Node;
use rsnano_rpc_messages::{AccountMoveArgs, RpcCommand, WalletAddArgs};
use std::net::SocketAddr;
use std::sync::Arc;
use tokio::net::TcpListener;
use tracing::info;
<<<<<<< HEAD
use super::account_history;

use super::wallet_add;

use super::account_block_count;

use super::account_key;

use super::account_representative;

use super::account_weight;

use super::available_supply;

use super::block_account;

use super::block_count;

use super::frontier_count;

use super::validate_account_number;

use super::raw_to_nano;

use super::wallet_add_watch;

use super::wallet_representative;

use super::work_set;

use super::wallet_work_get;

use super::accounts_frontiers;

use super::frontiers;

use super::wallet_export;

use super::password_change;

use super::password_valid;

use super::deterministic_key;

use super::key_expand;

use super::populate_backlog;

use super::representatives;

use super::unchecked_clear;

use super::unopened;

use super::node_id;

use super::send;

use super::receive_minimum;

use super::wallet_change_seed;

use super::delegators;

use super::delegators_count;

use super::block_hash;

use super::accounts_balances;

use super::block_info;

use super::blocks;

use super::chain;

use super::confirmation_active;

use super::confirmation_quorum;

use super::work_validate;
=======
use super::sign;
>>>>>>> b8be61dd

#[derive(Clone)]
struct RpcService {
    node: Arc<Node>,
    enable_control: bool,
}

pub async fn run_rpc_server(
    node: Arc<Node>,
    server_addr: SocketAddr,
    enable_control: bool,
) -> Result<()> {
    let rpc_service = RpcService {
        node,
        enable_control,
    };

    let app = Router::new()
        .route("/", post(handle_rpc))
        .layer(map_request(set_header))
        .with_state(rpc_service);

    let listener = TcpListener::bind(server_addr)
        .await
        .context("Failed to bind to address")?;

    axum::serve(listener, app)
        .await
        .context("Failed to run the server")?;

    info!("RPC listening address: {}", server_addr);

    Ok(())
}

async fn handle_rpc(
    State(rpc_service): State<RpcService>,
    Json(rpc_command): Json<RpcCommand>,
) -> Response {
    let response = match rpc_command {
<<<<<<< HEAD
        RpcCommand::AccountCreate(args) => {
            account_create(
                rpc_service.node,
                rpc_service.enable_control,
                args.wallet,
                args.index,
                args.work,
            )
            .await
        }
        RpcCommand::AccountBalance(args) => {
            account_balance(rpc_service.node, args.account, args.include_only_confirmed).await
        }
        RpcCommand::AccountsCreate(args) => {
            accounts_create(rpc_service.node, rpc_service.enable_control, args).await
        }
        RpcCommand::AccountRemove(args) => {
            account_remove(
                rpc_service.node,
                rpc_service.enable_control,
                args.wallet,
                args.account,
            )
            .await
        }
        RpcCommand::AccountMove(AccountMoveArgs {
            wallet,
            source,
            accounts,
        }) => {
            account_move(
                rpc_service.node,
                rpc_service.enable_control,
                wallet,
                source,
                accounts,
            )
            .await
        }
        RpcCommand::AccountList(wallet_rpc_message) => {
            account_list(rpc_service.node, wallet_rpc_message.wallet).await
        }
        RpcCommand::WalletCreate(args) => {
            wallet_create(rpc_service.node, rpc_service.enable_control, args.seed).await
        }
        RpcCommand::KeyCreate => key_create().await,
        RpcCommand::WalletAdd(WalletAddArgs { wallet, key, work }) => {
            wallet_add(
                rpc_service.node,
                rpc_service.enable_control,
                wallet,
                key,
                work,
            )
            .await
        }
        RpcCommand::WalletContains(args) => {
            wallet_contains(rpc_service.node, args.wallet, args.account).await
        }
        RpcCommand::WalletDestroy(wallet_rpc_message) => {
            wallet_destroy(
                rpc_service.node,
                rpc_service.enable_control,
                wallet_rpc_message.wallet,
            )
            .await
        }
        RpcCommand::WalletLock(wallet_rpc_message) => {
            wallet_lock(
                rpc_service.node,
                rpc_service.enable_control,
                wallet_rpc_message.wallet,
            )
            .await
        }
        RpcCommand::WalletLocked(wallet_message_rpc) => {
            wallet_locked(rpc_service.node, wallet_message_rpc.wallet).await
        }
        RpcCommand::Stop => stop(rpc_service.node, rpc_service.enable_control).await,
        RpcCommand::AccountBlockCount(account_rpc_message) => {
            account_block_count(rpc_service.node, account_rpc_message.value).await
        }
        RpcCommand::AccountKey(account_rpc_message) => account_key(account_rpc_message.value).await,
        RpcCommand::AccountGet(args) => account_get(args.key).await,
        RpcCommand::AccountRepresentative(account_rpc_message) => {
            account_representative(rpc_service.node, account_rpc_message.value).await
        }
        RpcCommand::AccountWeight(account_rpc_message) => {
            account_weight(rpc_service.node, account_rpc_message.value).await
        }
        RpcCommand::AvailableSupply => available_supply(rpc_service.node).await,
        RpcCommand::BlockConfirm(block_hash_rpc_message) => {
            block_confirm(rpc_service.node, block_hash_rpc_message.value).await
        }
        RpcCommand::BlockCount => block_count(rpc_service.node).await,
        RpcCommand::BlockAccount(msg) => block_account(rpc_service.node, msg.value).await,
        RpcCommand::Uptime => uptime(rpc_service.node).await,
        RpcCommand::Keepalive(arg) => {
            keepalive(
                rpc_service.node,
                rpc_service.enable_control,
                arg.address,
                arg.port,
            )
            .await
        }
        RpcCommand::FrontierCount => frontier_count(rpc_service.node).await,
        RpcCommand::ValidateAccountNumber(_) => validate_account_number().await,
        RpcCommand::NanoToRaw(amount_rpc_message) => nano_to_raw(amount_rpc_message.value).await,
        RpcCommand::RawToNano(amount_rpc_message) => raw_to_nano(amount_rpc_message.value).await,
        RpcCommand::WalletAddWatch(args) => {
            wallet_add_watch(
                rpc_service.node,
                rpc_service.enable_control,
                args.wallet,
                args.accounts,
            )
            .await
        }
        RpcCommand::WalletRepresentative(args) => {
            wallet_representative(rpc_service.node, args.wallet).await
        }
        RpcCommand::WorkSet(args) => {
            work_set(
                rpc_service.node,
                rpc_service.enable_control,
                args.wallet,
                args.account,
                args.work,
            )
            .await
        }
        RpcCommand::WorkGet(args) => {
            work_get(
                rpc_service.node,
                rpc_service.enable_control,
                args.wallet,
                args.account,
            )
            .await
        }
        RpcCommand::WalletWorkGet(args) => {
            wallet_work_get(rpc_service.node, rpc_service.enable_control, args.wallet).await
        }
        RpcCommand::AccountsFrontiers(args) => {
            accounts_frontiers(rpc_service.node, args.accounts).await
        }
        RpcCommand::WalletFrontiers(args) => wallet_frontiers(rpc_service.node, args.wallet).await,
        RpcCommand::Frontiers(args) => frontiers(rpc_service.node, args.account, args.count).await,
        RpcCommand::WalletInfo(args) => wallet_info(rpc_service.node, args.wallet).await,
        RpcCommand::WalletExport(args) => wallet_export(args.wallet).await,
        RpcCommand::PasswordChange(args) => {
            password_change(
                rpc_service.node,
                rpc_service.enable_control,
                args.wallet,
                args.password,
            )
            .await
        }
        RpcCommand::PasswordEnter(args) => {
            password_enter(rpc_service.node, args.wallet, args.password).await
        }
        RpcCommand::PasswordValid(args) => password_valid(rpc_service.node, args.wallet).await,
        RpcCommand::DeterministicKey(args) => deterministic_key(args.seed, args.index).await,
        RpcCommand::KeyExpand(args) => key_expand(args.key).await,
        RpcCommand::Peers(args) => peers(rpc_service.node, args.peer_details).await,
        RpcCommand::PopulateBacklog => populate_backlog(rpc_service.node).await,
        RpcCommand::Representatives(args) => {
            representatives(rpc_service.node, args.count, args.sorting).await
        }
        RpcCommand::AccountsRepresentatives(args) => {
            accounts_representatives(rpc_service.node, args.accounts).await
        }
        RpcCommand::StatsClear => stats_clear(rpc_service.node).await,
        RpcCommand::UncheckedClear => unchecked_clear(rpc_service.node).await,
        RpcCommand::Unopened(args) => {
            unopened(
                rpc_service.node,
                rpc_service.enable_control,
                args.account,
                args.count,
                args.threshold,
            )
            .await
        }
        RpcCommand::NodeId => node_id(rpc_service.node, rpc_service.enable_control).await,
        RpcCommand::Send(args) => send(rpc_service.node, rpc_service.enable_control, args).await,
        RpcCommand::SearchReceivableAll => {
            search_receivable_all(rpc_service.node, rpc_service.enable_control).await
        }
        RpcCommand::ReceiveMinimum => {
            receive_minimum(rpc_service.node, rpc_service.enable_control).await
        }
        RpcCommand::WalletChangeSeed(args) => {
            wallet_change_seed(rpc_service.node, rpc_service.enable_control, args).await
        }
        RpcCommand::Delegators(args) => delegators(rpc_service.node, args).await,
        RpcCommand::DelegatorsCount(args) => delegators_count(rpc_service.node, args.value).await,
        RpcCommand::BlockHash(args) => block_hash(args.block).await,
        RpcCommand::AccountsBalances(args) => {
            accounts_balances(rpc_service.node, args.accounts, args.include_only_confirmed).await
        }
        RpcCommand::BlockInfo(args) => block_info(rpc_service.node, args.value).await,
        RpcCommand::Blocks(args) => blocks(rpc_service.node, args.value).await,
        RpcCommand::BlocksInfo(args) => blocks_info(rpc_service.node, args.value).await,
        RpcCommand::Chain(args) => chain(rpc_service.node, args, false).await,
        RpcCommand::Successors(args) => chain(rpc_service.node, args, true).await,
        RpcCommand::ConfirmationActive(args) => {
            confirmation_active(rpc_service.node, args.announcements).await
        }
        RpcCommand::ConfirmationQuorum(args) => {
            confirmation_quorum(rpc_service.node, args.peer_details).await
        }
        RpcCommand::WorkValidate(args) => {
            work_validate(rpc_service.node, args.work, args.hash).await
        }
        RpcCommand::AccountInfo(args) => account_info(rpc_service.node, args).await,
        RpcCommand::AccountHistory(args) => account_history(rpc_service.node, args).await,
=======
        RpcCommand::Sign(args) => sign(rpc_service.node, args).await,
>>>>>>> b8be61dd
        _ => todo!(),
    };

    (StatusCode::OK, response).into_response()
}

async fn set_header<B>(mut request: Request<B>) -> Request<B> {
    request
        .headers_mut()
        .insert("Content-Type", "application/json".parse().unwrap());
    request
}<|MERGE_RESOLUTION|>--- conflicted
+++ resolved
@@ -37,8 +37,8 @@
 use std::sync::Arc;
 use tokio::net::TcpListener;
 use tracing::info;
-<<<<<<< HEAD
 use super::account_history;
+use super::sign;
 
 use super::wallet_add;
 
@@ -119,9 +119,6 @@
 use super::confirmation_quorum;
 
 use super::work_validate;
-=======
-use super::sign;
->>>>>>> b8be61dd
 
 #[derive(Clone)]
 struct RpcService {
@@ -162,7 +159,6 @@
     Json(rpc_command): Json<RpcCommand>,
 ) -> Response {
     let response = match rpc_command {
-<<<<<<< HEAD
         RpcCommand::AccountCreate(args) => {
             account_create(
                 rpc_service.node,
@@ -382,9 +378,7 @@
         }
         RpcCommand::AccountInfo(args) => account_info(rpc_service.node, args).await,
         RpcCommand::AccountHistory(args) => account_history(rpc_service.node, args).await,
-=======
         RpcCommand::Sign(args) => sign(rpc_service.node, args).await,
->>>>>>> b8be61dd
         _ => todo!(),
     };
 
