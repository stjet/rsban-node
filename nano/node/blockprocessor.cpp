--- conflicted
+++ resolved
@@ -8,24 +8,6 @@
 
 std::chrono::milliseconds constexpr nano::block_processor::confirmation_request_delay;
 
-<<<<<<< HEAD
-nano::block_post_events::block_post_events (std::function<std::unique_ptr<nano::read_transaction> ()> && get_transaction_a) :
-	get_transaction (std::move (get_transaction_a))
-{
-}
-
-nano::block_post_events::~block_post_events ()
-{
-	debug_assert (get_transaction != nullptr);
-	auto transaction (get_transaction ());
-	for (auto const & i : events)
-	{
-		i (*transaction);
-	}
-}
-
-=======
->>>>>>> 30046491
 nano::block_processor::block_processor (nano::node & node_a, nano::write_database_queue & write_database_queue_a) :
 	next_log (std::chrono::steady_clock::now ()),
 	logger (*node_a.logger),
@@ -268,12 +250,7 @@
 {
 	std::deque<processed_t> processed;
 	auto scoped_write_guard = write_database_queue.wait (nano::writer::process_batch);
-<<<<<<< HEAD
-	block_post_events post_events ([&store = store] { return store.tx_begin_read (); });
 	auto transaction (store.tx_begin_write ({ tables::accounts, tables::blocks, tables::frontiers, tables::pending, tables::unchecked }));
-=======
-	auto transaction (node.store.tx_begin_write ({ tables::accounts, tables::blocks, tables::frontiers, tables::pending, tables::unchecked }));
->>>>>>> 30046491
 	nano::timer<std::chrono::milliseconds> timer_l;
 	lock_a.lock ();
 	timer_l.start ();
@@ -339,11 +316,7 @@
 			}
 		}
 		number_of_blocks_processed++;
-<<<<<<< HEAD
-		auto result = process_one (*transaction, post_events, block, force);
-=======
-		auto result = process_one (transaction, block, force);
->>>>>>> 30046491
+		auto result = process_one (*transaction, block, force);
 		processed.emplace_back (result, block);
 		lock_a.lock ();
 	}
@@ -356,29 +329,7 @@
 	return processed;
 }
 
-<<<<<<< HEAD
-void nano::block_processor::process_live (nano::transaction const & transaction_a, std::shared_ptr<nano::block> const & block_a)
-{
-	// Start collecting quorum on block
-	if (ledger.dependents_confirmed (transaction_a, *block_a))
-	{
-		auto account = block_a->account ().is_zero () ? block_a->sideband ().account () : block_a->account ();
-		scheduler.activate (account, transaction_a);
-	}
-
-	// Notify inactive vote cache about a new live block
-	inactive_vote_cache.trigger (block_a->hash ());
-
-	if (websocket_server && websocket_server->any_subscriber (nano::websocket::topic::new_unconfirmed_block))
-	{
-		websocket_server->broadcast (nano::websocket::message_builder ().new_block_arrived (*block_a));
-	}
-}
-
-nano::process_return nano::block_processor::process_one (nano::write_transaction const & transaction_a, block_post_events & events_a, std::shared_ptr<nano::block> block, bool const forced_a)
-=======
 nano::process_return nano::block_processor::process_one (nano::write_transaction const & transaction_a, std::shared_ptr<nano::block> block, bool const forced_a)
->>>>>>> 30046491
 {
 	nano::process_return result;
 	auto hash (block->hash ());
