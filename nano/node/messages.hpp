--- conflicted
+++ resolved
@@ -402,23 +402,11 @@
 	class query_payload
 	{
 	public:
-		void serialize (nano::stream &) const;
-		void deserialize (nano::stream &);
-
-		static std::size_t constexpr size = sizeof (nano::uint256_union);
-
-	public:
 		nano::uint256_union cookie;
 	};
 
 	class response_payload
 	{
-	public:
-		void serialize (nano::stream &) const;
-		void deserialize (nano::stream &);
-
-		static std::size_t constexpr size = sizeof (nano::account) + sizeof (nano::signature);
-
 	public:
 		nano::account node_id;
 		nano::signature signature;
@@ -427,40 +415,18 @@
 public:
 	explicit node_id_handshake (nano::network_constants const &, std::optional<query_payload> query = std::nullopt, std::optional<response_payload> response = std::nullopt);
 	node_id_handshake (bool &, nano::stream &, nano::message_header const &);
-<<<<<<< HEAD
-	node_id_handshake (nano::network_constants const & constants, boost::optional<nano::uint256_union>, boost::optional<std::pair<nano::account, nano::signature>>);
 	node_id_handshake (node_id_handshake const &);
 	node_id_handshake (rsnano::MessageHandle * handle_a);
-=======
-
->>>>>>> 62774e01
-	void serialize (nano::stream &) const override;
-	bool deserialize (nano::stream &);
-
-	void visit (nano::message_visitor &) const override;
-<<<<<<< HEAD
-	bool operator== (nano::node_id_handshake const &) const;
-=======
->>>>>>> 62774e01
+
+	void serialize (nano::stream &) const override;
+	bool deserialize (nano::stream &);
+
+	void visit (nano::message_visitor &) const override;
 	std::size_t size () const;
 	static std::size_t size (nano::message_header const &);
-	boost::optional<nano::uint256_union> get_query () const;
-	boost::optional<std::pair<nano::account, nano::signature>> get_response () const;
-	std::string to_string () const;
-<<<<<<< HEAD
-=======
-
-public: // Header
-	static uint8_t constexpr query_flag = 0;
-	static uint8_t constexpr response_flag = 1;
-
-	static bool is_query (nano::message_header const &);
-	static bool is_response (nano::message_header const &);
-
-public: // Payload
-	std::optional<query_payload> query;
-	std::optional<response_payload> response;
->>>>>>> 62774e01
+	std::optional<query_payload> get_query () const;
+	std::optional<response_payload> get_response () const;
+	std::string to_string () const;
 };
 
 /**
