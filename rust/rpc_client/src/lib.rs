use crate::AccountBalanceDto;
use anyhow::{bail, Result};
<<<<<<< HEAD
use reqwest::Client;
pub use reqwest::Url;
use rsnano_core::{Account, Amount, BlockHash, JsonBlock, PublicKey, RawKey, WalletId, WorkNonce};
=======
use reqwest::{Client, Url};
use rsnano_core::{Account, Amount, BlockHash, JsonBlock, RawKey, WalletId, WorkNonce};
>>>>>>> 3734f21b
use rsnano_rpc_messages::*;
use serde::Serialize;
use serde_json::{from_str, from_value, Value};
use std::{net::Ipv6Addr, time::Duration};

pub struct NanoRpcClient {
    url: Url,
    client: Client,
}

impl NanoRpcClient {
    pub fn new(url: Url) -> Self {
        Self {
            url,
            client: reqwest::ClientBuilder::new()
                .timeout(Duration::from_secs(5))
                .build()
                .unwrap(),
        }
    }

<<<<<<< HEAD
    pub async fn account_get(&self, key: PublicKey) -> Result<AccountRpcMessage> {
        let cmd = RpcCommand::account_get(key);
        let result = self.rpc_request(&cmd).await?;
        Ok(serde_json::from_value(result)?)
    }

    pub async fn account_balance(
        &self,
        account: Account,
        include_only_confirmed: Option<bool>,
    ) -> Result<AccountBalanceDto> {
        let cmd = RpcCommand::account_balance(account, include_only_confirmed);
        let result = self.rpc_request(&cmd).await?;
        Ok(serde_json::from_value(result)?)
    }

    pub async fn account_create(
        &self,
        wallet: WalletId,
        index: Option<u32>,
        work: Option<bool>,
    ) -> Result<AccountRpcMessage> {
        let cmd = RpcCommand::account_create(wallet, index, work);
        let result = self.rpc_request(&cmd).await?;
        Ok(from_value(result)?)
    }

    pub async fn accounts_create(
        &self,
        wallet: WalletId,
        count: u64,
        work: Option<bool>,
    ) -> Result<AccountsRpcMessage> {
        let cmd = RpcCommand::accounts_create(wallet, count, work);
        let result = self.rpc_request(&cmd).await?;
        Ok(serde_json::from_value(result)?)
    }

    pub async fn account_remove(&self, wallet: WalletId, account: Account) -> Result<BoolDto> {
        let cmd = RpcCommand::account_remove(wallet, account);
        let result = self.rpc_request(&cmd).await?;
        Ok(serde_json::from_value(result)?)
    }

    pub async fn account_move(
        &self,
        wallet: WalletId,
        source: WalletId,
        account: Vec<Account>,
    ) -> Result<BoolDto> {
        let cmd = RpcCommand::account_move(wallet, source, account);
        let result = self.rpc_request(&cmd).await?;
        Ok(serde_json::from_value(result)?)
    }

    pub async fn account_list(&self, wallet: WalletId) -> Result<AccountsRpcMessage> {
        let cmd = RpcCommand::account_list(wallet);
        let result = self.rpc_request(&cmd).await?;
        Ok(serde_json::from_value(result)?)
    }

    pub async fn wallet_create(&self, seed: Option<RawKey>) -> Result<WalletCreateDto> {
        let cmd = RpcCommand::wallet_create(seed);
        let result = self.rpc_request(&cmd).await?;
        Ok(serde_json::from_value(result)?)
    }

    pub async fn wallet_contains(&self, wallet: WalletId, account: Account) -> Result<BoolDto> {
        let cmd = RpcCommand::wallet_contains(wallet, account);
        let result = self.rpc_request(&cmd).await?;
        Ok(serde_json::from_value(result)?)
    }

    pub async fn wallet_destroy(&self, wallet: WalletId) -> Result<BoolDto> {
        let cmd = RpcCommand::wallet_destroy(wallet);
        let result = self.rpc_request(&cmd).await?;
        Ok(serde_json::from_value(result)?)
    }

    pub async fn wallet_lock(&self, wallet: WalletId) -> Result<BoolDto> {
        let cmd = RpcCommand::wallet_lock(wallet);
        let result = self.rpc_request(&cmd).await?;
        Ok(serde_json::from_value(result)?)
    }

    pub async fn wallet_locked(&self, wallet: WalletId) -> Result<BoolDto> {
        let cmd = RpcCommand::wallet_locked(wallet);
        let result = self.rpc_request(&cmd).await?;
        Ok(serde_json::from_value(result)?)
    }

    pub async fn stop(&self) -> Result<SuccessDto> {
        let cmd = RpcCommand::stop();
        let result = self.rpc_request(&cmd).await?;
        Ok(serde_json::from_value(result)?)
    }

    pub async fn account_block_count(&self, account: Account) -> Result<U64RpcMessage> {
        let cmd = RpcCommand::account_block_count(account);
        let result = self.rpc_request(&cmd).await?;
        Ok(serde_json::from_value(result)?)
    }

    pub async fn account_key(&self, account: Account) -> Result<KeyRpcMessage> {
        let cmd = RpcCommand::account_key(account);
        let result = self.rpc_request(&cmd).await?;
        Ok(serde_json::from_value(result)?)
    }

    pub async fn account_representative(&self, account: Account) -> Result<AccountRpcMessage> {
        let cmd = RpcCommand::account_representative(account);
        let result = self.rpc_request(&cmd).await?;
        Ok(serde_json::from_value(result)?)
    }

    pub async fn account_weight(&self, account: Account) -> Result<AmountDto> {
        let cmd = RpcCommand::account_weight(account);
        let result = self.rpc_request(&cmd).await?;
        Ok(serde_json::from_value(result)?)
    }

    pub async fn available_supply(&self) -> Result<AmountDto> {
        let cmd = RpcCommand::AvailableSupply;
        let result = self.rpc_request(&cmd).await?;
        Ok(serde_json::from_value(result)?)
    }

    pub async fn block_account(&self, hash: BlockHash) -> Result<AccountRpcMessage> {
        let cmd = RpcCommand::block_account(hash);
        let result = self.rpc_request(&cmd).await?;
        Ok(serde_json::from_value(result)?)
    }

    pub async fn block_confirm(&self, hash: BlockHash) -> Result<BoolDto> {
        let cmd = RpcCommand::block_confirm(hash);
        let result = self.rpc_request(&cmd).await?;
        Ok(serde_json::from_value(result)?)
    }

    pub async fn block_count(&self) -> Result<BlockCountDto> {
        let cmd = RpcCommand::BlockCount;
        let result = self.rpc_request(&cmd).await?;
        Ok(serde_json::from_value(result)?)
    }

    pub async fn uptime(&self) -> Result<U64RpcMessage> {
        let cmd = RpcCommand::uptime();
        let result = self.rpc_request(&cmd).await?;
        Ok(serde_json::from_value(result)?)
    }

    pub async fn frontier_count(&self) -> Result<U64RpcMessage> {
        let cmd = RpcCommand::frontier_count();
        let result = self.rpc_request(&cmd).await?;
        Ok(serde_json::from_value(result)?)
    }

    pub async fn validate_account_number(&self, account: Account) -> Result<SuccessDto> {
        let cmd = RpcCommand::validate_account_number(account);
        let result = self.rpc_request(&cmd).await?;
        Ok(serde_json::from_value(result)?)
    }

    pub async fn nano_to_raw(&self, amount: Amount) -> Result<AmountDto> {
        let cmd = RpcCommand::nano_to_raw(amount);
        let result = self.rpc_request(&cmd).await?;
        Ok(serde_json::from_value(result)?)
    }

    pub async fn raw_to_nano(&self, amount: Amount) -> Result<AmountDto> {
        let cmd = RpcCommand::raw_to_nano(amount);
        let result = self.rpc_request(&cmd).await?;
        Ok(serde_json::from_value(result)?)
    }

    pub async fn wallet_add_watch(
        &self,
        wallet: WalletId,
        accounts: Vec<Account>,
    ) -> Result<SuccessDto> {
        let cmd = RpcCommand::wallet_add_watch(wallet, accounts);
        let result = self.rpc_request(&cmd).await?;
        Ok(serde_json::from_value(result)?)
    }

    pub async fn wallet_representative(&self, wallet: WalletId) -> Result<AccountRpcMessage> {
        let cmd = RpcCommand::wallet_representative(wallet);
        let result = self.rpc_request(&cmd).await?;
        Ok(serde_json::from_value(result)?)
    }

    pub async fn work_set(
        &self,
        wallet: WalletId,
        account: Account,
        work: WorkNonce,
    ) -> Result<SuccessDto> {
        let cmd = RpcCommand::work_set(wallet, account, work);
        let result = self.rpc_request(&cmd).await?;
        Ok(serde_json::from_value(result)?)
    }

    pub async fn work_get(&self, wallet: WalletId, account: Account) -> Result<WorkDto> {
        let cmd = RpcCommand::work_get(wallet, account);
        let result = self.rpc_request(&cmd).await?;
        Ok(serde_json::from_value(result)?)
    }

    pub async fn wallet_work_get(&self, wallet: WalletId) -> Result<AccountsWithWorkDto> {
        let cmd = RpcCommand::wallet_work_get(wallet);
        let result = self.rpc_request(&cmd).await?;
        Ok(serde_json::from_value(result)?)
    }

    pub async fn accounts_frontiers(&self, accounts: Vec<Account>) -> Result<FrontiersDto> {
        let cmd = RpcCommand::accounts_frontiers(accounts);
        let result = self.rpc_request(&cmd).await?;
        Ok(serde_json::from_value(result)?)
    }

    pub async fn wallet_frontiers(&self, wallet: WalletId) -> Result<FrontiersDto> {
        let cmd = RpcCommand::wallet_frontiers(wallet);
        let result = self.rpc_request(&cmd).await?;
        Ok(serde_json::from_value(result)?)
    }

    pub async fn frontiers(&self, account: Account, count: u64) -> Result<FrontiersDto> {
        let cmd = RpcCommand::frontiers(account, count);
        let result = self.rpc_request(&cmd).await?;
        Ok(serde_json::from_value(result)?)
    }

    pub async fn wallet_info(&self, wallet: WalletId) -> Result<WalletInfoDto> {
        let cmd = RpcCommand::wallet_info(wallet);
        let result = self.rpc_request(&cmd).await?;
        Ok(serde_json::from_value(result)?)
    }

    pub async fn wallet_export(&self, wallet: WalletId) -> Result<JsonDto> {
        let cmd = RpcCommand::wallet_export(wallet);
        let result = self.rpc_request(&cmd).await?;
        Ok(serde_json::from_value(result)?)
    }

    pub async fn password_change(&self, wallet: WalletId, password: String) -> Result<SuccessDto> {
        let cmd = RpcCommand::password_change(wallet, password);
        let result = self.rpc_request(&cmd).await?;
        Ok(serde_json::from_value(result)?)
    }

    pub async fn password_enter(&self, wallet: WalletId, password: String) -> Result<BoolDto> {
        let cmd = RpcCommand::password_enter(wallet, password);
        let result = self.rpc_request(&cmd).await?;
        Ok(serde_json::from_value(result)?)
    }

    pub async fn password_valid(&self, wallet: WalletId) -> Result<BoolDto> {
        let cmd = RpcCommand::password_valid(wallet);
        let result = self.rpc_request(&cmd).await?;
        Ok(serde_json::from_value(result)?)
    }

    pub async fn deterministic_key(&self, seed: RawKey, index: u32) -> Result<KeyPairDto> {
        let cmd = RpcCommand::deterministic_key(seed, index);
        let result = self.rpc_request(&cmd).await?;
        Ok(serde_json::from_value(result)?)
    }

    pub async fn key_expand(&self, key: RawKey) -> Result<KeyPairDto> {
        let cmd = RpcCommand::key_expand(key);
        let result = self.rpc_request(&cmd).await?;
        Ok(serde_json::from_value(result)?)
    }

    pub async fn peers(&self, peer_details: Option<bool>) -> Result<PeersDto> {
        let cmd = RpcCommand::peers(peer_details);
        let result = self.rpc_request(&cmd).await?;
        Ok(serde_json::from_value(result)?)
    }

    pub async fn populate_backlog(&self) -> Result<SuccessDto> {
        let cmd = RpcCommand::populate_backlog();
        let result = self.rpc_request(&cmd).await?;
        Ok(serde_json::from_value(result)?)
    }

    pub async fn representatives(
        &self,
        count: Option<u64>,
        sorting: Option<bool>,
    ) -> Result<AccountsWithAmountsDto> {
        let cmd = RpcCommand::representatives(count, sorting);
        let result = self.rpc_request(&cmd).await?;
        Ok(serde_json::from_value(result)?)
    }

    pub async fn accounts_representatives(
        &self,
        accounts: Vec<Account>,
    ) -> Result<AccountsRepresentativesDto> {
        let cmd = RpcCommand::accounts_representatives(accounts);
        let result = self.rpc_request(&cmd).await?;
        Ok(serde_json::from_value(result)?)
    }

    pub async fn stats_clear(&self) -> Result<SuccessDto> {
        let cmd = RpcCommand::stats_clear();
        let result = self.rpc_request(&cmd).await?;
        Ok(serde_json::from_value(result)?)
    }

    pub async fn unchecked_clear(&self) -> Result<SuccessDto> {
        let cmd = RpcCommand::unchecked_clear();
        let result = self.rpc_request(&cmd).await?;
        Ok(serde_json::from_value(result)?)
    }

    pub async fn unopened(
        &self,
        account: Account,
        count: u64,
        threshold: Option<Amount>,
    ) -> Result<AccountsWithAmountsDto> {
        let cmd = RpcCommand::unopened(account, count, threshold);
        let result = self.rpc_request(&cmd).await?;
        Ok(serde_json::from_value(result)?)
    }

    pub async fn node_id(&self) -> Result<NodeIdDto> {
        let cmd = RpcCommand::node_id();
        let result = self.rpc_request(&cmd).await?;
        Ok(serde_json::from_value(result)?)
    }

    pub async fn search_receivable_all(&self) -> Result<SuccessDto> {
        let cmd = RpcCommand::search_receivable_all();
        let result = self.rpc_request(&cmd).await?;
        Ok(serde_json::from_value(result)?)
    }

    pub async fn receive_minimum(&self) -> Result<AmountDto> {
        let cmd = RpcCommand::receive_minimum();
        let result = self.rpc_request(&cmd).await?;
        Ok(serde_json::from_value(result)?)
    }

    pub async fn wallet_change_seed(
        &self,
        wallet: WalletId,
        seed: RawKey,
        count: Option<u32>,
    ) -> Result<WalletChangeSeedDto> {
        let cmd = RpcCommand::wallet_change_seed(wallet, seed, count);
        let result = self.rpc_request(&cmd).await?;
        Ok(serde_json::from_value(result)?)
    }

    pub async fn delegators(
        &self,
        account: Account,
        threshold: Option<Amount>,
        count: Option<u64>,
        start: Option<Account>,
    ) -> Result<AccountsWithAmountsDto> {
        let cmd = RpcCommand::delegators(account, threshold, count, start);
        let result = self.rpc_request(&cmd).await?;
        Ok(serde_json::from_value(result)?)
    }

    pub async fn delegators_count(&self, account: Account) -> Result<CountDto> {
        let cmd = RpcCommand::delegators_count(account);
        let result = self.rpc_request(&cmd).await?;
        Ok(serde_json::from_value(result)?)
    }

    pub async fn block_hash(&self, block: JsonBlock) -> Result<BlockHashRpcMessage> {
        let cmd = RpcCommand::block_hash(block);
        let result = self.rpc_request(&cmd).await?;
        Ok(serde_json::from_value(result)?)
    }

    pub async fn accounts_balances(
        &self,
        accounts: Vec<Account>,
        include_only_confirmed: Option<bool>,
    ) -> Result<AccountsBalancesDto> {
        let cmd = RpcCommand::accounts_balances(accounts, include_only_confirmed);
        let result = self.rpc_request(&cmd).await?;
        Ok(serde_json::from_value(result)?)
    }

    pub async fn block_info(&self, hash: BlockHash) -> Result<BlockInfoDto> {
        let cmd = RpcCommand::block_info(hash);
        let result = self.rpc_request(&cmd).await?;
        Ok(serde_json::from_value(result)?)
    }

    pub async fn blocks(&self, blocks: Vec<BlockHash>) -> Result<BlocksDto> {
        let cmd = RpcCommand::blocks(blocks);
        let result = self.rpc_request(&cmd).await?;
        Ok(serde_json::from_value(result)?)
    }

    pub async fn blocks_info(&self, blocks: Vec<BlockHash>) -> Result<BlocksInfoDto> {
        let cmd = RpcCommand::blocks_info(blocks);
        let result = self.rpc_request(&cmd).await?;
        Ok(serde_json::from_value(result)?)
    }

    pub async fn successors(
        &self,
        block: BlockHash,
        count: u64,
        offset: Option<u64>,
        reverse: Option<bool>,
    ) -> Result<BlocksDto> {
        let cmd = RpcCommand::successors(block, count, offset, reverse);
        let result = self.rpc_request(&cmd).await?;
        Ok(serde_json::from_value(result)?)
    }

    pub async fn chain(
        &self,
        block: BlockHash,
        count: u64,
        offset: Option<u64>,
        reverse: Option<bool>,
    ) -> Result<BlockHashesDto> {
        let cmd = RpcCommand::chain(block, count, offset, reverse);
        let result = self.rpc_request(&cmd).await?;
        Ok(serde_json::from_value(result)?)
    }

    pub async fn confirmation_active(&self, announcements: Option<u64>) -> Result<ConfirmationActiveDto> {
        let cmd = RpcCommand::confirmation_active(announcements);
        let result = self.rpc_request(&cmd).await?;
        Ok(serde_json::from_value(result)?)
    }

    pub async fn confirmation_quorum(&self, peer_details: Option<bool>) -> Result<ConfirmationQuorumDto> {
        let cmd = RpcCommand::confirmation_quorum(peer_details);
=======
    pub async fn work_validate(&self, work: WorkNonce, hash: BlockHash) -> Result<WorkValidateDto> {
        let cmd = RpcCommand::work_validate(work, hash);
>>>>>>> 3734f21b
        let result = self.rpc_request(&cmd).await?;
        Ok(serde_json::from_value(result)?)
    }

    pub async fn account_info(&self, account: Account) -> Result<AccountInfoDto> {
        let cmd = RpcCommand::account_info(account);
        let result = self.rpc_request(&cmd).await?;
        Ok(from_value(result)?)
    }

    pub async fn receive_block(
        &self,
        wallet: WalletId,
        destination: Account,
        block: impl Into<JsonBlock>,
    ) -> Result<()> {
        let request = RpcCommand::Receive(ReceiveArgs {
            wallet,
            account: destination,
            block: block.into(),
        });
        self.rpc_request(&request).await?;
        Ok(())
    }

    pub async fn send(
        &self,
        wallet: WalletId,
        source: Account,
        destination: Account,
        amount: Amount,
        work: Option<bool>,
        id: Option<String>,
    ) -> Result<BlockHashRpcMessage> {
        let request =
            RpcCommand::Send(SendArgs::new(wallet, source, destination, amount, work, id));
        let result = self.rpc_request(&request).await?;
        Ok(serde_json::from_value(result)?)
    }

    pub async fn send_block(
        &self,
        wallet: WalletId,
        source: Account,
        destination: Account,
    ) -> Result<JsonBlock> {
        let request = RpcCommand::Send(SendArgs {
            wallet,
            source,
            destination,
            amount: Amount::raw(1),
            work: None,
            id: None,
        });
        let json = self.rpc_request(&request).await?;
        let block = json["block"].as_str().unwrap().to_owned();
        Ok(from_str(&block)?)
    }

    pub async fn send_receive(
        &self,
        wallet: WalletId,
        source: Account,
        destination: Account,
    ) -> Result<()> {
        let block = self.send_block(wallet, source, destination).await?;
        self.receive_block(wallet, destination, block).await
    }

    pub async fn keepalive(&self, address: Ipv6Addr, port: u16) -> Result<SuccessDto> {
        let cmd = RpcCommand::keepalive(address, port);
        let json = self.rpc_request(&cmd).await?;
        Ok(serde_json::from_value(json)?)
    }

    pub async fn key_create(&self) -> Result<KeyPairDto> {
        let cmd = RpcCommand::KeyCreate;
        let json = self.rpc_request(&cmd).await?;
        Ok(from_value(json)?)
    }

    pub async fn wallet_add(
        &self,
        wallet: WalletId,
        prv_key: RawKey,
        work: Option<bool>,
    ) -> Result<AccountRpcMessage> {
        let cmd = RpcCommand::wallet_add(wallet, prv_key, work);
        let json = self.rpc_request(&cmd).await?;
        Ok(serde_json::from_value(json)?)
    }

    pub async fn stop_rpc(&self) -> Result<()> {
        self.rpc_request(&RpcCommand::Stop).await?;
        Ok(())
    }

    async fn rpc_request<T>(&self, request: &T) -> Result<serde_json::Value>
    where
        T: Serialize,
    {
        let result = self
            .client
            .post(self.url.clone())
            .json(request)
            .send()
            .await?
            .error_for_status()?
            .json::<Value>()
            .await?;

        if let Some(error) = result.get("error") {
            bail!("node returned error: {}", error);
        }

        Ok(result)
    }
}<|MERGE_RESOLUTION|>--- conflicted
+++ resolved
@@ -1,13 +1,8 @@
 use crate::AccountBalanceDto;
 use anyhow::{bail, Result};
-<<<<<<< HEAD
 use reqwest::Client;
 pub use reqwest::Url;
 use rsnano_core::{Account, Amount, BlockHash, JsonBlock, PublicKey, RawKey, WalletId, WorkNonce};
-=======
-use reqwest::{Client, Url};
-use rsnano_core::{Account, Amount, BlockHash, JsonBlock, RawKey, WalletId, WorkNonce};
->>>>>>> 3734f21b
 use rsnano_rpc_messages::*;
 use serde::Serialize;
 use serde_json::{from_str, from_value, Value};
@@ -29,7 +24,6 @@
         }
     }
 
-<<<<<<< HEAD
     pub async fn account_get(&self, key: PublicKey) -> Result<AccountRpcMessage> {
         let cmd = RpcCommand::account_get(key);
         let result = self.rpc_request(&cmd).await?;
@@ -471,10 +465,12 @@
 
     pub async fn confirmation_quorum(&self, peer_details: Option<bool>) -> Result<ConfirmationQuorumDto> {
         let cmd = RpcCommand::confirmation_quorum(peer_details);
-=======
+        let result = self.rpc_request(&cmd).await?;
+        Ok(serde_json::from_value(result)?)
+    }
+
     pub async fn work_validate(&self, work: WorkNonce, hash: BlockHash) -> Result<WorkValidateDto> {
         let cmd = RpcCommand::work_validate(work, hash);
->>>>>>> 3734f21b
         let result = self.rpc_request(&cmd).await?;
         Ok(serde_json::from_value(result)?)
     }
