--- conflicted
+++ resolved
@@ -1,10 +1,5 @@
 #pragma once
-<<<<<<< HEAD
-#include <nano/store/component.hpp>
-=======
-
 #include <nano/store/frontier.hpp>
->>>>>>> 41feb779
 
 namespace nano
 {
