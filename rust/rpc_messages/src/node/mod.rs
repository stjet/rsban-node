--- conflicted
+++ resolved
@@ -18,14 +18,7 @@
 mod sign;
 mod stats_clear;
 mod stop;
-<<<<<<< HEAD
 mod work_peers_clear;
-
-pub use address_with_port::*;
-pub use keepalive::*;
-pub use stop::*;
-pub use work_peers_clear::*;
-=======
 mod unchecked;
 mod unchecked_clear;
 mod unchecked_get;
@@ -36,6 +29,7 @@
 mod work_validate;
 
 pub use address_with_port::*;
+pub use work_peers_clear::*;
 pub use block_create::*;
 pub use bootstrap::*;
 pub use bootstrap_any::*;
@@ -55,5 +49,4 @@
 pub use unchecked_get::*;
 pub use unchecked_keys::*;
 pub use work_generate::*;
-pub use work_validate::*;
->>>>>>> a2b20979
+pub use work_validate::*;