use super::account_get;
use super::block_confirm;
use super::keepalive;
use super::nano_to_raw;
use super::stop;
use super::wallet_contains;
use super::wallet_destroy;
use super::wallet_lock;
use super::wallet_locked;
use super::{
    account_create, account_list, account_move, account_remove, accounts_create, key_create,
    wallet_create,
};
use crate::account_balance;
use crate::uptime;
use super::work_get;
use super::wallet_frontiers;
use super::wallet_info;
use super::password_enter;
use anyhow::{Context, Result};
use axum::response::Response;
use axum::{extract::State, response::IntoResponse, routing::post, Json};
use axum::{
    http::{Request, StatusCode},
    middleware::map_request,
    Router,
};
use rsnano_node::node::Node;
use rsnano_rpc_messages::AccountRpcMessage;
use rsnano_rpc_messages::{AccountMoveArgs, RpcCommand, WalletAddArgs};
use std::net::SocketAddr;
use std::sync::Arc;
use tokio::net::TcpListener;
use tracing::info;

<<<<<<< HEAD
use super::wallet_add;

use super::account_block_count;

use super::account_key;

use super::account_representative;

use super::account_weight;

use super::available_supply;

use super::block_account;

use super::block_count;

use super::frontier_count;

use super::validate_account_number;

use super::raw_to_nano;

use super::wallet_add_watch;

use super::wallet_representative;

use super::work_set;

use super::wallet_work_get;

use super::accounts_frontiers;

use super::frontiers;

use super::wallet_export;

use super::password_change;
=======
use super::password_valid;
>>>>>>> c363e065

#[derive(Clone)]
struct RpcService {
    node: Arc<Node>,
    enable_control: bool,
}

pub async fn run_rpc_server(
    node: Arc<Node>,
    server_addr: SocketAddr,
    enable_control: bool,
) -> Result<()> {
    let rpc_service = RpcService {
        node,
        enable_control,
    };

    let app = Router::new()
        .route("/", post(handle_rpc))
        .layer(map_request(set_header))
        .with_state(rpc_service);

    let listener = TcpListener::bind(server_addr)
        .await
        .context("Failed to bind to address")?;

    axum::serve(listener, app)
        .await
        .context("Failed to run the server")?;

    info!("RPC listening address: {}", server_addr);

    Ok(())
}

async fn handle_rpc(
    State(rpc_service): State<RpcService>,
    Json(rpc_command): Json<RpcCommand>,
) -> Response {
    let response = match rpc_command {
<<<<<<< HEAD
        RpcCommand::AccountCreate(args) => {
            account_create(
                rpc_service.node,
                rpc_service.enable_control,
                args.wallet,
                args.index,
                args.work,
            )
            .await
        }
        RpcCommand::AccountBalance(args) => {
            account_balance(rpc_service.node, args.account, args.include_only_confirmed).await
        }
        RpcCommand::AccountsCreate(args) => {
            accounts_create(rpc_service.node, rpc_service.enable_control, args).await
        }
        RpcCommand::AccountRemove(args) => {
            account_remove(
                rpc_service.node,
                rpc_service.enable_control,
                args.wallet,
                args.account,
            )
            .await
        }
        RpcCommand::AccountMove(AccountMoveArgs {
            wallet,
            source,
            accounts,
        }) => {
            account_move(
                rpc_service.node,
                rpc_service.enable_control,
                wallet,
                source,
                accounts,
            )
            .await
        }
        RpcCommand::AccountList(wallet_rpc_message) => {
            account_list(rpc_service.node, wallet_rpc_message.wallet).await
        }
        RpcCommand::WalletCreate(args) => {
            wallet_create(rpc_service.node, rpc_service.enable_control, args.seed).await
        }
        RpcCommand::KeyCreate => key_create().await,
        RpcCommand::WalletAdd(WalletAddArgs { wallet, key, work }) => {
            wallet_add(
                rpc_service.node,
                rpc_service.enable_control,
                wallet,
                key,
                work,
            )
            .await
        }
        RpcCommand::WalletContains(args) => {
            wallet_contains(rpc_service.node, args.wallet, args.account).await
        }
        RpcCommand::WalletDestroy(wallet_rpc_message) => {
            wallet_destroy(
                rpc_service.node,
                rpc_service.enable_control,
                wallet_rpc_message.wallet,
            )
            .await
        }
        RpcCommand::WalletLock(wallet_rpc_message) => {
            wallet_lock(
                rpc_service.node,
                rpc_service.enable_control,
                wallet_rpc_message.wallet,
            )
            .await
        }
        RpcCommand::WalletLocked(wallet_message_rpc) => {
            wallet_locked(rpc_service.node, wallet_message_rpc.wallet).await
        }
        RpcCommand::Stop => stop(rpc_service.node, rpc_service.enable_control).await,
        RpcCommand::AccountBlockCount(account_rpc_message) => {
            account_block_count(rpc_service.node, account_rpc_message.value).await
        }
        RpcCommand::AccountKey(account_rpc_message) => account_key(account_rpc_message.value).await,
        RpcCommand::AccountGet(args) => account_get(args.key).await,
        RpcCommand::AccountRepresentative(account_rpc_message) => {
            account_representative(rpc_service.node, account_rpc_message.value).await
        }
        RpcCommand::AccountWeight(account_rpc_message) => {
            account_weight(rpc_service.node, account_rpc_message.value).await
        }
        RpcCommand::AvailableSupply => available_supply(rpc_service.node).await,
        RpcCommand::BlockConfirm(block_hash_rpc_message) => {
            block_confirm(rpc_service.node, block_hash_rpc_message.value).await
        }
        RpcCommand::BlockCount => block_count(rpc_service.node).await,
        RpcCommand::BlockAccount(msg) => block_account(rpc_service.node, msg.value).await,
        RpcCommand::Uptime => uptime(rpc_service.node).await,
        RpcCommand::Keepalive(arg) => {
            keepalive(
                rpc_service.node,
                rpc_service.enable_control,
                arg.address,
                arg.port,
            )
            .await
        }
        RpcCommand::FrontierCount => frontier_count(rpc_service.node).await,
        RpcCommand::ValidateAccountNumber(_) => validate_account_number().await,
        RpcCommand::NanoToRaw(amount_rpc_message) => nano_to_raw(amount_rpc_message.value).await,
        RpcCommand::RawToNano(amount_rpc_message) => raw_to_nano(amount_rpc_message.value).await,
        RpcCommand::WalletAddWatch(args) => {
            wallet_add_watch(
                rpc_service.node,
                rpc_service.enable_control,
                args.wallet,
                args.accounts,
            )
            .await
        }
        RpcCommand::WalletRepresentative(args) => {
            wallet_representative(rpc_service.node, args.wallet).await
        }
        RpcCommand::WorkSet(args) => {
            work_set(
                rpc_service.node,
                rpc_service.enable_control,
                args.wallet,
                args.account,
                args.work,
            )
            .await
        }
        RpcCommand::WorkGet(args) => {
            work_get(
                rpc_service.node,
                rpc_service.enable_control,
                args.wallet,
                args.account,
            )
            .await
        }
        RpcCommand::WalletWorkGet(args) => {
            wallet_work_get(rpc_service.node, rpc_service.enable_control, args.wallet).await
        }
        RpcCommand::AccountsFrontiers(args) => {
            accounts_frontiers(rpc_service.node, args.accounts).await
        }
        RpcCommand::WalletFrontiers(args) => wallet_frontiers(rpc_service.node, args.wallet).await,
        RpcCommand::Frontiers(args) => frontiers(rpc_service.node, args.account, args.count).await,
        RpcCommand::WalletInfo(args) => wallet_info(rpc_service.node, args.wallet).await,
        RpcCommand::WalletExport(args) => wallet_export(args.wallet).await,
        RpcCommand::PasswordChange(args) => {
            password_change(
                rpc_service.node,
                rpc_service.enable_control,
                args.wallet,
                args.password,
            )
            .await
        }
        RpcCommand::PasswordEnter(args) => {
            password_enter(rpc_service.node, args.wallet, args.password).await
        }
=======
        RpcCommand::PasswordValid(args) => password_valid(rpc_service.node, args.wallet).await,
>>>>>>> c363e065
        _ => todo!(),
    };

    (StatusCode::OK, response).into_response()
}

async fn set_header<B>(mut request: Request<B>) -> Request<B> {
    request
        .headers_mut()
        .insert("Content-Type", "application/json".parse().unwrap());
    request
}<|MERGE_RESOLUTION|>--- conflicted
+++ resolved
@@ -33,7 +33,6 @@
 use tokio::net::TcpListener;
 use tracing::info;
 
-<<<<<<< HEAD
 use super::wallet_add;
 
 use super::account_block_count;
@@ -71,9 +70,8 @@
 use super::wallet_export;
 
 use super::password_change;
-=======
+
 use super::password_valid;
->>>>>>> c363e065
 
 #[derive(Clone)]
 struct RpcService {
@@ -114,7 +112,6 @@
     Json(rpc_command): Json<RpcCommand>,
 ) -> Response {
     let response = match rpc_command {
-<<<<<<< HEAD
         RpcCommand::AccountCreate(args) => {
             account_create(
                 rpc_service.node,
@@ -278,9 +275,7 @@
         RpcCommand::PasswordEnter(args) => {
             password_enter(rpc_service.node, args.wallet, args.password).await
         }
-=======
         RpcCommand::PasswordValid(args) => password_valid(rpc_service.node, args.wallet).await,
->>>>>>> c363e065
         _ => todo!(),
     };
 
