#include "nano/lib/rsnano.hpp"

#include <nano/crypto_lib/random_pool.hpp>
#include <nano/lib/blocks.hpp>
#include <nano/lib/logging.hpp>
#include <nano/lib/thread_runner.hpp>
#include <nano/lib/threading.hpp>
#include <nano/node/election.hpp>
#include <nano/node/make_store.hpp>
#include <nano/node/scheduler/component.hpp>
#include <nano/node/scheduler/manual.hpp>
#include <nano/node/scheduler/priority.hpp>
#include <nano/node/transport/inproc.hpp>
#include <nano/node/unchecked_map.hpp>
#include <nano/secure/ledger.hpp>
#include <nano/test_common/network.hpp>
#include <nano/test_common/system.hpp>
#include <nano/test_common/testutil.hpp>

#include <gtest/gtest.h>

#include <boost/format.hpp>
#include <boost/unordered_set.hpp>

#include <numeric>
#include <random>

using namespace std::chrono_literals;

/**
 * function to count the block in the pruned store one by one
 * we manually count the blocks one by one because the rocksdb count feature is not accurate
 */
size_t manually_count_pruned_blocks (nano::store::component & store)
{
	size_t count = 0;
	auto transaction = store.tx_begin_read ();
	auto i = store.pruned ().begin (*transaction);
	for (; i != store.pruned ().end (); ++i)
	{
		++count;
	}
	return count;
}

TEST (system, generate_mass_activity)
{
	nano::test::system system;
	nano::node_config node_config = system.default_config ();
	node_config.enable_voting = false; // Prevent blocks cementing
	auto node = system.add_node (node_config);
	(void)node->wallets.insert_adhoc (node->wallets.first_wallet_id (), nano::dev::genesis_key.prv);
	uint32_t count (20);
	system.generate_mass_activity (count, *system.nodes[0]);
	auto transaction (system.nodes[0]->store.tx_begin_read ());
	for (auto i (system.nodes[0]->store.account ().begin (*transaction)), n (system.nodes[0]->store.account ().end ()); i != n; ++i)
	{
	}
}

TEST (system, generate_mass_activity_long)
{
	nano::test::system system;
	nano::node_config node_config = system.default_config ();
	node_config.enable_voting = false; // Prevent blocks cementing
	auto node = system.add_node (node_config);
	nano::thread_runner runner (system.async_rt.io_ctx, system.nodes[0]->config->io_threads);
	(void)node->wallets.insert_adhoc (node->wallets.first_wallet_id (), nano::dev::genesis_key.prv);
	uint32_t count (1000000);
	auto count_env_var = std::getenv ("SLOW_TEST_SYSTEM_GENERATE_MASS_ACTIVITY_LONG_COUNT");
	if (count_env_var)
	{
		count = boost::lexical_cast<uint32_t> (count_env_var);
		std::cout << "count override due to env variable set, count=" << count << std::endl;
	}
	system.generate_mass_activity (count, *system.nodes[0]);
	auto transaction (system.nodes[0]->store.tx_begin_read ());
	for (auto i (system.nodes[0]->store.account ().begin (*transaction)), n (system.nodes[0]->store.account ().end ()); i != n; ++i)
	{
	}
	system.stop ();
	runner.join ();
}

TEST (system, receive_while_synchronizing)
{
	std::vector<boost::thread> threads;
	{
		nano::test::system system;
		nano::node_config node_config = system.default_config ();
		node_config.enable_voting = false; // Prevent blocks cementing
		auto node = system.add_node (node_config);
		auto wallet_id = node->wallets.first_wallet_id ();

		nano::thread_runner runner (system.async_rt.io_ctx, system.nodes[0]->config->io_threads);
		(void)node->wallets.insert_adhoc (node->wallets.first_wallet_id (), nano::dev::genesis_key.prv);
		uint32_t count (1000);
		system.generate_mass_activity (count, *system.nodes[0]);
		nano::keypair key;
		auto node1 (std::make_shared<nano::node> (system.async_rt, system.get_available_port (), nano::unique_path (), system.work));
		ASSERT_FALSE (node1->init_error ());
		node1->wallets.create (1);
		nano::account account;
		ASSERT_EQ (nano::wallets_error::none, node1->wallets.insert_adhoc (1, nano::dev::genesis_key.prv, true, account)); // For voting
		ASSERT_EQ (nano::wallets_error::none, node1->wallets.insert_adhoc (1, key.prv, true, account));
		ASSERT_EQ (key.pub, account);
		node1->start ();
		system.nodes.push_back (node1);
		ASSERT_NE (nullptr, nano::test::establish_tcp (system, *node1, node->network->endpoint ()));
		node1->workers->add_timed_task (std::chrono::steady_clock::now () + std::chrono::milliseconds (200), ([&system, &key, &node, &wallet_id] () {
			auto hash (node->wallets.send_sync (wallet_id, nano::dev::genesis_key.pub, key.pub, system.nodes[0]->config->receive_minimum.number ()));
			auto transaction (system.nodes[0]->store.tx_begin_read ());
			auto block (system.nodes[0]->ledger.block (*transaction, hash));
			std::string block_text;
			block->serialize_json (block_text);
		}));
		ASSERT_TIMELY (10s, !node1->balance (key.pub).is_zero ());
		node1->stop ();
		system.stop ();
		runner.join ();
	}
	for (auto i (threads.begin ()), n (threads.end ()); i != n; ++i)
	{
		i->join ();
	}
}

TEST (ledger, deep_account_compute)
{
	auto store = nano::make_store (nano::unique_path (), nano::dev::constants);
	ASSERT_FALSE (store->init_error ());
	nano::stats stats;
	nano::ledger ledger (*store, stats, nano::dev::constants);
	auto transaction (store->tx_begin_write ());
	nano::work_pool pool{ nano::dev::network_params.network, std::numeric_limits<unsigned>::max () };
	nano::keypair key;
	auto balance (nano::dev::constants.genesis_amount - 1);
	nano::block_builder builder;
	auto send = builder
				.send ()
				.previous (nano::dev::genesis->hash ())
				.destination (key.pub)
				.balance (balance)
				.sign (nano::dev::genesis_key.prv, nano::dev::genesis_key.pub)
				.work (*pool.generate (nano::dev::genesis->hash ()))
				.build ();
	ASSERT_EQ (nano::block_status::progress, ledger.process (*transaction, send));
	auto open = builder
				.open ()
				.source (send->hash ())
				.representative (nano::dev::genesis_key.pub)
				.account (key.pub)
				.sign (key.prv, key.pub)
				.work (*pool.generate (key.pub))
				.build ();
	ASSERT_EQ (nano::block_status::progress, ledger.process (*transaction, open));
	auto sprevious (send->hash ());
	auto rprevious (open->hash ());
	for (auto i (0), n (100000); i != n; ++i)
	{
		balance -= 1;
		auto send = builder
					.send ()
					.previous (sprevious)
					.destination (key.pub)
					.balance (balance)
					.sign (nano::dev::genesis_key.prv, nano::dev::genesis_key.pub)
					.work (*pool.generate (sprevious))
					.build ();
		ASSERT_EQ (nano::block_status::progress, ledger.process (*transaction, send));
		sprevious = send->hash ();
		auto receive = builder
					   .receive ()
					   .previous (rprevious)
					   .source (send->hash ())
					   .sign (key.prv, key.pub)
					   .work (*pool.generate (rprevious))
					   .build ();
		ASSERT_EQ (nano::block_status::progress, ledger.process (*transaction, receive));
		rprevious = receive->hash ();
		if (i % 100 == 0)
		{
			std::cerr << i << ' ';
		}
		ledger.account (*transaction, sprevious);
		ledger.balance (*transaction, rprevious);
	}
}

/*
 * This test case creates a node and a wallet primed with the genesis account credentials.
 * Then it spawns 'num_of_threads' threads, each doing 'num_of_sends' async sends
 * of 1000 raw each time. The test is considered a success, if the balance of the genesis account
 * reduces by 'num_of_threads * num_of_sends * 1000'.
 */
TEST (wallet, multithreaded_send_async)
{
	std::vector<boost::thread> threads;
	{
		nano::test::system system (1);
		nano::keypair key;
		auto node = system.nodes[0];
		auto wallet_id = node->wallets.first_wallet_id ();
		(void)node->wallets.insert_adhoc (wallet_id, nano::dev::genesis_key.prv);
		(void)node->wallets.insert_adhoc (wallet_id, key.prv);
		int num_of_threads = 20;
		int num_of_sends = 1000;
		for (auto i (0); i < num_of_threads; ++i)
		{
			threads.push_back (boost::thread ([&key, num_of_threads, num_of_sends, node, wallet_id] () {
				for (auto i (0); i < num_of_sends; ++i)
				{
					(void)node->wallets.send_async (wallet_id, nano::dev::genesis_key.pub, key.pub, 1000, [] (std::shared_ptr<nano::block> const & block_a) {
						ASSERT_FALSE (block_a == nullptr);
						ASSERT_FALSE (block_a->hash ().is_zero ());
					});
				}
			}));
		}
		ASSERT_TIMELY_EQ (1000s, system.nodes[0]->balance (nano::dev::genesis_key.pub), (nano::dev::constants.genesis_amount - num_of_threads * num_of_sends * 1000));
	}
	for (auto i (threads.begin ()), n (threads.end ()); i != n; ++i)
	{
		i->join ();
	}
}

TEST (store, load)
{
	nano::test::system system (1);
	std::vector<boost::thread> threads;
	for (auto i (0); i < 100; ++i)
	{
		threads.push_back (boost::thread ([&system] () {
			for (auto i (0); i != 1000; ++i)
			{
				auto transaction (system.nodes[0]->store.tx_begin_write ());
				for (auto j (0); j != 10; ++j)
				{
					nano::account account;
					nano::random_pool::generate_block (account.bytes.data (), account.bytes.size ());
					system.nodes[0]->store.account ().put (*transaction, account, nano::account_info ());
				}
			}
		}));
	}
	for (auto & i : threads)
	{
		i.join ();
	}
}

namespace nano
{
TEST (node, fork_storm)
{
	// WIP against issue #3709
	// This should be set large enough to trigger a test failure, but not so large that
	// simply allocating nodes in a reasonably normal test environment fails. (64 is overkill)
	// On a 12-core/16GB linux server, the failure triggers often with 11 nodes, and almost
	// always with higher values.
	static const auto node_count (23);

	nano::node_flags flags;
	flags.set_disable_max_peers_per_ip (true);
	nano::test::system system (node_count, nano::transport::transport_type::tcp, flags);
	auto node = system.nodes[0];
	(void)node->wallets.insert_adhoc (node->wallets.first_wallet_id (), nano::dev::genesis_key.prv);
	auto previous (node->latest (nano::dev::genesis_key.pub));
	auto balance (node->balance (nano::dev::genesis_key.pub));
	ASSERT_FALSE (previous.is_zero ());
	nano::block_builder builder;
	for (auto node_j : system.nodes)
	{
		balance -= 1;
		nano::keypair key;
		auto send = builder
					.send ()
					.previous (previous)
					.destination (key.pub)
					.balance (balance)
					.sign (nano::dev::genesis_key.prv, nano::dev::genesis_key.pub)
					.work (0)
					.build ();
		node_j->work_generate_blocking (*send);
		previous = send->hash ();
		for (auto node_i : system.nodes)
		{
			auto send_result (node_i->process (send));
			ASSERT_EQ (nano::block_status::progress, send_result);
			nano::keypair rep;
			auto open = builder
						.open ()
						.source (previous)
						.representative (rep.pub)
						.account (key.pub)
						.sign (key.prv, key.pub)
						.work (0)
						.build ();
			node_i->work_generate_blocking (*open);
			auto open_result (node_i->process (open));
			ASSERT_EQ (nano::block_status::progress, open_result);
			auto transaction (node_i->store.tx_begin_read ());
			node_i->network->flood_block (open);
		}
	}
	auto again (true);

	int iteration (0);

	// Stall detection (if there is no progress, the test will hang indefinitely)
	auto old_empty (0);
	auto old_single (0);
	auto stall_count (0);

	while (again)
	{
		auto empty = 0;
		auto single = 0;
		std::for_each (system.nodes.begin (), system.nodes.end (), [&] (std::shared_ptr<nano::node> const & node_a) {
			if (node_a->active.empty ())
			{
				++empty;
			}
			else
			{
				auto lock{ node_a->active.lock () };
				auto elections_handle = rsnano::rsn_active_transactions_lock_roots_get_elections (lock.handle);
				auto election = std::make_shared<nano::election> (rsnano::rsn_election_vec_get (elections_handle, 0));
				rsnano::rsn_election_vec_destroy (elections_handle);
				lock.unlock ();
				if (election->votes ().size () == 1)
				{
					++single;
				}
			}
		});
		ASSERT_NO_ERROR (system.poll ());

		// If no progress is happening after a lot of iterations
		// this test has uncovered something broken or made some
		// bad assumptions.
		if (old_empty == empty && old_single == single)
		{
			static const auto stall_tolerance (100000);
			++stall_count;
			ASSERT_LE (stall_count, stall_tolerance) << "Stall deteceted. These values were both expected to eventually reach 0 but have remained unchanged for " << stall_tolerance << " iterations. Empty: " << empty << " single: " << single << std::endl;
		}
		else
		{
			stall_count = 0;
			old_empty = empty;
			old_single = single;
		}

		again = (empty != 0) || (single != 0);

		++iteration;
	}
	ASSERT_TRUE (true);
}
} // namespace nano

namespace
{
size_t heard_count (std::vector<uint8_t> const & nodes)
{
	auto result (0);
	for (auto i (nodes.begin ()), n (nodes.end ()); i != n; ++i)
	{
		switch (*i)
		{
			case 0:
				break;
			case 1:
				++result;
				break;
			case 2:
				++result;
				break;
		}
	}
	return result;
}
}

TEST (broadcast, world_broadcast_simulate)
{
	auto node_count (10000);
	// 0 = starting state
	// 1 = heard transaction
	// 2 = repeated transaction
	std::vector<uint8_t> nodes;
	nodes.resize (node_count, 0);
	nodes[0] = 1;
	auto any_changed (true);
	auto message_count (0);
	while (any_changed)
	{
		any_changed = false;
		for (auto i (nodes.begin ()), n (nodes.end ()); i != n; ++i)
		{
			switch (*i)
			{
				case 0:
					break;
				case 1:
					for (auto j (nodes.begin ()), m (nodes.end ()); j != m; ++j)
					{
						++message_count;
						switch (*j)
						{
							case 0:
								*j = 1;
								any_changed = true;
								break;
							case 1:
								break;
							case 2:
								break;
						}
					}
					*i = 2;
					any_changed = true;
					break;
				case 2:
					break;
				default:
					ASSERT_FALSE (true);
					break;
			}
		}
	}
	auto count (heard_count (nodes));
	(void)count;
}

TEST (broadcast, sqrt_broadcast_simulate)
{
	auto node_count (10000);
	auto broadcast_count (std::ceil (std::sqrt (node_count)));
	// 0 = starting state
	// 1 = heard transaction
	// 2 = repeated transaction
	std::vector<uint8_t> nodes;
	nodes.resize (node_count, 0);
	nodes[0] = 1;
	auto any_changed (true);
	uint64_t message_count (0);
	while (any_changed)
	{
		any_changed = false;
		for (auto i (nodes.begin ()), n (nodes.end ()); i != n; ++i)
		{
			switch (*i)
			{
				case 0:
					break;
				case 1:
					for (auto j (0); j != broadcast_count; ++j)
					{
						++message_count;
						auto entry (nano::random_pool::generate_word32 (0, node_count - 1));
						switch (nodes[entry])
						{
							case 0:
								nodes[entry] = 1;
								any_changed = true;
								break;
							case 1:
								break;
							case 2:
								break;
						}
					}
					*i = 2;
					any_changed = true;
					break;
				case 2:
					break;
				default:
					ASSERT_FALSE (true);
					break;
			}
		}
	}
	auto count (heard_count (nodes));
	(void)count;
}

TEST (peer_container, random_set)
{
	nano::test::system system (1);
	auto old (std::chrono::steady_clock::now ());
	auto current (std::chrono::steady_clock::now ());
	for (auto i (0); i < 10000; ++i)
	{
		auto list (system.nodes[0]->network->random_channels (15));
	}
	auto end (std::chrono::steady_clock::now ());
	(void)end;
	auto old_ms (std::chrono::duration_cast<std::chrono::milliseconds> (current - old));
	(void)old_ms;
	auto new_ms (std::chrono::duration_cast<std::chrono::milliseconds> (end - current));
	(void)new_ms;
}

// Can take up to 2 hours
TEST (store, unchecked_load)
{
	nano::test::system system{ 1 };
	auto & node = *system.nodes[0];
	nano::block_builder builder;
	std::shared_ptr<nano::block> block = builder
										 .send ()
										 .previous (0)
										 .destination (0)
										 .balance (0)
										 .sign (nano::dev::genesis_key.prv, nano::dev::genesis_key.pub)
										 .work (0)
										 .build ();
	constexpr auto num_unchecked = 1'000'000;
	for (auto i (0); i < num_unchecked; ++i)
	{
		node.unchecked.put (i, block);
	}
	// Waits for all the blocks to get saved in the database
	ASSERT_TIMELY_EQ (8000s, num_unchecked, node.unchecked.count ());
}

TEST (store, vote_load)
{
	nano::test::system system{ 1 };
	auto & node = *system.nodes[0];
	for (auto i = 0u; i < 1000000u; ++i)
	{
		auto vote = std::make_shared<nano::vote> (nano::dev::genesis_key.pub, nano::dev::genesis_key.prv, i, 0, std::vector<nano::block_hash>{ i });
		node.vote_processor_queue.vote (vote, std::make_shared<nano::transport::inproc::channel> (node, node));
	}
}

/**
 * This test does the following:
 *   Creates a persistent database in the file system
 *   Adds 2 million random blocks to the database in chunks of 20 blocks per database transaction
 *   It then deletes half the blocks, soon after adding them
 *   Then it closes the database, reopens the database and checks that it still has the expected amount of blocks
 */
TEST (store, pruned_load)
{
	auto path (nano::unique_path ());
	constexpr auto num_pruned = 2000000;
	auto const expected_result = num_pruned / 2;
	constexpr auto batch_size = 20;
	boost::unordered_set<nano::block_hash> hashes;
	{
		auto store = nano::make_store (path, nano::dev::constants);
		ASSERT_FALSE (store->init_error ());
		for (auto i (0); i < num_pruned / batch_size; ++i)
		{
			{
				// write a batch of random blocks to the pruned store
				auto transaction (store->tx_begin_write ());
				for (auto k (0); k < batch_size; ++k)
				{
					nano::block_hash random_hash;
					nano::random_pool::generate_block (random_hash.bytes.data (), random_hash.bytes.size ());
					store->pruned ().put (*transaction, random_hash);
					hashes.insert (random_hash);
				}
			}
			{
				// delete half of the blocks created above
				auto transaction (store->tx_begin_write ());
				for (auto k (0); !hashes.empty () && k < batch_size / 2; ++k)
				{
					auto hash (hashes.begin ());
					store->pruned ().del (*transaction, *hash);
					hashes.erase (hash);
				}
			}
		}
		ASSERT_EQ (expected_result, manually_count_pruned_blocks (*store));
	}

	// Reinitialize store
	{
		auto store = nano::make_store (path, nano::dev::constants);
		ASSERT_FALSE (store->init_error ());
		ASSERT_EQ (expected_result, manually_count_pruned_blocks (*store));
	}
}

TEST (wallets, rep_scan)
{
	nano::test::system system (1);
	auto & node (*system.nodes[0]);
	auto wallet_id = node.wallets.first_wallet_id ();
	{
		for (auto i (0); i < 10000; ++i)
		{
			nano::public_key account;
			(void)node.wallets.deterministic_insert (wallet_id, true, account);
		}
	}
	auto begin (std::chrono::steady_clock::now ());
	node.wallets.foreach_representative ([] (nano::public_key const & pub_a, nano::raw_key const & prv_a) {
	});
	ASSERT_LT (std::chrono::steady_clock::now () - begin, std::chrono::milliseconds (5));
}

TEST (node, mass_vote_by_hash)
{
	nano::test::system system (1);
	auto node = system.nodes[0];
	auto wallet_id = node->wallets.first_wallet_id ();
	(void)node->wallets.insert_adhoc (wallet_id, nano::dev::genesis_key.prv);
	nano::block_hash previous (nano::dev::genesis->hash ());
	nano::keypair key;
	std::vector<std::shared_ptr<nano::state_block>> blocks;
	nano::block_builder builder;
	for (auto i (0); i < 10000; ++i)
	{
		auto block = builder
					 .state ()
					 .account (nano::dev::genesis_key.pub)
					 .previous (previous)
					 .representative (nano::dev::genesis_key.pub)
					 .balance (nano::dev::constants.genesis_amount - (i + 1) * nano::Gxrb_ratio)
					 .link (key.pub)
					 .sign (nano::dev::genesis_key.prv, nano::dev::genesis_key.pub)
					 .work (*system.work.generate (previous))
					 .build ();
		previous = block->hash ();
		blocks.push_back (block);
	}
	for (auto i (blocks.begin ()), n (blocks.end ()); i != n; ++i)
	{
		system.nodes[0]->block_processor.add (*i);
	}
}

namespace nano
{
TEST (confirmation_height, many_accounts_single_confirmation)
{
	nano::test::system system;
	nano::node_config node_config = system.default_config ();
	node_config.online_weight_minimum = 100;
	node_config.frontiers_confirmation = nano::frontiers_confirmation_mode::disabled;
	auto node = system.add_node (node_config);
	auto wallet_id = node->wallets.first_wallet_id ();
	(void)node->wallets.insert_adhoc (wallet_id, nano::dev::genesis_key.prv);

	// The number of frontiers should be more than the nano::confirmation_height::unbounded_cutoff to test the amount of blocks confirmed is correct.
	auto const num_accounts = nano::confirmation_height::unbounded_cutoff * 2 + 50;
	nano::keypair last_keypair = nano::dev::genesis_key;
	nano::block_builder builder;
	auto last_open_hash = node->latest (nano::dev::genesis_key.pub);
	{
		auto transaction = node->store.tx_begin_write ();
		for (auto i = num_accounts - 1; i > 0; --i)
		{
			nano::keypair key;
			(void)node->wallets.insert_adhoc (wallet_id, key.prv);

			auto send = builder
						.send ()
						.previous (last_open_hash)
						.destination (key.pub)
						.balance (node->online_reps.delta ())
						.sign (last_keypair.prv, last_keypair.pub)
						.work (*system.work.generate (last_open_hash))
						.build ();
			ASSERT_EQ (nano::block_status::progress, node->ledger.process (*transaction, send));
			auto open = builder
						.open ()
						.source (send->hash ())
						.representative (last_keypair.pub)
						.account (key.pub)
						.sign (key.prv, key.pub)
						.work (*system.work.generate (key.pub))
						.build ();
			ASSERT_EQ (nano::block_status::progress, node->ledger.process (*transaction, open));
			last_open_hash = open->hash ();
			last_keypair = key;
		}
	}

	// Call block confirm on the last open block which will confirm everything
	{
		auto block = node->block (last_open_hash);
		ASSERT_NE (nullptr, block);
		node->scheduler.manual.push (block);
		std::shared_ptr<nano::election> election;
		ASSERT_TIMELY (10s, (election = node->active.election (block->qualified_root ())) != nullptr);
		node->active.force_confirm (*election);
	}

	ASSERT_TIMELY (120s, node->ledger.block_confirmed (*node->store.tx_begin_read (), last_open_hash));

	// All frontiers (except last) should have 2 blocks and both should be confirmed
	auto transaction = node->store.tx_begin_read ();
	for (auto i (node->store.account ().begin (*transaction)), n (node->store.account ().end ()); i != n; ++i)
	{
		auto & account = i->first;
		auto & account_info = i->second;
		auto count = (account != last_keypair.pub) ? 2 : 1;
		nano::confirmation_height_info confirmation_height_info;
		ASSERT_FALSE (node->store.confirmation_height ().get (*transaction, account, confirmation_height_info));
		ASSERT_EQ (count, confirmation_height_info.height ());
		ASSERT_EQ (count, account_info.block_count ());
	}

	size_t cemented_count = 0;
	for (auto i (node->ledger.store.confirmation_height ().begin (*transaction)), n (node->ledger.store.confirmation_height ().end ()); i != n; ++i)
	{
		cemented_count += i->second.height ();
	}

	ASSERT_EQ (cemented_count, node->ledger.cemented_count ());
	ASSERT_EQ (node->stats->count (nano::stat::type::confirmation_height, nano::stat::detail::blocks_confirmed, nano::stat::dir::in), num_accounts * 2 - 2);

	ASSERT_TIMELY_EQ (40s, (node->ledger.cemented_count () - 1), node->stats->count (nano::stat::type::confirmation_observer, nano::stat::detail::all, nano::stat::dir::out));
	ASSERT_TIMELY_EQ (10s, node->active.election_winner_details_size (), 0);
}

TEST (confirmation_height, many_accounts_many_confirmations)
{
	nano::test::system system;
	nano::node_config node_config = system.default_config ();
	node_config.online_weight_minimum = 100;
	node_config.frontiers_confirmation = nano::frontiers_confirmation_mode::disabled;
	auto node = system.add_node (node_config);
	auto wallet_id = node->wallets.first_wallet_id ();
	(void)node->wallets.insert_adhoc (wallet_id, nano::dev::genesis_key.prv);

	auto const num_accounts = nano::confirmation_height::unbounded_cutoff * 2 + 50;
	auto latest_genesis = node->latest (nano::dev::genesis_key.pub);
	nano::block_builder builder;
	std::vector<std::shared_ptr<nano::open_block>> open_blocks;
	{
		auto transaction = node->store.tx_begin_write ();
		for (auto i = num_accounts - 1; i > 0; --i)
		{
			nano::keypair key;
			(void)node->wallets.insert_adhoc (wallet_id, key.prv);

			auto send = builder
						.send ()
						.previous (latest_genesis)
						.destination (key.pub)
						.balance (node->online_reps.delta ())
						.sign (nano::dev::genesis_key.prv, nano::dev::genesis_key.pub)
						.work (*system.work.generate (latest_genesis))
						.build ();
			ASSERT_EQ (nano::block_status::progress, node->ledger.process (*transaction, send));
			auto open = builder
						.open ()
						.source (send->hash ())
						.representative (nano::dev::genesis_key.pub)
						.account (key.pub)
						.sign (key.prv, key.pub)
						.work (*system.work.generate (key.pub))
						.build ();
			ASSERT_EQ (nano::block_status::progress, node->ledger.process (*transaction, open));
			open_blocks.push_back (std::move (open));
			latest_genesis = send->hash ();
		}
	}

	// Confirm all of the accounts
	for (auto & open_block : open_blocks)
	{
		node->scheduler.manual.push (open_block);
		std::shared_ptr<nano::election> election;
		ASSERT_TIMELY (10s, (election = node->active.election (open_block->qualified_root ())) != nullptr);
		node->active.force_confirm (*election);
	}

	auto const num_blocks_to_confirm = (num_accounts - 1) * 2;
	ASSERT_TIMELY_EQ (1500s, node->stats->count (nano::stat::type::confirmation_height, nano::stat::detail::blocks_confirmed, nano::stat::dir::in), num_blocks_to_confirm);

	ASSERT_TIMELY_EQ (60s, (node->ledger.cemented_count () - 1), node->stats->count (nano::stat::type::confirmation_observer, nano::stat::detail::all, nano::stat::dir::out));

	auto transaction = node->store.tx_begin_read ();
	size_t cemented_count = 0;
	for (auto i (node->ledger.store.confirmation_height ().begin (*transaction)), n (node->ledger.store.confirmation_height ().end ()); i != n; ++i)
	{
		cemented_count += i->second.height ();
	}

	ASSERT_EQ (num_blocks_to_confirm + 1, cemented_count);
	ASSERT_EQ (cemented_count, node->ledger.cemented_count ());

	ASSERT_TIMELY_EQ (20s, (node->ledger.cemented_count () - 1), node->stats->count (nano::stat::type::confirmation_observer, nano::stat::detail::all, nano::stat::dir::out));

	ASSERT_TIMELY_EQ (10s, node->active.election_winner_details_size (), 0);
}

TEST (confirmation_height, long_chains)
{
	nano::test::system system;
	nano::node_config node_config = system.default_config ();
	node_config.frontiers_confirmation = nano::frontiers_confirmation_mode::disabled;
	auto node = system.add_node (node_config);
	auto wallet_id = node->wallets.first_wallet_id ();
	nano::keypair key1;
	(void)node->wallets.insert_adhoc (wallet_id, nano::dev::genesis_key.prv);
	nano::block_hash latest (node->latest (nano::dev::genesis_key.pub));
	(void)node->wallets.insert_adhoc (wallet_id, key1.prv);

	auto const num_blocks = nano::confirmation_height::unbounded_cutoff * 2 + 50;

	nano::block_builder builder;
	// First open the other account
	auto send = builder
				.send ()
				.previous (latest)
				.destination (key1.pub)
				.balance (nano::dev::constants.genesis_amount - nano::Gxrb_ratio + num_blocks + 1)
				.sign (nano::dev::genesis_key.prv, nano::dev::genesis_key.pub)
				.work (*system.work.generate (latest))
				.build ();
	auto open = builder
				.open ()
				.source (send->hash ())
				.representative (nano::dev::genesis_key.pub)
				.account (key1.pub)
				.sign (key1.prv, key1.pub)
				.work (*system.work.generate (key1.pub))
				.build ();
	{
		auto transaction = node->store.tx_begin_write ();
		ASSERT_EQ (nano::block_status::progress, node->ledger.process (*transaction, send));
		ASSERT_EQ (nano::block_status::progress, node->ledger.process (*transaction, open));
	}

	// Bulk send from genesis account to destination account
	auto previous_genesis_chain_hash = send->hash ();
	auto previous_destination_chain_hash = open->hash ();
	{
		auto transaction = node->store.tx_begin_write ();
		for (auto i = num_blocks - 1; i > 0; --i)
		{
			auto send = builder
						.send ()
						.previous (previous_genesis_chain_hash)
						.destination (key1.pub)
						.balance (nano::dev::constants.genesis_amount - nano::Gxrb_ratio + i + 1)
						.sign (nano::dev::genesis_key.prv, nano::dev::genesis_key.pub)
						.work (*system.work.generate (previous_genesis_chain_hash))
						.build ();
			ASSERT_EQ (nano::block_status::progress, node->ledger.process (*transaction, send));
			auto receive = builder
						   .receive ()
						   .previous (previous_destination_chain_hash)
						   .source (send->hash ())
						   .sign (key1.prv, key1.pub)
						   .work (*system.work.generate (previous_destination_chain_hash))
						   .build ();
			ASSERT_EQ (nano::block_status::progress, node->ledger.process (*transaction, receive));

			previous_genesis_chain_hash = send->hash ();
			previous_destination_chain_hash = receive->hash ();
		}
	}

	// Send one from destination to genesis and pocket it
	auto send1 = builder
				 .send ()
				 .previous (previous_destination_chain_hash)
				 .destination (nano::dev::genesis_key.pub)
				 .balance (nano::Gxrb_ratio - 2)
				 .sign (key1.prv, key1.pub)
				 .work (*system.work.generate (previous_destination_chain_hash))
				 .build ();
	auto receive1 = builder
					.state ()
					.account (nano::dev::genesis_key.pub)
					.previous (previous_genesis_chain_hash)
					.representative (nano::dev::genesis_key.pub)
					.balance (nano::dev::constants.genesis_amount - nano::Gxrb_ratio + 1)
					.link (send1->hash ())
					.sign (nano::dev::genesis_key.prv, nano::dev::genesis_key.pub)
					.work (*system.work.generate (previous_genesis_chain_hash))
					.build ();

	// Unpocketed. Send to a non-existing account to prevent auto receives from the wallet adjusting expected confirmation height
	nano::keypair key2;
	auto send2 = builder
				 .state ()
				 .account (nano::dev::genesis_key.pub)
				 .previous (receive1->hash ())
				 .representative (nano::dev::genesis_key.pub)
				 .balance (nano::dev::constants.genesis_amount - nano::Gxrb_ratio)
				 .link (key2.pub)
				 .sign (nano::dev::genesis_key.prv, nano::dev::genesis_key.pub)
				 .work (*system.work.generate (receive1->hash ()))
				 .build ();

	{
		auto transaction = node->store.tx_begin_write ();
		ASSERT_EQ (nano::block_status::progress, node->ledger.process (*transaction, send1));
		ASSERT_EQ (nano::block_status::progress, node->ledger.process (*transaction, receive1));
		ASSERT_EQ (nano::block_status::progress, node->ledger.process (*transaction, send2));
	}

	// Call block confirm on the existing receive block on the genesis account which will confirm everything underneath on both accounts
	{
		node->scheduler.manual.push (receive1);
		std::shared_ptr<nano::election> election;
		ASSERT_TIMELY (10s, (election = node->active.election (receive1->qualified_root ())) != nullptr);
		node->active.force_confirm (*election);
	}

	ASSERT_TIMELY (30s, node->ledger.block_confirmed (*node->store.tx_begin_read (), receive1->hash ()));

	auto transaction (node->store.tx_begin_read ());
	auto info = node->ledger.account_info (*transaction, nano::dev::genesis_key.pub);
	ASSERT_TRUE (info);
	nano::confirmation_height_info confirmation_height_info;
	ASSERT_FALSE (node->store.confirmation_height ().get (*transaction, nano::dev::genesis_key.pub, confirmation_height_info));
	ASSERT_EQ (num_blocks + 2, confirmation_height_info.height ());
	ASSERT_EQ (num_blocks + 3, info->block_count ()); // Includes the unpocketed send

	info = node->ledger.account_info (*transaction, key1.pub);
	ASSERT_TRUE (info);
	ASSERT_FALSE (node->store.confirmation_height ().get (*transaction, key1.pub, confirmation_height_info));
	ASSERT_EQ (num_blocks + 1, confirmation_height_info.height ());
	ASSERT_EQ (num_blocks + 1, info->block_count ());

	size_t cemented_count = 0;
	for (auto i (node->ledger.store.confirmation_height ().begin (*transaction)), n (node->ledger.store.confirmation_height ().end ()); i != n; ++i)
	{
		cemented_count += i->second.height ();
	}

	ASSERT_EQ (cemented_count, node->ledger.cemented_count ());
	ASSERT_EQ (node->stats->count (nano::stat::type::confirmation_height, nano::stat::detail::blocks_confirmed, nano::stat::dir::in), num_blocks * 2 + 2);

	ASSERT_TIMELY_EQ (40s, (node->ledger.cemented_count () - 1), node->stats->count (nano::stat::type::confirmation_observer, nano::stat::detail::all, nano::stat::dir::out));
	ASSERT_TIMELY_EQ (10s, node->active.election_winner_details_size (), 0);
}

TEST (confirmation_height, dynamic_algorithm)
{
	nano::test::system system;
	nano::node_config node_config = system.default_config ();
	node_config.frontiers_confirmation = nano::frontiers_confirmation_mode::disabled;
	auto node = system.add_node (node_config);
	auto wallet_id = node->wallets.first_wallet_id ();
	nano::keypair key;
	(void)node->wallets.insert_adhoc (wallet_id, nano::dev::genesis_key.prv);
	auto const num_blocks = nano::confirmation_height::unbounded_cutoff;
	auto latest_genesis = nano::dev::genesis;
	std::vector<std::shared_ptr<nano::state_block>> state_blocks;
	nano::block_builder builder;
	for (auto i = 0; i < num_blocks; ++i)
	{
		auto send = builder
					.state ()
					.account (nano::dev::genesis_key.pub)
					.previous (latest_genesis->hash ())
					.representative (nano::dev::genesis_key.pub)
					.balance (nano::dev::constants.genesis_amount - i - 1)
					.link (key.pub)
					.sign (nano::dev::genesis_key.prv, nano::dev::genesis_key.pub)
					.work (*system.work.generate (latest_genesis->hash ()))
					.build ();
		latest_genesis = send;
		state_blocks.push_back (send);
	}
	{
		auto transaction = node->store.tx_begin_write ();
		for (auto const & block : state_blocks)
		{
			ASSERT_EQ (nano::block_status::progress, node->ledger.process (*transaction, block));
		}
	}

	node->confirming_set.add (state_blocks.front ()->hash ());
	ASSERT_TIMELY_EQ (20s, node->ledger.cemented_count (), 2);

	node->confirming_set.add (latest_genesis->hash ());

	ASSERT_TIMELY_EQ (20s, node->ledger.cemented_count (), num_blocks + 1);

	ASSERT_EQ (node->stats->count (nano::stat::type::confirmation_height, nano::stat::detail::blocks_confirmed, nano::stat::dir::in), num_blocks);
	ASSERT_TIMELY_EQ (10s, node->active.election_winner_details_size (), 0);
}

TEST (confirmation_height, many_accounts_send_receive_self)
{
	nano::test::system system;
	nano::node_config node_config = system.default_config ();
	node_config.online_weight_minimum = 100;
	node_config.frontiers_confirmation = nano::frontiers_confirmation_mode::disabled;
	node_config.active_elections_size = 400000;
	nano::node_flags node_flags;
	auto node = system.add_node (node_config);
	auto wallet_id = node->wallets.first_wallet_id ();
	(void)node->wallets.insert_adhoc (wallet_id, nano::dev::genesis_key.prv);

#ifndef NDEBUG
	auto const num_accounts = 10000;
#else
	auto const num_accounts = 100000;
#endif

	auto latest_genesis = node->latest (nano::dev::genesis_key.pub);
	std::vector<nano::keypair> keys;
	nano::block_builder builder;
	std::vector<std::shared_ptr<nano::open_block>> open_blocks;
	{
		auto transaction = node->store.tx_begin_write ();
		for (auto i = 0; i < num_accounts; ++i)
		{
			nano::keypair key;
			keys.emplace_back (key);

			auto send = builder
						.send ()
						.previous (latest_genesis)
						.destination (key.pub)
						.balance (nano::dev::constants.genesis_amount - 1 - i)
						.sign (nano::dev::genesis_key.prv, nano::dev::genesis_key.pub)
						.work (*system.work.generate (latest_genesis))
						.build ();
			ASSERT_EQ (nano::block_status::progress, node->ledger.process (*transaction, send));
			auto open = builder
						.open ()
						.source (send->hash ())
						.representative (nano::dev::genesis_key.pub)
						.account (key.pub)
						.sign (key.prv, key.pub)
						.work (*system.work.generate (key.pub))
						.build ();
			ASSERT_EQ (nano::block_status::progress, node->ledger.process (*transaction, open));
			open_blocks.push_back (std::move (open));
			latest_genesis = send->hash ();
		}
	}

	// Confirm all of the accounts
	for (auto & open_block : open_blocks)
	{
		node->start_election (open_block);
		std::shared_ptr<nano::election> election;
		ASSERT_TIMELY (10s, (election = node->active.election (open_block->qualified_root ())) != nullptr);
		node->active.force_confirm (*election);
	}

	system.deadline_set (100s);
	auto num_blocks_to_confirm = num_accounts * 2;
	while (node->stats->count (nano::stat::type::confirmation_height, nano::stat::detail::blocks_confirmed, nano::stat::dir::in) != num_blocks_to_confirm)
	{
		ASSERT_NO_ERROR (system.poll ());
	}

	std::vector<std::shared_ptr<nano::send_block>> send_blocks;
	std::vector<std::shared_ptr<nano::receive_block>> receive_blocks;

	for (int i = 0; i < open_blocks.size (); ++i)
	{
		auto open_block = open_blocks[i];
		auto & keypair = keys[i];
		send_blocks.emplace_back (builder
								  .send ()
								  .previous (open_block->hash ())
								  .destination (keypair.pub)
								  .balance (1)
								  .sign (keypair.prv, keypair.pub)
								  .work (*system.work.generate (open_block->hash ()))
								  .build ());
		receive_blocks.emplace_back (builder
									 .receive ()
									 .previous (send_blocks.back ()->hash ())
									 .source (send_blocks.back ()->hash ())
									 .sign (keypair.prv, keypair.pub)
									 .work (*system.work.generate (send_blocks.back ()->hash ()))
									 .build ());
	}

	// Now send and receive to self
	for (int i = 0; i < open_blocks.size (); ++i)
	{
		node->process_active (send_blocks[i]);
		node->process_active (receive_blocks[i]);
	}

	system.deadline_set (300s);
	num_blocks_to_confirm = num_accounts * 4;
	while (node->stats->count (nano::stat::type::confirmation_height, nano::stat::detail::blocks_confirmed, nano::stat::dir::in) != num_blocks_to_confirm)
	{
		ASSERT_NO_ERROR (system.poll ());
	}

	system.deadline_set (200s);
	while ((node->ledger.cemented_count () - 1) != node->stats->count (nano::stat::type::confirmation_observer, nano::stat::detail::all, nano::stat::dir::out))
	{
		ASSERT_NO_ERROR (system.poll ());
	}

	auto transaction = node->store.tx_begin_read ();
	size_t cemented_count = 0;
	for (auto i (node->ledger.store.confirmation_height ().begin (*transaction)), n (node->ledger.store.confirmation_height ().end ()); i != n; ++i)
	{
		cemented_count += i->second.height ();
	}

	ASSERT_EQ (num_blocks_to_confirm + 1, cemented_count);
	ASSERT_EQ (cemented_count, node->ledger.cemented_count ());

	system.deadline_set (60s);
	while ((node->ledger.cemented_count () - 1) != node->stats->count (nano::stat::type::confirmation_observer, nano::stat::detail::all, nano::stat::dir::out))
	{
		ASSERT_NO_ERROR (system.poll ());
	}

	system.deadline_set (60s);
	while (node->active.election_winner_details_size () > 0)
	{
		ASSERT_NO_ERROR (system.poll ());
	}
}

// Same as the many_accounts_send_receive_self test, except works on the confirmation height processor directly
// as opposed to active transactions which implicitly calls confirmation height processor.
TEST (confirmation_height, many_accounts_send_receive_self_no_elections)
{
	auto path (nano::unique_path ());
	auto store = nano::make_store (path, nano::dev::constants);
	ASSERT_TRUE (!store->init_error ());
	nano::stats stats;
	nano::ledger ledger (*store, stats, nano::dev::constants);
	nano::store::write_queue write_database_queue (false);
	nano::work_pool pool{ nano::dev::network_params.network, std::numeric_limits<unsigned>::max () };
	std::atomic<bool> stopped{ false };
	boost::latch initialized_latch{ 0 };

	nano::block_hash block_hash_being_processed{ 0 };
<<<<<<< HEAD
	nano::confirming_set confirming_set{ ledger, write_database_queue };
=======
	nano::store::write_queue write_queue{ false };
	nano::confirming_set confirming_set{ ledger, write_queue };
>>>>>>> 24a55d8f

	auto const num_accounts = 100000;

	auto latest_genesis = nano::dev::genesis->hash ();
	std::vector<nano::keypair> keys;
	std::vector<std::shared_ptr<nano::open_block>> open_blocks;

	nano::block_builder builder;
	nano::test::system system;

	{
		auto transaction (store->tx_begin_write ());

		// Send from genesis account to all other accounts and create open block for them
		for (auto i = 0; i < num_accounts; ++i)
		{
			nano::keypair key;
			keys.emplace_back (key);
			auto send = builder
						.send ()
						.previous (latest_genesis)
						.destination (key.pub)
						.balance (nano::dev::constants.genesis_amount - 1 - i)
						.sign (nano::dev::genesis_key.prv, nano::dev::genesis_key.pub)
						.work (*pool.generate (latest_genesis))
						.build ();
			ASSERT_EQ (nano::block_status::progress, ledger.process (*transaction, send));
			auto open = builder
						.open ()
						.source (send->hash ())
						.representative (nano::dev::genesis_key.pub)
						.account (key.pub)
						.sign (key.prv, key.pub)
						.work (*pool.generate (key.pub))
						.build ();
			ASSERT_EQ (nano::block_status::progress, ledger.process (*transaction, open));
			open_blocks.push_back (std::move (open));
			latest_genesis = send->hash ();
		}
	}

	for (auto & open_block : open_blocks)
	{
		confirming_set.add (open_block->hash ());
	}

	system.deadline_set (1000s);
	auto num_blocks_to_confirm = num_accounts * 2;
	while (stats.count (nano::stat::type::confirmation_height, nano::stat::detail::blocks_confirmed, nano::stat::dir::in) != num_blocks_to_confirm)
	{
		ASSERT_NO_ERROR (system.poll ());
	}

	std::vector<std::shared_ptr<nano::send_block>> send_blocks;
	std::vector<std::shared_ptr<nano::receive_block>> receive_blocks;

	// Now add all send/receive blocks
	{
		auto transaction (store->tx_begin_write ());
		for (int i = 0; i < open_blocks.size (); ++i)
		{
			auto open_block = open_blocks[i];
			auto & keypair = keys[i];
			send_blocks.emplace_back (builder
									  .send ()
									  .previous (open_block->hash ())
									  .destination (keypair.pub)
									  .balance (1)
									  .sign (keypair.prv, keypair.pub)
									  .work (*system.work.generate (open_block->hash ()))
									  .build ());
			receive_blocks.emplace_back (builder
										 .receive ()
										 .previous (send_blocks.back ()->hash ())
										 .source (send_blocks.back ()->hash ())
										 .sign (keypair.prv, keypair.pub)
										 .work (*system.work.generate (send_blocks.back ()->hash ()))
										 .build ());

			ASSERT_EQ (nano::block_status::progress, ledger.process (*transaction, send_blocks.back ()));
			ASSERT_EQ (nano::block_status::progress, ledger.process (*transaction, receive_blocks.back ()));
		}
	}

	// Randomize the order that send and receive blocks are added to the confirmation height processor
	std::random_device rd;
	std::mt19937 g (rd ());
	std::shuffle (send_blocks.begin (), send_blocks.end (), g);
	std::mt19937 g1 (rd ());
	std::shuffle (receive_blocks.begin (), receive_blocks.end (), g1);

	// Now send and receive to self
	for (int i = 0; i < open_blocks.size (); ++i)
	{
		confirming_set.add (send_blocks[i]->hash ());
		confirming_set.add (receive_blocks[i]->hash ());
	}

	system.deadline_set (1000s);
	num_blocks_to_confirm = num_accounts * 4;
	while (stats.count (nano::stat::type::confirmation_height, nano::stat::detail::blocks_confirmed, nano::stat::dir::in) != num_blocks_to_confirm)
	{
		ASSERT_NO_ERROR (system.poll ());
	}

	while (confirming_set.size () > 0)
	{
		ASSERT_NO_ERROR (system.poll ());
	}

	auto transaction = store->tx_begin_read ();
	size_t cemented_count = 0;
	for (auto i (store->confirmation_height ().begin (*transaction)), n (store->confirmation_height ().end ()); i != n; ++i)
	{
		cemented_count += i->second.height ();
	}

	ASSERT_EQ (num_blocks_to_confirm + 1, cemented_count);
	ASSERT_EQ (cemented_count, ledger.cemented_count ());
}

}

namespace
{
class data
{
public:
	std::atomic<bool> awaiting_cache{ false };
	std::atomic<bool> keep_requesting_metrics{ true };
	std::shared_ptr<nano::node> node;
	std::chrono::system_clock::time_point orig_time;
	std::atomic_flag orig_time_set = ATOMIC_FLAG_INIT;
};
class shared_data
{
public:
	nano::test::counted_completion write_completion{ 0 };
	std::atomic<bool> done{ false };
};

template <typename T>
void callback_process (shared_data & shared_data_a, data & data, T & all_node_data_a, std::chrono::system_clock::time_point last_updated)
{
	if (!data.orig_time_set.test_and_set ())
	{
		data.orig_time = last_updated;
	}

	if (data.awaiting_cache && data.orig_time != last_updated)
	{
		data.keep_requesting_metrics = false;
	}
	if (data.orig_time != last_updated)
	{
		data.awaiting_cache = true;
		data.orig_time = last_updated;
	}
	shared_data_a.write_completion.increment ();
};
}

TEST (telemetry, ongoing_requests)
{
	nano::test::system system;
	nano::node_flags node_flags;
	auto node_client = system.add_node (node_flags);
	auto node_server = system.add_node (node_flags);

	nano::test::wait_peer_connections (system);

	ASSERT_EQ (0, node_client->telemetry->size ());
	ASSERT_EQ (0, node_server->telemetry->size ());
	ASSERT_EQ (0, node_client->stats->count (nano::stat::type::bootstrap, nano::stat::detail::telemetry_ack, nano::stat::dir::in));
	ASSERT_EQ (0, node_client->stats->count (nano::stat::type::bootstrap, nano::stat::detail::telemetry_req, nano::stat::dir::out));

	ASSERT_TIMELY (20s, node_client->stats->count (nano::stat::type::message, nano::stat::detail::telemetry_ack, nano::stat::dir::in) == 1 && node_server->stats->count (nano::stat::type::message, nano::stat::detail::telemetry_ack, nano::stat::dir::in) == 1);

	// Wait till the next ongoing will be called, and add a 1s buffer for the actual processing
	auto time = std::chrono::steady_clock::now ();
	ASSERT_TIMELY (10s, std::chrono::steady_clock::now () >= (time + nano::dev::network_params.network.telemetry_cache_cutoff + 1s));

	ASSERT_EQ (2, node_client->stats->count (nano::stat::type::message, nano::stat::detail::telemetry_ack, nano::stat::dir::in));
	ASSERT_EQ (2, node_client->stats->count (nano::stat::type::message, nano::stat::detail::telemetry_req, nano::stat::dir::in));
	ASSERT_EQ (2, node_client->stats->count (nano::stat::type::message, nano::stat::detail::telemetry_req, nano::stat::dir::out));
	ASSERT_EQ (2, node_server->stats->count (nano::stat::type::message, nano::stat::detail::telemetry_ack, nano::stat::dir::in));
	ASSERT_EQ (2, node_server->stats->count (nano::stat::type::message, nano::stat::detail::telemetry_req, nano::stat::dir::in));
	ASSERT_EQ (2, node_server->stats->count (nano::stat::type::message, nano::stat::detail::telemetry_req, nano::stat::dir::out));
}

namespace nano
{
namespace transport
{
	TEST (telemetry, simultaneous_requests)
	{
		nano::test::system system;
		nano::node_flags node_flags;
		auto const num_nodes = 4;
		for (int i = 0; i < num_nodes; ++i)
		{
			system.add_node (node_flags);
		}

		nano::test::wait_peer_connections (system);

		std::vector<std::thread> threads;
		auto const num_threads = 4;

		std::array<data, num_nodes> node_data{};
		for (auto i = 0; i < num_nodes; ++i)
		{
			node_data[i].node = system.nodes[i];
		}

		shared_data shared_data;

		// Create a few threads where each node sends out telemetry request messages to all other nodes continuously, until the cache it reached and subsequently expired.
		// The test waits until all telemetry_ack messages have been received.
		for (int i = 0; i < num_threads; ++i)
		{
			threads.emplace_back ([&node_data, &shared_data] () {
				while (std::any_of (node_data.cbegin (), node_data.cend (), [] (auto const & data) { return data.keep_requesting_metrics.load (); }))
				{
					for (auto & data : node_data)
					{
						// Keep calling get_metrics_async until the cache has been saved and then become outdated (after a certain period of time) for each node
						if (data.keep_requesting_metrics)
						{
							shared_data.write_completion.increment_required_count ();

							// Pick first peer to be consistent
							auto peer = data.node->network->tcp_channels->get_first_channel ();

							auto maybe_telemetry = data.node->telemetry->get_telemetry (peer->get_remote_endpoint ());
							if (maybe_telemetry)
							{
								callback_process (shared_data, data, node_data, maybe_telemetry->get_timestamp ());
							}
						}
						std::this_thread::sleep_for (1ms);
					}
				}

				shared_data.write_completion.await_count_for (20s);
				shared_data.done = true;
			});
		}

		ASSERT_TIMELY (30s, shared_data.done);

		ASSERT_TRUE (std::all_of (node_data.begin (), node_data.end (), [] (auto const & data) { return !data.keep_requesting_metrics; }));

		for (auto & thread : threads)
		{
			thread.join ();
		}
	}
}
}

TEST (telemetry, under_load)
{
	nano::test::system system;
	nano::node_config node_config = system.default_config ();
	node_config.frontiers_confirmation = nano::frontiers_confirmation_mode::disabled;
	nano::node_flags node_flags;
	auto node = system.add_node (node_config, node_flags);
	auto wallet_id = node->wallets.first_wallet_id ();
	node_config.peering_port = system.get_available_port ();
	auto node1 = system.add_node (node_config, node_flags);
	nano::keypair key;
	nano::keypair key1;
	(void)node->wallets.insert_adhoc (wallet_id, nano::dev::genesis_key.prv);
	(void)node->wallets.insert_adhoc (wallet_id, key.prv);
	auto latest_genesis = node->latest (nano::dev::genesis_key.pub);
	auto num_blocks = 150000;
	nano::block_builder builder;
	auto send = builder
				.state ()
				.account (nano::dev::genesis_key.pub)
				.previous (latest_genesis)
				.representative (nano::dev::genesis_key.pub)
				.balance (nano::dev::constants.genesis_amount - num_blocks)
				.link (key.pub)
				.sign (nano::dev::genesis_key.prv, nano::dev::genesis_key.pub)
				.work (*system.work.generate (latest_genesis))
				.build ();
	node->process_active (send);
	latest_genesis = send->hash ();
	auto open = builder
				.state ()
				.account (key.pub)
				.previous (0)
				.representative (key.pub)
				.balance (num_blocks)
				.link (send->hash ())
				.sign (key.prv, key.pub)
				.work (*system.work.generate (key.pub))
				.build ();
	node->process_active (open);
	auto latest_key = open->hash ();

	auto thread_func = [key1, &system, node, num_blocks] (nano::keypair const & keypair, nano::block_hash const & latest, nano::uint128_t const initial_amount) {
		auto latest_l = latest;
		nano::block_builder builder;
		for (int i = 0; i < num_blocks; ++i)
		{
			auto send = builder
						.state ()
						.account (keypair.pub)
						.previous (latest_l)
						.representative (keypair.pub)
						.balance (initial_amount - i - 1)
						.link (key1.pub)
						.sign (keypair.prv, keypair.pub)
						.work (*system.work.generate (latest_l))
						.build ();
			latest_l = send->hash ();
			node->process_active (send);
		}
	};

	std::thread thread1 (thread_func, nano::dev::genesis_key, latest_genesis, nano::dev::constants.genesis_amount - num_blocks);
	std::thread thread2 (thread_func, key, latest_key, num_blocks);

	ASSERT_TIMELY_EQ (200s, node1->ledger.block_count (), num_blocks * 2 + 3);

	thread1.join ();
	thread2.join ();

	for (auto const & node : system.nodes)
	{
		ASSERT_EQ (0, node->stats->count (nano::stat::type::telemetry, nano::stat::detail::failed_send_telemetry_req));
		ASSERT_EQ (0, node->stats->count (nano::stat::type::telemetry, nano::stat::detail::request_within_protection_cache_zone));
		ASSERT_EQ (0, node->stats->count (nano::stat::type::telemetry, nano::stat::detail::unsolicited_telemetry_ack));
		ASSERT_EQ (0, node->stats->count (nano::stat::type::telemetry, nano::stat::detail::no_response_received));
	}
}

/**
 * This test checks that the telemetry cached data is consistent and that it timeouts when it should.
 * It does the following:
 * It disables ongoing telemetry requests and creates 2 nodes, client and server.
 * The client node sends a manual telemetry req to the server node and waits for the telemetry reply.
 * The telemetry reply is saved in the callback and then it is also requested via nano::telemetry::get_metrics().
 * The 2 telemetry data obtained by the 2 different methods are checked that they are the same.
 * Then the test idles until the telemetry data timeouts from the cache.
 * Then the manual req and reply process is repeated and checked.
 */
TEST (telemetry, cache_read_and_timeout)
{
	nano::test::system system;
	nano::node_flags node_flags;
	node_flags.set_disable_ongoing_telemetry_requests (true);
	auto node_client = system.add_node (node_flags);
	auto node_server = system.add_node (node_flags);

	nano::test::wait_peer_connections (system);

	// Request telemetry metrics
	std::optional<nano::telemetry_data> telemetry_data;
	auto channel = node_client->network->find_node_id (node_server->get_node_id ());
	ASSERT_NE (channel, nullptr);

	node_client->telemetry->trigger ();
	ASSERT_TIMELY (5s, telemetry_data = node_client->telemetry->get_telemetry (channel->get_remote_endpoint ()));

	auto responses = node_client->telemetry->get_all_telemetries ();
	ASSERT_TRUE (!responses.empty ());
	ASSERT_EQ (telemetry_data, responses.begin ()->second);

	// Confirm only 1 request was made
	ASSERT_EQ (1, node_client->stats->count (nano::stat::type::message, nano::stat::detail::telemetry_ack, nano::stat::dir::in));
	ASSERT_EQ (0, node_client->stats->count (nano::stat::type::message, nano::stat::detail::telemetry_req, nano::stat::dir::in));
	ASSERT_EQ (1, node_client->stats->count (nano::stat::type::message, nano::stat::detail::telemetry_req, nano::stat::dir::out));
	ASSERT_EQ (0, node_server->stats->count (nano::stat::type::message, nano::stat::detail::telemetry_ack, nano::stat::dir::in));
	ASSERT_EQ (1, node_server->stats->count (nano::stat::type::message, nano::stat::detail::telemetry_req, nano::stat::dir::in));
	ASSERT_EQ (0, node_server->stats->count (nano::stat::type::message, nano::stat::detail::telemetry_req, nano::stat::dir::out));

	// wait until the telemetry data times out
	ASSERT_TIMELY (5s, node_client->telemetry->get_all_telemetries ().empty ());

	// the telemetry data cache should be empty now
	responses = node_client->telemetry->get_all_telemetries ();
	ASSERT_TRUE (responses.empty ());

	// Request telemetry metrics again
	node_client->telemetry->trigger ();
	ASSERT_TIMELY (5s, telemetry_data = node_client->telemetry->get_telemetry (channel->get_remote_endpoint ()));

	responses = node_client->telemetry->get_all_telemetries ();
	ASSERT_TRUE (!responses.empty ());
	ASSERT_EQ (telemetry_data, responses.begin ()->second);

	ASSERT_EQ (2, node_client->stats->count (nano::stat::type::message, nano::stat::detail::telemetry_ack, nano::stat::dir::in));
	ASSERT_EQ (0, node_client->stats->count (nano::stat::type::message, nano::stat::detail::telemetry_req, nano::stat::dir::in));
	ASSERT_EQ (2, node_client->stats->count (nano::stat::type::message, nano::stat::detail::telemetry_req, nano::stat::dir::out));
	ASSERT_EQ (0, node_server->stats->count (nano::stat::type::message, nano::stat::detail::telemetry_ack, nano::stat::dir::in));
	ASSERT_EQ (2, node_server->stats->count (nano::stat::type::message, nano::stat::detail::telemetry_req, nano::stat::dir::in));
	ASSERT_EQ (0, node_server->stats->count (nano::stat::type::message, nano::stat::detail::telemetry_req, nano::stat::dir::out));
}

TEST (telemetry, many_nodes)
{
	nano::test::system system;
	nano::node_flags node_flags;
	node_flags.set_disable_request_loop (true);
	// The telemetry responses can timeout if using a large number of nodes under sanitizers, so lower the number.
	auto const num_nodes = nano::memory_intensive_instrumentation () ? 4 : 10;
	for (auto i = 0; i < num_nodes; ++i)
	{
		nano::node_config node_config = system.default_config ();
		// Make a metric completely different for each node so we can check afterwards that there are no duplicates
		node_config.bandwidth_limit = 100000 + i;

		auto node = std::make_shared<nano::node> (system.async_rt, nano::unique_path (), node_config, system.work, node_flags);
		node->start ();
		system.nodes.push_back (node);
	}

	// Merge peers after creating nodes as some backends (RocksDB) can take a while to initialize nodes (Windows/Debug for instance)
	// and timeouts can occur between nodes while starting up many nodes synchronously.
	for (auto const & node : system.nodes)
	{
		for (auto const & other_node : system.nodes)
		{
			if (node != other_node)
			{
				node->network->merge_peer (other_node->network->endpoint ());
			}
		}
	}

	nano::test::wait_peer_connections (system);

	// Give all nodes a non-default number of blocks
	nano::keypair key;
	nano::block_builder builder;
	auto send = builder
				.state ()
				.account (nano::dev::genesis_key.pub)
				.previous (nano::dev::genesis->hash ())
				.representative (nano::dev::genesis_key.pub)
				.balance (nano::dev::constants.genesis_amount - nano::Mxrb_ratio)
				.link (key.pub)
				.sign (nano::dev::genesis_key.prv, nano::dev::genesis_key.pub)
				.work (*system.work.generate (nano::dev::genesis->hash ()))
				.build ();
	for (auto node : system.nodes)
	{
		auto transaction (node->store.tx_begin_write ());
		ASSERT_EQ (nano::block_status::progress, node->ledger.process (*transaction, send));
	}

	// This is the node which will request metrics from all other nodes
	auto node_client = system.nodes.front ();

	std::vector<nano::telemetry_data> telemetry_datas;
	auto peers = node_client->network->tcp_channels->list (num_nodes - 1);
	ASSERT_EQ (peers.size (), num_nodes - 1);
	for (auto const & peer : peers)
	{
		std::optional<nano::telemetry_data> telemetry_data;
		ASSERT_TIMELY (5s, telemetry_data = node_client->telemetry->get_telemetry (peer->get_remote_endpoint ()));
		telemetry_datas.push_back (*telemetry_data);
	}

	ASSERT_EQ (telemetry_datas.size (), num_nodes - 1);

	// Check the metrics
	for (auto & data : telemetry_datas)
	{
		ASSERT_EQ (data.get_unchecked_count (), 0);
		ASSERT_EQ (data.get_cemented_count (), 1);
		ASSERT_LE (data.get_peer_count (), 9U);
		ASSERT_EQ (data.get_account_count (), 1);
		ASSERT_EQ (data.get_block_count (), 2);
		ASSERT_EQ (data.get_protocol_version (), nano::dev::network_params.network.protocol_version);
		ASSERT_GE (data.get_bandwidth_cap (), 100000);
		ASSERT_LT (data.get_bandwidth_cap (), 100000 + system.nodes.size ());
		ASSERT_EQ (data.get_major_version (), nano::get_major_node_version ());
		ASSERT_EQ (data.get_minor_version (), nano::get_minor_node_version ());
		ASSERT_EQ (data.get_patch_version (), nano::get_patch_node_version ());
		ASSERT_EQ (data.get_pre_release_version (), nano::get_pre_release_node_version ());
		ASSERT_EQ (data.get_maker (), 0);
		ASSERT_LT (data.get_uptime (), 100);
		ASSERT_EQ (data.get_genesis_block (), nano::dev::genesis->hash ());
		ASSERT_LE (data.get_timestamp (), std::chrono::system_clock::now ());
		ASSERT_EQ (data.get_active_difficulty (), system.nodes.front ()->default_difficulty (nano::work_version::work_1));
	}

	// We gave some nodes different bandwidth caps, confirm they are not all the same
	auto bandwidth_cap = telemetry_datas.front ().get_bandwidth_cap ();
	telemetry_datas.erase (telemetry_datas.begin ());
	auto all_bandwidth_limits_same = std::all_of (telemetry_datas.begin (), telemetry_datas.end (), [bandwidth_cap] (auto & telemetry_data) {
		return telemetry_data.get_bandwidth_cap () == bandwidth_cap;
	});
	ASSERT_FALSE (all_bandwidth_limits_same);
}

// Test the node epoch_upgrader with a large number of accounts and threads
// Possible to manually add work peers
TEST (node, mass_epoch_upgrader)
{
	auto perform_test = [] (size_t const batch_size) {
		unsigned threads = 5;
		size_t total_accounts = 2500;

#ifndef NDEBUG
		total_accounts /= 5;
#endif

		struct info
		{
			nano::keypair key;
			nano::block_hash pending_hash;
		};

		std::vector<info> opened (total_accounts / 2);
		std::vector<info> unopened (total_accounts / 2);

		nano::test::system system;
		nano::node_config node_config = system.default_config ();
		node_config.work_threads = 4;
		// node_config.work_peers = { { "192.168.1.101", 7000 } };
		auto & node = *system.add_node (node_config);

		auto balance = node.balance (nano::dev::genesis_key.pub);
		auto latest = node.latest (nano::dev::genesis_key.pub);
		nano::uint128_t amount = 1;

		// Send to all accounts
		std::array<std::vector<info> *, 2> all{ &opened, &unopened };
		for (auto & accounts : all)
		{
			for (auto & info : *accounts)
			{
				balance -= amount;
				nano::state_block_builder builder;
				std::error_code ec;
				auto block = builder
							 .account (nano::dev::genesis_key.pub)
							 .previous (latest)
							 .balance (balance)
							 .link (info.key.pub)
							 .representative (nano::dev::genesis_key.pub)
							 .sign (nano::dev::genesis_key.prv, nano::dev::genesis_key.pub)
							 .work (*node.work_generate_blocking (latest, node_config.network_params.work.threshold (nano::work_version::work_1, nano::block_details (nano::epoch::epoch_0, false, false, false))))
							 .build (ec);
				ASSERT_FALSE (ec);
				ASSERT_NE (nullptr, block);
				ASSERT_EQ (nano::block_status::progress, node.process (block));
				latest = block->hash ();
				info.pending_hash = block->hash ();
			}
		}
		ASSERT_EQ (1 + total_accounts, node.ledger.block_count ());
		ASSERT_EQ (1, node.ledger.account_count ());

		// Receive for half of accounts
		for (auto const & info : opened)
		{
			nano::state_block_builder builder;
			std::error_code ec;
			auto block = builder
						 .account (info.key.pub)
						 .previous (0)
						 .balance (amount)
						 .link (info.pending_hash)
						 .representative (info.key.pub)
						 .sign (info.key.prv, info.key.pub)
						 .work (*node.work_generate_blocking (info.key.pub, node_config.network_params.work.threshold (nano::work_version::work_1, nano::block_details (nano::epoch::epoch_0, false, false, false))))
						 .build (ec);
			ASSERT_FALSE (ec);
			ASSERT_NE (nullptr, block);
			ASSERT_EQ (nano::block_status::progress, node.process (block));
		}
		ASSERT_EQ (1 + total_accounts + opened.size (), node.ledger.block_count ());
		ASSERT_EQ (1 + opened.size (), node.ledger.account_count ());

		nano::keypair epoch_signer (nano::dev::genesis_key);

		auto const block_count_before = node.ledger.block_count ();
		auto const total_to_upgrade = 1 + total_accounts;
		std::cout << "Mass upgrading " << total_to_upgrade << " accounts" << std::endl;
		while (node.ledger.block_count () != block_count_before + total_to_upgrade)
		{
			auto const pre_upgrade = node.ledger.block_count ();
			auto upgrade_count = std::min<size_t> (batch_size, block_count_before + total_to_upgrade - pre_upgrade);
			ASSERT_FALSE (node.epoch_upgrader.start (epoch_signer.prv, nano::epoch::epoch_1, upgrade_count, threads));
			// Already ongoing - should fail
			ASSERT_TRUE (node.epoch_upgrader.start (epoch_signer.prv, nano::epoch::epoch_1, upgrade_count, threads));
			system.deadline_set (60s);
			while (node.ledger.block_count () != pre_upgrade + upgrade_count)
			{
				ASSERT_NO_ERROR (system.poll ());
				std::this_thread::sleep_for (200ms);
				std::cout << node.ledger.block_count () - block_count_before << " / " << total_to_upgrade << std::endl;
			}
			std::this_thread::sleep_for (50ms);
		}
		auto expected_blocks = block_count_before + total_accounts + 1;
		ASSERT_EQ (expected_blocks, node.ledger.block_count ());
		// Check upgrade
		{
			auto transaction (node.store.tx_begin_read ());
			size_t block_count_sum = 0;
			for (auto i (node.store.account ().begin (*transaction)); i != node.store.account ().end (); ++i)
			{
				nano::account_info info (i->second);
				ASSERT_EQ (info.epoch (), nano::epoch::epoch_1);
				block_count_sum += info.block_count ();
			}
			ASSERT_EQ (expected_blocks, block_count_sum);
		}
	};
	// Test with a limited number of upgrades and an unlimited
	perform_test (42);
	perform_test (std::numeric_limits<size_t>::max ());
}

namespace nano
{
TEST (node, mass_block_new)
{
	nano::test::system system;
	nano::node_config node_config = system.default_config ();
	node_config.frontiers_confirmation = nano::frontiers_confirmation_mode::disabled;
	auto & node = *system.add_node (node_config);
	node.network_params.network.aec_loop_interval_ms = 500;

#ifndef NDEBUG
	auto const num_blocks = 5000;
#else
	auto const num_blocks = 50000;
#endif
	std::cout << num_blocks << " x4 blocks" << std::endl;

	// Upgrade to epoch_2
	system.upgrade_genesis_epoch (node, nano::epoch::epoch_1);
	system.upgrade_genesis_epoch (node, nano::epoch::epoch_2);

	auto next_block_count = num_blocks + 3;
	auto process_all = [&] (std::vector<std::shared_ptr<nano::state_block>> const & blocks_a) {
		for (auto const & block : blocks_a)
		{
			node.process_active (block);
		}
		ASSERT_TIMELY_EQ (200s, node.ledger.block_count (), next_block_count);
		next_block_count += num_blocks;
		while (node.block_processor.size () > 0)
		{
			std::this_thread::sleep_for (std::chrono::milliseconds{ 100 });
		}
		// Clear all active
		{
			auto guard{ node.active.lock () };
			rsnano::rsn_active_transactions_lock_roots_clear (guard.handle);
			rsnano::rsn_active_transactions_lock_blocks_clear (guard.handle);
		}
	};

	nano::keypair key;
	std::vector<nano::keypair> keys (num_blocks);
	nano::state_block_builder builder;
	std::vector<std::shared_ptr<nano::state_block>> send_blocks;
	auto send_threshold (nano::dev::network_params.work.threshold (nano::work_version::work_1, nano::block_details (nano::epoch::epoch_2, true, false, false)));
	auto latest_genesis = node.latest (nano::dev::genesis_key.pub);
	for (auto i = 0; i < num_blocks; ++i)
	{
		auto send = builder.make_block ()
					.account (nano::dev::genesis_key.pub)
					.previous (latest_genesis)
					.balance (nano::dev::constants.genesis_amount - i - 1)
					.representative (nano::dev::genesis_key.pub)
					.link (keys[i].pub)
					.sign (nano::dev::genesis_key.prv, nano::dev::genesis_key.pub)
					.work (*system.work.generate (nano::work_version::work_1, latest_genesis, send_threshold))
					.build ();
		latest_genesis = send->hash ();
		send_blocks.push_back (std::move (send));
	}
	std::cout << "Send blocks built, start processing" << std::endl;
	nano::timer<> timer;
	timer.start ();
	process_all (send_blocks);
	std::cout << "Send blocks time: " << timer.stop ().count () << " " << timer.unit () << "\n\n";

	std::vector<std::shared_ptr<nano::state_block>> open_blocks;
	auto receive_threshold (nano::dev::network_params.work.threshold (nano::work_version::work_1, nano::block_details (nano::epoch::epoch_2, false, true, false)));
	for (auto i = 0; i < num_blocks; ++i)
	{
		auto const & key = keys[i];
		auto open = builder.make_block ()
					.account (key.pub)
					.previous (0)
					.balance (1)
					.representative (key.pub)
					.link (send_blocks[i]->hash ())
					.sign (key.prv, key.pub)
					.work (*system.work.generate (nano::work_version::work_1, key.pub, receive_threshold))
					.build ();
		open_blocks.push_back (std::move (open));
	}
	std::cout << "Open blocks built, start processing" << std::endl;
	timer.restart ();
	process_all (open_blocks);
	std::cout << "Open blocks time: " << timer.stop ().count () << " " << timer.unit () << "\n\n";

	// These blocks are from each key to themselves
	std::vector<std::shared_ptr<nano::state_block>> send_blocks2;
	for (auto i = 0; i < num_blocks; ++i)
	{
		auto const & key = keys[i];
		auto const & latest = open_blocks[i];
		auto send2 = builder.make_block ()
					 .account (key.pub)
					 .previous (latest->hash ())
					 .balance (0)
					 .representative (key.pub)
					 .link (key.pub)
					 .sign (key.prv, key.pub)
					 .work (*system.work.generate (nano::work_version::work_1, latest->hash (), send_threshold))
					 .build ();
		send_blocks2.push_back (std::move (send2));
	}
	std::cout << "Send2 blocks built, start processing" << std::endl;
	timer.restart ();
	process_all (send_blocks2);
	std::cout << "Send2 blocks time: " << timer.stop ().count () << " " << timer.unit () << "\n\n";

	// Each key receives the previously sent blocks
	std::vector<std::shared_ptr<nano::state_block>> receive_blocks;
	for (auto i = 0; i < num_blocks; ++i)
	{
		auto const & key = keys[i];
		auto const & latest = send_blocks2[i];
		auto send2 = builder.make_block ()
					 .account (key.pub)
					 .previous (latest->hash ())
					 .balance (1)
					 .representative (key.pub)
					 .link (latest->hash ())
					 .sign (key.prv, key.pub)
					 .work (*system.work.generate (nano::work_version::work_1, latest->hash (), receive_threshold))
					 .build ();
		receive_blocks.push_back (std::move (send2));
	}
	std::cout << "Receive blocks built, start processing" << std::endl;
	timer.restart ();
	process_all (receive_blocks);
	std::cout << "Receive blocks time: " << timer.stop ().count () << " " << timer.unit () << "\n\n";
}

// Tests that local blocks are flooded to all principal representatives
// Sanitizers or running within valgrind use different timings and number of nodes
TEST (node, aggressive_flooding)
{
	nano::test::system system;
	nano::node_flags node_flags;
	node_flags.set_disable_request_loop (true);
	node_flags.set_disable_bootstrap_bulk_push_client (true);
	node_flags.set_disable_bootstrap_bulk_pull_server (true);
	node_flags.set_disable_bootstrap_listener (true);
	node_flags.set_disable_lazy_bootstrap (true);
	node_flags.set_disable_legacy_bootstrap (true);
	node_flags.set_disable_wallet_bootstrap (true);
	node_flags.set_disable_ascending_bootstrap (true);
	auto & node1 (*system.add_node (node_flags));
	auto wallet_id = node1.wallets.first_wallet_id ();
	(void)node1.wallets.insert_adhoc (wallet_id, nano::dev::genesis_key.prv);
	std::vector<std::shared_ptr<nano::node>> nodes_wallets;
	nodes_wallets.resize (!nano::memory_intensive_instrumentation () ? 5 : 3);

	std::generate (nodes_wallets.begin (), nodes_wallets.end (), [&system, node_flags] () {
		nano::node_config node_config = system.default_config ();
		auto node (system.add_node (node_config, node_flags));
		return node;
	});

	// This test is only valid if a non-aggressive flood would not reach every peer
	ASSERT_TIMELY_EQ (5s, node1.network->size (), nodes_wallets.size ());
	ASSERT_LT (node1.network->tcp_channels->fanout (), nodes_wallets.size ());

	// Each new node should see genesis representative
	ASSERT_TIMELY (10s, std::all_of (nodes_wallets.begin (), nodes_wallets.end (), [] (auto const & node_wallet) { return node_wallet->representative_register.principal_representatives ().size () != 0; }));

	// Send a large amount to create a principal representative in each node
	auto large_amount = (nano::dev::constants.genesis_amount / 2) / nodes_wallets.size ();
	std::vector<std::shared_ptr<nano::block>> genesis_blocks;
	for (auto & node_wallet : nodes_wallets)
	{
		nano::keypair keypair;
		auto id = node_wallet->wallets.first_wallet_id ();
		(void)node_wallet->wallets.set_representative (id, keypair.pub);
		(void)node_wallet->wallets.insert_adhoc (id, keypair.prv);
		auto block (node1.wallets.send_action (wallet_id, nano::dev::genesis_key.pub, keypair.pub, large_amount));
		ASSERT_NE (nullptr, block);
		genesis_blocks.push_back (block);
	}

	// Ensure all nodes have the full genesis chain
	for (auto & node_wallet : nodes_wallets)
	{
		for (auto const & block : genesis_blocks)
		{
			auto process_result (node_wallet->process (block));
			ASSERT_TRUE (nano::block_status::progress == process_result || nano::block_status::old == process_result);
		}
		ASSERT_EQ (node1.latest (nano::dev::genesis_key.pub), node_wallet->latest (nano::dev::genesis_key.pub));
		ASSERT_EQ (genesis_blocks.back ()->hash (), node_wallet->latest (nano::dev::genesis_key.pub));
		// Confirm blocks for rep crawler & receiving
		ASSERT_TRUE (nano::test::start_elections (system, *node_wallet, { genesis_blocks.back () }, true));
	}
	ASSERT_TRUE (nano::test::start_elections (system, node1, { genesis_blocks.back () }, true));

	// Wait until all genesis blocks are received
	auto all_received = [&nodes_wallets] () {
		return std::all_of (nodes_wallets.begin (), nodes_wallets.end (), [] (auto const & node_wallet) {
			auto id = node_wallet->wallets.first_wallet_id ();
			nano::account local_representative;
			(void)node_wallet->wallets.get_representative (id, local_representative);
			return node_wallet->ledger.account_balance (*node_wallet->store.tx_begin_read (), local_representative) > 0;
		});
	};

	ASSERT_TIMELY (!nano::slow_instrumentation () ? 10s : 40s, all_received ());

	ASSERT_TIMELY_EQ (!nano::slow_instrumentation () ? 10s : 40s, node1.ledger.block_count (), 1 + 2 * nodes_wallets.size ());

	// Wait until the main node sees all representatives
	ASSERT_TIMELY_EQ (!nano::slow_instrumentation () ? 10s : 40s, node1.representative_register.principal_representatives ().size (), nodes_wallets.size ());

	// Generate blocks and ensure they are sent to all representatives
	nano::state_block_builder builder;
	std::shared_ptr<nano::state_block> block{};
	{
		auto transaction (node1.store.tx_begin_read ());
		block = builder.make_block ()
				.account (nano::dev::genesis_key.pub)
				.representative (nano::dev::genesis_key.pub)
				.previous (node1.ledger.latest (*transaction, nano::dev::genesis_key.pub))
				.balance (node1.ledger.account_balance (*transaction, nano::dev::genesis_key.pub) - 1)
				.link (nano::dev::genesis_key.pub)
				.sign (nano::dev::genesis_key.prv, nano::dev::genesis_key.pub)
				.work (*node1.work_generate_blocking (node1.ledger.latest (*transaction, nano::dev::genesis_key.pub)))
				.build ();
	}
	// Processing locally goes through the aggressive block flooding path
	ASSERT_EQ (nano::block_status::progress, node1.process_local (block).value ());

	auto all_have_block = [&nodes_wallets] (nano::block_hash const & hash_a) {
		return std::all_of (nodes_wallets.begin (), nodes_wallets.end (), [hash = hash_a] (auto const & node_wallet) {
			return node_wallet->block (hash) != nullptr;
		});
	};

	ASSERT_TIMELY (!nano::slow_instrumentation () ? 5s : 25s, all_have_block (block->hash ()));

	// Do the same for a wallet block
	auto wallet_block = node1.wallets.send_sync (wallet_id, nano::dev::genesis_key.pub, nano::dev::genesis_key.pub, 10);
	ASSERT_TIMELY (!nano::slow_instrumentation () ? 5s : 25s, all_have_block (wallet_block));

	// All blocks: genesis + (send+open) for each representative + 2 local blocks
	// The main node only sees all blocks if other nodes are flooding their PR's open block to all other PRs
	ASSERT_EQ (1 + 2 * nodes_wallets.size () + 2, node1.ledger.block_count ());
}

TEST (node, send_single_many_peers)
{
	nano::test::system system (nano::memory_intensive_instrumentation () ? 4 : 10);
	nano::keypair key2;
	auto node0 = system.nodes[0];
	auto node1 = system.nodes[0];
	(void)node0->wallets.insert_adhoc (node0->wallets.first_wallet_id (), nano::dev::genesis_key.prv);
	(void)node1->wallets.insert_adhoc (node1->wallets.first_wallet_id (), key2.prv);
	ASSERT_NE (nullptr, node0->wallets.send_action (node0->wallets.first_wallet_id (), nano::dev::genesis_key.pub, key2.pub, system.nodes[0]->config->receive_minimum.number ()));
	ASSERT_EQ (std::numeric_limits<nano::uint128_t>::max () - system.nodes[0]->config->receive_minimum.number (), system.nodes[0]->balance (nano::dev::genesis_key.pub));
	ASSERT_TRUE (system.nodes[0]->balance (key2.pub).is_zero ());
	ASSERT_TIMELY (3.5min, std::all_of (system.nodes.begin (), system.nodes.end (), [&] (std::shared_ptr<nano::node> const & node_a) { return !node_a->balance (key2.pub).is_zero (); }));
	system.stop ();
	for (auto node : system.nodes)
	{
		ASSERT_TRUE (node->stopped);
	}
}
}

TEST (node, wallet_create_block_confirm_conflicts)
{
	for (int i = 0; i < 5; ++i)
	{
		nano::test::system system;
		nano::block_builder builder;
		nano::node_config node_config (system.get_available_port ());
		node_config.frontiers_confirmation = nano::frontiers_confirmation_mode::disabled;
		auto node = system.add_node (node_config);
		auto const num_blocks = 10000;

		// First open the other account
		auto latest = nano::dev::genesis->hash ();
		nano::keypair key1;
		{
			auto transaction = node->store.tx_begin_write ();
			for (auto i = num_blocks - 1; i > 0; --i)
			{
				auto send = builder
							.send ()
							.previous (latest)
							.destination (key1.pub)
							.balance (nano::dev::constants.genesis_amount - nano::Gxrb_ratio + i + 1)
							.sign (nano::dev::genesis_key.prv, nano::dev::genesis_key.pub)
							.work (*system.work.generate (latest))
							.build ();
				ASSERT_EQ (nano::block_status::progress, node->ledger.process (*transaction, send));
				latest = send->hash ();
			}
		}

		// Keep creating wallets. This is to check that there is no issues present when confirming blocks at the same time.
		std::atomic<bool> done{ false };
		std::thread t ([node, &done] () {
			while (!done)
			{
				node->wallets.create (nano::random_wallet_id ());
			}
		});

		// Call block confirm on the top level send block which will confirm everything underneath on both accounts.
		{
			auto block = node->ledger.block (*node->store.tx_begin_read (), latest);
			node->scheduler.manual.push (block);
			std::shared_ptr<nano::election> election;
			ASSERT_TIMELY (10s, (election = node->active.election (block->qualified_root ())) != nullptr);
			node->active.force_confirm (*election);
		}

		ASSERT_TIMELY (120s, node->ledger.block_confirmed (*node->store.tx_begin_read (), latest) && node->confirming_set.size () == 0);
		done = true;
		t.join ();
	}
}

namespace nano
{
/**
 * This test creates a small network of evenly weighted PRs and ensures a sequence of blocks from the genesis account to random accounts are able to be processed
 * Ongoing bootstrap is disabled to directly test election activation. A failure to activate a block on any PR will cause the test to stall
 */
TEST (system, block_sequence)
{
	size_t const block_count = 400;
	size_t const pr_count = 4;
	size_t const listeners_per_pr = 0;
	nano::test::system system;
	std::vector<nano::keypair> reps;
	for (auto i = 0; i < pr_count; ++i)
	{
		reps.push_back (nano::keypair{});
	}
	system.ledger_initialization_set (reps, nano::Gxrb_ratio);
	system.deadline_set (3600s);
	nano::node_config config;
	config.peering_port = system.get_available_port ();
	// config.bandwidth_limit = 16 * 1024;
	config.enable_voting = true;
	config.frontiers_confirmation = nano::frontiers_confirmation_mode::disabled;
	nano::node_flags flags;
	flags.set_disable_max_peers_per_ip (true);
	flags.set_disable_ongoing_bootstrap (true);
	auto root = system.add_node (config, flags);
	auto wallet_id = root->wallets.first_wallet_id ();
	(void)root->wallets.insert_adhoc (wallet_id, nano::dev::genesis_key.prv);
	for (auto rep : reps)
	{
		config.peering_port = system.get_available_port ();
		auto pr = system.add_node (config, flags, nano::transport::transport_type::tcp, rep);
		for (auto j = 0; j < listeners_per_pr; ++j)
		{
			config.peering_port = system.get_available_port ();
			system.add_node (config, flags);
		}
		std::cerr << rep.pub.to_account () << ' ' << pr->wallets.exists (rep.pub) << pr->weight (rep.pub) << ' ' << '\n';
	}
	while (std::any_of (system.nodes.begin (), system.nodes.end (), [] (std::shared_ptr<nano::node> const & node) {
		// std::cerr << node->rep_crawler.representative_count () << ' ';
		return node->representative_register.representative_count () < 3;
	}))
	{
		system.poll ();
	}
	for (auto & node : system.nodes)
	{
		std::cerr << std::to_string (node->network->get_port ()) << ": ";
		auto prs = node->representative_register.principal_representatives ();
		for (auto pr : prs)
		{
			std::cerr << pr.get_account ().to_account () << ' ';
		}
		std::cerr << '\n';
	}
	nano::keypair key;
	auto start = std::chrono::system_clock::now ();
	std::deque<std::shared_ptr<nano::block>> blocks;
	for (auto i = 0; i < block_count; ++i)
	{
		if ((i % 1000) == 0)
		{
			std::cerr << "Block: " << std::to_string (i) << " ms: " << std::to_string (std::chrono::duration_cast<std::chrono::milliseconds> (std::chrono::system_clock::now () - start).count ()) << "\n";
		}
		auto block = root->wallets.send_action (wallet_id, nano::dev::genesis_key.pub, key.pub, 1);
		debug_assert (block != nullptr);
		blocks.push_back (block);
	}
	auto done = false;
	std::chrono::system_clock::time_point last;
	auto interval = 1000ms;
	while (!done)
	{
		if (std::chrono::system_clock::now () - last > interval)
		{
			std::string message;
			for (auto i : system.nodes)
			{
				message += boost::str (boost::format ("N:%1% b:%2% c:%3% a:%4% s:%5% p:%6%\n") % std::to_string (i->network->get_port ()) % std::to_string (i->ledger.block_count ()) % std::to_string (i->ledger.cemented_count ()) % std::to_string (i->active.size ()) % std::to_string (i->scheduler.priority.size ()) % std::to_string (i->network->size ()));
			}
			std::cerr << message << std::endl;
			last = std::chrono::system_clock::now ();
		}
		done = std::all_of (system.nodes.begin (), system.nodes.end (), [&blocks] (std::shared_ptr<nano::node> node) { return node->block_confirmed (blocks.back ()->hash ()); });
		system.poll ();
	}
}
} // namespace nano<|MERGE_RESOLUTION|>--- conflicted
+++ resolved
@@ -1134,18 +1134,13 @@
 	ASSERT_TRUE (!store->init_error ());
 	nano::stats stats;
 	nano::ledger ledger (*store, stats, nano::dev::constants);
-	nano::store::write_queue write_database_queue (false);
+	nano::store::write_queue write_queue (false);
 	nano::work_pool pool{ nano::dev::network_params.network, std::numeric_limits<unsigned>::max () };
 	std::atomic<bool> stopped{ false };
 	boost::latch initialized_latch{ 0 };
 
 	nano::block_hash block_hash_being_processed{ 0 };
-<<<<<<< HEAD
-	nano::confirming_set confirming_set{ ledger, write_database_queue };
-=======
-	nano::store::write_queue write_queue{ false };
 	nano::confirming_set confirming_set{ ledger, write_queue };
->>>>>>> 24a55d8f
 
 	auto const num_accounts = 100000;
 
