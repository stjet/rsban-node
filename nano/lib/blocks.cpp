--- conflicted
+++ resolved
@@ -113,7 +113,6 @@
 	}
 }
 
-<<<<<<< HEAD
 uint64_t nano::block::block_work () const
 {
 	return rsnano::rsn_block_work (handle);
@@ -127,18 +126,18 @@
 nano::block_type nano::block::type () const
 {
 	return static_cast<nano::block_type> (rsnano::rsn_block_type (handle));
-=======
+}
+
 bool nano::block::is_epoch () const noexcept
 {
 	release_assert (has_sideband ());
 	switch (type ())
 	{
 		case nano::block_type::state:
-			return sideband ().details.is_epoch;
+			return sideband ().details ().is_epoch ();
 		default:
 			return false;
 	}
->>>>>>> ab4e51de
 }
 
 nano::block_hash const & nano::block::hash () const
