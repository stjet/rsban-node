--- conflicted
+++ resolved
@@ -1,4 +1,3 @@
-<<<<<<< HEAD
 mod account_create;
 mod account_list;
 mod account_move;
@@ -31,6 +30,7 @@
 mod wallet_republish;
 mod wallet_balances;
 mod wallet_history;
+mod wallet_ledger;
 
 pub use account_create::*;
 pub use account_list::*;
@@ -65,8 +65,4 @@
 pub use search_receivable::*;
 pub use wallet_republish::*;
 pub use wallet_history::*;
-=======
-mod wallet_ledger;
-
-pub use wallet_ledger::*;
->>>>>>> b531b531
+pub use wallet_ledger::*;