#pragma once

#include <nano/lib/rep_weights.hpp>
#include <nano/lib/timer.hpp>
#include <nano/secure/common.hpp>

#include <map>

namespace nano
{
class store;
class stats;
class write_transaction;

// map of vote weight per block, ordered greater first
using tally_t = std::map<nano::uint128_t, std::shared_ptr<nano::block>, std::greater<nano::uint128_t>>;

class uncemented_info
{
public:
	uncemented_info (nano::block_hash const & cemented_frontier, nano::block_hash const & frontier, nano::account const & account);
	nano::block_hash cemented_frontier;
	nano::block_hash frontier;
	nano::account account;
};

class ledger final
{
public:
	ledger (nano::store &, nano::stats &, nano::ledger_constants & constants, nano::generate_cache const & = nano::generate_cache ());
	ledger (nano::ledger const &) = delete;
	ledger (nano::ledger &&) = delete;
	~ledger ();
	/**
	 * Return account containing hash, expects that block hash exists in ledger
	 */
	nano::account account (nano::block const & block) const;
	nano::account account (nano::transaction const &, nano::block_hash const &) const;
	std::optional<nano::account_info> account_info (nano::transaction const & transaction, nano::account const & account) const;
	/**
	 * For non-prunning nodes same as `ledger::account()`
	 * For prunning nodes ensures that block hash exists, otherwise returns zero account
	 */
	nano::account account_safe (nano::transaction const &, nano::block_hash const &, bool &) const;
	/**
	 * Return account containing hash, returns zero account if account can not be found
	 */
	nano::account account_safe (nano::transaction const &, nano::block_hash const &) const;
	nano::uint128_t amount (nano::transaction const &, nano::account const &);
	nano::uint128_t amount (nano::transaction const &, nano::block_hash const &);
	/** Safe for previous block, but block hash_a must exist */
	nano::uint128_t amount_safe (nano::transaction const &, nano::block_hash const & hash_a, bool &) const;
	static nano::uint128_t balance (nano::block const & block);
	nano::uint128_t balance (nano::transaction const &, nano::block_hash const &) const;
	nano::uint128_t balance_safe (nano::transaction const &, nano::block_hash const &, bool &) const;
	nano::uint128_t account_balance (nano::transaction const &, nano::account const &, bool = false);
	nano::uint128_t account_receivable (nano::transaction const &, nano::account const &, bool = false);
	nano::uint128_t weight (nano::account const &);
	std::shared_ptr<nano::block> successor (nano::transaction const &, nano::qualified_root const &);
	std::shared_ptr<nano::block> head_block (nano::transaction const &, nano::account const &);
	bool block_confirmed (nano::transaction const &, nano::block_hash const &) const;
	nano::block_hash latest (nano::transaction const &, nano::account const &);
	nano::root latest_root (nano::transaction const &, nano::account const &);
	nano::block_hash representative (nano::transaction const &, nano::block_hash const &);
	bool block_or_pruned_exists (nano::block_hash const &) const;
	bool block_or_pruned_exists (nano::transaction const &, nano::block_hash const &) const;
	std::string block_text (char const *);
	std::string block_text (nano::block_hash const &);
	bool is_send (nano::transaction const &, nano::block const &) const;
	nano::account block_destination (nano::transaction const &, nano::block const &);
	nano::block_hash block_source (nano::transaction const &, nano::block const &);
	std::pair<nano::block_hash, nano::block_hash> hash_root_random (nano::transaction const &) const;
	std::optional<nano::pending_info> pending_info (nano::transaction const & transaction, nano::pending_key const & key) const;
	nano::process_return process (nano::write_transaction const &, nano::block &);
	bool rollback (nano::write_transaction const &, nano::block_hash const &, std::vector<std::shared_ptr<nano::block>> &);
	bool rollback (nano::write_transaction const &, nano::block_hash const &);
	void update_account (nano::write_transaction const &, nano::account const &, nano::account_info const &, nano::account_info const &);
	uint64_t pruning_action (nano::write_transaction &, nano::block_hash const &, uint64_t const);
	bool could_fit (nano::transaction const &, nano::block const &) const;
	bool dependents_confirmed (nano::transaction const &, nano::block const &) const;
	bool is_epoch_link (nano::link const &) const;
	std::array<nano::block_hash, 2> dependent_blocks (nano::transaction const &, nano::block const &) const;
	std::shared_ptr<nano::block> find_receive_block_by_send_hash (nano::transaction const & transaction, nano::account const & destination, nano::block_hash const & send_block_hash);
	nano::account epoch_signer (nano::link const &) const;
	nano::link epoch_link (nano::epoch) const;
	std::multimap<uint64_t, uncemented_info, std::greater<>> unconfirmed_frontiers () const;
	bool bootstrap_weight_reached () const;
<<<<<<< HEAD
	rsnano::LedgerHandle * get_handle () const;
	size_t get_bootstrap_weights_size () const;
	void enable_pruning ();
	bool pruning_enabled () const;
	std::unordered_map<nano::account, nano::uint128_t> get_bootstrap_weights () const;
	void set_bootstrap_weights (std::unordered_map<nano::account, nano::uint128_t> const & weights_a);
	void set_bootstrap_weight_max_blocks (uint64_t max_a);
	uint64_t get_bootstrap_weight_max_blocks () const;
=======
	static nano::epoch version (nano::block const & block);
	nano::epoch version (nano::transaction const & transaction, nano::block_hash const & hash) const;
>>>>>>> 2d8dc01d
	static nano::uint128_t const unit;
	nano::store & store;
	nano::ledger_cache cache;
	nano::ledger_constants & constants;

private:
	nano::stats & stats;

public:
	rsnano::LedgerHandle * handle;
};

std::unique_ptr<container_info_component> collect_container_info (ledger & ledger, std::string const & name);
}<|MERGE_RESOLUTION|>--- conflicted
+++ resolved
@@ -85,7 +85,6 @@
 	nano::link epoch_link (nano::epoch) const;
 	std::multimap<uint64_t, uncemented_info, std::greater<>> unconfirmed_frontiers () const;
 	bool bootstrap_weight_reached () const;
-<<<<<<< HEAD
 	rsnano::LedgerHandle * get_handle () const;
 	size_t get_bootstrap_weights_size () const;
 	void enable_pruning ();
@@ -94,10 +93,8 @@
 	void set_bootstrap_weights (std::unordered_map<nano::account, nano::uint128_t> const & weights_a);
 	void set_bootstrap_weight_max_blocks (uint64_t max_a);
 	uint64_t get_bootstrap_weight_max_blocks () const;
-=======
 	static nano::epoch version (nano::block const & block);
 	nano::epoch version (nano::transaction const & transaction, nano::block_hash const & hash) const;
->>>>>>> 2d8dc01d
 	static nano::uint128_t const unit;
 	nano::store & store;
 	nano::ledger_cache cache;
