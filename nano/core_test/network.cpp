#include <nano/lib/blocks.hpp>
#include <nano/lib/config.hpp>
#include <nano/node/network.hpp>
#include <nano/node/nodeconfig.hpp>
#include <nano/node/scheduler/component.hpp>
#include <nano/node/scheduler/priority.hpp>
#include <nano/node/transport/inproc.hpp>
#include <nano/node/transport/socket.hpp>
#include <nano/node/transport/tcp_listener.hpp>
#include <nano/secure/ledger.hpp>
#include <nano/store/component.hpp>
#include <nano/test_common/network.hpp>
#include <nano/test_common/system.hpp>
#include <nano/test_common/testutil.hpp>

#include <gtest/gtest.h>

#include <boost/iostreams/stream_buffer.hpp>
#include <boost/range/join.hpp>
#include <boost/thread.hpp>

using namespace std::chrono_literals;

TEST (network, tcp_connection)
{
	nano::test::system system;
	boost::asio::ip::tcp::acceptor acceptor (system.async_rt.io_ctx);
	auto port = system.get_available_port ();
	boost::asio::ip::tcp::endpoint endpoint (boost::asio::ip::address_v4::any (), port);
	acceptor.open (endpoint.protocol ());
	acceptor.set_option (boost::asio::ip::tcp::acceptor::reuse_address (true));
	acceptor.bind (endpoint);
	acceptor.listen ();
	boost::asio::ip::tcp::socket incoming (system.async_rt.io_ctx);
	std::atomic<bool> done1 (false);
	std::string message1;
	acceptor.async_accept (incoming, [&done1, &message1] (boost::system::error_code const & ec_a) {
		if (ec_a)
		{
			message1 = ec_a.message ();
			std::cerr << message1;
		}
		done1 = true;
	});
	boost::asio::ip::tcp::socket connector (system.async_rt.io_ctx);
	std::atomic<bool> done2 (false);
	std::string message2;
	connector.async_connect (boost::asio::ip::tcp::endpoint (boost::asio::ip::address_v4::loopback (), acceptor.local_endpoint ().port ()),
	[&done2, &message2] (boost::system::error_code const & ec_a) {
		if (ec_a)
		{
			message2 = ec_a.message ();
			std::cerr << message2;
		}
		done2 = true;
	});
	ASSERT_TIMELY (5s, done1 && done2);
	ASSERT_EQ (0, message1.size ());
	ASSERT_EQ (0, message2.size ());
}

TEST (network, construction_with_specified_port)
{
	nano::test::system system{};
	auto const port = nano::test::speculatively_choose_a_free_tcp_bind_port ();
	ASSERT_NE (port, 0);
	auto const node = system.add_node (nano::node_config{ port });
	EXPECT_EQ (port, node->network->port);
	EXPECT_EQ (port, node->network->endpoint ().port ());
	EXPECT_EQ (port, node->tcp_listener->endpoint ().port ());
}

TEST (network, construction_without_specified_port)
{
	nano::test::system system{};
	auto const node = system.add_node ();
	auto const port = node->network->port.load ();
	EXPECT_NE (0, port);
	EXPECT_EQ (port, node->network->endpoint ().port ());
	EXPECT_EQ (port, node->tcp_listener->endpoint ().port ());
}

// Disabled, because it is flakey with Tokio
TEST (DISABLED_network, send_node_id_handshake_tcp)
{
	nano::test::system system (1);
	auto node0 (system.nodes[0]);
	ASSERT_EQ (0, node0->network->size ());
	auto node1 (std::make_shared<nano::node> (system.async_rt, system.get_available_port (), nano::unique_path (), system.work));
	node1->start ();
	system.nodes.push_back (node1);
	auto initial (node0->stats->count (nano::stat::type::message, nano::stat::detail::node_id_handshake, nano::stat::dir::in));
	auto initial_node1 (node1->stats->count (nano::stat::type::message, nano::stat::detail::node_id_handshake, nano::stat::dir::in));
	auto initial_keepalive (node0->stats->count (nano::stat::type::message, nano::stat::detail::keepalive, nano::stat::dir::in));
	std::weak_ptr<nano::node> node_w (node0);
	node0->network->tcp_channels->start_tcp (node1->network->endpoint ());
	ASSERT_EQ (0, node0->network->size ());
	ASSERT_EQ (0, node1->network->size ());
	ASSERT_TIMELY (10s, node0->stats->count (nano::stat::type::message, nano::stat::detail::node_id_handshake, nano::stat::dir::in) >= initial + 2);
	ASSERT_TIMELY (5s, node1->stats->count (nano::stat::type::message, nano::stat::detail::node_id_handshake, nano::stat::dir::in) >= initial_node1 + 2);
	ASSERT_TIMELY (5s, node0->stats->count (nano::stat::type::message, nano::stat::detail::keepalive, nano::stat::dir::in) >= initial_keepalive + 2);
	ASSERT_TIMELY (5s, node1->stats->count (nano::stat::type::message, nano::stat::detail::keepalive, nano::stat::dir::in) >= initial_keepalive + 2);
	ASSERT_EQ (1, node0->network->size ());
	ASSERT_EQ (1, node1->network->size ());
	auto list1 (node0->network->tcp_channels->list (1));
	ASSERT_EQ (nano::transport::transport_type::tcp, list1[0]->get_type ());
	ASSERT_EQ (node1->get_node_id (), list1[0]->get_node_id ());
	auto list2 (node1->network->tcp_channels->list (1));
	ASSERT_EQ (nano::transport::transport_type::tcp, list2[0]->get_type ());
	ASSERT_EQ (node0->get_node_id (), list2[0]->get_node_id ());
}

TEST (network, last_contacted)
{
	nano::test::system system (1);

	auto node0 = system.nodes[0];
	ASSERT_EQ (0, node0->network->size ());

	nano::node_config node1_config = system.default_config ();
	node1_config.tcp_incoming_connections_max = 0; // Prevent ephemeral node1->node0 channel repacement with incoming connection
	auto node1 (std::make_shared<nano::node> (system.async_rt, nano::unique_path (), node1_config, system.work));
	node1->start ();
	system.nodes.push_back (node1);

	auto channel1 = nano::test::establish_tcp (system, *node1, node0->network->endpoint ());
	ASSERT_NE (nullptr, channel1);
	ASSERT_TIMELY_EQ (3s, node0->network->size (), 1);

	// channel0 is the other side of channel1, same connection different endpoint
	auto channel0 = node0->network->tcp_channels->find_node_id (node1->node_id.pub);
	ASSERT_NE (nullptr, channel0);

	{
		// check that the endpoints are part of the same connection
		ASSERT_EQ (channel0->get_local_endpoint (), channel1->get_tcp_remote_endpoint ());
		ASSERT_EQ (channel1->get_local_endpoint (), channel0->get_tcp_remote_endpoint ());
	}

	// capture the state before and ensure the clock ticks at least once
	auto timestamp_before_keepalive = channel0->get_last_packet_received ();
	auto keepalive_count = node0->stats->count (nano::stat::type::message, nano::stat::detail::keepalive, nano::stat::dir::in);
	ASSERT_TIMELY (3s, std::chrono::system_clock::now () > timestamp_before_keepalive);

	// send 3 keepalives
	// we need an extra keepalive to handle the race condition between the timestamp set and the counter increment
	// and we need one more keepalive to handle the possibility that there is a keepalive already in flight when we start the crucial part of the test
	// it is possible that there could be multiple keepalives in flight but we assume here that there will be no more than one in flight for the purposes of this test
	node1->network->send_keepalive (channel1);
	node1->network->send_keepalive (channel1);
	node1->network->send_keepalive (channel1);

	ASSERT_TIMELY (3s, node0->stats->count (nano::stat::type::message, nano::stat::detail::keepalive, nano::stat::dir::in) >= keepalive_count + 3);
	ASSERT_EQ (node0->network->size (), 1);
	auto timestamp_after_keepalive = channel0->get_last_packet_received ();
	ASSERT_GT (timestamp_after_keepalive, timestamp_before_keepalive);
}

TEST (network, multi_keepalive)
{
	nano::test::system system (1);
	auto node0 = system.nodes[0];
	ASSERT_EQ (0, node0->network->size ());
	auto node1 (std::make_shared<nano::node> (system.async_rt, system.get_available_port (), nano::unique_path (), system.work));
	ASSERT_FALSE (node1->init_error ());
	node1->start ();
	system.nodes.push_back (node1);
	ASSERT_EQ (0, node1->network->size ());
	ASSERT_EQ (0, node0->network->size ());
	node1->network->tcp_channels->start_tcp (node0->network->endpoint ());
	ASSERT_TIMELY (10s, node0->network->size () == 1 && node0->stats->count (nano::stat::type::message, nano::stat::detail::keepalive) >= 1);
	auto node2 (std::make_shared<nano::node> (system.async_rt, system.get_available_port (), nano::unique_path (), system.work));
	ASSERT_FALSE (node2->init_error ());
	node2->start ();
	system.nodes.push_back (node2);
	node2->network->tcp_channels->start_tcp (node0->network->endpoint ());
	ASSERT_TIMELY (10s, node1->network->size () == 2 && node0->network->size () == 2 && node2->network->size () == 2 && node0->stats->count (nano::stat::type::message, nano::stat::detail::keepalive) >= 2);
}

TEST (network, send_discarded_publish)
{
	nano::test::system system (2);
	auto & node1 (*system.nodes[0]);
	auto & node2 (*system.nodes[1]);
	nano::keypair key1;
	nano::block_builder builder;
	auto block = builder
				 .send ()
				 .previous (1)
				 .destination (1)
				 .balance (2)
				 .sign (key1.prv, key1.pub)
				 .work (*system.work.generate (nano::root (1)))
				 .build ();
	{
		auto transaction (node1.store.tx_begin_read ());
		node1.network->flood_block (block);
		ASSERT_EQ (nano::dev::genesis->hash (), node1.ledger.latest (*transaction, nano::dev::genesis_key.pub));
		ASSERT_EQ (nano::dev::genesis->hash (), node2.latest (nano::dev::genesis_key.pub));
	}
	ASSERT_TIMELY (10s, node2.stats->count (nano::stat::type::message, nano::stat::detail::publish, nano::stat::dir::in) != 0);
	auto transaction (node1.store.tx_begin_read ());
	ASSERT_EQ (nano::dev::genesis->hash (), node1.ledger.latest (*transaction, nano::dev::genesis_key.pub));
	ASSERT_EQ (nano::dev::genesis->hash (), node2.latest (nano::dev::genesis_key.pub));
}

TEST (network, send_invalid_publish)
{
	nano::test::system system (2);
	auto & node1 (*system.nodes[0]);
	auto & node2 (*system.nodes[1]);
	nano::block_builder builder;
	auto block = builder
				 .send ()
				 .previous (1)
				 .destination (1)
				 .balance (20)
				 .sign (nano::dev::genesis_key.prv, nano::dev::genesis_key.pub)
				 .work (*system.work.generate (nano::root (1)))
				 .build ();
	{
		auto transaction (node1.store.tx_begin_read ());
		node1.network->flood_block (block);
		ASSERT_EQ (nano::dev::genesis->hash (), node1.ledger.latest (*transaction, nano::dev::genesis_key.pub));
		ASSERT_EQ (nano::dev::genesis->hash (), node2.latest (nano::dev::genesis_key.pub));
	}
	ASSERT_TIMELY (10s, node2.stats->count (nano::stat::type::message, nano::stat::detail::publish, nano::stat::dir::in) != 0);
	auto transaction (node1.store.tx_begin_read ());
	ASSERT_EQ (nano::dev::genesis->hash (), node1.ledger.latest (*transaction, nano::dev::genesis_key.pub));
	ASSERT_EQ (nano::dev::genesis->hash (), node2.latest (nano::dev::genesis_key.pub));
}

TEST (network, send_valid_confirm_ack)
{
	auto type = nano::transport::transport_type::tcp;
	nano::node_flags node_flags;
	nano::test::system system (2, type, node_flags);
	auto & node1 (*system.nodes[0]);
	auto & node2 (*system.nodes[1]);
	auto wallet_id1 = node1.wallets.first_wallet_id ();
	auto wallet_id2 = node2.wallets.first_wallet_id ();
	nano::keypair key2;
	(void)node1.wallets.insert_adhoc (wallet_id1, nano::dev::genesis_key.prv);
	(void)node2.wallets.insert_adhoc (wallet_id2, key2.prv);
	nano::block_hash latest1 (node1.latest (nano::dev::genesis_key.pub));
	nano::block_builder builder;
	auto block2 = builder
				  .send ()
				  .previous (latest1)
				  .destination (key2.pub)
				  .balance (50)
				  .sign (nano::dev::genesis_key.prv, nano::dev::genesis_key.pub)
				  .work (*system.work.generate (latest1))
				  .build ();
	nano::block_hash latest2 (node2.latest (nano::dev::genesis_key.pub));
	node1.process_active (std::make_shared<nano::send_block> (*block2));
	// Keep polling until latest block changes
	ASSERT_TIMELY (10s, node2.latest (nano::dev::genesis_key.pub) != latest2);
	// Make sure the balance has decreased after processing the block.
	ASSERT_EQ (50, node2.balance (nano::dev::genesis_key.pub));
}

TEST (network, send_valid_publish)
{
	auto type = nano::transport::transport_type::tcp;
	nano::node_flags node_flags;
	nano::test::system system (2, type, node_flags);
	auto & node1 (*system.nodes[0]);
	auto & node2 (*system.nodes[1]);
	auto wallet_id1 = node1.wallets.first_wallet_id ();
	auto wallet_id2 = node2.wallets.first_wallet_id ();
	node1.bootstrap_initiator.stop ();
	node2.bootstrap_initiator.stop ();
	(void)node1.wallets.insert_adhoc (wallet_id1, nano::dev::genesis_key.prv);
	nano::keypair key2;
	(void)node2.wallets.insert_adhoc (wallet_id2, key2.prv);
	nano::block_hash latest1 (node1.latest (nano::dev::genesis_key.pub));
	nano::block_builder builder;
	auto block2 = builder
				  .send ()
				  .previous (latest1)
				  .destination (key2.pub)
				  .balance (50)
				  .sign (nano::dev::genesis_key.prv, nano::dev::genesis_key.pub)
				  .work (*system.work.generate (latest1))
				  .build ();
	auto hash2 (block2->hash ());
	nano::block_hash latest2 (node2.latest (nano::dev::genesis_key.pub));
	node2.process_active (std::make_shared<nano::send_block> (*block2));
	ASSERT_TIMELY (10s, node1.stats->count (nano::stat::type::message, nano::stat::detail::publish, nano::stat::dir::in) != 0);
	ASSERT_NE (hash2, latest2);
	ASSERT_TIMELY (10s, node2.latest (nano::dev::genesis_key.pub) != latest2);
	ASSERT_EQ (50, node2.balance (nano::dev::genesis_key.pub));
}

TEST (network, send_insufficient_work)
{
	nano::test::system system (2);
	auto & node1 = *system.nodes[0];
	auto & node2 = *system.nodes[1];
	// Block zero work
	nano::block_builder builder;
	auto block1 = builder
				  .send ()
				  .previous (0)
				  .destination (1)
				  .balance (20)
				  .sign (nano::dev::genesis_key.prv, nano::dev::genesis_key.pub)
				  .work (0)
				  .build ();
	nano::publish publish1{ nano::dev::network_params.network, block1 };
	auto tcp_channel (node1.network->tcp_channels->find_node_id (node2.get_node_id ()));
	ASSERT_NE (nullptr, tcp_channel);
	tcp_channel->send (publish1, [] (boost::system::error_code const & ec, size_t size) {});
	ASSERT_EQ (0, node1.stats->count (nano::stat::type::error, nano::stat::detail::insufficient_work));
	ASSERT_TIMELY (10s, node2.stats->count (nano::stat::type::error, nano::stat::detail::insufficient_work) != 0);
	ASSERT_EQ (1, node2.stats->count (nano::stat::type::error, nano::stat::detail::insufficient_work));
	// Legacy block work between epoch_2_recieve & epoch_1
	auto block2 = builder
				  .send ()
				  .previous (block1->hash ())
				  .destination (1)
				  .balance (20)
				  .sign (nano::dev::genesis_key.prv, nano::dev::genesis_key.pub)
				  .work (system.work_generate_limited (block1->hash (), node1.network_params.work.get_epoch_2_receive (), node1.network_params.work.get_epoch_1 () - 1))
				  .build ();
	nano::publish publish2{ nano::dev::network_params.network, block2 };
	tcp_channel->send (publish2, [] (boost::system::error_code const & ec, size_t size) {});
	ASSERT_TIMELY (10s, node2.stats->count (nano::stat::type::error, nano::stat::detail::insufficient_work) != 1);
	ASSERT_EQ (2, node2.stats->count (nano::stat::type::error, nano::stat::detail::insufficient_work));
	// Legacy block work epoch_1
	auto block3 = builder
				  .send ()
				  .previous (block2->hash ())
				  .destination (1)
				  .balance (20)
				  .sign (nano::dev::genesis_key.prv, nano::dev::genesis_key.pub)
				  .work (*system.work.generate (block2->hash (), node1.network_params.work.get_epoch_2 ()))
				  .build ();
	nano::publish publish3{ nano::dev::network_params.network, block3 };
	tcp_channel->send (publish3, [] (boost::system::error_code const & ec, size_t size) {});
	ASSERT_EQ (0, node2.stats->count (nano::stat::type::message, nano::stat::detail::publish, nano::stat::dir::in));
	ASSERT_TIMELY (10s, node2.stats->count (nano::stat::type::message, nano::stat::detail::publish, nano::stat::dir::in) != 0);
	ASSERT_EQ (1, node2.stats->count (nano::stat::type::message, nano::stat::detail::publish, nano::stat::dir::in));
	// State block work epoch_2_recieve
	auto block4 = builder
				  .state ()
				  .account (nano::dev::genesis_key.pub)
				  .previous (block1->hash ())
				  .representative (nano::dev::genesis_key.pub)
				  .balance (20)
				  .link (1)
				  .sign (nano::dev::genesis_key.prv, nano::dev::genesis_key.pub)
				  .work (system.work_generate_limited (block1->hash (), node1.network_params.work.get_epoch_2_receive (), node1.network_params.work.get_epoch_1 () - 1))
				  .build ();
	nano::publish publish4{ nano::dev::network_params.network, block4 };
	tcp_channel->send (publish4, [] (boost::system::error_code const & ec, size_t size) {});
	ASSERT_TIMELY (10s, node2.stats->count (nano::stat::type::message, nano::stat::detail::publish, nano::stat::dir::in) != 0);
	ASSERT_EQ (1, node2.stats->count (nano::stat::type::message, nano::stat::detail::publish, nano::stat::dir::in));
	ASSERT_EQ (2, node2.stats->count (nano::stat::type::error, nano::stat::detail::insufficient_work));
}

TEST (receivable_processor, confirm_insufficient_pos)
{
	nano::test::system system (1);
	auto & node1 (*system.nodes[0]);
	nano::block_builder builder;
	auto block1 = builder
				  .send ()
				  .previous (nano::dev::genesis->hash ())
				  .destination (0)
				  .balance (0)
				  .sign (nano::dev::genesis_key.prv, nano::dev::genesis_key.pub)
				  .work (0)
				  .build ();
	node1.work_generate_blocking (*block1);
	ASSERT_EQ (nano::block_status::progress, node1.process (block1));
	{
		auto tx{ node1.store.tx_begin_read () };
		node1.scheduler.priority.activate (nano::dev::genesis_key.pub, *tx);
	}
	nano::keypair key1;
	auto vote = nano::test::make_vote (key1, { block1 }, 0, 0);
	nano::confirm_ack con1{ nano::dev::network_params.network, vote };
	auto channel1 = std::make_shared<nano::transport::inproc::channel> (node1, node1);
	node1.network->inbound (con1, channel1);
}

TEST (receivable_processor, confirm_sufficient_pos)
{
	nano::test::system system (1);
	auto & node1 (*system.nodes[0]);
	nano::block_builder builder;
	auto block1 = builder
				  .send ()
				  .previous (nano::dev::genesis->hash ())
				  .destination (0)
				  .balance (0)
				  .sign (nano::dev::genesis_key.prv, nano::dev::genesis_key.pub)
				  .work (0)
				  .build ();
	node1.work_generate_blocking (*block1);
	ASSERT_EQ (nano::block_status::progress, node1.process (block1));
	{
		auto tx{ node1.store.tx_begin_read () };
		node1.scheduler.priority.activate (nano::dev::genesis_key.pub, *tx);
	}
	auto vote = nano::test::make_vote (nano::dev::genesis_key, { block1 }, 0, 0);
	nano::confirm_ack con1{ nano::dev::network_params.network, vote };
	auto channel1 = std::make_shared<nano::transport::inproc::channel> (node1, node1);
	node1.network->inbound (con1, channel1);
}

TEST (receivable_processor, send_with_receive)
{
	auto type = nano::transport::transport_type::tcp;
	nano::node_flags node_flags;
	nano::test::system system (2, type, node_flags);
	auto & node1 (*system.nodes[0]);
	auto & node2 (*system.nodes[1]);
	auto wallet_id1 = node1.wallets.first_wallet_id ();
	auto wallet_id2 = node2.wallets.first_wallet_id ();
	auto amount (std::numeric_limits<nano::uint128_t>::max ());
	nano::keypair key2;
	(void)node1.wallets.insert_adhoc (wallet_id1, nano::dev::genesis_key.prv);
	nano::block_hash latest1 (node1.latest (nano::dev::genesis_key.pub));
	(void)node2.wallets.insert_adhoc (wallet_id2, key2.prv);
	nano::block_builder builder;
	auto block1 = builder
				  .send ()
				  .previous (latest1)
				  .destination (key2.pub)
				  .balance (amount - node1.config->receive_minimum.number ())
				  .sign (nano::dev::genesis_key.prv, nano::dev::genesis_key.pub)
				  .work (*system.work.generate (latest1))
				  .build ();
	ASSERT_EQ (amount, node1.balance (nano::dev::genesis_key.pub));
	ASSERT_EQ (0, node1.balance (key2.pub));
	ASSERT_EQ (amount, node2.balance (nano::dev::genesis_key.pub));
	ASSERT_EQ (0, node2.balance (key2.pub));
	node1.process_active (block1);
	ASSERT_TIMELY (5s, nano::test::exists (node1, { block1 }));
	node2.process_active (block1);
	ASSERT_TIMELY (5s, nano::test::exists (node2, { block1 }));
	ASSERT_EQ (amount - node1.config->receive_minimum.number (), node1.balance (nano::dev::genesis_key.pub));
	ASSERT_EQ (0, node1.balance (key2.pub));
	ASSERT_EQ (amount - node1.config->receive_minimum.number (), node2.balance (nano::dev::genesis_key.pub));
	ASSERT_EQ (0, node2.balance (key2.pub));
	ASSERT_TIMELY (10s, node1.balance (key2.pub) == node1.config->receive_minimum.number () && node2.balance (key2.pub) == node1.config->receive_minimum.number ());
	ASSERT_EQ (amount - node1.config->receive_minimum.number (), node1.balance (nano::dev::genesis_key.pub));
	ASSERT_EQ (node1.config->receive_minimum.number (), node1.balance (key2.pub));
	ASSERT_EQ (amount - node1.config->receive_minimum.number (), node2.balance (nano::dev::genesis_key.pub));
	ASSERT_EQ (node1.config->receive_minimum.number (), node2.balance (key2.pub));
}

TEST (network, receive_weight_change)
{
	nano::test::system system (2);
	auto node1 = system.nodes[0];
	auto node2 = system.nodes[1];
	auto wallet_id1 = node1->wallets.first_wallet_id ();
	auto wallet_id2 = node2->wallets.first_wallet_id ();
	(void)node1->wallets.insert_adhoc (wallet_id1, nano::dev::genesis_key.prv);
	nano::keypair key2;
	(void)node2->wallets.insert_adhoc (wallet_id2, key2.prv);
	(void)node2->wallets.set_representative (wallet_id2, key2.pub);
	ASSERT_NE (nullptr, node1->wallets.send_action (wallet_id1, nano::dev::genesis_key.pub, key2.pub, system.nodes[0]->config->receive_minimum.number ()));
	ASSERT_TIMELY (10s, std::all_of (system.nodes.begin (), system.nodes.end (), [&] (std::shared_ptr<nano::node> const & node_a) { return node_a->weight (key2.pub) == system.nodes[0]->config->receive_minimum.number (); }));
}

TEST (parse_endpoint, valid)
{
	std::string string ("::1:24000");
	nano::endpoint endpoint;
	ASSERT_FALSE (nano::parse_endpoint (string, endpoint));
	ASSERT_EQ (boost::asio::ip::address_v6::loopback (), endpoint.address ());
	ASSERT_EQ (24000, endpoint.port ());
}

TEST (parse_endpoint, invalid_port)
{
	std::string string ("::1:24a00");
	nano::endpoint endpoint;
	ASSERT_TRUE (nano::parse_endpoint (string, endpoint));
}

TEST (parse_endpoint, invalid_address)
{
	std::string string ("::q:24000");
	nano::endpoint endpoint;
	ASSERT_TRUE (nano::parse_endpoint (string, endpoint));
}

TEST (parse_endpoint, no_address)
{
	std::string string (":24000");
	nano::endpoint endpoint;
	ASSERT_TRUE (nano::parse_endpoint (string, endpoint));
}

TEST (parse_endpoint, no_port)
{
	std::string string ("::1:");
	nano::endpoint endpoint;
	ASSERT_TRUE (nano::parse_endpoint (string, endpoint));
}

TEST (parse_endpoint, no_colon)
{
	std::string string ("::1");
	nano::endpoint endpoint;
	ASSERT_TRUE (nano::parse_endpoint (string, endpoint));
}

TEST (network, ipv6)
{
	boost::asio::ip::address_v6 address (boost::asio::ip::make_address_v6 ("::ffff:127.0.0.1"));
	ASSERT_TRUE (address.is_v4_mapped ());
	nano::endpoint endpoint1 (address, 16384);
	std::vector<uint8_t> bytes1;
	{
		nano::vectorstream stream (bytes1);
		nano::write (stream, address.to_bytes ());
	}
	ASSERT_EQ (16, bytes1.size ());
	for (auto i (bytes1.begin ()), n (bytes1.begin () + 10); i != n; ++i)
	{
		ASSERT_EQ (0, *i);
	}
	ASSERT_EQ (0xff, bytes1[10]);
	ASSERT_EQ (0xff, bytes1[11]);
	std::array<uint8_t, 16> bytes2;
	nano::bufferstream stream (bytes1.data (), bytes1.size ());
	auto error (nano::try_read (stream, bytes2));
	ASSERT_FALSE (error);
	nano::endpoint endpoint2 (boost::asio::ip::address_v6 (bytes2), 16384);
	ASSERT_EQ (endpoint1, endpoint2);
}

TEST (network, ipv6_from_ipv4)
{
	nano::endpoint endpoint1 (boost::asio::ip::address_v4::loopback (), 16000);
	ASSERT_TRUE (endpoint1.address ().is_v4 ());
	nano::endpoint endpoint2 (boost::asio::ip::address_v6::v4_mapped (endpoint1.address ().to_v4 ()), 16000);
	ASSERT_TRUE (endpoint2.address ().is_v6 ());
}

TEST (network, ipv6_bind_send_ipv4)
{
	nano::test::system system;
	nano::endpoint endpoint1 (boost::asio::ip::address_v6::any (), 0);
	nano::endpoint endpoint2 (boost::asio::ip::address_v4::any (), 0);
	std::array<uint8_t, 16> bytes1{};
	std::atomic<bool> finish1{ false };
	nano::endpoint endpoint3;
	boost::asio::ip::udp::socket socket1 (system.async_rt.io_ctx, endpoint1);
	socket1.async_receive_from (boost::asio::buffer (bytes1.data (), bytes1.size ()), endpoint3, [&finish1] (boost::system::error_code const & error, size_t size_a) {
		ASSERT_FALSE (error);
		ASSERT_EQ (16, size_a);
		finish1 = true;
	});
	boost::asio::ip::udp::socket socket2 (system.async_rt.io_ctx, endpoint2);
	nano::endpoint endpoint5 (boost::asio::ip::address_v4::loopback (), socket1.local_endpoint ().port ());
	nano::endpoint endpoint6 (boost::asio::ip::address_v6::v4_mapped (boost::asio::ip::address_v4::loopback ()), socket2.local_endpoint ().port ());
	socket2.async_send_to (boost::asio::buffer (std::array<uint8_t, 16>{}, 16), endpoint5, [] (boost::system::error_code const & error, size_t size_a) {
		ASSERT_FALSE (error);
		ASSERT_EQ (16, size_a);
	});
	auto iterations (0);
	ASSERT_TIMELY (5s, finish1);
	ASSERT_EQ (endpoint6, endpoint3);
	std::array<uint8_t, 16> bytes2;
	nano::endpoint endpoint4;
	socket2.async_receive_from (boost::asio::buffer (bytes2.data (), bytes2.size ()), endpoint4, [] (boost::system::error_code const & error, size_t size_a) {
		ASSERT_FALSE (!error);
		ASSERT_EQ (16, size_a);
	});
	socket1.async_send_to (boost::asio::buffer (std::array<uint8_t, 16>{}, 16), endpoint6, [] (boost::system::error_code const & error, size_t size_a) {
		ASSERT_FALSE (error);
		ASSERT_EQ (16, size_a);
	});
}

TEST (network, endpoint_bad_fd)
{
	nano::test::system system (1);
<<<<<<< HEAD
	system.nodes[0]->stop ();
	auto endpoint (system.nodes[0]->network->endpoint ());
=======
	system.stop_node (*system.nodes[0]);
	auto endpoint (system.nodes[0]->network.endpoint ());
>>>>>>> 08b32db3
	ASSERT_TRUE (endpoint.address ().is_loopback ());
	// The endpoint is invalidated asynchronously
	ASSERT_TIMELY_EQ (10s, system.nodes[0]->network->endpoint ().port (), 0);
}

TEST (network, reserved_address)
{
	nano::test::system system (1);
	// 0 port test
	ASSERT_TRUE (nano::transport::reserved_address (nano::endpoint (boost::asio::ip::make_address_v6 ("2001::"), 0)));
	// Valid address test
	ASSERT_FALSE (nano::transport::reserved_address (nano::endpoint (boost::asio::ip::make_address_v6 ("2001::"), 1)));
	nano::endpoint loopback (boost::asio::ip::make_address_v6 ("::1"), 1);
	ASSERT_FALSE (nano::transport::reserved_address (loopback));
	nano::endpoint private_network_peer (boost::asio::ip::make_address_v6 ("::ffff:10.0.0.0"), 1);
	ASSERT_TRUE (nano::transport::reserved_address (private_network_peer, false));
	ASSERT_FALSE (nano::transport::reserved_address (private_network_peer, true));
}

TEST (network, ipv6_bind_subnetwork)
{
	auto address1 (boost::asio::ip::make_address_v6 ("a41d:b7b2:8298:cf45:672e:bd1a:e7fb:f713"));
	auto subnet1 (boost::asio::ip::make_network_v6 (address1, 48));
	ASSERT_EQ (boost::asio::ip::make_address_v6 ("a41d:b7b2:8298::"), subnet1.network ());
	auto address1_subnet (nano::transport::ipv4_address_or_ipv6_subnet (address1));
	ASSERT_EQ (subnet1.network (), address1_subnet);
	// Ipv4 should return initial address
	auto address2 (boost::asio::ip::make_address_v6 ("::ffff:192.168.1.1"));
	auto address2_subnet (nano::transport::ipv4_address_or_ipv6_subnet (address2));
	ASSERT_EQ (address2, address2_subnet);
}

TEST (network, network_range_ipv6)
{
	auto address1 (boost::asio::ip::make_address_v6 ("a41d:b7b2:8298:cf45:672e:bd1a:e7fb:f713"));
	auto subnet1 (boost::asio::ip::make_network_v6 (address1, 58));
	ASSERT_EQ (boost::asio::ip::make_address_v6 ("a41d:b7b2:8298:cf40::"), subnet1.network ());
	auto address2 (boost::asio::ip::make_address_v6 ("520d:2402:3d:5e65:11:f8:7c54:3f"));
	auto subnet2 (boost::asio::ip::make_network_v6 (address2, 33));
	ASSERT_EQ (boost::asio::ip::make_address_v6 ("520d:2402:0::"), subnet2.network ());
	// Default settings test
	auto address3 (boost::asio::ip::make_address_v6 ("a719:0f12:536e:d88a:1331:ba53:4598:04e5"));
	auto subnet3 (boost::asio::ip::make_network_v6 (address3, 32));
	ASSERT_EQ (boost::asio::ip::make_address_v6 ("a719:0f12::"), subnet3.network ());
	auto address3_subnet (nano::transport::map_address_to_subnetwork (address3));
	ASSERT_EQ (subnet3.network (), address3_subnet);
}

TEST (network, network_range_ipv4)
{
	auto address1 (boost::asio::ip::make_address_v6 ("::ffff:192.168.1.1"));
	auto subnet1 (boost::asio::ip::make_network_v6 (address1, 96 + 16));
	ASSERT_EQ (boost::asio::ip::make_address_v6 ("::ffff:192.168.0.0"), subnet1.network ());
	// Default settings test
	auto address2 (boost::asio::ip::make_address_v6 ("::ffff:80.67.148.225"));
	auto subnet2 (boost::asio::ip::make_network_v6 (address2, 96 + 24));
	ASSERT_EQ (boost::asio::ip::make_address_v6 ("::ffff:80.67.148.0"), subnet2.network ());
	auto address2_subnet (nano::transport::map_address_to_subnetwork (address2));
	ASSERT_EQ (subnet2.network (), address2_subnet);
}

TEST (node, port_mapping)
{
	nano::test::system system (1);
	auto node0 (system.nodes[0]);
	node0->port_mapping.refresh_devices ();
	node0->port_mapping.start ();
	auto end (std::chrono::steady_clock::now () + std::chrono::seconds (500));
	(void)end;
	// while (std::chrono::steady_clock::now () < end)
	{
		ASSERT_NO_ERROR (system.poll ());
	}
}

// Test disabled because it's failing intermittently.
// PR in which it got disabled: https://github.com/nanocurrency/nano-node/pull/3611
// Issue for investigating it: https://github.com/nanocurrency/nano-node/issues/3615
TEST (tcp_listener, DISABLED_tcp_listener_timeout_empty)
{
	nano::test::system system (1);
	auto node0 (system.nodes[0]);
	auto socket (nano::transport::create_client_socket (*node0));
	std::atomic<bool> connected (false);
	socket->async_connect (node0->tcp_listener->endpoint (), [&connected] (boost::system::error_code const & ec) {
		ASSERT_FALSE (ec);
		connected = true;
	});
	ASSERT_TIMELY (5s, connected);
	bool disconnected (false);
	system.deadline_set (std::chrono::seconds (6));
	while (!disconnected)
	{
		disconnected = node0->tcp_listener->connections_count () == 0;
		ASSERT_NO_ERROR (system.poll ());
	}
}

TEST (tcp_listener, tcp_listener_timeout_node_id_handshake)
{
	nano::test::system system (1);
	auto node0 (system.nodes[0]);
	auto socket (nano::transport::create_client_socket (*node0));
	auto cookie (node0->network->syn_cookies->assign (nano::transport::map_tcp_to_endpoint (node0->tcp_listener->endpoint ())));
	ASSERT_TRUE (cookie);
	nano::node_id_handshake::query_payload query{ *cookie };
	nano::node_id_handshake node_id_handshake{ nano::dev::network_params.network, query };
	auto channel = std::make_shared<nano::transport::channel_tcp> (
	node0->async_rt,
	node0->outbound_limiter,
	node0->config->network_params.network,
	socket,
	*node0->stats,
	*node0->network->tcp_channels,
	1);
	socket->async_connect (node0->tcp_listener->endpoint (), [&node_id_handshake, channel] (boost::system::error_code const & ec) {
		ASSERT_FALSE (ec);
		channel->send (node_id_handshake, [] (boost::system::error_code const & ec, size_t size_a) {
			ASSERT_FALSE (ec);
		});
	});
	ASSERT_TIMELY (5s, node0->stats->count (nano::stat::type::tcp_server, nano::stat::detail::node_id_handshake) != 0);
	ASSERT_EQ (node0->tcp_listener->connections_count (), 1);
	bool disconnected (false);
	system.deadline_set (std::chrono::seconds (20));
	while (!disconnected)
	{
		disconnected = node0->tcp_listener->connections_count () == 0;
		ASSERT_NO_ERROR (system.poll ());
	}
}

// Test disabled because it's failing repeatedly for Windows + LMDB.
// PR in which it got disabled: https://github.com/nanocurrency/nano-node/pull/3622
// Issue for investigating it: https://github.com/nanocurrency/nano-node/issues/3621
#ifndef _WIN32
// Disabled, because it does not work with Tokio, because Tokio executes the async requests
// and this test assumes that the async runtime doesn't poll. Test must be rewritten!
TEST (DISABLED_network, peer_max_tcp_attempts)
{
	// Add nodes that can accept TCP connection, but not node ID handshake
	nano::node_flags node_flags;
	node_flags.set_disable_connection_cleanup (true);
	nano::test::system system;
	auto node = system.add_node (node_flags);
	for (auto i (0); i < node->network_params.network.max_peers_per_ip; ++i)
	{
		auto node2 (std::make_shared<nano::node> (system.async_rt, system.get_available_port (), nano::unique_path (), system.work, node_flags));
		node2->start ();
		system.nodes.push_back (node2);
		// Start TCP attempt
		node->network->merge_peer (node2->network->endpoint ());
	}
	ASSERT_EQ (0, node->network->size ());
	ASSERT_FALSE (node->network->tcp_channels->track_reachout (nano::endpoint (node->network->endpoint ().address (), system.get_available_port ())));
	ASSERT_EQ (1, node->stats->count (nano::stat::type::tcp, nano::stat::detail::tcp_max_per_ip, nano::stat::dir::out));
}
#endif

namespace nano
{
namespace transport
{
	TEST (network, peer_max_tcp_attempts_subnetwork)
	{
		nano::node_flags node_flags;
		node_flags.set_disable_max_peers_per_ip (true);
		nano::test::system system;
		system.add_node (node_flags);
		auto node (system.nodes[0]);
		for (auto i (0); i < node->network_params.network.max_peers_per_subnetwork; ++i)
		{
			auto address (boost::asio::ip::address_v6::v4_mapped (boost::asio::ip::address_v4 (0x7f000001 + i))); // 127.0.0.1 hex
			nano::endpoint endpoint (address, system.get_available_port ());
			ASSERT_TRUE (node->network->tcp_channels->track_reachout (endpoint));
		}
		ASSERT_EQ (0, node->network->size ());
		ASSERT_EQ (0, node->stats->count (nano::stat::type::tcp, nano::stat::detail::tcp_max_per_subnetwork, nano::stat::dir::out));
		ASSERT_FALSE (node->network->tcp_channels->track_reachout (nano::endpoint (boost::asio::ip::make_address_v6 ("::ffff:127.0.0.1"), system.get_available_port ())));
		ASSERT_EQ (1, node->stats->count (nano::stat::type::tcp, nano::stat::detail::tcp_max_per_subnetwork, nano::stat::dir::out));
	}
}
}

// Send two publish messages and asserts that the duplication is detected.
TEST (network, duplicate_detection)
{
	nano::test::system system;
	nano::node_flags node_flags;
	auto & node0 = *system.add_node (node_flags);
	auto & node1 = *system.add_node (node_flags);
	nano::publish publish{ nano::dev::network_params.network, nano::dev::genesis };

	ASSERT_EQ (0, node1.stats->count (nano::stat::type::filter, nano::stat::detail::duplicate_publish_message));

	// Publish duplicate detection through TCP
	auto tcp_channel = node0.network->tcp_channels->find_node_id (node1.get_node_id ());
	ASSERT_NE (nullptr, tcp_channel);
	ASSERT_EQ (0, node1.stats->count (nano::stat::type::filter, nano::stat::detail::duplicate_publish_message));
	tcp_channel->send (publish);
	ASSERT_TIMELY_EQ (2s, node1.stats->count (nano::stat::type::filter, nano::stat::detail::duplicate_publish_message), 0);
	tcp_channel->send (publish);
	ASSERT_TIMELY_EQ (2s, node1.stats->count (nano::stat::type::filter, nano::stat::detail::duplicate_publish_message), 1);
}

TEST (network, duplicate_revert_publish)
{
	nano::test::system system;
	nano::node_flags node_flags;
	node_flags.set_block_processor_full_size (0);
	auto & node (*system.add_node (node_flags));
	ASSERT_TRUE (node.block_processor.full ());
	nano::publish publish{ nano::dev::network_params.network, nano::dev::genesis };
	std::vector<uint8_t> bytes;
	{
		nano::vectorstream stream (bytes);
		publish.get_block ()->serialize (stream);
	}
	// Add to the blocks filter
	// Should be cleared when dropping due to a full block processor, as long as the message has the optional digest attached
	// Test network.duplicate_detection ensures that the digest is attached when deserializing messages
	nano::uint128_t digest;
	ASSERT_FALSE (node.network->tcp_channels->publish_filter->apply (bytes.data (), bytes.size (), &digest));
	ASSERT_TRUE (node.network->tcp_channels->publish_filter->apply (bytes.data (), bytes.size ()));
	auto other_node (std::make_shared<nano::node> (system.async_rt, system.get_available_port (), nano::unique_path (), system.work));
	other_node->start ();
	system.nodes.push_back (other_node);
	auto channel = nano::test::establish_tcp (system, *other_node, node.network->endpoint ());
	ASSERT_NE (nullptr, channel);
	ASSERT_EQ (0, publish.get_digest ());
	node.network->inbound (publish, channel);
	ASSERT_TRUE (node.network->tcp_channels->publish_filter->apply (bytes.data (), bytes.size ()));
	publish.set_digest (digest);
	node.network->inbound (publish, channel);
	ASSERT_FALSE (node.network->tcp_channels->publish_filter->apply (bytes.data (), bytes.size ()));
}

namespace nano
{
TEST (peer_exclusion, container_info)
{
	nano::peer_exclusion excluded_peers;
	nano::tcp_endpoint endpoint (boost::asio::ip::address_v6::v4_mapped (boost::asio::ip::address_v4 (0x1)), 0);
	ASSERT_EQ (1, excluded_peers.add (endpoint));
	auto component{ excluded_peers.collect_container_info ("") };
	auto composite (dynamic_cast<nano::container_info_composite *> (component.get ()));
	ASSERT_NE (nullptr, component);
	auto children (composite->get_children ());
	ASSERT_EQ (1, children.size ());
	auto child_leaf (dynamic_cast<nano::container_info_leaf *> (children.front ().get ()));
	ASSERT_NE (nullptr, child_leaf);
	auto child_info (child_leaf->get_info ());
	ASSERT_EQ ("peers", child_info.name);
	ASSERT_EQ (1, child_info.count);
	ASSERT_EQ (rsnano::rsn_peer_exclusion_element_size (), child_info.sizeof_element);
}
}

TEST (network, tcp_no_connect_excluded_peers)
{
	nano::test::system system (1);
	auto node0 (system.nodes[0]);
	ASSERT_EQ (0, node0->network->size ());
	auto node1 (std::make_shared<nano::node> (system.async_rt, system.get_available_port (), nano::unique_path (), system.work));
	node1->start ();
	system.nodes.push_back (node1);
	auto endpoint1_tcp (nano::transport::map_endpoint_to_tcp (node1->network->endpoint ()));
	while (!node0->network->tcp_channels->excluded_peers ().check (endpoint1_tcp))
	{
		node0->network->tcp_channels->excluded_peers ().add (endpoint1_tcp);
	}
	ASSERT_EQ (0, node0->stats->count (nano::stat::type::tcp, nano::stat::detail::tcp_excluded));
	node1->network->merge_peer (node0->network->endpoint ());
	ASSERT_TIMELY (5s, node0->stats->count (nano::stat::type::tcp, nano::stat::detail::tcp_excluded) >= 1);
	ASSERT_EQ (nullptr, node0->network->find_node_id (node1->get_node_id ()));

	// Should not actively reachout to excluded peers
	ASSERT_FALSE (node0->network->track_reachout (node1->network->endpoint ()));

	// Erasing from excluded peers should allow a connection
	node0->network->tcp_channels->excluded_peers ().remove (endpoint1_tcp);
	ASSERT_FALSE (node0->network->tcp_channels->excluded_peers ().check (endpoint1_tcp));

	// Wait until there is a syn_cookie
	ASSERT_TIMELY (5s, node1->network->syn_cookies->cookies_size () != 0);

	// Manually cleanup previous attempt
	node1->network->cleanup (std::chrono::system_clock::now ());
	node1->network->syn_cookies->purge (std::chrono::seconds{ 0 });

	// Ensure a successful connection
	ASSERT_EQ (0, node0->network->size ());
	node1->network->merge_peer (node0->network->endpoint ());
	ASSERT_TIMELY_EQ (5s, node0->network->size (), 1);
}

TEST (network, cleanup_purge)
{
	auto test_start = std::chrono::system_clock::now ();

	nano::test::system system (1);
	auto & node1 (*system.nodes[0]);

	auto node2 (std::make_shared<nano::node> (system.async_rt, system.get_available_port (), nano::unique_path (), system.work));
	node2->start ();
	system.nodes.push_back (node2);

	ASSERT_EQ (0, node1.network->size ());
	node1.network->cleanup (test_start);
	ASSERT_EQ (0, node1.network->size ());

	node1.network->cleanup (std::chrono::system_clock::now ());
	ASSERT_EQ (0, node1.network->size ());

	std::weak_ptr<nano::node> node_w = node1.shared ();
	node1.network->tcp_channels->start_tcp (node2->network->endpoint ());

	ASSERT_TIMELY_EQ (3s, node1.network->size (), 1);
	node1.network->cleanup (test_start);
	ASSERT_EQ (1, node1.network->size ());

	node1.network->cleanup (std::chrono::system_clock::now ());
	ASSERT_TIMELY_EQ (5s, 0, node1.network->size ());
}

TEST (network, loopback_channel)
{
	nano::test::system system (2);
	auto & node1 = *system.nodes[0];
	auto & node2 = *system.nodes[1];
	nano::transport::inproc::channel channel1 (node1, node1);
	ASSERT_EQ (channel1.get_type (), nano::transport::transport_type::loopback);
	ASSERT_EQ (channel1.get_remote_endpoint (), node1.network->endpoint ());
	ASSERT_EQ (channel1.get_tcp_remote_endpoint (), nano::transport::map_endpoint_to_tcp (node1.network->endpoint ()));
	ASSERT_EQ (channel1.get_network_version (), node1.network_params.network.protocol_version);
	ASSERT_EQ (channel1.get_node_id (), node1.node_id.pub);
	ASSERT_EQ (channel1.get_node_id_optional ().value_or (0), node1.node_id.pub);
	nano::transport::inproc::channel channel2 (node2, node2);
	++node1.network->port;
	ASSERT_NE (channel1.get_remote_endpoint (), node1.network->endpoint ());
}

// Ensure the network filters messages with the incorrect magic number
// Disabled, because there is currently no way to send messages with a given network id
TEST (DISABLED_network, filter_invalid_network_bytes)
{
	nano::test::system system{ 2 };
	auto & node1 = *system.nodes[0];
	auto & node2 = *system.nodes[1];

	// find the comms channel that goes from node2 to node1
	auto channel = node2.network->find_node_id (node1.get_node_id ());
	ASSERT_NE (nullptr, channel);

	// send a keepalive, from node2 to node1, with the wrong network bytes
	auto network{ nano::dev::network_params.network };
	network.current_network = nano::networks::invalid;
	nano::keepalive keepalive{ network };
	channel->send (keepalive);

	ASSERT_TIMELY_EQ (5s, 1, node1.stats->count (nano::stat::type::error, nano::stat::detail::invalid_network));
}

// Ensure the network filters messages with the incorrect minimum version
// Disabled, because there is currently no way to send messages with a given version
TEST (DISABLED_network, filter_invalid_version_using)
{
	nano::test::system system{ 2 };
	auto & node1 = *system.nodes[0];
	auto & node2 = *system.nodes[1];

	// find the comms channel that goes from node2 to node1
	auto channel = node2.network->find_node_id (node1.get_node_id ());
	ASSERT_NE (nullptr, channel);

	// send a keepalive, from node2 to node1, with the wrong version_using
	auto network{ nano::dev::network_params.network };
	network.protocol_version = network.protocol_version_min - 1;
	nano::keepalive keepalive{ network };
	channel->send (keepalive);

	ASSERT_TIMELY_EQ (5s, 1, node1.stats->count (nano::stat::type::error, nano::stat::detail::outdated_version));
}

TEST (network, fill_keepalive_self)
{
	nano::test::system system{ 2 };
	std::array<nano::endpoint, 8> target;
	system.nodes[0]->network->fill_keepalive_self (target);
	ASSERT_EQ (target[2].port (), system.nodes[1]->network->port);
}

/*
 * Tests that channel and channel container removes channels with dead local sockets
 */
TEST (network, purge_dead_channel_outgoing)
{
	nano::test::system system{};

	nano::node_flags flags;
	// Disable non realtime sockets
	flags.set_disable_bootstrap_bulk_push_client (true);
	flags.set_disable_bootstrap_bulk_pull_server (true);
	flags.set_disable_bootstrap_listener (true);
	flags.set_disable_lazy_bootstrap (true);
	flags.set_disable_legacy_bootstrap (true);
	flags.set_disable_wallet_bootstrap (true);

	auto & node1 = *system.add_node (flags);

	// We expect one incoming and one outgoing connection
	std::shared_ptr<nano::transport::socket> outgoing;
	std::shared_ptr<nano::transport::socket> incoming;

	std::atomic<int> connected_count{ 0 };
	node1.observers->socket_connected.add ([&] (std::shared_ptr<nano::transport::socket> socket) {
		connected_count++;
		outgoing = socket;

		std::cout << "connected: " << outgoing->remote_endpoint () << std::endl;
	});

	std::atomic<int> accepted_count{ 0 };
	node1.observers->socket_accepted.add ([&] (nano::transport::socket & socket) {
		accepted_count++;
		incoming = socket.shared_from_this ();

		std::cout << "accepted: " << socket.remote_endpoint () << std::endl;
	});

	auto & node2 = *system.add_node (flags);

	ASSERT_TIMELY_EQ (5s, connected_count, 1);
	ASSERT_ALWAYS_EQ (1s, connected_count, 1);

	ASSERT_TIMELY_EQ (5s, accepted_count, 1);
	ASSERT_ALWAYS_EQ (1s, accepted_count, 1);

	ASSERT_EQ (node1.network->size (), 1);
	ASSERT_ALWAYS_EQ (1s, node1.network->size (), 1);

	// Store reference to the only channel
	auto channels = node1.network->tcp_channels->list ();
	ASSERT_EQ (channels.size (), 1);
	auto channel = channels.front ();
	ASSERT_TRUE (channel);

	// When socket is dead ensure channel knows about that
	ASSERT_TRUE (channel->alive ());
	outgoing->close ();
	ASSERT_TIMELY (5s, !channel->alive ());

	// Shortly after that a new channel should be established
	ASSERT_TIMELY_EQ (5s, connected_count, 2);
	ASSERT_ALWAYS_EQ (1s, connected_count, 2);

	// Check that a new channel is healthy
	auto channels2 = node1.network->tcp_channels->list ();
	ASSERT_EQ (channels2.size (), 1);
	auto channel2 = channels2.front ();
	ASSERT_TRUE (channel2);
	ASSERT_TRUE (channel2->alive ());
}

/*
 * Tests that channel and channel container removes channels with dead remote sockets
 */
TEST (network, purge_dead_channel_incoming)
{
	nano::test::system system{};

	nano::node_flags flags;
	// Disable non realtime sockets
	flags.set_disable_bootstrap_bulk_push_client (true);
	flags.set_disable_bootstrap_bulk_pull_server (true);
	flags.set_disable_bootstrap_listener (true);
	flags.set_disable_lazy_bootstrap (true);
	flags.set_disable_legacy_bootstrap (true);
	flags.set_disable_wallet_bootstrap (true);

	auto & node1 = *system.add_node (flags);

	// We expect one incoming and one outgoing connection
	std::shared_ptr<nano::transport::socket> outgoing;
	std::shared_ptr<nano::transport::socket> incoming;

	std::atomic<int> connected_count{ 0 };
	node1.observers->socket_connected.add ([&] (std::shared_ptr<nano::transport::socket> socket) {
		connected_count++;
		outgoing = socket;

		std::cout << "connected: " << outgoing->remote_endpoint () << std::endl;
	});

	std::atomic<int> accepted_count{ 0 };
	node1.observers->socket_accepted.add ([&] (nano::transport::socket & socket) {
		accepted_count++;
		incoming = socket.shared_from_this ();

		std::cout << "accepted: " << socket.remote_endpoint () << std::endl;
	});

	auto & node2 = *system.add_node (flags);

	ASSERT_TIMELY_EQ (5s, connected_count, 1);
	ASSERT_ALWAYS_EQ (1s, connected_count, 1);

	ASSERT_TIMELY_EQ (5s, accepted_count, 1);
	ASSERT_ALWAYS_EQ (1s, accepted_count, 1);

	ASSERT_EQ (node2.network->size (), 1);
	ASSERT_ALWAYS_EQ (1s, node2.network->size (), 1);

	// Store reference to the only channel
	auto channels = node2.network->tcp_channels->list ();
	ASSERT_EQ (channels.size (), 1);
	auto channel = channels.front ();
	ASSERT_TRUE (channel);

	// When remote socket is dead ensure channel knows about that
	ASSERT_TRUE (channel->alive ());
	incoming->close ();
	ASSERT_TIMELY (5s, !channel->alive ());

	// Shortly after that a new channel should be established
	ASSERT_TIMELY_EQ (5s, accepted_count, 2);
	ASSERT_ALWAYS_EQ (1s, accepted_count, 2);

	// Check that a new channel is healthy
	auto channels2 = node2.network->tcp_channels->list ();
	ASSERT_EQ (channels2.size (), 1);
	auto channel2 = channels2.front ();
	ASSERT_TRUE (channel2);
	ASSERT_TRUE (channel2->alive ());
}<|MERGE_RESOLUTION|>--- conflicted
+++ resolved
@@ -584,13 +584,8 @@
 TEST (network, endpoint_bad_fd)
 {
 	nano::test::system system (1);
-<<<<<<< HEAD
-	system.nodes[0]->stop ();
+	system.stop_node (*system.nodes[0]);
 	auto endpoint (system.nodes[0]->network->endpoint ());
-=======
-	system.stop_node (*system.nodes[0]);
-	auto endpoint (system.nodes[0]->network.endpoint ());
->>>>>>> 08b32db3
 	ASSERT_TRUE (endpoint.address ().is_loopback ());
 	// The endpoint is invalidated asynchronously
 	ASSERT_TIMELY_EQ (10s, system.nodes[0]->network->endpoint ().port (), 0);
