#include <nano/lib/blocks.hpp>
#include <nano/lib/logging.hpp>
#include <nano/node/active_transactions.hpp>
#include <nano/node/confirming_set.hpp>
#include <nano/node/election.hpp>
#include <nano/node/make_store.hpp>
#include <nano/secure/ledger.hpp>
#include <nano/test_common/system.hpp>
#include <nano/test_common/testutil.hpp>

#include <gtest/gtest.h>

using namespace std::chrono_literals;

<<<<<<< HEAD
=======
TEST (confirming_set, construction)
{
	auto ctx = nano::test::context::ledger_empty ();
	nano::store::write_database_queue write_queue{ false };
	nano::confirming_set confirming_set (ctx.ledger (), write_queue);
}

TEST (confirming_set, add_exists)
{
	auto ctx = nano::test::context::ledger_send_receive ();
	nano::store::write_database_queue write_queue{ false };
	nano::confirming_set confirming_set (ctx.ledger (), write_queue);
	auto send = ctx.blocks ()[0];
	confirming_set.add (send->hash ());
	ASSERT_TRUE (confirming_set.exists (send->hash ()));
}

TEST (confirming_set, process_one)
{
	auto ctx = nano::test::context::ledger_send_receive ();
	nano::store::write_database_queue write_queue{ false };
	nano::confirming_set confirming_set (ctx.ledger (), write_queue);
	std::atomic<int> count = 0;
	std::mutex mutex;
	std::condition_variable condition;
	confirming_set.cemented_observers.add ([&] (auto const &) { ++count; condition.notify_all (); });
	confirming_set.add (ctx.blocks ()[0]->hash ());
	nano::test::start_stop_guard guard{ confirming_set };
	std::unique_lock lock{ mutex };
	ASSERT_TRUE (condition.wait_for (lock, 5s, [&] () { return count == 1; }));
	ASSERT_EQ (1, ctx.stats ().count (nano::stat::type::confirmation_height, nano::stat::detail::blocks_confirmed, nano::stat::dir::in));
	ASSERT_EQ (2, ctx.ledger ().cemented_count ());
}

TEST (confirming_set, process_multiple)
{
	auto ctx = nano::test::context::ledger_send_receive ();
	nano::store::write_database_queue write_queue{ false };
	nano::confirming_set confirming_set (ctx.ledger (), write_queue);
	std::atomic<int> count = 0;
	std::mutex mutex;
	std::condition_variable condition;
	confirming_set.cemented_observers.add ([&] (auto const &) { ++count; condition.notify_all (); });
	confirming_set.add (ctx.blocks ()[0]->hash ());
	confirming_set.add (ctx.blocks ()[1]->hash ());
	nano::test::start_stop_guard guard{ confirming_set };
	std::unique_lock lock{ mutex };
	ASSERT_TRUE (condition.wait_for (lock, 5s, [&] () { return count == 2; }));
	ASSERT_EQ (2, ctx.stats ().count (nano::stat::type::confirmation_height, nano::stat::detail::blocks_confirmed, nano::stat::dir::in));
	ASSERT_EQ (3, ctx.ledger ().cemented_count ());
}

>>>>>>> 1fda9d29
TEST (confirmation_callback, observer_callbacks)
{
	nano::test::system system;
	nano::node_flags node_flags;
	nano::node_config node_config = system.default_config ();
	node_config.frontiers_confirmation = nano::frontiers_confirmation_mode::disabled;
	auto node = system.add_node (node_config, node_flags);

	auto wallet_id = node->wallets.first_wallet_id ();
	(void)node->wallets.insert_adhoc (wallet_id, nano::dev::genesis_key.prv);
	nano::block_hash latest (node->latest (nano::dev::genesis_key.pub));

	nano::keypair key1;
	nano::block_builder builder;
	auto send = builder
				.send ()
				.previous (latest)
				.destination (key1.pub)
				.balance (nano::dev::constants.genesis_amount - nano::Gxrb_ratio)
				.sign (nano::dev::genesis_key.prv, nano::dev::genesis_key.pub)
				.work (*system.work.generate (latest))
				.build ();
	auto send1 = builder
				 .send ()
				 .previous (send->hash ())
				 .destination (key1.pub)
				 .balance (nano::dev::constants.genesis_amount - nano::Gxrb_ratio * 2)
				 .sign (nano::dev::genesis_key.prv, nano::dev::genesis_key.pub)
				 .work (*system.work.generate (send->hash ()))
				 .build ();

	{
		auto transaction = node->store.tx_begin_write ();
		ASSERT_EQ (nano::block_status::progress, node->ledger.process (*transaction, send));
		ASSERT_EQ (nano::block_status::progress, node->ledger.process (*transaction, send1));
	}

	node->confirming_set.add (send1->hash ());

	// Callback is performed for all blocks that are confirmed
	ASSERT_TIMELY_EQ (5s, 2, node->stats->count (nano::stat::type::confirmation_observer, nano::stat::detail::all, nano::stat::dir::out));

	ASSERT_EQ (2, node->stats->count (nano::stat::type::confirmation_height, nano::stat::detail::blocks_confirmed, nano::stat::dir::in));
	ASSERT_EQ (3, node->ledger.cemented_count ());
	ASSERT_EQ (0, node->active.election_winner_details_size ());
}

// The callback and confirmation history should only be updated after confirmation height is set (and not just after voting)
TEST (confirmation_callback, confirmed_history)
{
	nano::test::system system;
	nano::node_flags node_flags;
	node_flags.set_force_use_write_database_queue (true);
	node_flags.disable_ascending_bootstrap ();
	nano::node_config node_config = system.default_config ();
	node_config.frontiers_confirmation = nano::frontiers_confirmation_mode::disabled;
	auto node = system.add_node (node_config, node_flags);

	nano::block_hash latest (node->latest (nano::dev::genesis_key.pub));

	nano::keypair key1;
	nano::block_builder builder;
	auto send = builder
				.send ()
				.previous (latest)
				.destination (key1.pub)
				.balance (nano::dev::constants.genesis_amount - nano::Gxrb_ratio)
				.sign (nano::dev::genesis_key.prv, nano::dev::genesis_key.pub)
				.work (*system.work.generate (latest))
				.build ();
	{
		auto transaction = node->store.tx_begin_write ();
		ASSERT_EQ (nano::block_status::progress, node->ledger.process (*transaction, send));
	}

	auto send1 = builder
				 .send ()
				 .previous (send->hash ())
				 .destination (key1.pub)
				 .balance (nano::dev::constants.genesis_amount - nano::Gxrb_ratio * 2)
				 .sign (nano::dev::genesis_key.prv, nano::dev::genesis_key.pub)
				 .work (*system.work.generate (send->hash ()))
				 .build ();

	node->process_active (send1);
	std::shared_ptr<nano::election> election;
	ASSERT_TIMELY (5s, election = nano::test::start_election (system, *node, send1->hash ()));
	{
		// The write guard prevents the confirmation height processor doing any writes
		auto write_guard = node->write_database_queue.wait (nano::store::writer::testing);

		// Confirm send1
		node->active.force_confirm (*election);
		ASSERT_TIMELY_EQ (10s, node->active.size (), 0);
		ASSERT_EQ (0, node->active.recently_cemented.list ().size ());
		ASSERT_TRUE (node->active.empty ());

		auto transaction = node->store.tx_begin_read ();
		ASSERT_FALSE (node->ledger.block_confirmed (*transaction, send->hash ()));

		ASSERT_TIMELY (10s, node->write_database_queue.contains (nano::store::writer::confirmation_height));

		// Confirm that no inactive callbacks have been called when the confirmation height processor has already iterated over it, waiting to write
		ASSERT_EQ (0, node->stats->count (nano::stat::type::confirmation_observer, nano::stat::detail::inactive_conf_height, nano::stat::dir::out));
	}

	ASSERT_TIMELY (10s, !node->write_database_queue.contains (nano::store::writer::confirmation_height));

	auto transaction = node->store.tx_begin_read ();
	ASSERT_TRUE (node->ledger.block_confirmed (*transaction, send->hash ()));

	ASSERT_TIMELY_EQ (10s, node->active.size (), 0);
	ASSERT_TIMELY_EQ (10s, node->stats->count (nano::stat::type::confirmation_observer, nano::stat::detail::active_quorum, nano::stat::dir::out), 1);

	// Each block that's confirmed is in the recently_cemented history
	ASSERT_EQ (2, node->active.recently_cemented.list ().size ());
	ASSERT_TRUE (node->active.empty ());

	// Confirm the callback is not called under this circumstance
	ASSERT_EQ (1, node->stats->count (nano::stat::type::confirmation_observer, nano::stat::detail::active_quorum, nano::stat::dir::out));
	ASSERT_EQ (1, node->stats->count (nano::stat::type::confirmation_observer, nano::stat::detail::inactive_conf_height, nano::stat::dir::out));
	ASSERT_EQ (2, node->stats->count (nano::stat::type::confirmation_height, nano::stat::detail::blocks_confirmed, nano::stat::dir::in));
	ASSERT_EQ (3, node->ledger.cemented_count ());
	ASSERT_EQ (0, node->active.election_winner_details_size ());
}

TEST (confirmation_callback, dependent_election)
{
	nano::test::system system;
	nano::node_flags node_flags;
	node_flags.set_force_use_write_database_queue (true);
	nano::node_config node_config = system.default_config ();
	node_config.frontiers_confirmation = nano::frontiers_confirmation_mode::disabled;
	auto node = system.add_node (node_config, node_flags);

	nano::block_hash latest (node->latest (nano::dev::genesis_key.pub));

	nano::keypair key1;
	nano::block_builder builder;
	auto send = builder
				.send ()
				.previous (latest)
				.destination (key1.pub)
				.balance (nano::dev::constants.genesis_amount - nano::Gxrb_ratio)
				.sign (nano::dev::genesis_key.prv, nano::dev::genesis_key.pub)
				.work (*system.work.generate (latest))
				.build ();
	auto send1 = builder
				 .send ()
				 .previous (send->hash ())
				 .destination (key1.pub)
				 .balance (nano::dev::constants.genesis_amount - nano::Gxrb_ratio * 2)
				 .sign (nano::dev::genesis_key.prv, nano::dev::genesis_key.pub)
				 .work (*system.work.generate (send->hash ()))
				 .build ();
	auto send2 = builder
				 .send ()
				 .previous (send1->hash ())
				 .destination (key1.pub)
				 .balance (nano::dev::constants.genesis_amount - nano::Gxrb_ratio * 3)
				 .sign (nano::dev::genesis_key.prv, nano::dev::genesis_key.pub)
				 .work (*system.work.generate (send1->hash ()))
				 .build ();
	{
		auto transaction = node->store.tx_begin_write ();
		ASSERT_EQ (nano::block_status::progress, node->ledger.process (*transaction, send));
		ASSERT_EQ (nano::block_status::progress, node->ledger.process (*transaction, send1));
		ASSERT_EQ (nano::block_status::progress, node->ledger.process (*transaction, send2));
	}

	// This election should be confirmed as active_conf_height
	ASSERT_TRUE (nano::test::start_election (system, *node, send1->hash ()));
	// Start an election and confirm it
	auto election = nano::test::start_election (system, *node, send2->hash ());
	ASSERT_NE (nullptr, election);
	node->active.force_confirm (*election);

	// Wait for blocks to be confirmed in ledger, callbacks will happen after
	ASSERT_TIMELY_EQ (5s, 3, node->stats->count (nano::stat::type::confirmation_height, nano::stat::detail::blocks_confirmed, nano::stat::dir::in));
	// Once the item added to the confirming set no longer exists, callbacks have completed
	ASSERT_TIMELY (5s, !node->confirming_set.exists (send2->hash ()));

	ASSERT_EQ (1, node->stats->count (nano::stat::type::confirmation_observer, nano::stat::detail::active_quorum, nano::stat::dir::out)); // send2
	ASSERT_EQ (1, node->stats->count (nano::stat::type::confirmation_observer, nano::stat::detail::active_conf_height, nano::stat::dir::out)); // send1
	ASSERT_EQ (1, node->stats->count (nano::stat::type::confirmation_observer, nano::stat::detail::inactive_conf_height, nano::stat::dir::out)); // send
	ASSERT_EQ (4, node->ledger.cemented_count ());

	ASSERT_EQ (0, node->active.election_winner_details_size ());
}

TEST (confirmation_callback, election_winner_details_clearing_node_process_confirmed)
{
	// Make sure election_winner_details is also cleared if the block never enters the confirmation height processor from node::process_confirmed
	nano::test::system system (1);
	auto node = system.nodes.front ();

	nano::block_builder builder;
	auto send = builder
				.send ()
				.previous (nano::dev::genesis->hash ())
				.destination (nano::dev::genesis_key.pub)
				.balance (nano::dev::constants.genesis_amount - nano::Gxrb_ratio)
				.sign (nano::dev::genesis_key.prv, nano::dev::genesis_key.pub)
				.work (*system.work.generate (nano::dev::genesis->hash ()))
				.build ();
	// Add to election_winner_details. Use an unrealistic iteration so that it should fall into the else case and do a cleanup
	node->active.add_election_winner_details (send->hash (), nullptr);
	nano::election_status election;
	election.set_winner (send);
	node->process_confirmed (election, 1000000);
	ASSERT_EQ (0, node->active.election_winner_details_size ());
}<|MERGE_RESOLUTION|>--- conflicted
+++ resolved
@@ -12,61 +12,6 @@
 
 using namespace std::chrono_literals;
 
-<<<<<<< HEAD
-=======
-TEST (confirming_set, construction)
-{
-	auto ctx = nano::test::context::ledger_empty ();
-	nano::store::write_database_queue write_queue{ false };
-	nano::confirming_set confirming_set (ctx.ledger (), write_queue);
-}
-
-TEST (confirming_set, add_exists)
-{
-	auto ctx = nano::test::context::ledger_send_receive ();
-	nano::store::write_database_queue write_queue{ false };
-	nano::confirming_set confirming_set (ctx.ledger (), write_queue);
-	auto send = ctx.blocks ()[0];
-	confirming_set.add (send->hash ());
-	ASSERT_TRUE (confirming_set.exists (send->hash ()));
-}
-
-TEST (confirming_set, process_one)
-{
-	auto ctx = nano::test::context::ledger_send_receive ();
-	nano::store::write_database_queue write_queue{ false };
-	nano::confirming_set confirming_set (ctx.ledger (), write_queue);
-	std::atomic<int> count = 0;
-	std::mutex mutex;
-	std::condition_variable condition;
-	confirming_set.cemented_observers.add ([&] (auto const &) { ++count; condition.notify_all (); });
-	confirming_set.add (ctx.blocks ()[0]->hash ());
-	nano::test::start_stop_guard guard{ confirming_set };
-	std::unique_lock lock{ mutex };
-	ASSERT_TRUE (condition.wait_for (lock, 5s, [&] () { return count == 1; }));
-	ASSERT_EQ (1, ctx.stats ().count (nano::stat::type::confirmation_height, nano::stat::detail::blocks_confirmed, nano::stat::dir::in));
-	ASSERT_EQ (2, ctx.ledger ().cemented_count ());
-}
-
-TEST (confirming_set, process_multiple)
-{
-	auto ctx = nano::test::context::ledger_send_receive ();
-	nano::store::write_database_queue write_queue{ false };
-	nano::confirming_set confirming_set (ctx.ledger (), write_queue);
-	std::atomic<int> count = 0;
-	std::mutex mutex;
-	std::condition_variable condition;
-	confirming_set.cemented_observers.add ([&] (auto const &) { ++count; condition.notify_all (); });
-	confirming_set.add (ctx.blocks ()[0]->hash ());
-	confirming_set.add (ctx.blocks ()[1]->hash ());
-	nano::test::start_stop_guard guard{ confirming_set };
-	std::unique_lock lock{ mutex };
-	ASSERT_TRUE (condition.wait_for (lock, 5s, [&] () { return count == 2; }));
-	ASSERT_EQ (2, ctx.stats ().count (nano::stat::type::confirmation_height, nano::stat::detail::blocks_confirmed, nano::stat::dir::in));
-	ASSERT_EQ (3, ctx.ledger ().cemented_count ());
-}
-
->>>>>>> 1fda9d29
 TEST (confirmation_callback, observer_callbacks)
 {
 	nano::test::system system;
