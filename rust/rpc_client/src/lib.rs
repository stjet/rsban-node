use crate::AccountBalanceDto;
use anyhow::{bail, Result};
use reqwest::Client;
pub use reqwest::Url;
use rsnano_core::{Account, Amount, BlockHash, JsonBlock, PublicKey, RawKey, WalletId, WorkNonce};
use rsnano_rpc_messages::*;
use serde::Serialize;
use serde_json::{from_str, from_value, Value};
use std::{net::Ipv6Addr, time::Duration};

pub struct NanoRpcClient {
    url: Url,
    client: Client,
}

impl NanoRpcClient {
    pub fn new(url: Url) -> Self {
        Self {
            url,
            client: reqwest::ClientBuilder::new()
                .timeout(Duration::from_secs(5))
                .build()
                .unwrap(),
        }
    }

<<<<<<< HEAD
    pub async fn account_get(&self, key: PublicKey) -> Result<AccountRpcMessage> {
        let cmd = RpcCommand::account_get(key);
        let result = self.rpc_request(&cmd).await?;
        Ok(serde_json::from_value(result)?)
    }

    pub async fn account_balance(
        &self,
        account: Account,
        include_only_confirmed: Option<bool>,
    ) -> Result<AccountBalanceDto> {
        let cmd = RpcCommand::account_balance(account, include_only_confirmed);
        let result = self.rpc_request(&cmd).await?;
        Ok(serde_json::from_value(result)?)
    }

    pub async fn account_create(
        &self,
        wallet: WalletId,
        index: Option<u32>,
        work: Option<bool>,
    ) -> Result<AccountRpcMessage> {
        let cmd = RpcCommand::account_create(wallet, index, work);
        let result = self.rpc_request(&cmd).await?;
        Ok(from_value(result)?)
    }

    pub async fn accounts_create(
        &self,
        wallet: WalletId,
        count: u32,
        work: Option<bool>,
    ) -> Result<AccountsRpcMessage> {
        let cmd = RpcCommand::accounts_create(wallet, count, work);
        let result = self.rpc_request(&cmd).await?;
        Ok(serde_json::from_value(result)?)
    }

    pub async fn account_remove(&self, wallet: WalletId, account: Account) -> Result<BoolDto> {
        let cmd = RpcCommand::account_remove(wallet, account);
        let result = self.rpc_request(&cmd).await?;
        Ok(serde_json::from_value(result)?)
    }

    pub async fn account_move(
        &self,
        wallet: WalletId,
        source: WalletId,
        account: Vec<Account>,
    ) -> Result<BoolDto> {
        let cmd = RpcCommand::account_move(wallet, source, account);
        let result = self.rpc_request(&cmd).await?;
        Ok(serde_json::from_value(result)?)
    }

    pub async fn account_list(&self, wallet: WalletId) -> Result<AccountsRpcMessage> {
        let cmd = RpcCommand::account_list(wallet);
        let result = self.rpc_request(&cmd).await?;
        Ok(serde_json::from_value(result)?)
    }

    pub async fn wallet_create(&self, seed: Option<RawKey>) -> Result<WalletCreateDto> {
        let cmd = RpcCommand::wallet_create(seed);
        let result = self.rpc_request(&cmd).await?;
        Ok(serde_json::from_value(result)?)
    }

    pub async fn wallet_contains(&self, wallet: WalletId, account: Account) -> Result<BoolDto> {
        let cmd = RpcCommand::wallet_contains(wallet, account);
        let result = self.rpc_request(&cmd).await?;
        Ok(serde_json::from_value(result)?)
    }

    pub async fn wallet_destroy(&self, wallet: WalletId) -> Result<BoolDto> {
        let cmd = RpcCommand::wallet_destroy(wallet);
        let result = self.rpc_request(&cmd).await?;
        Ok(serde_json::from_value(result)?)
    }

    pub async fn wallet_lock(&self, wallet: WalletId) -> Result<BoolDto> {
        let cmd = RpcCommand::wallet_lock(wallet);
        let result = self.rpc_request(&cmd).await?;
        Ok(serde_json::from_value(result)?)
    }

    pub async fn wallet_locked(&self, wallet: WalletId) -> Result<BoolDto> {
        let cmd = RpcCommand::wallet_locked(wallet);
        let result = self.rpc_request(&cmd).await?;
        Ok(serde_json::from_value(result)?)
    }

    pub async fn stop(&self) -> Result<SuccessDto> {
        let cmd = RpcCommand::stop();
        let result = self.rpc_request(&cmd).await?;
        Ok(serde_json::from_value(result)?)
    }

    pub async fn account_block_count(&self, account: Account) -> Result<U64RpcMessage> {
        let cmd = RpcCommand::account_block_count(account);
        let result = self.rpc_request(&cmd).await?;
        Ok(serde_json::from_value(result)?)
    }

    pub async fn account_key(&self, account: Account) -> Result<KeyRpcMessage> {
        let cmd = RpcCommand::account_key(account);
        let result = self.rpc_request(&cmd).await?;
        Ok(serde_json::from_value(result)?)
    }

    pub async fn account_representative(&self, account: Account) -> Result<AccountRpcMessage> {
        let cmd = RpcCommand::account_representative(account);
        let result = self.rpc_request(&cmd).await?;
        Ok(serde_json::from_value(result)?)
    }

    pub async fn account_weight(&self, account: Account) -> Result<AmountDto> {
        let cmd = RpcCommand::account_weight(account);
        let result = self.rpc_request(&cmd).await?;
        Ok(serde_json::from_value(result)?)
    }

    pub async fn available_supply(&self) -> Result<AmountDto> {
        let cmd = RpcCommand::AvailableSupply;
        let result = self.rpc_request(&cmd).await?;
        Ok(serde_json::from_value(result)?)
    }

    pub async fn block_account(&self, hash: BlockHash) -> Result<AccountRpcMessage> {
        let cmd = RpcCommand::block_account(hash);
        let result = self.rpc_request(&cmd).await?;
        Ok(serde_json::from_value(result)?)
    }

    pub async fn block_confirm(&self, hash: BlockHash) -> Result<BoolDto> {
        let cmd = RpcCommand::block_confirm(hash);
        let result = self.rpc_request(&cmd).await?;
        Ok(serde_json::from_value(result)?)
    }

    pub async fn block_count(&self) -> Result<BlockCountDto> {
        let cmd = RpcCommand::BlockCount;
        let result = self.rpc_request(&cmd).await?;
        Ok(serde_json::from_value(result)?)
    }

    pub async fn uptime(&self) -> Result<U64RpcMessage> {
        let cmd = RpcCommand::uptime();
        let result = self.rpc_request(&cmd).await?;
        Ok(serde_json::from_value(result)?)
    }

    pub async fn frontier_count(&self) -> Result<U64RpcMessage> {
        let cmd = RpcCommand::frontier_count();
        let result = self.rpc_request(&cmd).await?;
        Ok(serde_json::from_value(result)?)
    }

    pub async fn validate_account_number(&self, account: Account) -> Result<SuccessDto> {
        let cmd = RpcCommand::validate_account_number(account);
        let result = self.rpc_request(&cmd).await?;
        Ok(serde_json::from_value(result)?)
    }

    pub async fn nano_to_raw(&self, amount: Amount) -> Result<AmountDto> {
        let cmd = RpcCommand::nano_to_raw(amount);
        let result = self.rpc_request(&cmd).await?;
        Ok(serde_json::from_value(result)?)
    }

    pub async fn raw_to_nano(&self, amount: Amount) -> Result<AmountDto> {
        let cmd = RpcCommand::raw_to_nano(amount);
        let result = self.rpc_request(&cmd).await?;
        Ok(serde_json::from_value(result)?)
    }

    pub async fn wallet_add_watch(
        &self,
        wallet: WalletId,
        accounts: Vec<Account>,
    ) -> Result<SuccessDto> {
        let cmd = RpcCommand::wallet_add_watch(wallet, accounts);
        let result = self.rpc_request(&cmd).await?;
        Ok(serde_json::from_value(result)?)
    }

    pub async fn wallet_representative(&self, wallet: WalletId) -> Result<AccountRpcMessage> {
        let cmd = RpcCommand::wallet_representative(wallet);
        let result = self.rpc_request(&cmd).await?;
        Ok(serde_json::from_value(result)?)
    }

    pub async fn work_set(
        &self,
        wallet: WalletId,
        account: Account,
        work: WorkNonce,
    ) -> Result<SuccessDto> {
        let cmd = RpcCommand::work_set(wallet, account, work);
        let result = self.rpc_request(&cmd).await?;
        Ok(serde_json::from_value(result)?)
    }

    pub async fn work_get(&self, wallet: WalletId, account: Account) -> Result<WorkDto> {
        let cmd = RpcCommand::work_get(wallet, account);
=======
    pub async fn wallet_work_get(&self, wallet: WalletId) -> Result<AccountsWithWorkDto> {
        let cmd = RpcCommand::wallet_work_get(wallet);
>>>>>>> 5b4a56e8
        let result = self.rpc_request(&cmd).await?;
        Ok(serde_json::from_value(result)?)
    }

    pub async fn account_info(&self, account: Account) -> Result<AccountInfoDto> {
        let cmd = RpcCommand::account_info(account);
        let result = self.rpc_request(&cmd).await?;
        Ok(from_value(result)?)
    }

    pub async fn receive_block(
        &self,
        wallet: WalletId,
        destination: Account,
        block: impl Into<JsonBlock>,
    ) -> Result<()> {
        let request = RpcCommand::Receive(ReceiveArgs {
            wallet,
            account: destination,
            block: block.into(),
        });
        self.rpc_request(&request).await?;
        Ok(())
    }

    pub async fn send_block(
        &self,
        wallet: WalletId,
        source: Account,
        destination: Account,
    ) -> Result<JsonBlock> {
        let request = RpcCommand::Send(SendArgs {
            wallet,
            source,
            destination,
            amount: Amount::raw(1),
        });
        let json = self.rpc_request(&request).await?;
        let block = json["block"].as_str().unwrap().to_owned();
        Ok(from_str(&block)?)
    }

    pub async fn send_receive(
        &self,
        wallet: WalletId,
        source: Account,
        destination: Account,
    ) -> Result<()> {
        let block = self.send_block(wallet, source, destination).await?;
        self.receive_block(wallet, destination, block).await
    }

    pub async fn keepalive(&self, address: Ipv6Addr, port: u16) -> Result<SuccessDto> {
        let cmd = RpcCommand::keepalive(address, port);
        let json = self.rpc_request(&cmd).await?;
        Ok(serde_json::from_value(json)?)
    }

    pub async fn key_create(&self) -> Result<KeyPairDto> {
        let cmd = RpcCommand::KeyCreate;
        let json = self.rpc_request(&cmd).await?;
        Ok(from_value(json)?)
    }

    pub async fn wallet_add(
        &self,
        wallet: WalletId,
        prv_key: RawKey,
        work: Option<bool>,
    ) -> Result<AccountRpcMessage> {
        let cmd = RpcCommand::wallet_add(wallet, prv_key, work);
        let json = self.rpc_request(&cmd).await?;
        Ok(serde_json::from_value(json)?)
    }

    pub async fn stop_rpc(&self) -> Result<()> {
        self.rpc_request(&RpcCommand::Stop).await?;
        Ok(())
    }

    async fn rpc_request<T>(&self, request: &T) -> Result<serde_json::Value>
    where
        T: Serialize,
    {
        let result = self
            .client
            .post(self.url.clone())
            .json(request)
            .send()
            .await?
            .error_for_status()?
            .json::<Value>()
            .await?;

        if let Some(error) = result.get("error") {
            bail!("node returned error: {}", error);
        }

        Ok(result)
    }
}<|MERGE_RESOLUTION|>--- conflicted
+++ resolved
@@ -24,7 +24,6 @@
         }
     }
 
-<<<<<<< HEAD
     pub async fn account_get(&self, key: PublicKey) -> Result<AccountRpcMessage> {
         let cmd = RpcCommand::account_get(key);
         let result = self.rpc_request(&cmd).await?;
@@ -229,10 +228,12 @@
 
     pub async fn work_get(&self, wallet: WalletId, account: Account) -> Result<WorkDto> {
         let cmd = RpcCommand::work_get(wallet, account);
-=======
+        let result = self.rpc_request(&cmd).await?;
+        Ok(serde_json::from_value(result)?)
+    }
+
     pub async fn wallet_work_get(&self, wallet: WalletId) -> Result<AccountsWithWorkDto> {
         let cmd = RpcCommand::wallet_work_get(wallet);
->>>>>>> 5b4a56e8
         let result = self.rpc_request(&cmd).await?;
         Ok(serde_json::from_value(result)?)
     }
