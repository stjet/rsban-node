--- conflicted
+++ resolved
@@ -412,14 +412,9 @@
 	stats{ stat_a },
 	accounts{ stats },
 	iterator{ store },
-<<<<<<< HEAD
+	throttle{ node.config->bootstrap_ascending.throttle_count },
 	limiter{ node.config->bootstrap_ascending.requests_limit, 1.0 },
 	database_limiter{ node.config->bootstrap_ascending.database_requests_limit, 1.0 }
-=======
-	throttle{ node.config.bootstrap_ascending.throttle_count },
-	limiter{ node.config.bootstrap_ascending.requests_limit, 1.0 },
-	database_limiter{ node.config.bootstrap_ascending.database_requests_limit, 1.0 }
->>>>>>> fc895006
 {
 	// TODO: This is called from a very congested blockprocessor thread. Offload this work to a dedicated processing thread
 	block_processor.batch_processed.add ([this] (auto const & batch) {
@@ -725,7 +720,7 @@
 	{
 		stats.inc (nano::stat::type::bootstrap_ascending, nano::stat::detail::throttled);
 		nano::unique_lock<nano::mutex> lock{ mutex };
-		condition.wait_for (lock, std::chrono::milliseconds{ node.config.bootstrap_ascending.throttle_wait }, [this] () { return stopped; });
+		condition.wait_for (lock, std::chrono::milliseconds{ node.config->bootstrap_ascending.throttle_wait }, [this] () { return stopped; });
 	}
 }
 
