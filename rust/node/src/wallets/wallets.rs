use super::{Wallet, WalletActionThread, WalletRepresentatives};
use crate::{
    block_processing::{BlockProcessor, BlockSource},
    cementation::{ConfirmingSet, ConfirmingSetConfig},
    config::{NetworkConstants, NodeConfig},
    representatives::OnlineReps,
    stats::Stats,
    transport::MessagePublisher,
    utils::{ThreadPool, ThreadPoolImpl},
    work::DistributedWorkFactory,
    NetworkParams,
};
use rand::{thread_rng, Rng};
use rsnano_core::{
    utils::{get_env_or_default_string, ContainerInfo, ContainerInfoComponent},
    work::{WorkPoolImpl, WorkThresholds},
    Account, Amount, BlockDetails, BlockEnum, BlockHash, Epoch, HackyUnsafeMutBlock,
    KeyDerivationFunction, KeyPair, Link, NoValue, PendingKey, PublicKey, RawKey, Root, StateBlock,
    WalletId, WorkVersion,
};
use rsnano_ledger::{BlockStatus, Ledger, RepWeightCache};
use rsnano_messages::{Message, Publish};
use rsnano_network::DropPolicy;
use rsnano_nullable_lmdb::{DatabaseFlags, LmdbDatabase, WriteFlags};
use rsnano_store_lmdb::{
    create_backup_file, BinaryDbIterator, KeyType, LmdbEnv, LmdbIteratorImpl, LmdbWalletStore,
    LmdbWriteTransaction, Transaction,
};
use std::{
    collections::{HashMap, HashSet},
    fmt,
    fs::Permissions,
    mem::size_of,
    ops::Deref,
    os::unix::fs::PermissionsExt,
    path::{Path, PathBuf},
    sync::{Arc, Condvar, Mutex},
    time::{Duration, Instant},
};
use tracing::{info, warn};

#[derive(FromPrimitive, Debug)]
pub enum WalletsError {
    None,
    Generic,
    WalletNotFound,
    WalletLocked,
    AccountNotFound,
    InvalidPassword,
    BadPublicKey,
}

impl fmt::Display for WalletsError {
    fn fmt(&self, f: &mut fmt::Formatter<'_>) -> fmt::Result {
        let error_message = match self {
            WalletsError::None => "No error",
            WalletsError::Generic => "Unknown error",
            WalletsError::WalletNotFound => "Wallet not found",
            WalletsError::WalletLocked => "Wallet is locked",
            WalletsError::AccountNotFound => "Account not found",
            WalletsError::InvalidPassword => "Invalid password",
            WalletsError::BadPublicKey => "Bad public key",
        };
        write!(f, "{}", error_message)
    }
}

pub type WalletsIterator<'txn> = BinaryDbIterator<'txn, [u8; 64], NoValue>;

pub struct Wallets {
    db: Option<LmdbDatabase>,
    send_action_ids_handle: Option<LmdbDatabase>,
    env: Arc<LmdbEnv>,
    pub mutex: Mutex<HashMap<WalletId, Arc<Wallet>>>,
    node_config: NodeConfig,
    ledger: Arc<Ledger>,
    last_log: Mutex<Option<Instant>>,
    distributed_work: Arc<DistributedWorkFactory>,
    work_thresholds: WorkThresholds,
    network_params: NetworkParams,
    pub delayed_work: Mutex<HashMap<Account, Root>>,
    workers: Arc<dyn ThreadPool>,
    wallet_actions: WalletActionThread,
    block_processor: Arc<BlockProcessor>,
    pub representative_wallets: Mutex<WalletRepresentatives>,
    online_reps: Arc<Mutex<OnlineReps>>,
    pub kdf: KeyDerivationFunction,
    start_election: Mutex<Option<Box<dyn Fn(Arc<BlockEnum>) + Send + Sync>>>,
    confirming_set: Arc<ConfirmingSet>,
    message_publisher: Mutex<MessagePublisher>,
}

impl Wallets {
    pub fn new_null_with_env(
        env: Arc<LmdbEnv>,
        tokio_handle: tokio::runtime::Handle,
    ) -> anyhow::Result<Self> {
        Wallets::new(
            env,
            Arc::new(Ledger::new_null()),
            &NodeConfig::new_test_instance(),
            8,
            WorkThresholds::new(0, 0, 0),
            Arc::new(DistributedWorkFactory::new(
                Arc::new(WorkPoolImpl::disabled()),
                tokio_handle.clone(),
            )),
            NetworkParams::new(NetworkConstants::active_network()),
            Arc::new(ThreadPoolImpl::new_null()),
            Arc::new(BlockProcessor::new_null()),
            Arc::new(Mutex::new(OnlineReps::new(
                Arc::new(RepWeightCache::new()),
                Duration::default(),
                Amount::zero(),
            ))),
            Arc::new(ConfirmingSet::new(
                ConfirmingSetConfig::default(),
                Arc::new(Ledger::new_null()),
                Arc::new(Stats::default()),
            )),
            MessagePublisher::new_null(tokio_handle.clone()),
        )
    }

    pub fn new(
        env: Arc<LmdbEnv>,
        ledger: Arc<Ledger>,
        node_config: &NodeConfig,
        kdf_work: u32,
        work: WorkThresholds,
        distributed_work: Arc<DistributedWorkFactory>,
        network_params: NetworkParams,
        workers: Arc<dyn ThreadPool>,
        block_processor: Arc<BlockProcessor>,
        online_reps: Arc<Mutex<OnlineReps>>,
        confirming_set: Arc<ConfirmingSet>,
        message_publisher: MessagePublisher,
    ) -> anyhow::Result<Self> {
        let kdf = KeyDerivationFunction::new(kdf_work);
        let mut wallets = Self {
            db: None,
            send_action_ids_handle: None,
            mutex: Mutex::new(HashMap::new()),
            env,
            node_config: node_config.clone(),
            ledger: Arc::clone(&ledger),
            last_log: Mutex::new(None),
            distributed_work,
            work_thresholds: work.clone(),
            network_params,
            delayed_work: Mutex::new(HashMap::new()),
            workers,
            wallet_actions: WalletActionThread::new(),
            block_processor,
            representative_wallets: Mutex::new(WalletRepresentatives::new(
                node_config.vote_minimum,
                Arc::clone(&ledger),
            )),
            online_reps,
            kdf: kdf.clone(),
            start_election: Mutex::new(None),
            confirming_set,
            message_publisher: Mutex::new(message_publisher),
        };
        let mut txn = wallets.env.tx_begin_write();
        wallets.initialize(&mut txn)?;
        {
            let mut guard = wallets.mutex.lock().unwrap();
            let wallet_ids = wallets.get_wallet_ids(&txn);
            for id in wallet_ids {
                assert!(!guard.contains_key(&id));
                let representative = node_config.random_representative();
                let text = PathBuf::from(id.encode_hex());
                let wallet = Wallet::new(
                    Arc::clone(&ledger),
                    work.clone(),
                    &mut txn,
                    node_config.password_fanout as usize,
                    kdf.clone(),
                    representative,
                    &text,
                )?;

                guard.insert(id, Arc::new(wallet));
            }

            // Backup before upgrade wallets
            let mut backup_required = false;
            if node_config.backup_before_upgrade {
                let txn = wallets.env.tx_begin_read();
                for wallet in guard.values() {
                    if wallet.store.version(&txn) != LmdbWalletStore::VERSION_CURRENT {
                        backup_required = true;
                        break;
                    }
                }
            }
            if backup_required {
                create_backup_file(&wallets.env)?;
            }
        }

        Ok(wallets)
    }

    pub fn start(&self) {
        self.wallet_actions.start();
    }

    pub fn stop(&self) {
        self.wallet_actions.stop();
    }

    pub fn set_start_election_callback(&self, callback: Box<dyn Fn(Arc<BlockEnum>) + Send + Sync>) {
        *self.start_election.lock().unwrap() = Some(callback);
    }

    pub fn initialize(&mut self, txn: &mut LmdbWriteTransaction) -> anyhow::Result<()> {
        self.db = Some(unsafe { txn.rw_txn_mut().create_db(None, DatabaseFlags::empty())? });
        self.send_action_ids_handle = Some(unsafe {
            txn.rw_txn_mut()
                .create_db(Some("send_action_ids"), DatabaseFlags::empty())?
        });
        Ok(())
    }

    pub fn voting_reps_count(&self) -> u64 {
        self.representative_wallets.lock().unwrap().voting_reps()
    }

    pub fn get_store_it<'txn>(
        &self,
        txn: &'txn dyn Transaction,
        hash: &str,
    ) -> WalletsIterator<'txn> {
        let hash_bytes: [u8; 64] = hash.as_bytes().try_into().unwrap();
        WalletsIterator::new(LmdbIteratorImpl::new(
            txn,
            self.db.unwrap(),
            Some(&hash_bytes),
            true,
        ))
    }

    pub fn wallet_ids(&self) -> Vec<WalletId> {
        let tx = self.env.tx_begin_read();
        self.get_wallet_ids(&tx)
    }

    pub fn get_wallet_ids(&self, txn: &dyn Transaction) -> Vec<WalletId> {
        let mut wallet_ids = Vec::new();
        let beginning = RawKey::from(0).encode_hex();
        let mut i = self.get_store_it(txn, &beginning);
        while let Some((k, _)) = i.current() {
            let text = std::str::from_utf8(k).unwrap();
            wallet_ids.push(WalletId::decode_hex(text).unwrap());
            i.next();
        }
        wallet_ids
    }

    pub fn get_block_hash(
        &self,
        txn: &dyn Transaction,
        id: &str,
    ) -> anyhow::Result<Option<BlockHash>> {
        match txn.get(self.send_action_ids_handle.unwrap(), id.as_bytes()) {
            Ok(bytes) => Ok(Some(
                BlockHash::from_slice(bytes).ok_or_else(|| anyhow!("invalid block hash"))?,
            )),
            Err(rsnano_nullable_lmdb::Error::NotFound) => Ok(None),
            Err(e) => Err(e.into()),
        }
    }

    pub fn set_block_hash(
        &self,
        txn: &mut LmdbWriteTransaction,
        id: &str,
        hash: &BlockHash,
    ) -> anyhow::Result<()> {
        txn.rw_txn_mut().put(
            self.send_action_ids_handle.unwrap(),
            id.as_bytes(),
            hash.as_bytes(),
            WriteFlags::empty(),
        )?;
        Ok(())
    }

    pub fn clear_send_ids(&self) {
        let mut tx = self.env.tx_begin_write();
        tx.clear_db(self.send_action_ids_handle.unwrap()).unwrap();
    }

    pub fn foreach_representative<F>(&self, mut action: F)
    where
        F: FnMut(&KeyPair),
    {
        if self.node_config.enable_voting {
            let mut action_accounts_l: Vec<KeyPair> = Vec::new();
            {
                let transaction_l = self.env.tx_begin_read();
                let ledger_txn = self.ledger.read_txn();
                let lock = self.mutex.lock().unwrap();
                for (wallet_id, wallet) in lock.iter() {
                    let representatives_l = wallet.representatives.lock().unwrap().clone();
                    for account in representatives_l {
                        if wallet.store.exists(&transaction_l, &account.into()) {
                            if !self.ledger.weight_exact(&ledger_txn, account).is_zero() {
                                if wallet.store.valid_password(&transaction_l) {
                                    let prv = wallet
                                        .store
                                        .fetch(&transaction_l, &account.into())
                                        .expect("could not fetch account from wallet");

                                    action_accounts_l.push(prv.into());
                                } else {
                                    let mut last_log_guard = self.last_log.lock().unwrap();
                                    let should_log = match last_log_guard.as_ref() {
                                        Some(i) => i.elapsed() >= Duration::from_secs(60),
                                        None => true,
                                    };
                                    if should_log {
                                        *last_log_guard = Some(Instant::now());
                                        warn!("Representative locked inside wallet {}", wallet_id);
                                    }
                                }
                            }
                        }
                    }
                }
            }
            for keys in action_accounts_l {
                action(&keys);
            }
        }
    }

    pub fn work_cache_blocking2(
        &self,
        wallet_id: &WalletId,
        pub_key: &PublicKey,
        root: &Root,
    ) -> Result<(), WalletsError> {
        let guard = self.mutex.lock().unwrap();
        let wallet = Self::get_wallet(&guard, wallet_id)?;
        self.work_cache_blocking(wallet, pub_key, root);
        Ok(())
    }

    fn work_cache_blocking(&self, wallet: &Wallet, pub_key: &PublicKey, root: &Root) {
        if self.distributed_work.work_generation_enabled() {
            let difficulty = self.work_thresholds.threshold_base(WorkVersion::Work1);
            if let Some(work) = self.distributed_work.make_blocking(
                WorkVersion::Work1,
                *root,
                difficulty,
                Some(pub_key.into()),
            ) {
                let mut tx = self.env.tx_begin_write();
                if wallet.live() && wallet.store.exists(&tx, pub_key) {
                    wallet.work_update(&mut tx, pub_key, root, work);
                }
            } else {
                warn!(
                    "Could not precache work for root {} due to work generation failure",
                    root
                );
            }
        }
    }

    fn get_wallet<'a>(
        guard: &'a HashMap<WalletId, Arc<Wallet>>,
        wallet_id: &WalletId,
    ) -> Result<&'a Arc<Wallet>, WalletsError> {
        guard.get(wallet_id).ok_or(WalletsError::WalletNotFound)
    }

    pub fn insert_watch(
        &self,
        wallet_id: &WalletId,
        accounts: &[Account],
    ) -> Result<(), WalletsError> {
        let guard = self.mutex.lock().unwrap();
        let wallet = Self::get_wallet(&guard, wallet_id)?;
        let mut tx = self.env.tx_begin_write();
        if !wallet.store.valid_password(&tx) {
            return Err(WalletsError::WalletLocked);
        }

        for account in accounts {
            if wallet.store.insert_watch(&mut tx, &account.into()).is_err() {
                return Err(WalletsError::BadPublicKey);
            }
        }

        Ok(())
    }

    pub fn valid_password(&self, wallet_id: &WalletId) -> Result<bool, WalletsError> {
        let guard = self.mutex.lock().unwrap();
        let wallet = Self::get_wallet(&guard, wallet_id)?;
        let tx = self.env.tx_begin_read();
        Ok(wallet.store.valid_password(&tx))
    }

    pub fn attempt_password(
        &self,
        wallet_id: &WalletId,
        password: impl AsRef<str>,
    ) -> Result<(), WalletsError> {
        let guard = self.mutex.lock().unwrap();
        let wallet = Self::get_wallet(&guard, wallet_id)?;
        let tx = self.env.tx_begin_write();
        if wallet.store.attempt_password(&tx, password.as_ref()) {
            Ok(())
        } else {
            Err(WalletsError::InvalidPassword)
        }
    }

    pub fn lock(&self, wallet_id: &WalletId) -> Result<(), WalletsError> {
        let guard = self.mutex.lock().unwrap();
        let wallet = Self::get_wallet(&guard, wallet_id)?;
        wallet.store.lock();
        Ok(())
    }

    pub fn rekey(
        &self,
        wallet_id: &WalletId,
        password: impl AsRef<str>,
    ) -> Result<(), WalletsError> {
        let guard = self.mutex.lock().unwrap();
        let wallet = Self::get_wallet(&guard, wallet_id)?;
        let mut tx = self.env.tx_begin_write();
        if !wallet.store.valid_password(&tx) {
            return Err(WalletsError::WalletLocked);
        }

        wallet
            .store
            .rekey(&mut tx, password.as_ref())
            .map_err(|_| WalletsError::Generic)
    }

    pub fn set_observer(&self, observer: Box<dyn Fn(bool) + Send>) {
        self.wallet_actions.set_observer(observer);
    }

    pub fn compute_reps(&self) {
        let wallets_guard = self.mutex.lock().unwrap();
        let mut reps_guard = self.representative_wallets.lock().unwrap();
        reps_guard.clear();
        let half_principal_weight = self.online_reps.lock().unwrap().minimum_principal_weight() / 2;
        let tx = self.env.tx_begin_read();
        for (_, wallet) in wallets_guard.iter() {
            let mut representatives = HashSet::new();
            let mut it = wallet.store.begin(&tx);
            while let Some((&pub_key, _)) = it.current() {
                if reps_guard.check_rep(pub_key, half_principal_weight) {
                    representatives.insert(pub_key.into());
                }
                it.next();
            }
            *wallet.representatives.lock().unwrap() = representatives;
        }
    }

    pub fn exists(&self, pub_key: &PublicKey) -> bool {
        let guard = self.mutex.lock().unwrap();
        let tx = self.env.tx_begin_read();
        guard
            .values()
            .any(|wallet| wallet.store.exists(&tx, pub_key))
    }

    pub fn reload(&self) {
        let mut guard = self.mutex.lock().unwrap();
        let mut tx = self.env.tx_begin_write();
        let mut stored_items = HashSet::new();
        let wallet_ids = self.get_wallet_ids(&tx);
        for id in wallet_ids {
            // New wallet
            if !guard.contains_key(&id) {
                let text = PathBuf::from(id.encode_hex());
                let representative = self.node_config.random_representative();
                if let Ok(wallet) = Wallet::new(
                    Arc::clone(&self.ledger),
                    self.work_thresholds.clone(),
                    &mut tx,
                    self.node_config.password_fanout as usize,
                    self.kdf.clone(),
                    representative,
                    &text,
                ) {
                    guard.insert(id, Arc::new(wallet));
                }
            }
            // List of wallets on disk
            stored_items.insert(id);
        }
        // Delete non existing wallets from memory
        let mut deleted_items = Vec::new();
        for &id in guard.keys() {
            if !stored_items.contains(&id) {
                deleted_items.push(id);
            }
        }
        for i in &deleted_items {
            guard.remove(i);
        }
    }

    pub fn destroy(&self, id: &WalletId) {
        let mut guard = self.mutex.lock().unwrap();
        let mut tx = self.env.tx_begin_write();
        // action_mutex should be locked after transactions to prevent deadlocks in deterministic_insert () & insert_adhoc ()
        let _action_guard = self.wallet_actions.lock_safe();
        let wallet = guard.remove(id).unwrap();
        wallet.store.destroy(&mut tx);
    }

    pub fn remove_key(
        &self,
        wallet_id: &WalletId,
        pub_key: &PublicKey,
    ) -> Result<(), WalletsError> {
        let guard = self.mutex.lock().unwrap();
        let wallet = Self::get_wallet(&guard, wallet_id)?;
        let mut tx = self.env.tx_begin_write();
        if !wallet.store.valid_password(&tx) {
            return Err(WalletsError::WalletLocked);
        }
        if wallet.store.find(&tx, pub_key).is_end() {
            return Err(WalletsError::AccountNotFound);
        }
        wallet.store.erase(&mut tx, pub_key);
        Ok(())
    }

    pub fn work_set(
        &self,
        wallet_id: &WalletId,
        pub_key: &PublicKey,
        work: u64,
    ) -> Result<(), WalletsError> {
        let guard = self.mutex.lock().unwrap();
        let wallet = Self::get_wallet(&guard, wallet_id)?;
        let mut tx = self.env.tx_begin_write();
        if wallet.store.find(&tx, pub_key).is_end() {
            return Err(WalletsError::AccountNotFound);
        }
        wallet.store.work_put(&mut tx, pub_key, work);
        Ok(())
    }

    pub fn move_accounts(
        &self,
        source_id: &WalletId,
        target_id: &WalletId,
        accounts: &[PublicKey],
    ) -> Result<(), WalletsError> {
        let guard = self.mutex.lock().unwrap();
        let source = Self::get_wallet(&guard, source_id)?;
        let target = Self::get_wallet(&guard, target_id)?;
        let tx = self.env.tx_begin_read();
        if !source.store.valid_password(&tx) || !target.store.valid_password(&tx) {
            return Err(WalletsError::WalletLocked);
        }
        let mut tx = self.env.tx_begin_write();
        target
            .store
            .move_keys(&mut tx, &source.store, accounts)
            .map_err(|_| WalletsError::AccountNotFound)
    }

    pub fn backup(&self, path: &Path) -> anyhow::Result<()> {
        let guard = self.mutex.lock().unwrap();
        let tx = self.env.tx_begin_read();
        for (id, wallet) in guard.iter() {
            std::fs::create_dir_all(path)?;
            std::fs::set_permissions(path, Permissions::from_mode(0o700))?;
            let mut backup_path = PathBuf::from(path);
            backup_path.push(format!("{}.json", id));
            wallet.store.write_backup(&tx, &backup_path)?;
        }
        Ok(())
    }

    pub fn deterministic_index_get(&self, wallet_id: &WalletId) -> Result<u32, WalletsError> {
        let guard = self.mutex.lock().unwrap();
        let wallet = Self::get_wallet(&guard, wallet_id)?;
        let tx = self.env.tx_begin_read();
        Ok(wallet.store.deterministic_index_get(&tx))
    }

    fn prepare_send(
        &self,
        tx: &dyn Transaction,
        wallet: &Arc<Wallet>,
        source: Account,
        account: Account,
        amount: Amount,
        mut work: u64,
    ) -> (Option<BlockEnum>, bool, bool, BlockDetails) {
        let block_tx = self.ledger.read_txn();
        let mut details = BlockDetails::new(Epoch::Epoch0, true, false, false);
        let mut block = None;
        if wallet.store.valid_password(tx) {
            let balance = self
                .ledger
                .any()
                .account_balance(&block_tx, &source)
                .unwrap_or_default();
            if !balance.is_zero() && balance >= amount {
                let info = self.ledger.account_info(&block_tx, &source).unwrap();
                let prv_key = wallet.store.fetch(tx, &source.into()).unwrap();
                if work == 0 {
                    work = wallet
                        .store
                        .work_get(tx, &source.into())
                        .unwrap_or_default();
                }
                let keys = KeyPair::from(prv_key);
                let state_block = BlockEnum::State(StateBlock::new(
                    source,
                    info.head,
                    info.representative,
                    balance - amount,
                    account.into(),
                    &keys,
                    work,
                ));
                block = Some(state_block);
                details = BlockDetails::new(info.epoch, true, false, false);
            }
        }

        let error = false;
        let cached_block = false;
        (block, error, cached_block, details)
    }

    fn prepare_send_with_id(
        &self,
        tx: &mut LmdbWriteTransaction,
        id: &str,
        wallet: &Arc<Wallet>,
        source: Account,
        account: Account,
        amount: Amount,
        mut work: u64,
    ) -> (Option<BlockEnum>, bool, bool, BlockDetails) {
        let block_tx = self.ledger.read_txn();
        let mut details = BlockDetails::new(Epoch::Epoch0, true, false, false);

        let mut block = match self.get_block_hash(tx, id) {
            Ok(Some(hash)) => Some(self.ledger.any().get_block(&block_tx, &hash).unwrap()),
            Ok(None) => None,
            _ => {
                return (None, true, false, details);
            }
        };

        let cached_block: bool;
        let mut error = false;

        if let Some(block) = &block {
            cached_block = true;
            let msg = Message::Publish(Publish::new_forward(block.clone()));
            self.message_publisher
                .lock()
                .unwrap()
                .flood(&msg, DropPolicy::ShouldNotDrop, 1.0);
        } else {
            cached_block = false;
            if wallet.store.valid_password(tx) {
                let balance = self
                    .ledger
                    .any()
                    .account_balance(&block_tx, &source)
                    .unwrap_or_default();
                if !balance.is_zero() && balance >= amount {
                    let info = self.ledger.account_info(&block_tx, &source).unwrap();
                    let prv_key = wallet.store.fetch(tx, &source.into()).unwrap();
                    if work == 0 {
                        work = wallet
                            .store
                            .work_get(tx, &source.into())
                            .unwrap_or_default();
                    }
                    let keys = KeyPair::from(prv_key);
                    let state_block = BlockEnum::State(StateBlock::new(
                        source,
                        info.head,
                        info.representative,
                        balance - amount,
                        account.into(),
                        &keys,
                        work,
                    ));
                    details = BlockDetails::new(info.epoch, true, false, false);
                    if self.set_block_hash(tx, id, &state_block.hash()).is_err() {
                        error = true;
                    } else {
                        block = Some(state_block);
                    }
                }
            }
        }

        (block, error, cached_block, details)
    }

    pub fn work_get(&self, wallet_id: &WalletId, pub_key: &PublicKey) -> u64 {
        let guard = self.mutex.lock().unwrap();
        let tx = self.env.tx_begin_read();
        let Some(wallet) = guard.get(&wallet_id) else {
            return 1;
        };
        wallet.store.work_get(&tx, pub_key).unwrap_or(1)
    }

    pub fn work_get2(
        &self,
        wallet_id: &WalletId,
        pub_key: &PublicKey,
    ) -> Result<u64, WalletsError> {
        let guard = self.mutex.lock().unwrap();
        let tx = self.env.tx_begin_read();
        let wallet = Self::get_wallet(&guard, wallet_id)?;
        if wallet.store.find(&tx, pub_key).is_end() {
            return Err(WalletsError::AccountNotFound);
        }
        Ok(wallet.store.work_get(&tx, pub_key).unwrap_or(1))
    }

    pub fn get_accounts(&self, max_results: usize) -> Vec<Account> {
        let mut accounts = Vec::new();
        let guard = self.mutex.lock().unwrap();
        let tx = self.env.tx_begin_read();
        for wallet in guard.values() {
            let mut it = wallet.store.begin(&tx);
            while let Some((&account, _)) = it.current() {
                if accounts.len() >= max_results {
                    break;
                }
                accounts.push(account.into());
                it.next();
            }
        }
        accounts
    }

    pub fn get_accounts_of_wallet(
        &self,
        wallet_id: &WalletId,
    ) -> Result<Vec<Account>, WalletsError> {
        let guard = self.mutex.lock().unwrap();
        let wallet = Self::get_wallet(&guard, wallet_id)?;
        let tx = self.env.tx_begin_read();
        let mut it = wallet.store.begin(&tx);
        let mut accounts = Vec::new();
        while let Some((&account, _)) = it.current() {
            accounts.push(account.into());
            it.next();
        }
        Ok(accounts)
    }

    pub fn fetch(&self, wallet_id: &WalletId, pub_key: &PublicKey) -> Result<RawKey, WalletsError> {
        let guard = self.mutex.lock().unwrap();
        let wallet = Self::get_wallet(&guard, wallet_id)?;
        let tx = self.env.tx_begin_read();
        if !wallet.store.valid_password(&tx) {
            return Err(WalletsError::WalletLocked);
        }
        if wallet.store.find(&tx, pub_key).is_end() {
            return Err(WalletsError::AccountNotFound);
        }
        wallet
            .store
            .fetch(&tx, pub_key)
            .map_err(|_| WalletsError::Generic)
    }

    pub fn import(&self, wallet_id: WalletId, json: &str) -> anyhow::Result<()> {
        let _guard = self.mutex.lock().unwrap();
        let mut tx = self.env.tx_begin_write();
        let _wallet = Wallet::new_from_json(
            Arc::clone(&self.ledger),
            self.work_thresholds.clone(),
            &mut tx,
            self.node_config.password_fanout as usize,
            self.kdf.clone(),
            &PathBuf::from(wallet_id.to_string()),
            json,
        )?;
        Ok(())
    }

    pub fn import_replace(
        &self,
        wallet_id: WalletId,
        json: &str,
        password: &str,
    ) -> anyhow::Result<()> {
        let guard = self.mutex.lock().unwrap();
        let existing = guard
            .get(&wallet_id)
            .ok_or_else(|| anyhow!("wallet not found"))?;
        let mut tx = self.env.tx_begin_write();
        let id = WalletId::from_bytes(thread_rng().gen());
        let temp = LmdbWalletStore::new_from_json(
            1,
            self.kdf.clone(),
            &mut tx,
            &PathBuf::from(id.to_string()),
            json,
        )?;

        let result = if temp.attempt_password(&tx, password) {
            existing.store.import(&mut tx, &temp)
        } else {
            Err(anyhow!("bad password"))
        };
        temp.destroy(&mut tx);
        result
    }

    pub fn get_seed(&self, wallet_id: WalletId) -> Result<RawKey, WalletsError> {
        let guard = self.mutex.lock().unwrap();
        let wallet = Self::get_wallet(&guard, &wallet_id)?;
        let tx = self.env.tx_begin_read();
        if !wallet.store.valid_password(&tx) {
            return Err(WalletsError::WalletLocked);
        }
        Ok(wallet.store.seed(&tx))
    }

    pub fn key_type(&self, wallet_id: WalletId, pub_key: &PublicKey) -> KeyType {
        let guard = self.mutex.lock().unwrap();
        match guard.get(&wallet_id) {
            Some(wallet) => {
                let tx = self.env.tx_begin_read();
                wallet.store.get_key_type(&tx, pub_key)
            }
            None => KeyType::Unknown,
        }
    }

    pub fn get_representative(&self, wallet_id: WalletId) -> Result<PublicKey, WalletsError> {
        let guard = self.mutex.lock().unwrap();
        let wallet = Self::get_wallet(&guard, &wallet_id)?;
        let tx = self.env.tx_begin_read();
        Ok(wallet.store.representative(&tx))
    }

    pub fn decrypt(&self, wallet_id: WalletId) -> Result<Vec<(PublicKey, RawKey)>, WalletsError> {
        let guard = self.mutex.lock().unwrap();
        let wallet = Self::get_wallet(&guard, &wallet_id)?;
        let tx = self.env.tx_begin_read();
        if !wallet.store.valid_password(&tx) {
            return Err(WalletsError::WalletLocked);
        }

        let mut it = wallet.store.begin(&tx);
        let mut result = Vec::new();
        while let Some((account, _)) = it.current() {
            let key = wallet
                .store
                .fetch(&tx, account)
                .map_err(|_| WalletsError::Generic)?;
            result.push((*account, key));
            it.next();
        }

        Ok(result)
    }

    pub fn serialize(&self, wallet_id: WalletId) -> Result<String, WalletsError> {
        let guard = self.mutex.lock().unwrap();
        let wallet = Self::get_wallet(&guard, &wallet_id)?;
        let tx = self.env.tx_begin_read();
        Ok(wallet.store.serialize_json(&tx))
    }

    pub fn should_republish_vote(&self, voting_account: Account) -> bool {
        let guard = self.representative_wallets.lock().unwrap();
        !guard.have_half_rep() && !guard.exists(&voting_account)
    }

    pub fn collect_container_info(&self, name: impl Into<String>) -> ContainerInfoComponent {
        ContainerInfoComponent::Composite(
            name.into(),
            vec![
                ContainerInfoComponent::Leaf(ContainerInfo {
                    name: "items".to_string(),
                    count: self.mutex.lock().unwrap().len(),
                    sizeof_element: size_of::<usize>() * size_of::<WalletId>(),
                }),
                ContainerInfoComponent::Leaf(ContainerInfo {
                    name: "actions".to_string(),
                    count: self.wallet_actions.len(),
                    sizeof_element: size_of::<usize>() * 2,
                }),
            ],
        )
    }
}

impl Drop for Wallets {
    fn drop(&mut self) {
        self.stop();
    }
}

const GENERATE_PRIORITY: Amount = Amount::MAX;
const HIGH_PRIORITY: Amount = Amount::raw(u128::MAX - 1);

pub trait WalletsExt {
    fn deterministic_insert(
        &self,
        wallet: &Arc<Wallet>,
        tx: &mut LmdbWriteTransaction,
        generate_work: bool,
    ) -> PublicKey;

    fn deterministic_insert_at(
        &self,
        wallet_id: &WalletId,
        index: u32,
        generate_work: bool,
    ) -> Result<PublicKey, WalletsError>;

    fn deterministic_insert2(
        &self,
        wallet_id: &WalletId,
        generate_work: bool,
    ) -> Result<PublicKey, WalletsError>;

    fn insert_adhoc(&self, wallet: &Arc<Wallet>, key: &RawKey, generate_work: bool) -> PublicKey;

    fn insert_adhoc2(
        &self,
        wallet_id: &WalletId,
        key: &RawKey,
        generate_work: bool,
    ) -> Result<PublicKey, WalletsError>;

    fn work_ensure(&self, wallet: &Arc<Wallet>, account: Account, root: Root);

    fn action_complete(
        &self,
        wallet: Arc<Wallet>,
        block: Option<Arc<BlockEnum>>,
        account: Account,
        generate_work: bool,
        details: &BlockDetails,
    ) -> anyhow::Result<()>;

    fn ongoing_compute_reps(&self);

    fn change_seed(
        &self,
        wallet_id: WalletId,
        prv_key: &RawKey,
        count: u32,
    ) -> Result<(u32, Account), WalletsError>;

    fn change_seed_wallet(
        &self,
        wallet: &Arc<Wallet>,
        tx: &mut LmdbWriteTransaction,
        prv_key: &RawKey,
        count: u32,
    ) -> PublicKey;

    fn send_action(
        &self,
        wallet: &Arc<Wallet>,
        source: Account,
        account: Account,
        amount: Amount,
        work: u64,
        generate_work: bool,
        id: Option<String>,
    ) -> Option<BlockEnum>;

    fn send_action2(
        &self,
        wallet_id: &WalletId,
        source: Account,
        account: Account,
        amount: Amount,
        work: u64,
        generate_work: bool,
        id: Option<String>,
    ) -> Result<BlockEnum, WalletsError>;

    fn change_action(
        &self,
        wallet: &Arc<Wallet>,
        source: Account,
        representative: PublicKey,
        work: u64,
        generate_work: bool,
    ) -> Option<BlockEnum>;

<<<<<<< HEAD
    fn receive_action2(
        &self,
        wallet_id: &WalletId,
        send_hash: BlockHash,
        representative: PublicKey,
        amount: Amount,
        account: Account,
=======
    fn change_action2(
        &self,
        wallet_id: &WalletId,
        source: Account,
        representative: PublicKey,
>>>>>>> b544ecd4
        work: u64,
        generate_work: bool,
    ) -> Result<Option<BlockEnum>, WalletsError>;

    fn receive_action(
        &self,
        wallet: &Arc<Wallet>,
        send_hash: BlockHash,
        representative: PublicKey,
        amount: Amount,
        account: Account,
        work: u64,
        generate_work: bool,
    ) -> Option<BlockEnum>;

    fn receive_action2(
        &self,
        wallet_id: &WalletId,
        send_hash: BlockHash,
        representative: PublicKey,
        amount: Amount,
        account: Account,
        work: u64,
        generate_work: bool,
    ) -> Result<Option<BlockEnum>, WalletsError>;

    fn receive_async_wallet(
        &self,
        wallet: Arc<Wallet>,
        hash: BlockHash,
        representative: PublicKey,
        amount: Amount,
        account: Account,
        action: Box<dyn Fn(Option<BlockEnum>) + Send + Sync>,
        work: u64,
        generate_work: bool,
    );

    fn receive_async(
        &self,
        wallet_id: WalletId,
        hash: BlockHash,
        representative: PublicKey,
        amount: Amount,
        account: Account,
        action: Box<dyn Fn(Option<BlockEnum>) + Send + Sync>,
        work: u64,
        generate_work: bool,
    ) -> Result<(), WalletsError>;

    fn receive_sync(
        &self,
        wallet: Arc<Wallet>,
        block: &BlockEnum,
        representative: PublicKey,
        amount: Amount,
    ) -> Result<(), ()>;

    fn send_async_wallet(
        &self,
        wallet: Arc<Wallet>,
        source: Account,
        account: Account,
        amount: Amount,
        action: Box<dyn Fn(Option<BlockEnum>) + Send + Sync>,
        work: u64,
        generate_work: bool,
        id: Option<String>,
    );

    fn send_async(
        &self,
        wallet_id: WalletId,
        source: Account,
        account: Account,
        amount: Amount,
        action: Box<dyn Fn(Option<BlockEnum>) + Send + Sync>,
        work: u64,
        generate_work: bool,
        id: Option<String>,
    ) -> Result<(), WalletsError>;

    fn send_sync(
        &self,
        wallet_id: WalletId,
        source: Account,
        account: Account,
        amount: Amount,
    ) -> BlockHash;

    fn search_receivable(
        &self,
        wallet: &Arc<Wallet>,
        wallet_tx: &dyn Transaction,
    ) -> Result<(), ()>;

    fn receive_confirmed(&self, hash: BlockHash, destinaton: Account);
    fn search_receivable_all(&self);
    fn search_receivable_wallet(&self, wallet_id: WalletId) -> Result<(), WalletsError>;

    fn enter_password(&self, wallet_id: WalletId, password: &str) -> Result<(), WalletsError>;

    fn enter_password_wallet(
        &self,
        wallet: &Arc<Wallet>,
        wallet_tx: &dyn Transaction,
        password: &str,
    ) -> Result<(), ()>;

    fn enter_initial_password(&self, wallet: &Arc<Wallet>);
    fn create(&self, wallet_id: WalletId);
    fn change_async_wallet(
        &self,
        wallet: Arc<Wallet>,
        source: Account,
        representative: PublicKey,
        action: Box<dyn Fn(Option<BlockEnum>) + Send + Sync>,
        work: u64,
        generate_work: bool,
    );

    fn change_sync_wallet(
        &self,
        wallet: Arc<Wallet>,
        source: Account,
        representative: PublicKey,
    ) -> Result<(), ()>;

    fn change_async(
        &self,
        wallet_id: WalletId,
        source: Account,
        representative: PublicKey,
        action: Box<dyn Fn(Option<BlockEnum>) + Send + Sync>,
        work: u64,
        generate_work: bool,
    ) -> Result<(), WalletsError>;

    fn set_representative(
        &self,
        wallet_id: WalletId,
        rep: PublicKey,
        update_existing_accounts: bool,
    ) -> Result<(), WalletsError>;

    fn ensure_wallet_is_unlocked(&self, wallet_id: WalletId, password: &str) -> bool;

    fn initialize2(&self);
}

impl WalletsExt for Arc<Wallets> {
    fn receive_action2(
        &self,
        wallet_id: &WalletId,
        send_hash: BlockHash,
        representative: PublicKey,
        amount: Amount,
        account: Account,
        work: u64,
        generate_work: bool,
    ) -> Result<Option<BlockEnum>, WalletsError> {
        let guard = self.mutex.lock().unwrap();
        let wallet = Wallets::get_wallet(&guard, wallet_id)?;
        let tx = self.env.tx_begin_read();
        if !wallet.store.valid_password(&tx) {
            return Err(WalletsError::WalletLocked);
        }

        if wallet.store.find(&tx, &account.into()).is_end() {
            return Err(WalletsError::AccountNotFound);
        }

        Ok(self.receive_action(
            wallet,
            send_hash,
            representative,
            amount,
            account,
            work,
            generate_work,
        ))
    }

    fn deterministic_insert(
        &self,
        wallet: &Arc<Wallet>,
        tx: &mut LmdbWriteTransaction,
        generate_work: bool,
    ) -> PublicKey {
        if !wallet.store.valid_password(tx) {
            return PublicKey::zero();
        }
        let key = wallet.store.deterministic_insert(tx);
        if generate_work {
            self.work_ensure(wallet, key.into(), key.into());
        }
        let half_principal_weight = self.online_reps.lock().unwrap().minimum_principal_weight() / 2;
        let mut reps = self.representative_wallets.lock().unwrap();
        if reps.check_rep(key, half_principal_weight) {
            wallet.representatives.lock().unwrap().insert(key);
        }
        key
    }

    fn deterministic_insert_at(
        &self,
        wallet_id: &WalletId,
        index: u32,
        generate_work: bool,
    ) -> Result<PublicKey, WalletsError> {
        let guard = self.mutex.lock().unwrap();
        let wallet = Wallets::get_wallet(&guard, wallet_id)?;
        let mut tx = self.env.tx_begin_write();
        if !wallet.store.valid_password(&tx) {
            return Err(WalletsError::WalletLocked);
        }
        let account = wallet.store.deterministic_insert_at(&mut tx, index);
        if generate_work {
            self.work_ensure(wallet, account.into(), account.into());
        }
        Ok(account)
    }

    fn deterministic_insert2(
        &self,
        wallet_id: &WalletId,
        generate_work: bool,
    ) -> Result<PublicKey, WalletsError> {
        let guard = self.mutex.lock().unwrap();
        let wallet = Wallets::get_wallet(&guard, wallet_id)?;
        let mut tx = self.env.tx_begin_write();
        if !wallet.store.valid_password(&tx) {
            return Err(WalletsError::WalletLocked);
        }
        Ok(self.deterministic_insert(wallet, &mut tx, generate_work))
    }

    fn insert_adhoc(&self, wallet: &Arc<Wallet>, key: &RawKey, generate_work: bool) -> PublicKey {
        let mut tx = self.env.tx_begin_write();
        if !wallet.store.valid_password(&tx) {
            return PublicKey::zero();
        }
        let key = wallet.store.insert_adhoc(&mut tx, key);
        let block_tx = self.ledger.read_txn();
        if generate_work {
            self.work_ensure(
                wallet,
                key.into(),
                self.ledger.latest_root(&block_tx, &key.into()),
            );
        }
        let half_principal_weight = self.online_reps.lock().unwrap().minimum_principal_weight() / 2;
        // Makes sure that the representatives container will
        // be in sync with any added keys.
        tx.commit();
        let mut rep_guard = self.representative_wallets.lock().unwrap();
        if rep_guard.check_rep(key, half_principal_weight) {
            wallet.representatives.lock().unwrap().insert(key);
        }
        key
    }

    fn insert_adhoc2(
        &self,
        wallet_id: &WalletId,
        key: &RawKey,
        generate_work: bool,
    ) -> Result<PublicKey, WalletsError> {
        let guard = self.mutex.lock().unwrap();
        let wallet = Wallets::get_wallet(&guard, wallet_id)?;
        let mut tx = self.env.tx_begin_read();
        if !wallet.store.valid_password(&tx) {
            return Err(WalletsError::WalletLocked);
        }
        tx.reset();
        Ok(self.insert_adhoc(wallet, key, generate_work))
    }

    fn work_ensure(&self, wallet: &Arc<Wallet>, account: Account, root: Root) {
        let precache_delay = if self.network_params.network.is_dev_network() {
            Duration::from_secs(1)
        } else {
            Duration::from_secs(10)
        };
        self.delayed_work.lock().unwrap().insert(account, root);
        let self_clone = Arc::clone(self);
        let wallet = Arc::clone(wallet);
        self.workers.add_delayed_task(
            precache_delay,
            Box::new(move || {
                let mut guard = self_clone.delayed_work.lock().unwrap();
                if let Some(&existing) = guard.get(&account) {
                    if existing == root {
                        guard.remove(&account);
                        let self_clone_2 = Arc::clone(&self_clone);
                        self_clone.wallet_actions.queue_wallet_action(
                            GENERATE_PRIORITY,
                            wallet,
                            Box::new(move |w| {
                                self_clone_2.work_cache_blocking(&w, &account.into(), &root);
                            }),
                        );
                    }
                }
            }),
        );
    }

    fn action_complete(
        &self,
        wallet: Arc<Wallet>,
        block: Option<Arc<BlockEnum>>,
        account: Account,
        generate_work: bool,
        details: &BlockDetails,
    ) -> anyhow::Result<()> {
        // Unschedule any work caching for this account
        self.delayed_work.lock().unwrap().remove(&account);
        let Some(block) = block else {
            return Ok(());
        };
        let hash = block.hash();
        let required_difficulty = self
            .network_params
            .work
            .threshold2(block.work_version(), details);
        let mut_block = unsafe { block.undefined_behavior_mut() };
        if self.network_params.work.difficulty_block(mut_block) < required_difficulty {
            info!(
                "Cached or provided work for block {} account {} is invalid, regenerating...",
                block.hash(),
                account.encode_account()
            );
            self.distributed_work
                .make_blocking_block(mut_block, required_difficulty)
                .ok_or_else(|| anyhow!("no work generated"))?;
        }
        let result = self.block_processor.add_blocking(block, BlockSource::Local);

        if !matches!(result, Some(BlockStatus::Progress)) {
            bail!("block processor failed: {:?}", result);
        }

        if generate_work {
            // Pregenerate work for next block based on the block just created
            self.work_ensure(&wallet, account, hash.into());
        }
        Ok(())
    }

    fn ongoing_compute_reps(&self) {
        self.compute_reps();

        // Representation drifts quickly on the test network but very slowly on the live network
        let compute_delay = if self.network_params.network.is_dev_network() {
            Duration::from_millis(10)
        } else if self.network_params.network.is_test_network() {
            test_scan_wallet_reps_delay()
        } else {
            Duration::from_secs(60 * 15)
        };

        let self_l = Arc::clone(self);
        self.workers.add_delayed_task(
            compute_delay,
            Box::new(move || {
                self_l.ongoing_compute_reps();
            }),
        );
    }

    fn change_seed_wallet(
        &self,
        wallet: &Arc<Wallet>,
        tx: &mut LmdbWriteTransaction,
        prv_key: &RawKey,
        mut count: u32,
    ) -> PublicKey {
        wallet.store.set_seed(tx, prv_key);
        let mut account = self.deterministic_insert(wallet, tx, true);
        if count == 0 {
            count = wallet.deterministic_check(tx, 0);
        }
        for _ in 0..count {
            // Disable work generation to prevent weak CPU nodes stuck
            account = self.deterministic_insert(wallet, tx, false);
        }
        account
    }

    fn change_seed(
        &self,
        wallet_id: WalletId,
        prv_key: &RawKey,
        count: u32,
    ) -> Result<(u32, Account), WalletsError> {
        let guard = self.mutex.lock().unwrap();
        let wallet = Wallets::get_wallet(&guard, &wallet_id)?;
        let mut tx = self.env.tx_begin_write();
        if !wallet.store.valid_password(&tx) {
            return Err(WalletsError::WalletLocked);
        }
        let first_account = self.change_seed_wallet(wallet, &mut tx, prv_key, count);
        let restored_count = wallet.store.deterministic_index_get(&tx);
        Ok((restored_count, first_account.into()))
    }

    fn send_action2(
        &self,
        wallet_id: &WalletId,
        source: Account,
        account: Account,
        amount: Amount,
        work: u64,
        generate_work: bool,
        id: Option<String>,
    ) -> Result<BlockEnum, WalletsError> {
        let guard = self.mutex.lock().unwrap();
        let wallet = Wallets::get_wallet(&guard, &wallet_id)?;
        self.send_action(wallet, source, account, amount, work, generate_work, id)
            .ok_or(WalletsError::Generic)
    }

    fn send_action(
        &self,
        wallet: &Arc<Wallet>,
        source: Account,
        account: Account,
        amount: Amount,
        work: u64,
        generate_work: bool,
        id: Option<String>,
    ) -> Option<BlockEnum> {
        let (mut block, error, cached_block, details) = match id {
            Some(id) => {
                let mut tx = self.env.tx_begin_write();
                self.prepare_send_with_id(&mut tx, &id, wallet, source, account, amount, work)
            }
            None => {
                let tx = self.env.tx_begin_read();
                self.prepare_send(&tx, wallet, source, account, amount, work)
            }
        };

        if let Some(b) = &block {
            if !error && !cached_block {
                let block_arc = Arc::new(b.clone());
                if self
                    .action_complete(
                        Arc::clone(wallet),
                        Some(Arc::clone(&block_arc)),
                        source,
                        generate_work,
                        &details,
                    )
                    .is_err()
                {
                    // Return null block after work generation or ledger process error
                    block = None;
                } else {
                    // block arc gets changed by block_processor! So we have to copy it back.
                    block = Some(block_arc.deref().clone());
                }
            }
        }

        block
    }

    fn change_action(
        &self,
        wallet: &Arc<Wallet>,
        source: Account,
        representative: PublicKey,
        mut work: u64,
        generate_work: bool,
    ) -> Option<BlockEnum> {
        let mut epoch = Epoch::Epoch0;
        let mut block = None;
        {
            let wallet_tx = self.env.tx_begin_read();
            let block_tx = self.ledger.read_txn();
            if !wallet.store.valid_password(&wallet_tx) {
                return None;
            }

            let existing = wallet.store.find(&wallet_tx, &source.into());
            if !existing.is_end() && self.ledger.any().account_head(&block_tx, &source).is_some() {
                let info = self.ledger.account_info(&block_tx, &source).unwrap();
                let prv = wallet.store.fetch(&wallet_tx, &source.into()).unwrap();
                if work == 0 {
                    work = wallet
                        .store
                        .work_get(&wallet_tx, &source.into())
                        .unwrap_or_default();
                }
                let keys = KeyPair::from(prv);
                let state_block = BlockEnum::State(StateBlock::new(
                    source,
                    info.head,
                    representative,
                    info.balance,
                    Link::zero(),
                    &keys,
                    work,
                ));
                block = Some(state_block);
                epoch = info.epoch;
            }
        }

        if let Some(b) = block {
            let details = BlockDetails::new(epoch, false, false, false);
            let arc_block = Arc::new(b);
            if self
                .action_complete(
                    Arc::clone(&wallet),
                    Some(Arc::clone(&arc_block)),
                    source,
                    generate_work,
                    &details,
                )
                .is_err()
            {
                // Return null block after work generation or ledger process error
                block = None;
            } else {
                // block arc gets changed by block_processor! So we have to copy it back.
                block = Some(arc_block.deref().clone())
            }
        }
        block
    }

    fn change_action2(
        &self,
        wallet_id: &WalletId,
        source: Account,
        representative: PublicKey,
        work: u64,
        generate_work: bool,
    ) -> Result<Option<BlockEnum>, WalletsError> {
        let guard = self.mutex.lock().unwrap();
        let wallet = Wallets::get_wallet(&guard, wallet_id)?;
        let tx = self.env.tx_begin_read();
        if !wallet.store.valid_password(&tx) {
            return Err(WalletsError::WalletLocked);
        }

        if wallet.store.find(&tx, &source.into()).is_end() {
            return Err(WalletsError::AccountNotFound);
        }

        Ok(self.change_action(wallet, source, representative, work, generate_work))
    }

    fn receive_action(
        &self,
        wallet: &Arc<Wallet>,
        send_hash: BlockHash,
        representative: PublicKey,
        amount: Amount,
        account: Account,
        mut work: u64,
        generate_work: bool,
    ) -> Option<BlockEnum> {
        if amount < self.node_config.receive_minimum {
            warn!(
                "Not receiving block {} due to minimum receive threshold",
                send_hash
            );
            return None;
        }

        let mut block = None;
        let mut epoch = Epoch::Epoch0;
        let block_tx = self.ledger.read_txn();
        let wallet_tx = self.env.tx_begin_read();
        if self
            .ledger
            .any()
            .block_exists_or_pruned(&block_tx, &send_hash)
        {
            if let Some(pending_info) = self
                .ledger
                .any()
                .get_pending(&block_tx, &PendingKey::new(account, send_hash))
            {
                if let Ok(prv) = wallet.store.fetch(&wallet_tx, &account.into()) {
                    if work == 0 {
                        work = wallet
                            .store
                            .work_get(&wallet_tx, &account.into())
                            .unwrap_or_default();
                    }
                    let keys = KeyPair::from(prv);
                    if let Some(info) = self.ledger.account_info(&block_tx, &account) {
                        block = Some(BlockEnum::State(StateBlock::new(
                            account,
                            info.head,
                            info.representative,
                            info.balance + pending_info.amount,
                            send_hash.into(),
                            &keys,
                            work,
                        )));
                        epoch = std::cmp::max(info.epoch, pending_info.epoch);
                    } else {
                        block = Some(BlockEnum::State(StateBlock::new(
                            account,
                            BlockHash::zero(),
                            representative,
                            pending_info.amount,
                            send_hash.into(),
                            &keys,
                            work,
                        )));
                        epoch = pending_info.epoch;
                    }
                } else {
                    warn!("Unable to receive, wallet locked");
                }
            } else {
                warn!("Ledger doesn't have this marked as available to receive anymore")
            }
        } else {
            warn!("Ledger doesn't have this block anymore.")
        }

        if let Some(b) = block {
            let details = BlockDetails::new(epoch, false, true, false);
            let arc_block = Arc::new(b);
            if self
                .action_complete(
                    Arc::clone(wallet),
                    Some(Arc::clone(&arc_block)),
                    account,
                    generate_work,
                    &details,
                )
                .is_err()
            {
                // Return null block after work generation or ledger process error
                block = None;
            } else {
                // block arc gets changed by block_processor! So we have to copy it back.
                block = Some(arc_block.deref().clone())
            }
        }

        block
    }

    fn receive_action2(
        &self,
        wallet_id: &WalletId,
        send_hash: BlockHash,
        representative: PublicKey,
        amount: Amount,
        account: Account,
        work: u64,
        generate_work: bool,
    ) -> Result<Option<BlockEnum>, WalletsError> {
        let guard = self.mutex.lock().unwrap();
        let wallet = Wallets::get_wallet(&guard, wallet_id)?;
        let tx = self.env.tx_begin_read();
        if !wallet.store.valid_password(&tx) {
            return Err(WalletsError::WalletLocked);
        }

        if wallet.store.find(&tx, &account.into()).is_end() {
            return Err(WalletsError::AccountNotFound);
        }

        Ok(self.receive_action(
            wallet,
            send_hash,
            representative,
            amount,
            account,
            work,
            generate_work,
        ))
    }

    fn receive_async_wallet(
        &self,
        wallet: Arc<Wallet>,
        hash: BlockHash,
        representative: PublicKey,
        amount: Amount,
        account: Account,
        action: Box<dyn Fn(Option<BlockEnum>) + Send + Sync>,
        work: u64,
        generate_work: bool,
    ) {
        let self_l = Arc::clone(self);
        self.wallet_actions.queue_wallet_action(
            amount,
            wallet,
            Box::new(move |wallet| {
                let block = self_l.receive_action(
                    &wallet,
                    hash,
                    representative,
                    amount,
                    account,
                    work,
                    generate_work,
                );
                action(block);
            }),
        );
    }

    fn receive_async(
        &self,
        wallet_id: WalletId,
        hash: BlockHash,
        representative: PublicKey,
        amount: Amount,
        account: Account,
        action: Box<dyn Fn(Option<BlockEnum>) + Send + Sync>,
        work: u64,
        generate_work: bool,
    ) -> Result<(), WalletsError> {
        let guard = self.mutex.lock().unwrap();
        let wallet = Wallets::get_wallet(&guard, &wallet_id)?;
        let tx = self.env.tx_begin_write();
        if !wallet.store.valid_password(&tx) {
            return Err(WalletsError::WalletLocked);
        }

        if wallet.store.find(&tx, &account.into()).is_end() {
            return Err(WalletsError::AccountNotFound);
        }

        self.receive_async_wallet(
            Arc::clone(wallet),
            hash,
            representative,
            amount,
            account,
            action,
            work,
            generate_work,
        );
        Ok(())
    }

    fn receive_sync(
        &self,
        wallet: Arc<Wallet>,
        block: &BlockEnum,
        representative: PublicKey,
        amount: Amount,
    ) -> Result<(), ()> {
        let result = Arc::new((Condvar::new(), Mutex::new((false, BlockHash::zero())))); // done, result
        let result_clone = Arc::clone(&result);
        self.receive_async_wallet(
            wallet,
            block.hash(),
            representative,
            amount,
            block.destination().unwrap(),
            Box::new(move |block| {
                *result_clone.1.lock().unwrap() =
                    (true, block.map(|b| b.hash()).unwrap_or_default());
                result_clone.0.notify_all();
            }),
            0,
            true,
        );
        let mut guard = result.1.lock().unwrap();
        guard = result.0.wait_while(guard, |i| !i.0).unwrap();
        if guard.1 != BlockHash::zero() {
            Ok(())
        } else {
            Err(())
        }
    }

    fn send_async_wallet(
        &self,
        wallet: Arc<Wallet>,
        source: Account,
        account: Account,
        amount: Amount,
        action: Box<dyn Fn(Option<BlockEnum>) + Send + Sync>,
        work: u64,
        generate_work: bool,
        id: Option<String>,
    ) {
        let self_l = Arc::clone(self);
        self.wallet_actions.queue_wallet_action(
            HIGH_PRIORITY,
            wallet,
            Box::new(move |wallet| {
                let block = self_l.send_action(
                    &wallet,
                    source,
                    account,
                    amount,
                    work,
                    generate_work,
                    id.clone(),
                );
                action(block);
            }),
        );
    }

    fn send_async(
        &self,
        wallet_id: WalletId,
        source: Account,
        account: Account,
        amount: Amount,
        action: Box<dyn Fn(Option<BlockEnum>) + Send + Sync>,
        work: u64,
        generate_work: bool,
        id: Option<String>,
    ) -> Result<(), WalletsError> {
        let guard = self.mutex.lock().unwrap();
        let wallet = Wallets::get_wallet(&guard, &wallet_id)?;
        let tx = self.env.tx_begin_write();
        if !wallet.store.valid_password(&tx) {
            return Err(WalletsError::WalletLocked);
        }
        if wallet.store.find(&tx, &source.into()).is_end() {
            return Err(WalletsError::AccountNotFound);
        }
        self.send_async_wallet(
            Arc::clone(wallet),
            source,
            account,
            amount,
            action,
            work,
            generate_work,
            id,
        );

        Ok(())
    }

    fn send_sync(
        &self,
        wallet_id: WalletId,
        source: Account,
        account: Account,
        amount: Amount,
    ) -> BlockHash {
        let guard = self.mutex.lock().unwrap();
        let Some(wallet) = guard.get(&wallet_id) else {
            panic!("wallet not found")
        };

        let result = Arc::new((Condvar::new(), Mutex::new((false, BlockHash::zero())))); // done, result
        let result_clone = Arc::clone(&result);

        self.send_async_wallet(
            Arc::clone(wallet),
            source,
            account,
            amount,
            Box::new(move |block| {
                *result_clone.1.lock().unwrap() =
                    (true, block.map(|b| b.hash()).unwrap_or_default());
                result_clone.0.notify_all();
            }),
            0,
            true,
            None,
        );

        let mut guard = result.1.lock().unwrap();
        guard = result.0.wait_while(guard, |i| !i.0).unwrap();
        guard.1
    }

    fn search_receivable(
        &self,
        wallet: &Arc<Wallet>,
        wallet_tx: &dyn Transaction,
    ) -> Result<(), ()> {
        if !wallet.store.valid_password(wallet_tx) {
            info!("Stopping search, wallet is locked");
            return Err(());
        }

        info!("Beginning receivable block search");

        let mut it = wallet.store.begin(wallet_tx);
        while let Some((account, wallet_value)) = it.current() {
            let block_tx = self.ledger.read_txn();
            // Don't search pending for watch-only accounts
            if !wallet_value.key.is_zero() {
                for (key, info) in self.ledger.any().account_receivable_upper_bound(
                    &block_tx,
                    account.into(),
                    BlockHash::zero(),
                ) {
                    let hash = key.send_block_hash;
                    let amount = info.amount;
                    if self.node_config.receive_minimum <= amount {
                        info!(
                            "Found a receivable block {} for account {}",
                            hash,
                            info.source.encode_account()
                        );
                        if self
                            .ledger
                            .confirmed()
                            .block_exists_or_pruned(&block_tx, &hash)
                        {
                            let representative = wallet.store.representative(wallet_tx);
                            // Receive confirmed block
                            self.receive_async_wallet(
                                Arc::clone(wallet),
                                hash,
                                representative,
                                amount,
                                account.into(),
                                Box::new(|_| {}),
                                0,
                                true,
                            );
                        } else if !self.confirming_set.exists(&hash) {
                            let block = self.ledger.any().get_block(&block_tx, &hash);
                            if let Some(block) = block {
                                // Request confirmation for block which is not being processed yet
                                let guard = self.start_election.lock().unwrap();
                                if let Some(callback) = guard.as_ref() {
                                    callback(Arc::new(block));
                                }
                            }
                        }
                    }
                }
            }

            it.next();
        }

        info!("Receivable block search phase completed");
        Ok(())
    }

    fn receive_confirmed(&self, hash: BlockHash, destination: Account) {
        //std::unordered_map<nano::wallet_id, std::shared_ptr<nano::wallet>> wallets_l;
        let (wallet_tx, wallets) = {
            let guard = self.mutex.lock().unwrap();
            (self.env.tx_begin_read(), guard.clone())
        };

        for (_id, wallet) in wallets {
            if wallet.store.exists(&wallet_tx, &destination.into()) {
                let representative = wallet.store.representative(&wallet_tx);
                let pending = self
                    .ledger
                    .any()
                    .get_pending(&self.ledger.read_txn(), &PendingKey::new(destination, hash));
                if let Some(pending) = pending {
                    let amount = pending.amount;
                    self.receive_async_wallet(
                        wallet,
                        hash,
                        representative,
                        amount,
                        destination,
                        Box::new(|_| {}),
                        0,
                        true,
                    );
                } else {
                    if !self
                        .ledger
                        .any()
                        .block_exists_or_pruned(&self.ledger.read_txn(), &hash)
                    {
                        warn!("Confirmed block is missing:  {}", hash);
                        debug_assert!(false);
                    } else {
                        warn!("Block %1% has already been received: {}", hash);
                    }
                }
            }
        }
    }

    fn search_receivable_all(&self) {
        let wallets = self.mutex.lock().unwrap().clone();
        let wallet_tx = self.env.tx_begin_read();
        for (_, wallet) in wallets {
            let _ = self.search_receivable(&wallet, &wallet_tx);
        }
    }

    fn search_receivable_wallet(&self, wallet_id: WalletId) -> Result<(), WalletsError> {
        let guard = self.mutex.lock().unwrap();
        if let Some(wallet) = guard.get(&wallet_id) {
            let tx = self.env.tx_begin_read();
            if wallet.store.valid_password(&tx) {
                let _ = self.search_receivable(wallet, &tx);
                Ok(())
            } else {
                Err(WalletsError::WalletLocked)
            }
        } else {
            Err(WalletsError::WalletNotFound)
        }
    }

    fn enter_password(&self, wallet_id: WalletId, password: &str) -> Result<(), WalletsError> {
        let guard = self.mutex.lock().unwrap();
        let wallet = Wallets::get_wallet(&guard, &wallet_id)?;
        let tx = self.env.tx_begin_write();
        self.enter_password_wallet(wallet, &tx, password)
            .map_err(|_| WalletsError::InvalidPassword)
    }

    fn enter_password_wallet(
        &self,
        wallet: &Arc<Wallet>,
        wallet_tx: &dyn Transaction,
        password: &str,
    ) -> Result<(), ()> {
        if !wallet.store.attempt_password(wallet_tx, password) {
            warn!("Invalid password, wallet locked");
            Err(())
        } else {
            info!("Wallet unlocked");
            let self_l = Arc::clone(self);
            self.wallet_actions.queue_wallet_action(
                HIGH_PRIORITY,
                Arc::clone(wallet),
                Box::new(move |wallet| {
                    // Wallets must survive node lifetime
                    let tx = self_l.env.tx_begin_read();
                    let _ = self_l.search_receivable(&wallet, &tx);
                }),
            );
            Ok(())
        }
    }

    fn enter_initial_password(&self, wallet: &Arc<Wallet>) {
        let password = wallet.store.password();
        if password.is_zero() {
            let mut tx = self.env.tx_begin_write();
            if wallet.store.valid_password(&tx) {
                // Newly created wallets have a zero key
                let _ = wallet.store.rekey(&mut tx, "");
            } else {
                let _ = self.enter_password_wallet(wallet, &tx, "");
            }
        }
    }

    fn create(&self, wallet_id: WalletId) {
        let mut guard = self.mutex.lock().unwrap();
        debug_assert!(!guard.contains_key(&wallet_id));
        let wallet = {
            let mut tx = self.env.tx_begin_write();
            let Ok(wallet) = Wallet::new(
                Arc::clone(&self.ledger),
                self.work_thresholds.clone(),
                &mut tx,
                self.node_config.password_fanout as usize,
                self.kdf.clone(),
                self.node_config.random_representative(),
                &PathBuf::from(wallet_id.to_string()),
            ) else {
                return;
            };
            Arc::new(wallet)
        };
        guard.insert(wallet_id, Arc::clone(&wallet));
        self.enter_initial_password(&wallet);
    }

    fn change_async_wallet(
        &self,
        wallet: Arc<Wallet>,
        source: Account,
        representative: PublicKey,
        action: Box<dyn Fn(Option<BlockEnum>) + Send + Sync>,
        work: u64,
        generate_work: bool,
    ) {
        let self_l = Arc::clone(self);
        self.wallet_actions.queue_wallet_action(
            HIGH_PRIORITY,
            wallet,
            Box::new(move |wallet| {
                let block =
                    self_l.change_action(&wallet, source, representative, work, generate_work);
                action(block);
            }),
        );
    }

    fn change_sync_wallet(
        &self,
        wallet: Arc<Wallet>,
        source: Account,
        representative: PublicKey,
    ) -> Result<(), ()> {
        let result = Arc::new((Condvar::new(), Mutex::new((false, false)))); // done, result
        let result_clone = Arc::clone(&result);
        self.change_async_wallet(
            wallet,
            source,
            representative,
            Box::new(move |block| {
                *result_clone.1.lock().unwrap() = (true, block.is_some());
                result_clone.0.notify_all();
            }),
            0,
            true,
        );
        let mut guard = result.1.lock().unwrap();
        guard = result.0.wait_while(guard, |i| !i.0).unwrap();
        if guard.1 {
            Ok(())
        } else {
            Err(())
        }
    }

    fn change_async(
        &self,
        wallet_id: WalletId,
        source: Account,
        representative: PublicKey,
        action: Box<dyn Fn(Option<BlockEnum>) + Send + Sync>,
        work: u64,
        generate_work: bool,
    ) -> Result<(), WalletsError> {
        let guard = self.mutex.lock().unwrap();
        let wallet = Wallets::get_wallet(&guard, &wallet_id)?;
        let tx = self.env.tx_begin_write();
        if !wallet.store.valid_password(&tx) {
            return Err(WalletsError::WalletLocked);
        }

        if wallet.store.find(&tx, &source.into()).is_end() {
            return Err(WalletsError::AccountNotFound);
        }

        self.change_async_wallet(
            Arc::clone(wallet),
            source,
            representative,
            action,
            work,
            generate_work,
        );
        Ok(())
    }

    fn set_representative(
        &self,
        wallet_id: WalletId,
        rep: PublicKey,
        update_existing_accounts: bool,
    ) -> Result<(), WalletsError> {
        let mut accounts = Vec::new();
        {
            let guard = self.mutex.lock().unwrap();
            let wallet = Wallets::get_wallet(&guard, &wallet_id)?;

            {
                let mut tx = self.env.tx_begin_write();
                if update_existing_accounts && !wallet.store.valid_password(&tx) {
                    return Err(WalletsError::WalletLocked);
                }

                wallet.store.representative_set(&mut tx, &rep);
            }

            // Change representative for all wallet accounts
            if update_existing_accounts {
                let tx = self.env.tx_begin_read();
                let block_tx = self.ledger.read_txn();
                let mut i = wallet.store.begin(&tx);
                while let Some((account, _)) = i.current() {
                    if let Some(info) = self.ledger.account_info(&block_tx, &account.into()) {
                        if info.representative != rep {
                            accounts.push(*account);
                        }
                    }
                    i.next();
                }
            }
        }

        for account in accounts {
            self.change_async(wallet_id, account.into(), rep, Box::new(|_| {}), 0, false)?;
        }

        Ok(())
    }

    fn ensure_wallet_is_unlocked(&self, wallet_id: WalletId, password: &str) -> bool {
        let guard = self.mutex.lock().unwrap();
        let Some(existing) = guard.get(&wallet_id) else {
            return false;
        };
        let tx = self.env.tx_begin_write();
        let mut valid = existing.store.valid_password(&tx);
        if !valid {
            valid = self.enter_password_wallet(existing, &tx, password).is_ok();
        }

        valid
    }

    fn initialize2(&self) {
        {
            let guard = self.mutex.lock().unwrap();
            for (_, wallet) in guard.iter() {
                self.enter_initial_password(wallet);
            }
        }
        if self.node_config.enable_voting {
            self.ongoing_compute_reps();
        }
    }
}

fn test_scan_wallet_reps_delay() -> Duration {
    let test_env = get_env_or_default_string("NANO_TEST_WALLET_SCAN_REPS_DELAY", "900000"); // 15 minutes by default
    Duration::from_millis(test_env.parse().unwrap())
}<|MERGE_RESOLUTION|>--- conflicted
+++ resolved
@@ -1010,7 +1010,15 @@
         generate_work: bool,
     ) -> Option<BlockEnum>;
 
-<<<<<<< HEAD
+    fn change_action2(
+        &self,
+        wallet_id: &WalletId,
+        source: Account,
+        representative: PublicKey,
+        work: u64,
+        generate_work: bool,
+    ) -> Option<BlockEnum>;
+
     fn receive_action2(
         &self,
         wallet_id: &WalletId,
@@ -1018,13 +1026,6 @@
         representative: PublicKey,
         amount: Amount,
         account: Account,
-=======
-    fn change_action2(
-        &self,
-        wallet_id: &WalletId,
-        source: Account,
-        representative: PublicKey,
->>>>>>> b544ecd4
         work: u64,
         generate_work: bool,
     ) -> Result<Option<BlockEnum>, WalletsError>;
@@ -1039,17 +1040,6 @@
         work: u64,
         generate_work: bool,
     ) -> Option<BlockEnum>;
-
-    fn receive_action2(
-        &self,
-        wallet_id: &WalletId,
-        send_hash: BlockHash,
-        representative: PublicKey,
-        amount: Amount,
-        account: Account,
-        work: u64,
-        generate_work: bool,
-    ) -> Result<Option<BlockEnum>, WalletsError>;
 
     fn receive_async_wallet(
         &self,
@@ -1566,19 +1556,10 @@
         representative: PublicKey,
         work: u64,
         generate_work: bool,
-    ) -> Result<Option<BlockEnum>, WalletsError> {
-        let guard = self.mutex.lock().unwrap();
-        let wallet = Wallets::get_wallet(&guard, wallet_id)?;
-        let tx = self.env.tx_begin_read();
-        if !wallet.store.valid_password(&tx) {
-            return Err(WalletsError::WalletLocked);
-        }
-
-        if wallet.store.find(&tx, &source.into()).is_end() {
-            return Err(WalletsError::AccountNotFound);
-        }
-
-        Ok(self.change_action(wallet, source, representative, work, generate_work))
+    ) -> Option<BlockEnum> {
+        let guard = self.mutex.lock().unwrap();
+        let wallet = Wallets::get_wallet(&guard, &wallet_id).ok()?;
+        self.change_action(&wallet, source, representative, work, generate_work)
     }
 
     fn receive_action(
@@ -1648,10 +1629,10 @@
                     warn!("Unable to receive, wallet locked");
                 }
             } else {
-                warn!("Ledger doesn't have this marked as available to receive anymore")
+                // Ledger doesn't have this marked as available to receive anymore
             }
         } else {
-            warn!("Ledger doesn't have this block anymore.")
+            // Ledger doesn't have this block anymore.
         }
 
         if let Some(b) = block {
@@ -1678,38 +1659,6 @@
         block
     }
 
-    fn receive_action2(
-        &self,
-        wallet_id: &WalletId,
-        send_hash: BlockHash,
-        representative: PublicKey,
-        amount: Amount,
-        account: Account,
-        work: u64,
-        generate_work: bool,
-    ) -> Result<Option<BlockEnum>, WalletsError> {
-        let guard = self.mutex.lock().unwrap();
-        let wallet = Wallets::get_wallet(&guard, wallet_id)?;
-        let tx = self.env.tx_begin_read();
-        if !wallet.store.valid_password(&tx) {
-            return Err(WalletsError::WalletLocked);
-        }
-
-        if wallet.store.find(&tx, &account.into()).is_end() {
-            return Err(WalletsError::AccountNotFound);
-        }
-
-        Ok(self.receive_action(
-            wallet,
-            send_hash,
-            representative,
-            amount,
-            account,
-            work,
-            generate_work,
-        ))
-    }
-
     fn receive_async_wallet(
         &self,
         wallet: Arc<Wallet>,
@@ -1782,7 +1731,7 @@
         representative: PublicKey,
         amount: Amount,
     ) -> Result<(), ()> {
-        let result = Arc::new((Condvar::new(), Mutex::new((false, BlockHash::zero())))); // done, result
+        let result = Arc::new((Condvar::new(), Mutex::new((false, false)))); // done, result
         let result_clone = Arc::clone(&result);
         self.receive_async_wallet(
             wallet,
@@ -1791,8 +1740,7 @@
             amount,
             block.destination().unwrap(),
             Box::new(move |block| {
-                *result_clone.1.lock().unwrap() =
-                    (true, block.map(|b| b.hash()).unwrap_or_default());
+                *result_clone.1.lock().unwrap() = (true, block.is_some());
                 result_clone.0.notify_all();
             }),
             0,
@@ -1800,7 +1748,7 @@
         );
         let mut guard = result.1.lock().unwrap();
         guard = result.0.wait_while(guard, |i| !i.0).unwrap();
-        if guard.1 != BlockHash::zero() {
+        if guard.1 {
             Ok(())
         } else {
             Err(())
