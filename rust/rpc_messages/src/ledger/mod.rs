--- conflicted
+++ resolved
@@ -1,12 +1,7 @@
-<<<<<<< HEAD
 mod account_balance;
+mod account_block_count;
 mod account_info;
 
 pub use account_balance::*;
-=======
-mod account_block_count;
-mod account_info;
-
 pub use account_block_count::*;
->>>>>>> 51c4561c
 pub use account_info::*;