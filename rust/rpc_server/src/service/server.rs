use super::account_get;
use super::block_confirm;
use super::keepalive;
use super::nano_to_raw;
use super::password_enter;
use super::stop;
use super::wallet_contains;
use super::wallet_destroy;
use super::wallet_frontiers;
use super::wallet_info;
use super::wallet_lock;
use super::wallet_locked;
use super::work_get;
use super::{
    account_create, account_list, account_move, account_remove, accounts_create, key_create,
    wallet_create,
};
use crate::account_balance;
use crate::uptime;
use anyhow::{Context, Result};
use axum::response::Response;
use axum::{extract::State, response::IntoResponse, routing::post, Json};
use axum::{
    http::{Request, StatusCode},
    middleware::map_request,
    Router,
};
use rsnano_node::node::Node;
use rsnano_rpc_messages::{AccountMoveArgs, RpcCommand, WalletAddArgs};
use std::net::SocketAddr;
use std::sync::Arc;
use tokio::net::TcpListener;
use tracing::info;
use super::peers;

use super::wallet_add;

use super::account_block_count;

use super::account_key;

use super::account_representative;

use super::account_weight;

use super::available_supply;

use super::block_account;

use super::block_count;

use super::frontier_count;

use super::validate_account_number;

use super::raw_to_nano;

use super::wallet_add_watch;

use super::wallet_representative;

use super::work_set;

use super::wallet_work_get;

use super::accounts_frontiers;

use super::frontiers;

use super::wallet_export;

use super::password_change;

use super::password_valid;

use super::deterministic_key;

use super::key_expand;

#[derive(Clone)]
struct RpcService {
    node: Arc<Node>,
    enable_control: bool,
}

pub async fn run_rpc_server(
    node: Arc<Node>,
    server_addr: SocketAddr,
    enable_control: bool,
) -> Result<()> {
    let rpc_service = RpcService {
        node,
        enable_control,
    };

    let app = Router::new()
        .route("/", post(handle_rpc))
        .layer(map_request(set_header))
        .with_state(rpc_service);

    let listener = TcpListener::bind(server_addr)
        .await
        .context("Failed to bind to address")?;

    axum::serve(listener, app)
        .await
        .context("Failed to run the server")?;

    info!("RPC listening address: {}", server_addr);

    Ok(())
}

async fn handle_rpc(
    State(rpc_service): State<RpcService>,
    Json(rpc_command): Json<RpcCommand>,
) -> Response {
    let response = match rpc_command {
<<<<<<< HEAD
        RpcCommand::AccountCreate(args) => {
            account_create(
                rpc_service.node,
                rpc_service.enable_control,
                args.wallet,
                args.index,
                args.work,
            )
            .await
        }
        RpcCommand::AccountBalance(args) => {
            account_balance(rpc_service.node, args.account, args.include_only_confirmed).await
        }
        RpcCommand::AccountsCreate(args) => {
            accounts_create(rpc_service.node, rpc_service.enable_control, args).await
        }
        RpcCommand::AccountRemove(args) => {
            account_remove(
                rpc_service.node,
                rpc_service.enable_control,
                args.wallet,
                args.account,
            )
            .await
        }
        RpcCommand::AccountMove(AccountMoveArgs {
            wallet,
            source,
            accounts,
        }) => {
            account_move(
                rpc_service.node,
                rpc_service.enable_control,
                wallet,
                source,
                accounts,
            )
            .await
        }
        RpcCommand::AccountList(wallet_rpc_message) => {
            account_list(rpc_service.node, wallet_rpc_message.wallet).await
        }
        RpcCommand::WalletCreate(args) => {
            wallet_create(rpc_service.node, rpc_service.enable_control, args.seed).await
        }
        RpcCommand::KeyCreate => key_create().await,
        RpcCommand::WalletAdd(WalletAddArgs { wallet, key, work }) => {
            wallet_add(
                rpc_service.node,
                rpc_service.enable_control,
                wallet,
                key,
                work,
            )
            .await
        }
        RpcCommand::WalletContains(args) => {
            wallet_contains(rpc_service.node, args.wallet, args.account).await
        }
        RpcCommand::WalletDestroy(wallet_rpc_message) => {
            wallet_destroy(
                rpc_service.node,
                rpc_service.enable_control,
                wallet_rpc_message.wallet,
            )
            .await
        }
        RpcCommand::WalletLock(wallet_rpc_message) => {
            wallet_lock(
                rpc_service.node,
                rpc_service.enable_control,
                wallet_rpc_message.wallet,
            )
            .await
        }
        RpcCommand::WalletLocked(wallet_message_rpc) => {
            wallet_locked(rpc_service.node, wallet_message_rpc.wallet).await
        }
        RpcCommand::Stop => stop(rpc_service.node, rpc_service.enable_control).await,
        RpcCommand::AccountBlockCount(account_rpc_message) => {
            account_block_count(rpc_service.node, account_rpc_message.value).await
        }
        RpcCommand::AccountKey(account_rpc_message) => account_key(account_rpc_message.value).await,
        RpcCommand::AccountGet(args) => account_get(args.key).await,
        RpcCommand::AccountRepresentative(account_rpc_message) => {
            account_representative(rpc_service.node, account_rpc_message.value).await
        }
        RpcCommand::AccountWeight(account_rpc_message) => {
            account_weight(rpc_service.node, account_rpc_message.value).await
        }
        RpcCommand::AvailableSupply => available_supply(rpc_service.node).await,
        RpcCommand::BlockConfirm(block_hash_rpc_message) => {
            block_confirm(rpc_service.node, block_hash_rpc_message.value).await
        }
        RpcCommand::BlockCount => block_count(rpc_service.node).await,
        RpcCommand::BlockAccount(msg) => block_account(rpc_service.node, msg.value).await,
        RpcCommand::Uptime => uptime(rpc_service.node).await,
        RpcCommand::Keepalive(arg) => {
            keepalive(
                rpc_service.node,
                rpc_service.enable_control,
                arg.address,
                arg.port,
            )
            .await
        }
        RpcCommand::FrontierCount => frontier_count(rpc_service.node).await,
        RpcCommand::ValidateAccountNumber(_) => validate_account_number().await,
        RpcCommand::NanoToRaw(amount_rpc_message) => nano_to_raw(amount_rpc_message.value).await,
        RpcCommand::RawToNano(amount_rpc_message) => raw_to_nano(amount_rpc_message.value).await,
        RpcCommand::WalletAddWatch(args) => {
            wallet_add_watch(
                rpc_service.node,
                rpc_service.enable_control,
                args.wallet,
                args.accounts,
            )
            .await
        }
        RpcCommand::WalletRepresentative(args) => {
            wallet_representative(rpc_service.node, args.wallet).await
        }
        RpcCommand::WorkSet(args) => {
            work_set(
                rpc_service.node,
                rpc_service.enable_control,
                args.wallet,
                args.account,
                args.work,
            )
            .await
        }
        RpcCommand::WorkGet(args) => {
            work_get(
                rpc_service.node,
                rpc_service.enable_control,
                args.wallet,
                args.account,
            )
            .await
        }
        RpcCommand::WalletWorkGet(args) => {
            wallet_work_get(rpc_service.node, rpc_service.enable_control, args.wallet).await
        }
        RpcCommand::AccountsFrontiers(args) => {
            accounts_frontiers(rpc_service.node, args.accounts).await
        }
        RpcCommand::WalletFrontiers(args) => wallet_frontiers(rpc_service.node, args.wallet).await,
        RpcCommand::Frontiers(args) => frontiers(rpc_service.node, args.account, args.count).await,
        RpcCommand::WalletInfo(args) => wallet_info(rpc_service.node, args.wallet).await,
        RpcCommand::WalletExport(args) => wallet_export(args.wallet).await,
        RpcCommand::PasswordChange(args) => {
            password_change(
                rpc_service.node,
                rpc_service.enable_control,
                args.wallet,
                args.password,
            )
            .await
        }
        RpcCommand::PasswordEnter(args) => {
            password_enter(rpc_service.node, args.wallet, args.password).await
        }
        RpcCommand::PasswordValid(args) => password_valid(rpc_service.node, args.wallet).await,
        RpcCommand::DeterministicKey(args) => deterministic_key(args.seed, args.index).await,
        RpcCommand::KeyExpand(args) => key_expand(args.key).await,
=======
        RpcCommand::Peers(args) => peers(rpc_service.node, args.peer_details).await,
>>>>>>> 8fc09823
        _ => todo!(),
    };

    (StatusCode::OK, response).into_response()
}

async fn set_header<B>(mut request: Request<B>) -> Request<B> {
    request
        .headers_mut()
        .insert("Content-Type", "application/json".parse().unwrap());
    request
}<|MERGE_RESOLUTION|>--- conflicted
+++ resolved
@@ -116,7 +116,6 @@
     Json(rpc_command): Json<RpcCommand>,
 ) -> Response {
     let response = match rpc_command {
-<<<<<<< HEAD
         RpcCommand::AccountCreate(args) => {
             account_create(
                 rpc_service.node,
@@ -283,9 +282,7 @@
         RpcCommand::PasswordValid(args) => password_valid(rpc_service.node, args.wallet).await,
         RpcCommand::DeterministicKey(args) => deterministic_key(args.seed, args.index).await,
         RpcCommand::KeyExpand(args) => key_expand(args.key).await,
-=======
         RpcCommand::Peers(args) => peers(rpc_service.node, args.peer_details).await,
->>>>>>> 8fc09823
         _ => todo!(),
     };
 
