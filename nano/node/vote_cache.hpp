#pragma once

#include "nano/lib/rsnano.hpp"

#include <nano/lib/numbers.hpp>
#include <nano/lib/utility.hpp>
#include <nano/secure/common.hpp>

#include <memory>
#include <optional>
#include <vector>

namespace nano
{
class node;
class active_transactions;
class vote;
}

namespace nano
{
class vote_cache_config final
{
public:
	nano::error deserialize (nano::tomlconfig & toml);
	nano::error serialize (nano::tomlconfig & toml) const;

<<<<<<< HEAD
=======
public:
	std::size_t max_size{ 1024 * 128 };
	std::size_t max_voters{ 128 };
};

class vote_cache final
{
public:
>>>>>>> 10206b81
	/**
	 * Stores votes associated with a single block hash
	 */
	class entry final
	{
	public:
		struct voter_entry
		{
			nano::account representative;
			uint64_t timestamp;
		};

	public:
		explicit entry (nano::block_hash const & hash);
<<<<<<< HEAD
		explicit entry (rsnano::VoteCacheEntryDto & dto);
=======

		/**
		 * Adds a vote into a list, checks for duplicates and updates timestamp if new one is greater
		 * @return true if current tally changed, false otherwise
		 */
		bool vote (nano::account const & representative, uint64_t const & timestamp, nano::uint128_t const & rep_weight, std::size_t max_voters);
		/**
		 * Inserts votes stored in this entry into an election
		 */
		std::size_t fill (std::shared_ptr<nano::election> const & election) const;
>>>>>>> 10206b81

		std::size_t size () const;

		nano::block_hash hash () const;
		nano::uint128_t tally () const;
		nano::uint128_t final_tally () const;
		std::vector<voter_entry> voters () const;

		nano::block_hash const hash_m;
		std::vector<voter_entry> voters_m;

		nano::uint128_t tally_m{ 0 };
		nano::uint128_t final_tally_m{ 0 };
	};

public:
<<<<<<< HEAD
	explicit vote_cache (const config);
	vote_cache (vote_cache const &) = delete;
	vote_cache (vote_cache &&) = delete;
	~vote_cache ();
=======
	explicit vote_cache (vote_cache_config const &);
>>>>>>> 10206b81

	/**
	 * Adds a new vote to cache
	 */
	void vote (nano::block_hash const & hash, std::shared_ptr<nano::vote> vote, nano::uint128_t rep_weight);
	/**
	 * Tries to find an entry associated with block hash
	 */
	std::optional<entry> find (nano::block_hash const & hash) const;
	/**
	 * Removes an entry associated with block hash, does nothing if entry does not exist
	 * @return true if hash existed and was erased, false otherwise
	 */
	bool erase (nano::block_hash const & hash);

	std::size_t size () const;
	bool empty () const;

	rsnano::VoteCacheHandle * handle;

public:
	struct top_entry
	{
		nano::block_hash hash;
		nano::uint128_t tally;
		nano::uint128_t final_tally;
	};

	/**
	 * Returns blocks with highest observed tally
	 * The blocks are sorted in descending order by final tally, then by tally
	 * @param min_tally minimum tally threshold, entries below with their voting weight below this will be ignored
	 */
	std::vector<top_entry> top (nano::uint128_t const & min_tally) const;

public: // Container info
	std::unique_ptr<nano::container_info_component> collect_container_info (std::string const & name);
<<<<<<< HEAD
=======

public:
	/**
	 * Function used to query rep weight for tally calculation
	 */
	std::function<nano::uint128_t (nano::account const &)> rep_weight_query{ [] (nano::account const & rep) { debug_assert (false); return 0; } };

private:
	vote_cache_config const & config;

	// clang-format off
	class tag_sequenced {};
	class tag_hash {};
	class tag_tally {};
	// clang-format on

	// clang-format off
	using ordered_cache = boost::multi_index_container<entry,
	mi::indexed_by<
		mi::sequenced<mi::tag<tag_sequenced>>,
		mi::hashed_unique<mi::tag<tag_hash>,
			mi::const_mem_fun<entry, nano::block_hash, &entry::hash>>,
		mi::ordered_non_unique<mi::tag<tag_tally>,
			mi::const_mem_fun<entry, nano::uint128_t, &entry::tally>, std::greater<>> // DESC
	>>;
	// clang-format on
	ordered_cache cache;

	mutable nano::mutex mutex;
>>>>>>> 10206b81
};
}<|MERGE_RESOLUTION|>--- conflicted
+++ resolved
@@ -23,10 +23,8 @@
 {
 public:
 	nano::error deserialize (nano::tomlconfig & toml);
-	nano::error serialize (nano::tomlconfig & toml) const;
+	rsnano::VoteCacheConfigDto to_dto () const;
 
-<<<<<<< HEAD
-=======
 public:
 	std::size_t max_size{ 1024 * 128 };
 	std::size_t max_voters{ 128 };
@@ -35,7 +33,6 @@
 class vote_cache final
 {
 public:
->>>>>>> 10206b81
 	/**
 	 * Stores votes associated with a single block hash
 	 */
@@ -50,20 +47,13 @@
 
 	public:
 		explicit entry (nano::block_hash const & hash);
-<<<<<<< HEAD
 		explicit entry (rsnano::VoteCacheEntryDto & dto);
-=======
 
 		/**
 		 * Adds a vote into a list, checks for duplicates and updates timestamp if new one is greater
 		 * @return true if current tally changed, false otherwise
 		 */
 		bool vote (nano::account const & representative, uint64_t const & timestamp, nano::uint128_t const & rep_weight, std::size_t max_voters);
-		/**
-		 * Inserts votes stored in this entry into an election
-		 */
-		std::size_t fill (std::shared_ptr<nano::election> const & election) const;
->>>>>>> 10206b81
 
 		std::size_t size () const;
 
@@ -80,14 +70,10 @@
 	};
 
 public:
-<<<<<<< HEAD
-	explicit vote_cache (const config);
+	explicit vote_cache (vote_cache_config const &);
 	vote_cache (vote_cache const &) = delete;
 	vote_cache (vote_cache &&) = delete;
 	~vote_cache ();
-=======
-	explicit vote_cache (vote_cache_config const &);
->>>>>>> 10206b81
 
 	/**
 	 * Adds a new vote to cache
@@ -125,37 +111,5 @@
 
 public: // Container info
 	std::unique_ptr<nano::container_info_component> collect_container_info (std::string const & name);
-<<<<<<< HEAD
-=======
-
-public:
-	/**
-	 * Function used to query rep weight for tally calculation
-	 */
-	std::function<nano::uint128_t (nano::account const &)> rep_weight_query{ [] (nano::account const & rep) { debug_assert (false); return 0; } };
-
-private:
-	vote_cache_config const & config;
-
-	// clang-format off
-	class tag_sequenced {};
-	class tag_hash {};
-	class tag_tally {};
-	// clang-format on
-
-	// clang-format off
-	using ordered_cache = boost::multi_index_container<entry,
-	mi::indexed_by<
-		mi::sequenced<mi::tag<tag_sequenced>>,
-		mi::hashed_unique<mi::tag<tag_hash>,
-			mi::const_mem_fun<entry, nano::block_hash, &entry::hash>>,
-		mi::ordered_non_unique<mi::tag<tag_tally>,
-			mi::const_mem_fun<entry, nano::uint128_t, &entry::tally>, std::greater<>> // DESC
-	>>;
-	// clang-format on
-	ordered_cache cache;
-
-	mutable nano::mutex mutex;
->>>>>>> 10206b81
 };
 }