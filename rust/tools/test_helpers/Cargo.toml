[package]
name = "test_helpers"
version = "0.1.0"
edition = "2021"

[dependencies]
rsnano_core = { path = "../../core" }
rsnano_node = { path = "../../node", features = ["output_tracking"] }
<<<<<<< HEAD
rsnano_rpc = { path = "../../rpc" }
tracing-subscriber = { version = "0.3.18", features = ["env-filter"] }
reqwest = { version = "0.11.7", default-features = false, features = ["json"] }
serde_json = "1"
tokio = { version = "1", features = ["net"] }
anyhow = "1.0.40"
=======
rsnano_nullable_tcp = { path = "../../nullables/tcp" }
mock_instant = "0"
tracing-subscriber = { version = "0", features = ["env-filter"] }
axum = "0"
tracing-test = "0"
>>>>>>> 7ac3fffa
<|MERGE_RESOLUTION|>--- conflicted
+++ resolved
@@ -6,17 +6,13 @@
 [dependencies]
 rsnano_core = { path = "../../core" }
 rsnano_node = { path = "../../node", features = ["output_tracking"] }
-<<<<<<< HEAD
-rsnano_rpc = { path = "../../rpc" }
-tracing-subscriber = { version = "0.3.18", features = ["env-filter"] }
-reqwest = { version = "0.11.7", default-features = false, features = ["json"] }
-serde_json = "1"
-tokio = { version = "1", features = ["net"] }
-anyhow = "1.0.40"
-=======
 rsnano_nullable_tcp = { path = "../../nullables/tcp" }
 mock_instant = "0"
 tracing-subscriber = { version = "0", features = ["env-filter"] }
 axum = "0"
 tracing-test = "0"
->>>>>>> 7ac3fffa
+rsnano_rpc = { path = "../../rpc" }
+reqwest = { version = "0.11.7", default-features = false, features = ["json"] }
+serde_json = "1"
+tokio = { version = "1", features = ["net"] }
+anyhow = "1.0.40"