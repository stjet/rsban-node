--- conflicted
+++ resolved
@@ -2,11 +2,7 @@
     fill_node_config_dto, fill_node_rpc_config_dto, fill_opencl_config_dto, NodeConfigDto,
     NodeRpcConfigDto, OpenclConfigDto,
 };
-<<<<<<< HEAD
-use crate::secure::NetworkParamsDto;
-=======
 use crate::{secure::NetworkParamsDto, StringDto};
->>>>>>> c2347ac9
 use rsnano_core::utils::get_cpu_count;
 use rsnano_node::{
     config::{DaemonConfig, DaemonToml},
@@ -14,12 +10,7 @@
 };
 use std::{
     convert::{TryFrom, TryInto},
-<<<<<<< HEAD
-    ffi::{c_char, CString},
-    ptr::copy_nonoverlapping,
-=======
     ptr::{self},
->>>>>>> c2347ac9
 };
 
 #[repr(C)]
@@ -51,15 +42,7 @@
 }
 
 #[no_mangle]
-<<<<<<< HEAD
-pub extern "C" fn rsn_daemon_config_serialize_toml(
-    dto: &DaemonConfigDto,
-    buffer: *mut c_char,
-    buffer_len: usize,
-) -> i32 {
-=======
 pub extern "C" fn rsn_daemon_config_serialize_toml(dto: &DaemonConfigDto) -> StringDto {
->>>>>>> c2347ac9
     let cfg = match DaemonConfig::try_from(dto) {
         Ok(d) => d,
         Err(_) => {
@@ -73,26 +56,6 @@
     let toml: DaemonToml = (&cfg).into();
     let toml_str = match toml::to_string(&toml) {
         Ok(t) => t,
-<<<<<<< HEAD
-        Err(_) => return -1,
-    };
-
-    let c_string = match CString::new(toml_str) {
-        Ok(c) => c,
-        Err(_) => return -1,
-    };
-
-    let toml_len = c_string.as_bytes_with_nul().len();
-
-    if toml_len > buffer_len {
-        return -1;
-    }
-
-    unsafe {
-        copy_nonoverlapping(c_string.as_ptr(), buffer, toml_len);
-    }
-    0
-=======
         Err(_) => {
             return StringDto {
                 handle: ptr::null_mut(),
@@ -102,7 +65,6 @@
     };
 
     toml_str.into()
->>>>>>> c2347ac9
 }
 
 impl TryFrom<&DaemonConfigDto> for DaemonConfig {
