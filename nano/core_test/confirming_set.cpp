--- conflicted
+++ resolved
@@ -12,61 +12,6 @@
 
 using namespace std::chrono_literals;
 
-<<<<<<< HEAD
-=======
-TEST (confirming_set, construction)
-{
-	auto ctx = nano::test::context::ledger_empty ();
-	nano::store::write_queue write_queue{ false };
-	nano::confirming_set confirming_set (ctx.ledger (), write_queue);
-}
-
-TEST (confirming_set, add_exists)
-{
-	auto ctx = nano::test::context::ledger_send_receive ();
-	nano::store::write_queue write_queue{ false };
-	nano::confirming_set confirming_set (ctx.ledger (), write_queue);
-	auto send = ctx.blocks ()[0];
-	confirming_set.add (send->hash ());
-	ASSERT_TRUE (confirming_set.exists (send->hash ()));
-}
-
-TEST (confirming_set, process_one)
-{
-	auto ctx = nano::test::context::ledger_send_receive ();
-	nano::store::write_queue write_queue{ false };
-	nano::confirming_set confirming_set (ctx.ledger (), write_queue);
-	std::atomic<int> count = 0;
-	std::mutex mutex;
-	std::condition_variable condition;
-	confirming_set.cemented_observers.add ([&] (auto const &) { ++count; condition.notify_all (); });
-	confirming_set.add (ctx.blocks ()[0]->hash ());
-	nano::test::start_stop_guard guard{ confirming_set };
-	std::unique_lock lock{ mutex };
-	ASSERT_TRUE (condition.wait_for (lock, 5s, [&] () { return count == 1; }));
-	ASSERT_EQ (1, ctx.stats ().count (nano::stat::type::confirmation_height, nano::stat::detail::blocks_confirmed, nano::stat::dir::in));
-	ASSERT_EQ (2, ctx.ledger ().cemented_count ());
-}
-
-TEST (confirming_set, process_multiple)
-{
-	auto ctx = nano::test::context::ledger_send_receive ();
-	nano::store::write_queue write_queue{ false };
-	nano::confirming_set confirming_set (ctx.ledger (), write_queue);
-	std::atomic<int> count = 0;
-	std::mutex mutex;
-	std::condition_variable condition;
-	confirming_set.cemented_observers.add ([&] (auto const &) { ++count; condition.notify_all (); });
-	confirming_set.add (ctx.blocks ()[0]->hash ());
-	confirming_set.add (ctx.blocks ()[1]->hash ());
-	nano::test::start_stop_guard guard{ confirming_set };
-	std::unique_lock lock{ mutex };
-	ASSERT_TRUE (condition.wait_for (lock, 5s, [&] () { return count == 2; }));
-	ASSERT_EQ (2, ctx.stats ().count (nano::stat::type::confirmation_height, nano::stat::detail::blocks_confirmed, nano::stat::dir::in));
-	ASSERT_EQ (3, ctx.ledger ().cemented_count ());
-}
-
->>>>>>> 24a55d8f
 TEST (confirmation_callback, observer_callbacks)
 {
 	nano::test::system system;
@@ -119,13 +64,8 @@
 {
 	nano::test::system system;
 	nano::node_flags node_flags;
-<<<<<<< HEAD
-	node_flags.set_force_use_write_database_queue (true);
+	node_flags.set_force_use_write_queue (true);
 	node_flags.disable_ascending_bootstrap ();
-=======
-	node_flags.force_use_write_queue = true;
-	node_flags.disable_ascending_bootstrap = true;
->>>>>>> 24a55d8f
 	nano::node_config node_config = system.default_config ();
 	node_config.frontiers_confirmation = nano::frontiers_confirmation_mode::disabled;
 	auto node = system.add_node (node_config, node_flags);
@@ -202,11 +142,7 @@
 {
 	nano::test::system system;
 	nano::node_flags node_flags;
-<<<<<<< HEAD
-	node_flags.set_force_use_write_database_queue (true);
-=======
-	node_flags.force_use_write_queue = true;
->>>>>>> 24a55d8f
+	node_flags.set_force_use_write_queue (true);
 	nano::node_config node_config = system.default_config ();
 	node_config.frontiers_confirmation = nano::frontiers_confirmation_mode::disabled;
 	auto node = system.add_node (node_config, node_flags);
