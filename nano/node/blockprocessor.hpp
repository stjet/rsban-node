--- conflicted
+++ resolved
@@ -87,11 +87,8 @@
 	std::atomic<bool> flushing{ false };
 	// Delay required for average network propagartion before requesting confirmation
 	static std::chrono::milliseconds constexpr confirmation_request_delay{ 1500 };
-<<<<<<< HEAD
 	rsnano::BlockProcessorHandle const * get_handle () const;
-=======
 	nano::observer_set<nano::transaction const &, nano::process_return const &, nano::block const &> processed;
->>>>>>> 065a5646
 
 private:
 	void queue_unchecked (nano::write_transaction const &, nano::hash_or_account const &);
