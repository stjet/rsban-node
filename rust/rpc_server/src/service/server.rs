--- conflicted
+++ resolved
@@ -1,4 +1,3 @@
-<<<<<<< HEAD
 use super::wallet_contains;
 use super::{
     account_create, account_list, account_move, account_remove, accounts_create, key_create,
@@ -10,9 +9,7 @@
 use super::wallet_locked;
 use super::stop;
 use super::block_confirm;
-=======
 use super::keepalive;
->>>>>>> 0aadcfa2
 use anyhow::{Context, Result};
 use axum::response::Response;
 use axum::{extract::State, response::IntoResponse, routing::post, Json};
@@ -85,7 +82,6 @@
     Json(rpc_command): Json<RpcCommand>,
 ) -> Response {
     let response = match rpc_command {
-<<<<<<< HEAD
         RpcCommand::AccountCreate(args) => {
             account_create(
                 rpc_service.node,
@@ -182,7 +178,6 @@
         }
         RpcCommand::BlockCount => block_count(rpc_service.node).await,
         RpcCommand::Uptime => uptime(rpc_service.node).await,
-=======
         RpcCommand::Keepalive(arg) => {
             keepalive(
                 rpc_service.node,
@@ -192,7 +187,6 @@
             )
             .await
         }
->>>>>>> 0aadcfa2
         _ => todo!(),
     };
 
