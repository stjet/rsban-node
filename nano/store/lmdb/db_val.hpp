#pragma once

#include <nano/store/db_val.hpp>
#include <nano/lib/rsnano.hpp>

namespace nano::store::lmdb
{
<<<<<<< HEAD
using mdb_val = db_val<rsnano::MdbVal>;
=======
using db_val = store::db_val<MDB_val>;
>>>>>>> 1e57b5b4
}<|MERGE_RESOLUTION|>--- conflicted
+++ resolved
@@ -1,13 +1,9 @@
 #pragma once
 
+#include <nano/lib/rsnano.hpp>
 #include <nano/store/db_val.hpp>
-#include <nano/lib/rsnano.hpp>
 
 namespace nano::store::lmdb
 {
-<<<<<<< HEAD
-using mdb_val = db_val<rsnano::MdbVal>;
-=======
-using db_val = store::db_val<MDB_val>;
->>>>>>> 1e57b5b4
+using db_val = db_val<rsnano::MdbVal>;
 }