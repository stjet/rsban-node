--- conflicted
+++ resolved
@@ -65,21 +65,14 @@
 	class context
 	{
 	public:
-<<<<<<< HEAD
-		explicit context (block_source);
+		context (std::shared_ptr<block> block, block_source source);
 		explicit context (rsnano::BlockProcessorContextHandle * handle_a);
 		context (context const &) = delete;
 		context (context &&);
 		~context ();
 
 		block_source const source{};
-=======
-		context (std::shared_ptr<block> block, block_source source);
-
-		std::shared_ptr<block> block;
-		block_source const source;
-		std::chrono::steady_clock::time_point const arrival{ std::chrono::steady_clock::now () };
->>>>>>> 11552cb1
+		std::shared_ptr<nano::block> block() const;
 
 	public:
 		using result_t = nano::process_return;
@@ -90,13 +83,10 @@
 
 		friend class block_processor;
 
-<<<<<<< HEAD
 	public:
 		rsnano::BlockProcessorContextHandle * handle;
 	};
 
-=======
->>>>>>> 11552cb1
 public:
 	block_processor (nano::node &, nano::write_database_queue &);
 	block_processor (nano::block_processor const &) = delete;
@@ -129,34 +119,15 @@
 	nano::observer_set<processed_batch_t const &> batch_processed;
 
 private:
-<<<<<<< HEAD
 	processed_batch_t process_batch (nano::block_processor_lock &);
-=======
-	// Roll back block in the ledger that conflicts with 'block'
-	void rollback_competitor (store::write_transaction const &, nano::block const & block);
-	nano::process_return process_one (store::write_transaction const &, context const &, bool forced = false);
-	void queue_unchecked (store::write_transaction const &, nano::hash_or_account const &);
-	processed_batch_t process_batch (nano::unique_lock<nano::mutex> &);
-	context next ();
-	void add_impl (context);
-
-private: // Dependencies
-	nano::node & node;
-	nano::write_database_queue & write_database_queue;
->>>>>>> 11552cb1
 
 	bool stopped{ false };
 	bool active{ false };
 
-<<<<<<< HEAD
 	nano::stats & stats;
 	nano::logger & logger;
 	nano::node_config & config; // already ported
 	nano::network_params & network_params; // already ported
-=======
-	std::deque<context> blocks;
-	std::deque<context> forced;
->>>>>>> 11552cb1
 
 public:
 	rsnano::BlockProcessorHandle * handle;
