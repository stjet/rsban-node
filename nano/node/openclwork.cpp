#include <nano/node/openclwork.hpp>

#include <nano/lib/utility.hpp>
#include <nano/node/node.hpp>
#include <nano/node/wallet.hpp>

#include <array>
#include <iostream>
#include <map>
#include <string>
#include <vector>

namespace
{
std::string opencl_program = R"%%%(
enum blake2b_constant
{
	BLAKE2B_BLOCKBYTES = 128,
	BLAKE2B_OUTBYTES   = 64,
	BLAKE2B_KEYBYTES   = 64,
	BLAKE2B_SALTBYTES  = 16,
	BLAKE2B_PERSONALBYTES = 16
};

typedef struct __blake2b_param
{
	uchar  digest_length; // 1
	uchar  key_length;    // 2
	uchar  fanout;        // 3
	uchar  depth;         // 4
	uint leaf_length;   // 8
	ulong node_offset;   // 16
	uchar  node_depth;    // 17
	uchar  inner_length;  // 18
	uchar  reserved[14];  // 32
	uchar  salt[BLAKE2B_SALTBYTES]; // 48
	uchar  personal[BLAKE2B_PERSONALBYTES];  // 64
} blake2b_param;

typedef struct __blake2b_state
{
	ulong h[8];
	ulong t[2];
	ulong f[2];
	uchar  buf[2 * BLAKE2B_BLOCKBYTES];
	size_t   buflen;
	uchar  last_node;
} blake2b_state;

__constant static const ulong blake2b_IV[8] =
{
	0x6a09e667f3bcc908UL, 0xbb67ae8584caa73bUL,
	0x3c6ef372fe94f82bUL, 0xa54ff53a5f1d36f1UL,
	0x510e527fade682d1UL, 0x9b05688c2b3e6c1fUL,
	0x1f83d9abfb41bd6bUL, 0x5be0cd19137e2179UL
};

__constant static const uchar blake2b_sigma[12][16] =
{
  {  0,  1,  2,  3,  4,  5,  6,  7,  8,  9, 10, 11, 12, 13, 14, 15 } ,
  { 14, 10,  4,  8,  9, 15, 13,  6,  1, 12,  0,  2, 11,  7,  5,  3 } ,
  { 11,  8, 12,  0,  5,  2, 15, 13, 10, 14,  3,  6,  7,  1,  9,  4 } ,
  {  7,  9,  3,  1, 13, 12, 11, 14,  2,  6,  5, 10,  4,  0, 15,  8 } ,
  {  9,  0,  5,  7,  2,  4, 10, 15, 14,  1, 11, 12,  6,  8,  3, 13 } ,
  {  2, 12,  6, 10,  0, 11,  8,  3,  4, 13,  7,  5, 15, 14,  1,  9 } ,
  { 12,  5,  1, 15, 14, 13,  4, 10,  0,  7,  6,  3,  9,  2,  8, 11 } ,
  { 13, 11,  7, 14, 12,  1,  3,  9,  5,  0, 15,  4,  8,  6,  2, 10 } ,
  {  6, 15, 14,  9, 11,  3,  0,  8, 12,  2, 13,  7,  1,  4, 10,  5 } ,
  { 10,  2,  8,  4,  7,  6,  1,  5, 15, 11,  9, 14,  3, 12, 13 , 0 } ,
  {  0,  1,  2,  3,  4,  5,  6,  7,  8,  9, 10, 11, 12, 13, 14, 15 } ,
  { 14, 10,  4,  8,  9, 15, 13,  6,  1, 12,  0,  2, 11,  7,  5,  3 }
};


static inline int blake2b_set_lastnode( blake2b_state *S )
{
  S->f[1] = ~0UL;
  return 0;
}

/* Some helper functions, not necessarily useful */
static inline int blake2b_set_lastblock( blake2b_state *S )
{
  if( S->last_node ) blake2b_set_lastnode( S );

  S->f[0] = ~0UL;
  return 0;
}

static inline int blake2b_increment_counter( blake2b_state *S, const ulong inc )
{
  S->t[0] += inc;
  S->t[1] += ( S->t[0] < inc );
  return 0;
}

static inline ulong load64( const void *src )
{
#if defined(__ENDIAN_LITTLE__)
  return *( ulong * )( src );
#else
  const uchar *p = ( uchar * )src;
  ulong w = *p++;
  w |= ( ulong )( *p++ ) <<  8;
  w |= ( ulong )( *p++ ) << 16;
  w |= ( ulong )( *p++ ) << 24;
  w |= ( ulong )( *p++ ) << 32;
  w |= ( ulong )( *p++ ) << 40;
  w |= ( ulong )( *p++ ) << 48;
  w |= ( ulong )( *p++ ) << 56;
  return w;
#endif
}

static inline void store32( void *dst, uint w )
{
#if defined(__ENDIAN_LITTLE__)
  *( uint * )( dst ) = w;
#else
  uchar *p = ( uchar * )dst;
  *p++ = ( uchar )w; w >>= 8;
  *p++ = ( uchar )w; w >>= 8;
  *p++ = ( uchar )w; w >>= 8;
  *p++ = ( uchar )w;
#endif
}

static inline void store64( void *dst, ulong w )
{
#if defined(__ENDIAN_LITTLE__)
  *( ulong * )( dst ) = w;
#else
  uchar *p = ( uchar * )dst;
  *p++ = ( uchar )w; w >>= 8;
  *p++ = ( uchar )w; w >>= 8;
  *p++ = ( uchar )w; w >>= 8;
  *p++ = ( uchar )w; w >>= 8;
  *p++ = ( uchar )w; w >>= 8;
  *p++ = ( uchar )w; w >>= 8;
  *p++ = ( uchar )w; w >>= 8;
  *p++ = ( uchar )w;
#endif
}

static inline ulong rotr64( const ulong w, const unsigned c )
{
  return ( w >> c ) | ( w << ( 64 - c ) );
}

static void ucharset (void * dest_a, int val, size_t count)
{
	uchar * dest = (uchar *)dest_a;
	for (size_t i = 0; i < count; ++i)
	{
		*dest++ = val;
	}
}

/* init xors IV with input parameter block */
static inline int blake2b_init_param( blake2b_state *S, const blake2b_param *P )
{
  uchar *p, *h;
  __constant uchar *v;
  v = ( __constant uchar * )( blake2b_IV );
  h = ( uchar * )( S->h );
  p = ( uchar * )( P );
  /* IV XOR ParamBlock */
  ucharset( S, 0, sizeof( blake2b_state ) );

  for( int i = 0; i < BLAKE2B_OUTBYTES; ++i ) h[i] = v[i] ^ p[i];

  return 0;
}

static inline int blake2b_init( blake2b_state *S, const uchar outlen )
{
  blake2b_param P[1];

  if ( ( !outlen ) || ( outlen > BLAKE2B_OUTBYTES ) ) return -1;

  P->digest_length = outlen;
  P->key_length    = 0;
  P->fanout        = 1;
  P->depth         = 1;
  store32( &P->leaf_length, 0 );
  store64( &P->node_offset, 0 );
  P->node_depth    = 0;
  P->inner_length  = 0;
  ucharset( P->reserved, 0, sizeof( P->reserved ) );
  ucharset( P->salt,     0, sizeof( P->salt ) );
  ucharset( P->personal, 0, sizeof( P->personal ) );
  return blake2b_init_param( S, P );
}

static int blake2b_compress( blake2b_state *S, __private const uchar block[BLAKE2B_BLOCKBYTES] )
{
  ulong m[16];
  ulong v[16];
  int i;

  for( i = 0; i < 16; ++i )
	m[i] = load64( block + i * sizeof( m[i] ) );

  for( i = 0; i < 8; ++i )
	v[i] = S->h[i];

  v[ 8] = blake2b_IV[0];
  v[ 9] = blake2b_IV[1];
  v[10] = blake2b_IV[2];
  v[11] = blake2b_IV[3];
  v[12] = S->t[0] ^ blake2b_IV[4];
  v[13] = S->t[1] ^ blake2b_IV[5];
  v[14] = S->f[0] ^ blake2b_IV[6];
  v[15] = S->f[1] ^ blake2b_IV[7];
#define G(r,i,a,b,c,d) \
  do { \
	a = a + b + m[blake2b_sigma[r][2*i+0]]; \
	d = rotr64(d ^ a, 32); \
	c = c + d; \
	b = rotr64(b ^ c, 24); \
	a = a + b + m[blake2b_sigma[r][2*i+1]]; \
	d = rotr64(d ^ a, 16); \
	c = c + d; \
	b = rotr64(b ^ c, 63); \
  } while(0)
#define ROUND(r)  \
  do { \
	G(r,0,v[ 0],v[ 4],v[ 8],v[12]); \
	G(r,1,v[ 1],v[ 5],v[ 9],v[13]); \
	G(r,2,v[ 2],v[ 6],v[10],v[14]); \
	G(r,3,v[ 3],v[ 7],v[11],v[15]); \
	G(r,4,v[ 0],v[ 5],v[10],v[15]); \
	G(r,5,v[ 1],v[ 6],v[11],v[12]); \
	G(r,6,v[ 2],v[ 7],v[ 8],v[13]); \
	G(r,7,v[ 3],v[ 4],v[ 9],v[14]); \
  } while(0)
  ROUND( 0 );
  ROUND( 1 );
  ROUND( 2 );
  ROUND( 3 );
  ROUND( 4 );
  ROUND( 5 );
  ROUND( 6 );
  ROUND( 7 );
  ROUND( 8 );
  ROUND( 9 );
  ROUND( 10 );
  ROUND( 11 );

  for( i = 0; i < 8; ++i )
	S->h[i] = S->h[i] ^ v[i] ^ v[i + 8];

#undef G
#undef ROUND
  return 0;
}

static void ucharcpy (uchar * dst, uchar const * src, size_t count)
{
	for (size_t i = 0; i < count; ++i)
	{
		*dst++ = *src++;
	}
}

void printstate (blake2b_state * S)
{
	printf ("%lu %lu %lu %lu %lu %lu %lu %lu %lu %lu %lu %lu ", S->h[0], S->h[1], S->h[2], S->h[3], S->h[4], S->h[5], S->h[6], S->h[7], S->t[0], S->t[1], S->f[0], S->f[1]);
	for (int i = 0; i < 256; ++i)
	{
		printf ("%02x", S->buf[i]);
	}
	printf (" %lu %02x\n", S->buflen, S->last_node);
}

/* inlen now in bytes */
static int blake2b_update( blake2b_state *S, const uchar *in, ulong inlen )
{
  while( inlen > 0 )
  {
	size_t left = S->buflen;
	size_t fill = 2 * BLAKE2B_BLOCKBYTES - left;

	if( inlen > fill )
	{
	  ucharcpy( S->buf + left, in, fill ); // Fill buffer
	  S->buflen += fill;
	  blake2b_increment_counter( S, BLAKE2B_BLOCKBYTES );
	  blake2b_compress( S, S->buf ); // Compress
	  ucharcpy( S->buf, S->buf + BLAKE2B_BLOCKBYTES, BLAKE2B_BLOCKBYTES ); // Shift buffer left
	  S->buflen -= BLAKE2B_BLOCKBYTES;
	  in += fill;
	  inlen -= fill;
	}
	else // inlen <= fill
	{
	  ucharcpy( S->buf + left, in, inlen );
	  S->buflen += inlen; // Be lazy, do not compress
	  in += inlen;
	  inlen -= inlen;
	}
  }

  return 0;
}

/* Is this correct? */
static int blake2b_final( blake2b_state *S, uchar *out, uchar outlen )
{
  uchar buffer[BLAKE2B_OUTBYTES];

  if( S->buflen > BLAKE2B_BLOCKBYTES )
  {
	blake2b_increment_counter( S, BLAKE2B_BLOCKBYTES );
	blake2b_compress( S, S->buf );
	S->buflen -= BLAKE2B_BLOCKBYTES;
	ucharcpy( S->buf, S->buf + BLAKE2B_BLOCKBYTES, S->buflen );
  }

  //blake2b_increment_counter( S, S->buflen );
  ulong inc = (ulong)S->buflen;
  S->t[0] += inc;
//  if ( S->t[0] < inc )
//    S->t[1] += 1;
  // This seems to crash the opencl compiler though fortunately this is calculating size and we don't do things bigger than 2^32
	
  blake2b_set_lastblock( S );
  ucharset( S->buf + S->buflen, 0, 2 * BLAKE2B_BLOCKBYTES - S->buflen ); /* Padding */
  blake2b_compress( S, S->buf );

  for( int i = 0; i < 8; ++i ) /* Output full hash to temp buffer */
	store64( buffer + sizeof( S->h[i] ) * i, S->h[i] );

  ucharcpy( out, buffer, outlen );
  return 0;
}

static void ucharcpyglb (uchar * dst, __global uchar const * src, size_t count)
{
	for (size_t i = 0; i < count; ++i)
	{
		*dst = *src;
		++dst;
		++src;
	}
}
	
__kernel void nano_work (__global ulong const * attempt, __global ulong * result_a, __global uchar const * item_a, __global ulong const * difficulty_a)
{
	int const thread = get_global_id (0);
	uchar item_l [32];
	ucharcpyglb (item_l, item_a, 32);
	ulong attempt_l = *attempt + thread;
	blake2b_state state;
	blake2b_init (&state, sizeof (ulong));
	blake2b_update (&state, (uchar *) &attempt_l, sizeof (ulong));
	blake2b_update (&state, item_l, 32);
	ulong result;
	blake2b_final (&state, (uchar *) &result, sizeof (result));
	if (result >= *difficulty_a)
	{
		*result_a = attempt_l;
	}
}
)%%%";
}

void printstate (blake2b_state * S)
{
	std::cout << std::dec;
	for (uint64_t x : { S->h[0], S->h[1], S->h[2], S->h[3], S->h[4], S->h[5], S->h[6], S->h[7], S->t[0], S->t[1], S->f[0], S->f[1] })
	{
		std::cout << x << " ";
	}
	std::cout << std::endl;

	std::cout << std::hex;
	for (uint8_t x : S->buf)
	{
		// print x as an integer, not as a char
		std::cout << +x;
	}
	std::cout
	<< std::dec << " " << S->buflen
	<< std::hex << " " << S->last_node
	<< std::dec << std::endl;
}

nano::opencl_environment::opencl_environment (bool & error_a)
{
	cl_uint platformIdCount = 0;
	clGetPlatformIDs (0, nullptr, &platformIdCount);
	std::vector<cl_platform_id> platformIds (platformIdCount);
	clGetPlatformIDs (platformIdCount, platformIds.data (), nullptr);
	for (auto i (platformIds.begin ()), n (platformIds.end ()); i != n; ++i)
	{
		nano::opencl_platform platform;
		platform.platform = *i;
		cl_uint deviceIdCount = 0;
		clGetDeviceIDs (*i, CL_DEVICE_TYPE_ALL, 0, nullptr, &deviceIdCount);
		std::vector<cl_device_id> deviceIds (deviceIdCount);
		clGetDeviceIDs (*i, CL_DEVICE_TYPE_ALL, deviceIdCount, deviceIds.data (), nullptr);
		for (auto j (deviceIds.begin ()), m (deviceIds.end ()); j != m; ++j)
		{
			platform.devices.push_back (*j);
		}
		platforms.push_back (platform);
	}
}

void nano::opencl_environment::dump (std::ostream & stream)
{
	auto index (0);
	size_t device_count (0);
	for (auto & i : platforms)
	{
		device_count += i.devices.size ();
	}
	stream << boost::str (boost::format ("OpenCL found %1% platforms and %2% devices\n") % platforms.size () % device_count);
	for (auto i (platforms.begin ()), n (platforms.end ()); i != n; ++i, ++index)
	{
		std::vector<unsigned> queries = { CL_PLATFORM_PROFILE, CL_PLATFORM_VERSION, CL_PLATFORM_NAME, CL_PLATFORM_VENDOR, CL_PLATFORM_EXTENSIONS };
		stream << "Platform: " << index << std::endl;
		for (auto j (queries.begin ()), m (queries.end ()); j != m; ++j)
		{
			size_t platformInfoCount = 0;
			clGetPlatformInfo (i->platform, *j, 0, nullptr, &platformInfoCount);
			std::vector<char> info (platformInfoCount);
			clGetPlatformInfo (i->platform, *j, info.size (), info.data (), nullptr);
			stream << info.data () << std::endl;
		}
		for (auto j (i->devices.begin ()), m (i->devices.end ()); j != m; ++j)
		{
			std::vector<unsigned> queries = { CL_DEVICE_NAME, CL_DEVICE_VENDOR, CL_DEVICE_PROFILE };
			stream << "Device: " << j - i->devices.begin () << std::endl;
			for (auto k (queries.begin ()), o (queries.end ()); k != o; ++k)
			{
				size_t platformInfoCount = 0;
				clGetDeviceInfo (*j, *k, 0, nullptr, &platformInfoCount);
				std::vector<char> info (platformInfoCount);
				clGetDeviceInfo (*j, *k, info.size (), info.data (), nullptr);
				stream << '\t' << info.data () << std::endl;
			}
			size_t deviceTypeCount = 0;
			clGetDeviceInfo (*j, CL_DEVICE_TYPE, 0, nullptr, &deviceTypeCount);
			std::vector<uint8_t> deviceTypeInfo (deviceTypeCount);
			clGetDeviceInfo (*j, CL_DEVICE_TYPE, deviceTypeCount, deviceTypeInfo.data (), 0);
			std::string device_type_string;
			switch (deviceTypeInfo[0])
			{
				case CL_DEVICE_TYPE_ACCELERATOR:
					device_type_string = "ACCELERATOR";
					break;
				case CL_DEVICE_TYPE_CPU:
					device_type_string = "CPU";
					break;
				case CL_DEVICE_TYPE_CUSTOM:
					device_type_string = "CUSTOM";
					break;
				case CL_DEVICE_TYPE_DEFAULT:
					device_type_string = "DEFAULT";
					break;
				case CL_DEVICE_TYPE_GPU:
					device_type_string = "GPU";
					break;
				default:
					device_type_string = "Unknown";
					break;
			}
			stream << '\t' << device_type_string << std::endl;
			size_t compilerAvailableCount = 0;
			clGetDeviceInfo (*j, CL_DEVICE_COMPILER_AVAILABLE, 0, nullptr, &compilerAvailableCount);
			std::vector<uint8_t> compilerAvailableInfo (compilerAvailableCount);
			clGetDeviceInfo (*j, CL_DEVICE_COMPILER_AVAILABLE, compilerAvailableCount, compilerAvailableInfo.data (), 0);
			stream << '\t' << "Compiler available: " << (compilerAvailableInfo[0] ? "true" : "false") << std::endl;
			size_t computeUnitsAvailableCount = 0;
			clGetDeviceInfo (*j, CL_DEVICE_MAX_COMPUTE_UNITS, 0, nullptr, &computeUnitsAvailableCount);
			std::vector<uint8_t> computeUnitsAvailableInfo (computeUnitsAvailableCount);
			clGetDeviceInfo (*j, CL_DEVICE_MAX_COMPUTE_UNITS, computeUnitsAvailableCount, computeUnitsAvailableInfo.data (), 0);
			uint64_t computeUnits (computeUnitsAvailableInfo[0] | (computeUnitsAvailableInfo[1] << 8) | (computeUnitsAvailableInfo[2] << 16) | (computeUnitsAvailableInfo[3] << 24));
			stream << '\t' << "Compute units available: " << computeUnits << std::endl;
		}
	}
}

nano::opencl_config::opencl_config () :
platform (0),
device (0),
threads (1024 * 1024)
{
}

nano::opencl_config::opencl_config (unsigned platform_a, unsigned device_a, unsigned threads_a) :
platform (platform_a),
device (device_a),
threads (threads_a)
{
}

nano::error nano::opencl_config::serialize_json (nano::jsonconfig & json) const
{
	json.put ("platform", platform);
	json.put ("device", device);
	json.put ("threads", threads);
	return json.get_error ();
}

nano::error nano::opencl_config::deserialize_json (nano::jsonconfig & json)
{
	json.get_optional<unsigned> ("platform", platform);
	json.get_optional<unsigned> ("device", device);
	json.get_optional<unsigned> ("threads", threads);
	return json.get_error ();
}

nano::opencl_work::opencl_work (bool & error_a, nano::opencl_config const & config_a, nano::opencl_environment & environment_a, nano::logging & logging_a) :
config (config_a),
context (0),
attempt_buffer (0),
result_buffer (0),
item_buffer (0),
difficulty_buffer (0),
program (0),
kernel (0),
queue (0),
logging (logging_a)
{
	error_a |= config.platform >= environment_a.platforms.size ();
	if (!error_a)
	{
		auto & platform (environment_a.platforms[config.platform]);
		error_a |= config.device >= platform.devices.size ();
		if (!error_a)
		{
			nano::random_pool::generate_block (reinterpret_cast<uint8_t *> (rand.s.data ()), rand.s.size () * sizeof (decltype (rand.s)::value_type));
			std::array<cl_device_id, 1> selected_devices;
			selected_devices[0] = platform.devices[config.device];
			cl_context_properties contextProperties[] = {
				CL_CONTEXT_PLATFORM,
				reinterpret_cast<cl_context_properties> (platform.platform),
				0, 0
			};
			cl_int createContextError (0);
			context = clCreateContext (contextProperties, static_cast<cl_uint> (selected_devices.size ()), selected_devices.data (), nullptr, nullptr, &createContextError);
			error_a |= createContextError != CL_SUCCESS;
			if (!error_a)
			{
				cl_int queue_error (0);
				queue = clCreateCommandQueue (context, selected_devices[0], 0, &queue_error);
				error_a |= queue_error != CL_SUCCESS;
				if (!error_a)
				{
					cl_int attempt_error (0);
					attempt_buffer = clCreateBuffer (context, 0, sizeof (uint64_t), nullptr, &attempt_error);
					error_a |= attempt_error != CL_SUCCESS;
					if (!error_a)
					{
						cl_int result_error (0);
						result_buffer = clCreateBuffer (context, 0, sizeof (uint64_t), nullptr, &result_error);
						error_a |= result_error != CL_SUCCESS;
						if (!error_a)
						{
							cl_int item_error (0);
							size_t item_size (sizeof (nano::uint256_union));
							item_buffer = clCreateBuffer (context, 0, item_size, nullptr, &item_error);
							error_a |= item_error != CL_SUCCESS;
							if (!error_a)
							{
								cl_int difficulty_error (0);
								difficulty_buffer = clCreateBuffer (context, 0, sizeof (uint64_t), nullptr, &difficulty_error);
								error_a |= difficulty_error != CL_SUCCESS;
								if (!error_a)
								{
									cl_int program_error (0);
									char const * program_data (opencl_program.data ());
									size_t program_length (opencl_program.size ());
									program = clCreateProgramWithSource (context, 1, &program_data, &program_length, &program_error);
									error_a |= program_error != CL_SUCCESS;
									if (!error_a)
									{
										auto clBuildProgramError (clBuildProgram (program, static_cast<cl_uint> (selected_devices.size ()), selected_devices.data (), "-D __APPLE__", nullptr, nullptr));
										error_a |= clBuildProgramError != CL_SUCCESS;
										if (!error_a)
										{
											cl_int kernel_error (0);
											kernel = clCreateKernel (program, "nano_work", &kernel_error);
											error_a |= kernel_error != CL_SUCCESS;
											if (!error_a)
											{
												cl_int arg0_error (clSetKernelArg (kernel, 0, sizeof (attempt_buffer), &attempt_buffer));
												error_a |= arg0_error != CL_SUCCESS;
												if (!error_a)
												{
													cl_int arg1_error (clSetKernelArg (kernel, 1, sizeof (result_buffer), &result_buffer));
													error_a |= arg1_error != CL_SUCCESS;
													if (!error_a)
													{
														cl_int arg2_error (clSetKernelArg (kernel, 2, sizeof (item_buffer), &item_buffer));
														error_a |= arg2_error != CL_SUCCESS;
														if (!error_a)
														{
															cl_int arg3_error (clSetKernelArg (kernel, 3, sizeof (difficulty_buffer), &difficulty_buffer));
															error_a |= arg3_error != CL_SUCCESS;
															if (!error_a)
															{
															}
															else
															{
																BOOST_LOG (logging.log) << boost::str (boost::format ("Bind argument 3 error %1%") % arg3_error);
															}
														}
														else
														{
															BOOST_LOG (logging.log) << boost::str (boost::format ("Bind argument 2 error %1%") % arg2_error);
														}
													}
													else
													{
<<<<<<< HEAD
														logging.logger.always_log (boost::str (boost::format ("Bind argument 2 error %1%") % arg2_error));
=======
														BOOST_LOG (logging.log) << boost::str (boost::format ("Bind argument 1 error %1%") % arg1_error);
>>>>>>> d2edf574
													}
												}
												else
												{
<<<<<<< HEAD
													logging.logger.always_log (boost::str (boost::format ("Bind argument 1 error %1%") % arg1_error));
=======
													BOOST_LOG (logging.log) << boost::str (boost::format ("Bind argument 0 error %1%") % arg0_error);
>>>>>>> d2edf574
												}
											}
											else
											{
<<<<<<< HEAD
												logging.logger.always_log (boost::str (boost::format ("Bind argument 0 error %1%") % arg0_error));
=======
												BOOST_LOG (logging.log) << boost::str (boost::format ("Create kernel error %1%") % kernel_error);
>>>>>>> d2edf574
											}
										}
										else
										{
<<<<<<< HEAD
											logging.logger.always_log (boost::str (boost::format ("Create kernel error %1%") % kernel_error));
=======
											BOOST_LOG (logging.log) << boost::str (boost::format ("Build program error %1%") % clBuildProgramError);
											for (auto i (selected_devices.begin ()), n (selected_devices.end ()); i != n; ++i)
											{
												size_t log_size (0);
												clGetProgramBuildInfo (program, *i, CL_PROGRAM_BUILD_LOG, 0, nullptr, &log_size);
												std::vector<char> log (log_size);
												clGetProgramBuildInfo (program, *i, CL_PROGRAM_BUILD_LOG, log.size (), log.data (), nullptr);
												BOOST_LOG (logging.log) << log.data ();
											}
>>>>>>> d2edf574
										}
									}
									else
									{
<<<<<<< HEAD
										logging.logger.always_log (boost::str (boost::format ("Build program error %1%") % clBuildProgramError));
										for (auto i (selected_devices.begin ()), n (selected_devices.end ()); i != n; ++i)
										{
											size_t log_size (0);
											clGetProgramBuildInfo (program, *i, CL_PROGRAM_BUILD_LOG, 0, nullptr, &log_size);
											std::vector<char> log (log_size);
											clGetProgramBuildInfo (program, *i, CL_PROGRAM_BUILD_LOG, log.size (), log.data (), nullptr);
											logging.logger.always_log (log.data ());
										}
=======
										BOOST_LOG (logging.log) << boost::str (boost::format ("Create program error %1%") % program_error);
>>>>>>> d2edf574
									}
								}
								else
								{
<<<<<<< HEAD
									logging.logger.always_log (boost::str (boost::format ("Create program error %1%") % program_error));
=======
									BOOST_LOG (logging.log) << boost::str (boost::format ("Difficulty buffer error %1%") % difficulty_error);
>>>>>>> d2edf574
								}
							}
							else
							{
								logging.logger.always_log (boost::str (boost::format ("Item buffer error %1%") % item_error));
							}
						}
						else
						{
							logging.logger.always_log (boost::str (boost::format ("Result buffer error %1%") % result_error));
						}
					}
					else
					{
						logging.logger.always_log (boost::str (boost::format ("Attempt buffer error %1%") % attempt_error));
					}
				}
				else
				{
					logging.logger.always_log (boost::str (boost::format ("Unable to create command queue %1%") % queue_error));
				}
			}
			else
			{
				logging.logger.always_log (boost::str (boost::format ("Unable to create context %1%") % createContextError));
			}
		}
		else
		{
			logging.logger.always_log (boost::str (boost::format ("Requested device %1%, and only have %2%") % config.device % platform.devices.size ()));
		}
	}
	else
	{
		logging.logger.always_log (boost::str (boost::format ("Requested platform %1% and only have %2%") % config.platform % environment_a.platforms.size ()));
	}
}

nano::opencl_work::~opencl_work ()
{
	if (kernel != 0)
	{
		clReleaseKernel (kernel);
	}
	if (program != 0)
	{
		clReleaseProgram (program);
	}
	if (context != 0)
	{
		clReleaseContext (context);
	}
}

boost::optional<uint64_t> nano::opencl_work::generate_work (nano::uint256_union const & root_a, uint64_t const difficulty_a)
{
	std::lock_guard<std::mutex> lock (mutex);
	bool error (false);
	uint64_t result (0);
	uint64_t computed_difficulty (0);
	unsigned thread_count (config.threads);
	size_t work_size[] = { thread_count, 0, 0 };
	while ((nano::work_validate (root_a, result, &computed_difficulty) || computed_difficulty < difficulty_a) && !error)
	{
		result = rand.next ();
		cl_int write_error1 = clEnqueueWriteBuffer (queue, attempt_buffer, false, 0, sizeof (uint64_t), &result, 0, nullptr, nullptr);
		if (write_error1 == CL_SUCCESS)
		{
			cl_int write_error2 = clEnqueueWriteBuffer (queue, item_buffer, false, 0, sizeof (nano::uint256_union), root_a.bytes.data (), 0, nullptr, nullptr);
			if (write_error2 == CL_SUCCESS)
			{
				cl_int write_error3 = clEnqueueWriteBuffer (queue, difficulty_buffer, false, 0, sizeof (uint64_t), &difficulty_a, 0, nullptr, nullptr);
				if (write_error3 == CL_SUCCESS)
				{
					cl_int enqueue_error = clEnqueueNDRangeKernel (queue, kernel, 1, nullptr, work_size, nullptr, 0, nullptr, nullptr);
					if (enqueue_error == CL_SUCCESS)
					{
						cl_int read_error1 = clEnqueueReadBuffer (queue, result_buffer, false, 0, sizeof (uint64_t), &result, 0, nullptr, nullptr);
						if (read_error1 == CL_SUCCESS)
						{
							cl_int finishError = clFinish (queue);
							if (finishError == CL_SUCCESS)
							{
							}
							else
							{
								error = true;
								BOOST_LOG (logging.log) << boost::str (boost::format ("Error finishing queue %1%") % finishError);
							}
						}
						else
						{
							error = true;
<<<<<<< HEAD
							logging.logger.always_log (boost::str (boost::format ("Error finishing queue %1%") % finishError));
=======
							BOOST_LOG (logging.log) << boost::str (boost::format ("Error reading result %1%") % read_error1);
>>>>>>> d2edf574
						}
					}
					else
					{
						error = true;
<<<<<<< HEAD
						logging.logger.always_log (boost::str (boost::format ("Error reading result %1%") % read_error1));
=======
						BOOST_LOG (logging.log) << boost::str (boost::format ("Error enqueueing kernel %1%") % enqueue_error);
>>>>>>> d2edf574
					}
				}
				else
				{
					error = true;
<<<<<<< HEAD
					logging.logger.always_log (boost::str (boost::format ("Error enqueueing kernel %1%") % enqueue_error));
=======
					BOOST_LOG (logging.log) << boost::str (boost::format ("Error writing item %1%") % write_error3);
>>>>>>> d2edf574
				}
			}
			else
			{
				error = true;
				logging.logger.always_log (boost::str (boost::format ("Error writing item %1%") % write_error2));
			}
		}
		else
		{
			error = true;
			logging.logger.always_log (boost::str (boost::format ("Error writing attempt %1%") % write_error1));
		}
	}
	boost::optional<uint64_t> value;
	if (!error)
	{
		value = result;
	}
	return value;
}

std::unique_ptr<nano::opencl_work> nano::opencl_work::create (bool create_a, nano::opencl_config const & config_a, nano::logging & logging_a)
{
	std::unique_ptr<nano::opencl_work> result;
	if (create_a)
	{
		auto error (false);
		nano::opencl_environment environment (error);
		std::stringstream stream;
		environment.dump (stream);
		logging_a.logger.always_log (stream.str ());
		if (!error)
		{
			result.reset (new nano::opencl_work (error, config_a, environment, logging_a));
			if (error)
			{
				result.reset ();
			}
		}
	}
	return result;
}<|MERGE_RESOLUTION|>--- conflicted
+++ resolved
@@ -606,82 +606,50 @@
 															}
 															else
 															{
-																BOOST_LOG (logging.log) << boost::str (boost::format ("Bind argument 3 error %1%") % arg3_error);
+																logging.logger.always_log (boost::str (boost::format ("Bind argument 3 error %1%") % arg3_error));
 															}
 														}
 														else
 														{
-															BOOST_LOG (logging.log) << boost::str (boost::format ("Bind argument 2 error %1%") % arg2_error);
+															logging.logger.always_log (boost::str (boost::format ("Bind argument 2 error %1%") % arg2_error));
 														}
 													}
 													else
 													{
-<<<<<<< HEAD
-														logging.logger.always_log (boost::str (boost::format ("Bind argument 2 error %1%") % arg2_error));
-=======
-														BOOST_LOG (logging.log) << boost::str (boost::format ("Bind argument 1 error %1%") % arg1_error);
->>>>>>> d2edf574
+														logging.logger.always_log (boost::str (boost::format ("Bind argument 1 error %1%") % arg1_error));
 													}
 												}
 												else
 												{
-<<<<<<< HEAD
-													logging.logger.always_log (boost::str (boost::format ("Bind argument 1 error %1%") % arg1_error));
-=======
-													BOOST_LOG (logging.log) << boost::str (boost::format ("Bind argument 0 error %1%") % arg0_error);
->>>>>>> d2edf574
+													logging.logger.always_log (boost::str (boost::format ("Bind argument 0 error %1%") % arg0_error));
 												}
 											}
 											else
 											{
-<<<<<<< HEAD
-												logging.logger.always_log (boost::str (boost::format ("Bind argument 0 error %1%") % arg0_error));
-=======
-												BOOST_LOG (logging.log) << boost::str (boost::format ("Create kernel error %1%") % kernel_error);
->>>>>>> d2edf574
+												logging.logger.always_log (boost::str (boost::format ("Create kernel error %1%") % kernel_error));
 											}
 										}
 										else
 										{
-<<<<<<< HEAD
-											logging.logger.always_log (boost::str (boost::format ("Create kernel error %1%") % kernel_error));
-=======
-											BOOST_LOG (logging.log) << boost::str (boost::format ("Build program error %1%") % clBuildProgramError);
+											logging.logger.always_log (boost::str (boost::format ("Build program error %1%") % clBuildProgramError));
 											for (auto i (selected_devices.begin ()), n (selected_devices.end ()); i != n; ++i)
 											{
 												size_t log_size (0);
 												clGetProgramBuildInfo (program, *i, CL_PROGRAM_BUILD_LOG, 0, nullptr, &log_size);
 												std::vector<char> log (log_size);
 												clGetProgramBuildInfo (program, *i, CL_PROGRAM_BUILD_LOG, log.size (), log.data (), nullptr);
-												BOOST_LOG (logging.log) << log.data ();
+												logging.logger.always_log (log.data ());
 											}
->>>>>>> d2edf574
 										}
 									}
 									else
 									{
-<<<<<<< HEAD
-										logging.logger.always_log (boost::str (boost::format ("Build program error %1%") % clBuildProgramError));
-										for (auto i (selected_devices.begin ()), n (selected_devices.end ()); i != n; ++i)
-										{
-											size_t log_size (0);
-											clGetProgramBuildInfo (program, *i, CL_PROGRAM_BUILD_LOG, 0, nullptr, &log_size);
-											std::vector<char> log (log_size);
-											clGetProgramBuildInfo (program, *i, CL_PROGRAM_BUILD_LOG, log.size (), log.data (), nullptr);
-											logging.logger.always_log (log.data ());
-										}
-=======
-										BOOST_LOG (logging.log) << boost::str (boost::format ("Create program error %1%") % program_error);
->>>>>>> d2edf574
+										logging.logger.always_log (boost::str (boost::format ("Create program error %1%") % program_error));
 									}
 								}
 								else
 								{
-<<<<<<< HEAD
-									logging.logger.always_log (boost::str (boost::format ("Create program error %1%") % program_error));
-=======
-									BOOST_LOG (logging.log) << boost::str (boost::format ("Difficulty buffer error %1%") % difficulty_error);
->>>>>>> d2edf574
+									logging.logger.always_log (boost::str (boost::format ("Difficulty buffer error %1%") % difficulty_error));
 								}
 							}
 							else
@@ -769,37 +737,25 @@
 							else
 							{
 								error = true;
-								BOOST_LOG (logging.log) << boost::str (boost::format ("Error finishing queue %1%") % finishError);
+								logging.logger.always_log (boost::str (boost::format ("Error finishing queue %1%") % finishError));
 							}
 						}
 						else
 						{
 							error = true;
-<<<<<<< HEAD
-							logging.logger.always_log (boost::str (boost::format ("Error finishing queue %1%") % finishError));
-=======
-							BOOST_LOG (logging.log) << boost::str (boost::format ("Error reading result %1%") % read_error1);
->>>>>>> d2edf574
+							logging.logger.always_log (boost::str (boost::format ("Error reading result %1%") % read_error1));
 						}
 					}
 					else
 					{
 						error = true;
-<<<<<<< HEAD
-						logging.logger.always_log (boost::str (boost::format ("Error reading result %1%") % read_error1));
-=======
-						BOOST_LOG (logging.log) << boost::str (boost::format ("Error enqueueing kernel %1%") % enqueue_error);
->>>>>>> d2edf574
+						logging.logger.always_log (boost::str (boost::format ("Error enqueueing kernel %1%") % enqueue_error));
 					}
 				}
 				else
 				{
 					error = true;
-<<<<<<< HEAD
-					logging.logger.always_log (boost::str (boost::format ("Error enqueueing kernel %1%") % enqueue_error));
-=======
-					BOOST_LOG (logging.log) << boost::str (boost::format ("Error writing item %1%") % write_error3);
->>>>>>> d2edf574
+					logging.logger.always_log (boost::str (boost::format ("Error writing item %1%") % write_error3));
 				}
 			}
 			else
