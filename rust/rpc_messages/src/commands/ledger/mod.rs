mod account_info;

use super::RpcCommand;
pub use account_info::*;
use rsnano_core::Account;

<<<<<<< HEAD
#[derive(PartialEq, Eq, Debug, Serialize, Deserialize)]
#[serde(tag = "action", rename_all = "snake_case")]
pub enum LedgerRpcCommand {
    AccountInfo(AccountInfoArgs),
}

impl LedgerRpcCommand {
    pub fn account_info(
        account: Account,
        representative: Option<bool>,
        weight: Option<bool>,
        pending: Option<bool>,
        receivable: Option<bool>,
        include_confirmed: Option<bool>,
    ) -> Self {
        Self::AccountInfo(AccountInfoArgs {
            account,
            representative,
            weight,
            pending,
            receivable,
            include_confirmed,
        })
=======
impl RpcCommand {
    pub fn account_info(account: Account) -> Self {
        Self::AccountInfo(AccountInfoArgs { account })
>>>>>>> a1548b06
    }
}

#[cfg(test)]
mod tests {
    use super::*;
    use rsnano_core::Account;

    #[test]
    fn deserialize() {
        let account = Account::from(123);
<<<<<<< HEAD
        let cmd = LedgerRpcCommand::account_info(account, None, None, None, None, None);
=======
        let cmd = RpcCommand::account_info(account);
>>>>>>> a1548b06
        let serialized = serde_json::to_string_pretty(&cmd).unwrap();
        let deserialized: RpcCommand = serde_json::from_str(&serialized).unwrap();
        assert_eq!(cmd, deserialized)
    }
}<|MERGE_RESOLUTION|>--- conflicted
+++ resolved
@@ -4,14 +4,7 @@
 pub use account_info::*;
 use rsnano_core::Account;
 
-<<<<<<< HEAD
-#[derive(PartialEq, Eq, Debug, Serialize, Deserialize)]
-#[serde(tag = "action", rename_all = "snake_case")]
-pub enum LedgerRpcCommand {
-    AccountInfo(AccountInfoArgs),
-}
-
-impl LedgerRpcCommand {
+impl RpcCommand {
     pub fn account_info(
         account: Account,
         representative: Option<bool>,
@@ -28,11 +21,6 @@
             receivable,
             include_confirmed,
         })
-=======
-impl RpcCommand {
-    pub fn account_info(account: Account) -> Self {
-        Self::AccountInfo(AccountInfoArgs { account })
->>>>>>> a1548b06
     }
 }
 
@@ -44,11 +32,7 @@
     #[test]
     fn deserialize() {
         let account = Account::from(123);
-<<<<<<< HEAD
-        let cmd = LedgerRpcCommand::account_info(account, None, None, None, None, None);
-=======
-        let cmd = RpcCommand::account_info(account);
->>>>>>> a1548b06
+        let cmd = RpcCommand::account_info(account, None, None, None, None, None);
         let serialized = serde_json::to_string_pretty(&cmd).unwrap();
         let deserialized: RpcCommand = serde_json::from_str(&serialized).unwrap();
         assert_eq!(cmd, deserialized)
