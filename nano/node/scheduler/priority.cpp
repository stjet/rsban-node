#include <nano/lib/blocks.hpp>
#include <nano/lib/rsnano.hpp>
#include <nano/node/node.hpp>
#include <nano/node/scheduler/buckets.hpp>
#include <nano/node/scheduler/priority.hpp>
#include <nano/secure/ledger.hpp>

nano::scheduler::priority::priority (nano::node & node_a, nano::stats & stats_a) :
	handle{ rsnano::rsn_election_scheduler_create (this) },
	node{ node_a },
	stats{ stats_a },
	buckets{ std::make_unique<scheduler::buckets> () }
{
}

nano::scheduler::priority::~priority ()
{
	// Thread must be stopped before destruction
	debug_assert (!thread.joinable ());
	rsnano::rsn_election_scheduler_destroy (handle);
}

void nano::scheduler::priority::start ()
{
	debug_assert (!thread.joinable ());

	thread = std::thread{ [this] () {
		nano::thread_role::set (nano::thread_role::name::scheduler_priority);
		run ();
	} };
}

void nano::scheduler::priority::stop ()
{
	{
		nano::lock_guard<nano::mutex> lock{ mutex };
		stopped = true;
	}
	notify ();
	nano::join_or_pass (thread);
}

bool nano::scheduler::priority::activate (nano::account const & account_a, store::transaction const & transaction)
{
	debug_assert (!account_a.is_zero ());
	auto info = node.ledger.account_info (transaction, account_a);
	if (info)
	{
		nano::confirmation_height_info conf_info;
		node.store.confirmation_height ().get (transaction, account_a, conf_info);
		if (conf_info.height () < info->block_count ())
		{
<<<<<<< HEAD
			debug_assert (conf_info.frontier () != info->head ());
			auto hash = conf_info.height () == 0 ? info->open_block () : node.store.block ().successor (transaction, conf_info.frontier ());
=======
			debug_assert (conf_info.frontier != info->head);
			auto hash = conf_info.height == 0 ? info->open_block : node.ledger.successor (transaction, conf_info.frontier).value_or (0);
>>>>>>> 83853d83
			auto block = node.ledger.block (transaction, hash);
			debug_assert (block != nullptr);
			if (node.ledger.dependents_confirmed (transaction, *block))
			{
				auto const balance = node.ledger.balance (transaction, hash).value ();
				auto const previous_balance = node.ledger.balance (transaction, conf_info.frontier ()).value_or (0);
				auto const balance_priority = std::max (balance, previous_balance);

				stats.inc (nano::stat::type::election_scheduler, nano::stat::detail::activated);
				node.logger->trace (nano::log::type::election_scheduler, nano::log::detail::block_activated,
				nano::log::arg{ "account", account_a.to_account () }, // TODO: Convert to lazy eval
				nano::log::arg{ "block", block },
				nano::log::arg{ "time", info->modified () },
				nano::log::arg{ "priority", balance_priority });

				nano::lock_guard<nano::mutex> lock{ mutex };
				buckets->push (info->modified (), block, balance_priority);
				notify ();

				return true; // Activated
			}
		}
	}
	return false; // Not activated
}

void nano::scheduler::priority::notify ()
{
	condition.notify_all ();
}

std::size_t nano::scheduler::priority::size () const
{
	nano::lock_guard<nano::mutex> lock{ mutex };
	return buckets->size ();
}

bool nano::scheduler::priority::empty_locked () const
{
	return buckets->empty ();
}

bool nano::scheduler::priority::empty () const
{
	nano::lock_guard<nano::mutex> lock{ mutex };
	return empty_locked ();
}

bool nano::scheduler::priority::predicate () const
{
	return node.active.vacancy () > 0 && !buckets->empty ();
}

void nano::scheduler::priority::run ()
{
	std::weak_ptr<nano::node> node_w{ node.shared () };
	node.active.on_block_confirmed ([this] (std::shared_ptr<nano::block> const & block, nano::store::read_transaction const & txn, nano::election_status_type status) {
		try_schedule_successors (block, txn, status);
	});

	nano::unique_lock<nano::mutex> lock{ mutex };
	while (!stopped)
	{
		condition.wait (lock, [this] () {
			return stopped || predicate ();
		});
		debug_assert ((std::this_thread::yield (), true)); // Introduce some random delay in debug builds
		if (!stopped)
		{
			stats.inc (nano::stat::type::election_scheduler, nano::stat::detail::loop);

			if (predicate ())
			{
				auto block = buckets->top ();
				buckets->pop ();
				lock.unlock ();
				stats.inc (nano::stat::type::election_scheduler, nano::stat::detail::insert_priority);
				auto result = node.active.insert (block);
				if (result.inserted)
				{
					stats.inc (nano::stat::type::election_scheduler, nano::stat::detail::insert_priority_success);
				}
				if (result.election != nullptr)
				{
					result.election->transition_active ();
				}
			}
			else
			{
				lock.unlock ();
			}
			notify ();
			lock.lock ();
		}
	}
}

void nano::scheduler::priority::try_schedule_successors (std::shared_ptr<nano::block> const & block, nano::store::read_transaction const & transaction, nano::election_status_type status)
{
	auto account = block->account ();
	bool cemented_bootstrap_count_reached = node.ledger.cache.cemented_count () >= node.ledger.get_bootstrap_weight_max_blocks ();
	bool was_active = status == nano::election_status_type::active_confirmed_quorum || status == nano::election_status_type::active_confirmation_height;

	// Next-block activations are only done for blocks with previously active elections
	if (cemented_bootstrap_count_reached && was_active)
	{
		activate_successors (account, block, transaction);
	}
}

void nano::scheduler::priority::activate_successors (const nano::account & account, std::shared_ptr<nano::block> const & block, nano::store::read_transaction const & transaction)
{
	activate (account, transaction);

	// Start or vote for the next unconfirmed block in the destination account
	if (block->is_send () && !block->destination ().is_zero () && block->destination () != account)
	{
		activate (block->destination (), transaction);
	}
}

std::unique_ptr<nano::container_info_component> nano::scheduler::priority::collect_container_info (std::string const & name)
{
	nano::unique_lock<nano::mutex> lock{ mutex };

	auto composite = std::make_unique<container_info_composite> (name);
	composite->add_component (buckets->collect_container_info ("buckets"));
	return composite;
}<|MERGE_RESOLUTION|>--- conflicted
+++ resolved
@@ -50,13 +50,8 @@
 		node.store.confirmation_height ().get (transaction, account_a, conf_info);
 		if (conf_info.height () < info->block_count ())
 		{
-<<<<<<< HEAD
 			debug_assert (conf_info.frontier () != info->head ());
-			auto hash = conf_info.height () == 0 ? info->open_block () : node.store.block ().successor (transaction, conf_info.frontier ());
-=======
-			debug_assert (conf_info.frontier != info->head);
-			auto hash = conf_info.height == 0 ? info->open_block : node.ledger.successor (transaction, conf_info.frontier).value_or (0);
->>>>>>> 83853d83
+			auto hash = conf_info.height () == 0 ? info->open_block () : node.ledger.successor (transaction, conf_info.frontier ()).value_or (0);
 			auto block = node.ledger.block (transaction, hash);
 			debug_assert (block != nullptr);
 			if (node.ledger.dependents_confirmed (transaction, *block))
