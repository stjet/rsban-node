--- conflicted
+++ resolved
@@ -1,21 +1,6 @@
 add_executable(nano_node daemon.cpp daemon.hpp entry.cpp)
 
-<<<<<<< HEAD
-target_link_libraries(nano_node node rpc secure ${PLATFORM_LIBS})
-
-if(NANO_STACKTRACE_BACKTRACE)
-  target_link_libraries(nano_node backtrace)
-endif()
-=======
-target_link_libraries(
-  nano_node
-  Boost::process
-  node
-  rpc
-  secure
-  argon2
-  ${PLATFORM_LIBS})
->>>>>>> a02dc191
+target_link_libraries(nano_node Boost::process node rpc secure ${PLATFORM_LIBS})
 
 target_compile_definitions(
   nano_node PRIVATE -DTAG_VERSION_STRING=${TAG_VERSION_STRING}
