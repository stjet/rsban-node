#pragma once

#include "nano/lib/rsnano.hpp"

#include <nano/lib/epoch.hpp>
#include <nano/lib/numbers.hpp>
#include <nano/lib/stream.hpp>

namespace rsnano
{
class ReceivableIteratorHandle;
class PendingKeyDto;
class PendingInfoDto;
}

namespace nano
{
<<<<<<< HEAD
/** Information on an uncollected send
=======
/**
 * Information on an uncollected send
 * This class captures the data stored in a pending table entry
>>>>>>> 804dcace
 */
class pending_info final
{
public:
	pending_info () = default;
	pending_info (nano::account const &, nano::amount const &, nano::epoch);
	pending_info (rsnano::PendingInfoDto const & dto);
	size_t db_size () const;
	bool deserialize (nano::stream &);
	bool operator== (nano::pending_info const &) const;
	nano::account source{}; // the account sending the funds
	nano::amount amount{ 0 }; // amount receivable in this transaction
	nano::epoch epoch{ nano::epoch::epoch_0 }; // epoch of sending block, this info is stored here to make it possible to prune the send block

	friend std::ostream & operator<< (std::ostream & os, const nano::pending_info & info)
	{
		const int epoch = nano::normalized_epoch (info.epoch);
		os << "Source: " << info.source << ", Amount: " << info.amount.to_string_dec () << " Epoch: " << epoch;
		return os;
	}
};

// This class represents the data written into the pending (receivable) database table key
// the receiving account and hash of the send block identify a pending db table entry
class pending_key final
{
public:
	pending_key () = default;
	pending_key (nano::account const &, nano::block_hash const &);
	pending_key (rsnano::PendingKeyDto const & dto);
	bool deserialize (nano::stream &);
	bool operator== (nano::pending_key const &) const;
	bool operator< (nano::pending_key const &) const;
	nano::account const & key () const;
	nano::account account{}; // receiving account
	nano::block_hash hash{ 0 }; // hash of the send block

	friend std::ostream & operator<< (std::ostream & os, const nano::pending_key & key)
	{
		os << "Account: " << key.account << ", Hash: " << key.hash;
		return os;
	}
};

// This class iterates receivable enttries for an account
class receivable_iterator
{
public:
	receivable_iterator (rsnano::ReceivableIteratorHandle * handle);
	receivable_iterator (receivable_iterator const &) = delete;
	receivable_iterator (receivable_iterator &&) = delete;
	~receivable_iterator ();

	receivable_iterator & operator= (receivable_iterator && other);

	// Advances to the next receivable entry for the same account
	receivable_iterator & operator++ ();
	bool is_end () const;
	std::pair<nano::pending_key, nano::pending_info> const & operator* () const;
	std::pair<nano::pending_key, nano::pending_info> const * operator->() const;

private:
	void load_next ();

	rsnano::ReceivableIteratorHandle * handle;
	std::optional<std::pair<nano::pending_key, nano::pending_info>> current;
};
} // namespace nano

namespace std
{
template <>
struct hash<::nano::pending_key>
{
	size_t operator() (::nano::pending_key const & data_a) const
	{
		return hash<::nano::uint512_union>{}({ ::nano::uint256_union{ data_a.account.number () }, data_a.hash });
	}
};
}<|MERGE_RESOLUTION|>--- conflicted
+++ resolved
@@ -15,13 +15,9 @@
 
 namespace nano
 {
-<<<<<<< HEAD
-/** Information on an uncollected send
-=======
 /**
  * Information on an uncollected send
  * This class captures the data stored in a pending table entry
->>>>>>> 804dcace
  */
 class pending_info final
 {
@@ -35,13 +31,6 @@
 	nano::account source{}; // the account sending the funds
 	nano::amount amount{ 0 }; // amount receivable in this transaction
 	nano::epoch epoch{ nano::epoch::epoch_0 }; // epoch of sending block, this info is stored here to make it possible to prune the send block
-
-	friend std::ostream & operator<< (std::ostream & os, const nano::pending_info & info)
-	{
-		const int epoch = nano::normalized_epoch (info.epoch);
-		os << "Source: " << info.source << ", Amount: " << info.amount.to_string_dec () << " Epoch: " << epoch;
-		return os;
-	}
 };
 
 // This class represents the data written into the pending (receivable) database table key
@@ -58,14 +47,7 @@
 	nano::account const & key () const;
 	nano::account account{}; // receiving account
 	nano::block_hash hash{ 0 }; // hash of the send block
-
-	friend std::ostream & operator<< (std::ostream & os, const nano::pending_key & key)
-	{
-		os << "Account: " << key.account << ", Hash: " << key.hash;
-		return os;
-	}
 };
-
 // This class iterates receivable enttries for an account
 class receivable_iterator
 {
