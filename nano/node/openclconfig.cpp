--- conflicted
+++ resolved
@@ -9,7 +9,6 @@
 {
 }
 
-<<<<<<< HEAD
 void nano::opencl_config::load_dto (rsnano::OpenclConfigDto & dto)
 {
 	platform = dto.platform;
@@ -26,36 +25,6 @@
 	return dto;
 }
 
-nano::error nano::opencl_config::serialize_json (nano::jsonconfig & json) const
-{
-	json.put ("platform", platform);
-	json.put ("device", device);
-	json.put ("threads", threads);
-	return json.get_error ();
-}
-
-nano::error nano::opencl_config::deserialize_json (nano::jsonconfig & json)
-{
-	json.get_optional<unsigned> ("platform", platform);
-	json.get_optional<unsigned> ("device", device);
-	json.get_optional<unsigned> ("threads", threads);
-	return json.get_error ();
-=======
-nano::error nano::opencl_config::serialize_toml (nano::tomlconfig & toml) const
-{
-	toml.put ("platform", platform);
-	toml.put ("device", device);
-	toml.put ("threads", threads);
-
-	// Add documentation
-	toml.doc ("platform", "OpenCL platform identifier");
-	toml.doc ("device", "OpenCL device identifier");
-	toml.doc ("threads", "OpenCL thread count");
-
-	return toml.get_error ();
->>>>>>> 016f15bd
-}
-
 nano::error nano::opencl_config::deserialize_toml (nano::tomlconfig & toml)
 {
 	toml.get_optional<unsigned> ("platform", platform);
