--- conflicted
+++ resolved
@@ -163,75 +163,37 @@
 {
 	nano::test::system system{ 1 };
 	auto node = system.nodes[0];
-<<<<<<< HEAD
 	ASSERT_EQ (0, node->network->size ());
 	ASSERT_EQ (0.0, node->network->size_sqrt ());
 	ASSERT_EQ (0, node->network->fanout ());
-	auto list1 = node->network->list (node->network->fanout ());
-	ASSERT_TRUE (list1.empty ());
-	auto add_peer = [&node, &system] (uint16_t const port_a) {
-=======
-	ASSERT_EQ (0, node->network.size ());
-	ASSERT_EQ (0.0, node->network.size_sqrt ());
-	ASSERT_EQ (0, node->network.fanout ());
-	ASSERT_TRUE (node->network.list (node->network.fanout ()).empty ());
-
+	ASSERT_TRUE (node->network->list (node->network->fanout ()).empty ());
 	auto add_peer = [&node, &system] () {
->>>>>>> 5f3278b8
 		auto outer_node = nano::test::add_outer_node (system);
 		auto channel = nano::test::establish_tcp (system, *node, outer_node->network->endpoint ());
 	};
-<<<<<<< HEAD
-	add_peer (9998);
-	ASSERT_EQ (1, node->network->size ());
+
+	add_peer ();
+	ASSERT_TIMELY_EQ (5s, 1, node->network->size ());
 	ASSERT_EQ (1.f, node->network->size_sqrt ());
 	ASSERT_EQ (1, node->network->fanout ());
-	auto list2 = node->network->list (node->network->fanout ());
-	ASSERT_EQ (1, list2.size ());
-	add_peer (9999);
-	ASSERT_EQ (2, node->network->size ());
+	ASSERT_EQ (1, node->network->list (node->network->fanout ()).size ());
+
+	add_peer ();
+	ASSERT_TIMELY_EQ (5s, 2, node->network->size ());
 	ASSERT_EQ (std::sqrt (2.f), node->network->size_sqrt ());
 	ASSERT_EQ (2, node->network->fanout ());
-	auto list3 = node->network->list (node->network->fanout ());
-	ASSERT_EQ (2, list3.size ());
-	// The previous version of this test used 1000 peers. Reduced to 10 due to the use of node instances
-	unsigned number_of_peers{ 20 };
-	for (auto i = 0; i < number_of_peers; ++i)
-=======
-
-	add_peer ();
-	ASSERT_TIMELY_EQ (5s, 1, node->network.size ());
-	ASSERT_EQ (1.f, node->network.size_sqrt ());
-	ASSERT_EQ (1, node->network.fanout ());
-	ASSERT_EQ (1, node->network.list (node->network.fanout ()).size ());
-
-	add_peer ();
-	ASSERT_TIMELY_EQ (5s, 2, node->network.size ());
-	ASSERT_EQ (std::sqrt (2.f), node->network.size_sqrt ());
-	ASSERT_EQ (2, node->network.fanout ());
-	ASSERT_EQ (2, node->network.list (node->network.fanout ()).size ());
+	ASSERT_EQ (2, node->network->list (node->network->fanout ()).size ());
 
 	unsigned number_of_peers = 10;
 	for (auto i = 2; i < number_of_peers; ++i)
->>>>>>> 5f3278b8
 	{
 		add_peer ();
 	}
-<<<<<<< HEAD
-	number_of_peers += 2;
-	ASSERT_EQ (number_of_peers, node->network->size ());
+
+	ASSERT_TIMELY_EQ (5s, number_of_peers, node->network->size ());
 	ASSERT_EQ (std::sqrt (float (number_of_peers)), node->network->size_sqrt ());
-	auto expected_size (static_cast<size_t> (std::ceil (std::sqrt (float (number_of_peers)))));
-	ASSERT_EQ (expected_size, node->network->fanout ());
-	auto list4 = node->network->list (node->network->fanout ());
-	ASSERT_EQ (expected_size, list4.size ());
-=======
-
-	ASSERT_TIMELY_EQ (5s, number_of_peers, node->network.size ());
-	ASSERT_EQ (std::sqrt (float (number_of_peers)), node->network.size_sqrt ());
-	ASSERT_EQ (4, node->network.fanout ());
-	ASSERT_EQ (4, node->network.list (node->network.fanout ()).size ());
->>>>>>> 5f3278b8
+	ASSERT_EQ (4, node->network->fanout ());
+	ASSERT_EQ (4, node->network->list (node->network->fanout ()).size ());
 }
 
 // Test to make sure we don't repeatedly send keepalive messages to nodes that aren't responding
