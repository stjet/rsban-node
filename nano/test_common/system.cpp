--- conflicted
+++ resolved
@@ -62,13 +62,8 @@
 			auto starting_size_1 = node1->network->size ();
 			auto starting_size_2 = node2->network->size ();
 
-<<<<<<< HEAD
-			auto starting_realtime_1 = node1->bootstrap->get_realtime_count ();
-			auto starting_realtime_2 = node2->bootstrap->get_realtime_count ();
-=======
-			auto starting_realtime_1 = node1->tcp_listener.realtime_count.load ();
-			auto starting_realtime_2 = node2->tcp_listener.realtime_count.load ();
->>>>>>> f2ddac1b
+			auto starting_realtime_1 = node1->tcp_listener->get_realtime_count ();
+			auto starting_realtime_2 = node2->tcp_listener->get_realtime_count ();
 
 			auto starting_keepalives_1 = node1->stats->count (stat::type::message, stat::detail::keepalive, stat::dir::in);
 			auto starting_keepalives_2 = node2->stats->count (stat::type::message, stat::detail::keepalive, stat::dir::in);
@@ -98,13 +93,8 @@
 				{
 					// Wait for initial connection finish
 					auto ec = poll_until_true (3s, [&node1, &node2, starting_realtime_1, starting_realtime_2] () {
-<<<<<<< HEAD
-						auto realtime_1 = node1->bootstrap->get_realtime_count ();
-						auto realtime_2 = node2->bootstrap->get_realtime_count ();
-=======
-						auto realtime_1 = node1->tcp_listener.realtime_count.load ();
-						auto realtime_2 = node2->tcp_listener.realtime_count.load ();
->>>>>>> f2ddac1b
+						auto realtime_1 = node1->tcp_listener->get_realtime_count ();
+						auto realtime_2 = node2->tcp_listener->get_realtime_count ();
 						return realtime_1 > starting_realtime_1 && realtime_2 > starting_realtime_2;
 					});
 					debug_assert (!ec);
