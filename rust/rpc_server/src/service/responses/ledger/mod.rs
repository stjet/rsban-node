--- conflicted
+++ resolved
@@ -1,4 +1,3 @@
-<<<<<<< HEAD
 mod account_balance;
 mod account_block_count;
 mod account_representative;
@@ -21,6 +20,7 @@
 mod chain;
 mod successors;
 mod account_info;
+mod account_history;
 
 pub use account_balance::*;
 pub use account_block_count::*;
@@ -48,8 +48,4 @@
 pub use blocks_info::*;
 pub use chain::*;
 pub use successors::*;
-=======
-mod account_history;
-
-pub use account_history::*;
->>>>>>> b154453b
+pub use account_history::*;