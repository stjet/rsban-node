#include "nano/node/wallet.hpp"

#include <nano/lib/blocks.hpp>
#include <nano/lib/config.hpp>
#include <nano/lib/json_error_response.hpp>
#include <nano/lib/timer.hpp>
#include <nano/node/bootstrap/bootstrap_lazy.hpp>
#include <nano/node/bootstrap_ascending/service.hpp>
#include <nano/node/common.hpp>
#include <nano/node/election.hpp>
#include <nano/node/json_handler.hpp>
#include <nano/node/node.hpp>
#include <nano/node/node_rpc_config.hpp>
#include <nano/node/telemetry.hpp>

#include <boost/property_tree/json_parser.hpp>
#include <boost/property_tree/ptree.hpp>

#include <algorithm>
#include <chrono>
#include <vector>

namespace
{
void construct_json (nano::container_info_component * component, boost::property_tree::ptree & parent);
using ipc_json_handler_no_arg_func_map = std::unordered_map<std::string, std::function<void (nano::json_handler *)>>;
ipc_json_handler_no_arg_func_map create_ipc_json_handler_no_arg_func_map ();
auto ipc_json_handler_no_arg_funcs = create_ipc_json_handler_no_arg_func_map ();
bool block_confirmed (nano::node & node, nano::store::transaction & transaction, nano::block_hash const & hash, bool include_active, bool include_only_confirmed);
char const * epoch_as_string (nano::epoch);
}

nano::json_handler::json_handler (nano::node & node_a, nano::node_rpc_config const & node_rpc_config_a, std::string const & body_a, std::function<void (std::string const &)> const & response_a, std::function<void ()> stop_callback_a) :
	body (body_a),
	node (node_a),
	response (response_a),
	stop_callback (stop_callback_a),
	node_rpc_config (node_rpc_config_a)
{
}

std::function<void ()> nano::json_handler::create_worker_task (std::function<void (std::shared_ptr<nano::json_handler> const &)> const & action_a)
{
	return [rpc_l = shared_from_this (), action_a] () {
		try
		{
			action_a (rpc_l);
		}
		catch (std::runtime_error const &)
		{
			json_error_response (rpc_l->response, "Unable to parse JSON");
		}
		catch (...)
		{
			json_error_response (rpc_l->response, "Internal server error in RPC");
		}
	};
}

void nano::json_handler::process_request (bool unsafe_a)
{
	try
	{
		std::stringstream istream (body);
		boost::property_tree::read_json (istream, request);
		if (node_rpc_config.request_callback)
		{
			debug_assert (node.network_params.network.is_dev_network ());
			node_rpc_config.request_callback (request);
		}
		action = request.get<std::string> ("action");
		auto no_arg_func_iter = ipc_json_handler_no_arg_funcs.find (action);
		if (no_arg_func_iter != ipc_json_handler_no_arg_funcs.cend ())
		{
			// First try the map of options with no arguments
			no_arg_func_iter->second (this);
		}
		else
		{
			// Try the rest of the options
			if (action == "wallet_seed")
			{
				if (unsafe_a || node.network_params.network.is_dev_network ())
				{
					wallet_seed ();
				}
				else
				{
					json_error_response (response, "Unsafe RPC not allowed");
				}
			}
			else if (action == "chain")
			{
				chain ();
			}
			else if (action == "successors")
			{
				chain (true);
			}
			else if (action == "history")
			{
				response_l.put ("deprecated", "1");
				request.put ("head", request.get<std::string> ("hash"));
				account_history ();
			}
			else if (action == "knano_from_raw" || action == "krai_from_raw")
			{
				mnano_from_raw (nano::kxrb_ratio);
			}
			else if (action == "knano_to_raw" || action == "krai_to_raw")
			{
				mnano_to_raw (nano::kxrb_ratio);
			}
			else if (action == "rai_from_raw")
			{
				mnano_from_raw (nano::xrb_ratio);
			}
			else if (action == "rai_to_raw")
			{
				mnano_to_raw (nano::xrb_ratio);
			}
			else if (action == "mnano_from_raw" || action == "mrai_from_raw")
			{
				mnano_from_raw ();
			}
			else if (action == "mnano_to_raw" || action == "mrai_to_raw")
			{
				mnano_to_raw ();
			}
			else if (action == "nano_to_raw")
			{
				nano_to_raw ();
			}
			else if (action == "raw_to_nano")
			{
				raw_to_nano ();
			}
			else if (action == "password_valid")
			{
				password_valid ();
			}
			else if (action == "wallet_locked")
			{
				password_valid (true);
			}
			else
			{
				json_error_response (response, "Unknown command");
			}
		}
	}
	catch (std::runtime_error const &)
	{
		json_error_response (response, "Unable to parse JSON");
	}
	catch (...)
	{
		json_error_response (response, "Internal server error in RPC");
	}
}

void nano::json_handler::response_errors ()
{
	if (!ec && response_l.empty ())
	{
		// Return an error code if no response data was given
		ec = nano::error_rpc::empty_response;
	}
	if (ec)
	{
		boost::property_tree::ptree response_error;
		response_error.put ("error", ec.message ());
		std::stringstream ostream;
		boost::property_tree::write_json (ostream, response_error);
		response (ostream.str ());
	}
	else
	{
		std::stringstream ostream;
		boost::property_tree::write_json (ostream, response_l);
		response (ostream.str ());
	}
}

nano::wallet_id nano::json_handler::get_wallet_id ()
{
	if (!ec)
	{
		std::string wallet_text (request.get<std::string> ("wallet"));
		nano::wallet_id wallet;
		if (!wallet.decode_hex (wallet_text))
		{
			if (node.wallets.wallet_exists (wallet))
			{
				return wallet;
			}
			else
			{
				ec = nano::error_common::wallet_not_found;
			}
		}
		else
		{
			ec = nano::error_common::bad_wallet_number;
		}
	}
	return nano::wallet_id{};
}

nano::account nano::json_handler::account_impl (std::string account_text, std::error_code ec_a)
{
	nano::account result{};
	if (!ec)
	{
		if (account_text.empty ())
		{
			account_text = request.get<std::string> ("account");
		}
		if (result.decode_account (account_text))
		{
			ec = ec_a;
		}
		else if (account_text[3] == '-' || account_text[4] == '-')
		{
			// nano- and xrb- prefixes are deprecated
			response_l.put ("deprecated_account_format", "1");
		}
	}
	return result;
}

nano::account_info nano::json_handler::account_info_impl (store::transaction const & transaction_a, nano::account const & account_a)
{
	nano::account_info result;
	if (!ec)
	{
		auto info = node.ledger.account_info (transaction_a, account_a);
		if (!info)
		{
			ec = nano::error_common::account_not_found;
			node.bootstrap_initiator.bootstrap_lazy (account_a, false, account_a.to_account ());
		}
		else
		{
			result = *info;
		}
	}
	return result;
}

nano::amount nano::json_handler::amount_impl ()
{
	nano::amount result (0);
	if (!ec)
	{
		std::string amount_text (request.get<std::string> ("amount"));
		if (result.decode_dec (amount_text))
		{
			ec = nano::error_common::invalid_amount;
		}
	}
	return result;
}

std::shared_ptr<nano::block> nano::json_handler::block_impl (bool signature_work_required)
{
	bool const json_block_l = request.get<bool> ("json_block", false);
	std::shared_ptr<nano::block> result{ nullptr };
	if (!ec)
	{
		boost::property_tree::ptree block_l;
		if (json_block_l)
		{
			block_l = request.get_child ("block");
		}
		else
		{
			std::string block_text (request.get<std::string> ("block"));
			std::stringstream block_stream (block_text);
			try
			{
				boost::property_tree::read_json (block_stream, block_l);
			}
			catch (...)
			{
				ec = nano::error_blocks::invalid_block;
			}
		}
		if (!ec)
		{
			if (!signature_work_required)
			{
				block_l.put ("signature", "0");
				block_l.put ("work", "0");
			}
			result = nano::deserialize_block_json (block_l);
			if (result == nullptr)
			{
				ec = nano::error_blocks::invalid_block;
			}
		}
	}
	return result;
}

nano::block_hash nano::json_handler::hash_impl (std::string search_text)
{
	nano::block_hash result (0);
	if (!ec)
	{
		std::string hash_text (request.get<std::string> (search_text));
		if (result.decode_hex (hash_text))
		{
			ec = nano::error_blocks::invalid_block_hash;
		}
	}
	return result;
}

nano::amount nano::json_handler::threshold_optional_impl ()
{
	nano::amount result (0);
	boost::optional<std::string> threshold_text (request.get_optional<std::string> ("threshold"));
	if (!ec && threshold_text.is_initialized ())
	{
		if (result.decode_dec (threshold_text.get ()))
		{
			ec = nano::error_common::bad_threshold;
		}
	}
	return result;
}

uint64_t nano::json_handler::work_optional_impl ()
{
	uint64_t result (0);
	boost::optional<std::string> work_text (request.get_optional<std::string> ("work"));
	if (!ec && work_text.is_initialized ())
	{
		if (nano::from_string_hex (work_text.get (), result))
		{
			ec = nano::error_common::bad_work_format;
		}
	}
	return result;
}

uint64_t nano::json_handler::difficulty_optional_impl (nano::work_version const version_a)
{
	auto difficulty (node.default_difficulty (version_a));
	boost::optional<std::string> difficulty_text (request.get_optional<std::string> ("difficulty"));
	if (!ec && difficulty_text.is_initialized ())
	{
		if (nano::from_string_hex (difficulty_text.get (), difficulty))
		{
			ec = nano::error_rpc::bad_difficulty_format;
		}
	}
	return difficulty;
}

uint64_t nano::json_handler::difficulty_ledger (nano::block const & block_a)
{
	nano::block_details details (nano::epoch::epoch_0, false, false, false);
	bool details_found (false);
	auto transaction (node.store.tx_begin_read ());
	// Previous block find
	std::shared_ptr<nano::block> block_previous (nullptr);
	auto previous (block_a.previous ());
	if (!previous.is_zero ())
	{
		block_previous = node.ledger.block (*transaction, previous);
	}
	// Send check
	if (block_previous != nullptr)
	{
		auto is_send = node.ledger.balance (*transaction, previous) > block_a.balance ().number ();
		details = nano::block_details (nano::epoch::epoch_0, is_send, false, false);
		details_found = true;
	}
	// Epoch check
	if (block_previous != nullptr)
	{
		auto epoch = block_previous->sideband ().details ().epoch ();
		details = nano::block_details (epoch, details.is_send (), details.is_receive (), details.is_epoch ());
	}
	auto link (block_a.link ());
	if (!link.is_zero () && !details.is_send ())
	{
<<<<<<< HEAD
		auto block_link (node.ledger.block (*transaction, link.as_block_hash ()));
		if (block_link != nullptr && node.store.pending ().exists (*transaction, nano::pending_key (block_a.account (), link.as_block_hash ())))
=======
		auto block_link = node.ledger.block (transaction, link.as_block_hash ());
		if (block_link != nullptr && node.store.pending.exists (transaction, nano::pending_key (block_a.account ().value (), link.as_block_hash ())))
>>>>>>> 122a9353
		{
			auto epoch = std::max (details.epoch (), block_link->sideband ().details ().epoch ());
			details = nano::block_details (epoch, details.is_send (), true, details.is_epoch ());
			details_found = true;
		}
	}
	return details_found ? node.network_params.work.threshold (block_a.work_version (), details) : node.default_difficulty (block_a.work_version ());
}

double nano::json_handler::multiplier_optional_impl (nano::work_version const version_a, uint64_t & difficulty)
{
	double multiplier (1.);
	boost::optional<std::string> multiplier_text (request.get_optional<std::string> ("multiplier"));
	if (!ec && multiplier_text.is_initialized ())
	{
		auto success = boost::conversion::try_lexical_convert<double> (multiplier_text.get (), multiplier);
		if (success && multiplier > 0.)
		{
			difficulty = nano::difficulty::from_multiplier (multiplier, node.default_difficulty (version_a));
		}
		else
		{
			ec = nano::error_rpc::bad_multiplier_format;
		}
	}
	return multiplier;
}

nano::work_version nano::json_handler::work_version_optional_impl (nano::work_version const default_a)
{
	nano::work_version result = default_a;
	boost::optional<std::string> version_text (request.get_optional<std::string> ("version"));
	if (!ec && version_text.is_initialized ())
	{
		if (*version_text == nano::to_string (nano::work_version::work_1))
		{
			result = nano::work_version::work_1;
		}
		else
		{
			ec = nano::error_rpc::bad_work_version;
		}
	}
	return result;
}

namespace
{
bool decode_unsigned (std::string const & text, uint64_t & number)
{
	bool result;
	std::size_t end;
	try
	{
		number = std::stoull (text, &end);
		result = false;
	}
	catch (std::invalid_argument const &)
	{
		result = true;
	}
	catch (std::out_of_range const &)
	{
		result = true;
	}
	result = result || end != text.size ();
	return result;
}
}

uint64_t nano::json_handler::count_impl ()
{
	uint64_t result (0);
	if (!ec)
	{
		std::string count_text (request.get<std::string> ("count"));
		if (decode_unsigned (count_text, result) || result == 0)
		{
			ec = nano::error_common::invalid_count;
		}
	}
	return result;
}

uint64_t nano::json_handler::count_optional_impl (uint64_t result)
{
	boost::optional<std::string> count_text (request.get_optional<std::string> ("count"));
	if (!ec && count_text.is_initialized ())
	{
		if (decode_unsigned (count_text.get (), result))
		{
			ec = nano::error_common::invalid_count;
		}
	}
	return result;
}

uint64_t nano::json_handler::offset_optional_impl (uint64_t result)
{
	boost::optional<std::string> offset_text (request.get_optional<std::string> ("offset"));
	if (!ec && offset_text.is_initialized ())
	{
		if (decode_unsigned (offset_text.get (), result))
		{
			ec = nano::error_rpc::invalid_offset;
		}
	}
	return result;
}

void nano::json_handler::account_balance ()
{
	auto account (account_impl ());
	if (!ec)
	{
		bool const include_only_confirmed = request.get<bool> ("include_only_confirmed", true);
		auto balance (node.balance_pending (account, include_only_confirmed));
		response_l.put ("balance", balance.first.convert_to<std::string> ());
		response_l.put ("pending", balance.second.convert_to<std::string> ());
		response_l.put ("receivable", balance.second.convert_to<std::string> ());
	}
	response_errors ();
}

void nano::json_handler::account_block_count ()
{
	auto account (account_impl ());
	if (!ec)
	{
		auto transaction (node.store.tx_begin_read ());
		auto info (account_info_impl (*transaction, account));
		if (!ec)
		{
			response_l.put ("block_count", std::to_string (info.block_count ()));
		}
	}
	response_errors ();
}

void nano::json_handler::account_create ()
{
	node.workers->push_task (create_worker_task ([] (std::shared_ptr<nano::json_handler> const & rpc_l) {
		auto wallet_id (rpc_l->get_wallet_id ());
		if (!rpc_l->ec)
		{
			bool const generate_work = rpc_l->request.get<bool> ("work", true);
			nano::account new_key;
			auto index_text (rpc_l->request.get_optional<std::string> ("index"));
			if (index_text.is_initialized ())
			{
				uint64_t index;
				if (decode_unsigned (index_text.get (), index) || index > static_cast<uint64_t> (std::numeric_limits<uint32_t>::max ()))
				{
					rpc_l->ec = nano::error_common::invalid_index;
				}
				else
				{
					auto error = rpc_l->node.wallets.deterministic_insert (wallet_id, static_cast<uint32_t> (index), generate_work, new_key);
					rpc_l->set_error (error);
				}
			}
			else
			{
				auto error = rpc_l->node.wallets.deterministic_insert (wallet_id, generate_work, new_key);
				rpc_l->set_error (error);
			}

			if (!rpc_l->ec)
			{
				rpc_l->response_l.put ("account", new_key.to_account ());
			}
		}
		rpc_l->response_errors ();
	}));
}

void nano::json_handler::account_get ()
{
	std::string key_text (request.get<std::string> ("key"));
	nano::public_key pub;
	if (!pub.decode_hex (key_text))
	{
		response_l.put ("account", pub.to_account ());
	}
	else
	{
		ec = nano::error_common::bad_public_key;
	}
	response_errors ();
}

void nano::json_handler::account_info ()
{
	auto account (account_impl ());
	if (!ec)
	{
		bool const representative = request.get<bool> ("representative", false);
		bool const weight = request.get<bool> ("weight", false);
		bool const pending = request.get<bool> ("pending", false);
		bool const receivable = request.get<bool> ("receivable", pending);
		bool const include_confirmed = request.get<bool> ("include_confirmed", false);
		auto transaction (node.store.tx_begin_read ());
		auto info (account_info_impl (*transaction, account));
		nano::confirmation_height_info confirmation_height_info;
		node.store.confirmation_height ().get (*transaction, account, confirmation_height_info);
		if (!ec)
		{
			response_l.put ("frontier", info.head ().to_string ());
			response_l.put ("open_block", info.open_block ().to_string ());
			response_l.put ("representative_block", node.ledger.representative (*transaction, info.head ()).to_string ());
			nano::amount balance_l (info.balance ());
			std::string balance;
			balance_l.encode_dec (balance);

			response_l.put ("balance", balance);

			nano::amount confirmed_balance_l;
			if (include_confirmed)
			{
				if (info.block_count () != confirmation_height_info.height ())
				{
					confirmed_balance_l = node.ledger.balance (*transaction, confirmation_height_info.frontier ()).value_or (0);
				}
				else
				{
					// block_height and confirmed height are the same, so can just reuse balance
					confirmed_balance_l = balance_l;
				}
				std::string confirmed_balance;
				confirmed_balance_l.encode_dec (confirmed_balance);
				response_l.put ("confirmed_balance", confirmed_balance);
			}

			response_l.put ("modified_timestamp", std::to_string (info.modified ()));
			response_l.put ("block_count", std::to_string (info.block_count ()));
			response_l.put ("account_version", epoch_as_string (info.epoch ()));
			auto confirmed_frontier = confirmation_height_info.frontier ().to_string ();
			if (include_confirmed)
			{
				response_l.put ("confirmed_height", std::to_string (confirmation_height_info.height ()));
				response_l.put ("confirmed_frontier", confirmed_frontier);
			}
			else
			{
				// For backwards compatibility purposes
				response_l.put ("confirmation_height", std::to_string (confirmation_height_info.height ()));
				response_l.put ("confirmation_height_frontier", confirmed_frontier);
			}

			std::shared_ptr<nano::block> confirmed_frontier_block;
			if (include_confirmed && confirmation_height_info.height () > 0)
			{
				confirmed_frontier_block = node.ledger.block (*transaction, confirmation_height_info.frontier ());
			}

			if (representative)
			{
				response_l.put ("representative", info.representative ().to_account ());
				if (include_confirmed)
				{
					nano::account confirmed_representative{};
					if (confirmed_frontier_block)
					{
						confirmed_representative = confirmed_frontier_block->representative ();
						if (confirmed_representative.is_zero ())
						{
							confirmed_representative = node.ledger.block (*transaction, node.ledger.representative (*transaction, confirmation_height_info.frontier ()))->representative ();
						}
					}

					response_l.put ("confirmed_representative", confirmed_representative.to_account ());
				}
			}
			if (weight)
			{
				auto account_weight (node.ledger.weight (account));
				response_l.put ("weight", account_weight.convert_to<std::string> ());
			}
			if (receivable)
			{
				auto account_receivable = node.ledger.account_receivable (*transaction, account);
				response_l.put ("pending", account_receivable.convert_to<std::string> ());
				response_l.put ("receivable", account_receivable.convert_to<std::string> ());

				if (include_confirmed)
				{
					auto account_receivable = node.ledger.account_receivable (*transaction, account, true);
					response_l.put ("confirmed_pending", account_receivable.convert_to<std::string> ());
					response_l.put ("confirmed_receivable", account_receivable.convert_to<std::string> ());
				}
			}
		}
	}
	response_errors ();
}

void nano::json_handler::account_key ()
{
	auto account (account_impl ());
	if (!ec)
	{
		response_l.put ("key", account.to_string ());
	}
	response_errors ();
}

void nano::json_handler::account_list ()
{
	auto wallet_id{ get_wallet_id () };
	if (!ec)
	{
		std::vector<nano::account> accounts;
		auto error = node.wallets.get_accounts (wallet_id, accounts);
		if (error == nano::wallets_error::none)
		{
			boost::property_tree::ptree accounts_json;
			for (const auto & account : accounts)
			{
				boost::property_tree::ptree entry;
				entry.put ("", account.to_account ());
				accounts_json.push_back (std::make_pair ("", entry));
			}
			response_l.add_child ("accounts", accounts_json);
		}
		else
		{
			set_error (error);
		}
	}
	response_errors ();
}

void nano::json_handler::account_move ()
{
	node.workers->push_task (create_worker_task ([] (std::shared_ptr<nano::json_handler> const & rpc_l) {
		auto wallet_id{ rpc_l->get_wallet_id () };
		if (!rpc_l->ec)
		{
			std::string source_text (rpc_l->request.get<std::string> ("source"));
			auto accounts_text (rpc_l->request.get_child ("accounts"));
			nano::wallet_id source;
			if (!source.decode_hex (source_text))
			{
				if (rpc_l->node.wallets.wallet_exists (source))
				{
					std::vector<nano::public_key> accounts;
					for (auto i (accounts_text.begin ()), n (accounts_text.end ()); i != n; ++i)
					{
						auto account (rpc_l->account_impl (i->second.get<std::string> ("")));
						accounts.push_back (account);
					}

					auto error{ rpc_l->node.wallets.move_accounts (source, wallet_id, accounts) };
					rpc_l->response_l.put ("moved", error ? "0" : "1");
				}
				else
				{
					rpc_l->ec = nano::error_rpc::source_not_found;
				}
			}
			else
			{
				rpc_l->ec = nano::error_rpc::bad_source;
			}
		}
		rpc_l->response_errors ();
	}));
}

void nano::json_handler::account_remove ()
{
	node.workers->push_task (create_worker_task ([] (std::shared_ptr<nano::json_handler> const & rpc_l) {
		auto wallet_id (rpc_l->get_wallet_id ());
		auto account (rpc_l->account_impl ());
		if (!rpc_l->ec)
		{
			auto error = rpc_l->node.wallets.remove_account (wallet_id, account);
			if (error == nano::wallets_error::none)
			{
				rpc_l->response_l.put ("removed", "1");
			}
			rpc_l->set_error (error);
		}

		rpc_l->response_errors ();
	}));
}

void nano::json_handler::account_representative ()
{
	auto account (account_impl ());
	if (!ec)
	{
		auto transaction (node.store.tx_begin_read ());
		auto info (account_info_impl (*transaction, account));
		if (!ec)
		{
			response_l.put ("representative", info.representative ().to_account ());
		}
	}
	response_errors ();
}

void nano::json_handler::account_representative_set ()
{
	node.workers->push_task (create_worker_task ([work_generation_enabled = node.work_generation_enabled ()] (std::shared_ptr<nano::json_handler> const & rpc_l) {
		auto wallet_id (rpc_l->get_wallet_id ());
		auto account (rpc_l->account_impl ());
		std::string representative_text (rpc_l->request.get<std::string> ("representative"));
		auto representative (rpc_l->account_impl (representative_text, nano::error_rpc::bad_representative_number));
		if (!rpc_l->ec)
		{
			auto work (rpc_l->work_optional_impl ());
			if (!rpc_l->ec && work)
			{
				auto block_transaction (rpc_l->node.store.tx_begin_read ());
				auto info (rpc_l->account_info_impl (*block_transaction, account));
				if (!rpc_l->ec)
				{
					nano::block_details details (info.epoch (), false, false, false);
					if (rpc_l->node.network_params.work.difficulty (nano::work_version::work_1, info.head (), work) < rpc_l->node.network_params.work.threshold (nano::work_version::work_1, details))
					{
						rpc_l->ec = nano::error_common::invalid_work;
					}
				}
			}
			else if (!rpc_l->ec) // work == 0
			{
				if (!work_generation_enabled)
				{
					rpc_l->ec = nano::error_common::disabled_work_generation;
				}
			}
			if (!rpc_l->ec)
			{
				bool generate_work (work == 0); // Disable work generation if "work" option is provided
				auto response_a (rpc_l->response);
				auto response_data (std::make_shared<boost::property_tree::ptree> (rpc_l->response_l));
				auto error = rpc_l->node.wallets.change_async (
				wallet_id, account, representative, [response_a, response_data] (std::shared_ptr<nano::block> const & block) {
					if (block != nullptr)
					{
						response_data->put ("block", block->hash ().to_string ());
						std::stringstream ostream;
						boost::property_tree::write_json (ostream, *response_data);
						response_a (ostream.str ());
					}
					else
					{
						json_error_response (response_a, "Error generating block");
					}
				},
				work, generate_work);

				rpc_l->set_error (error);
			}
		}
		// Because of change_async
		if (rpc_l->ec)
		{
			rpc_l->response_errors ();
		}
	}));
}

void nano::json_handler::account_weight ()
{
	auto account (account_impl ());
	if (!ec)
	{
		auto balance (node.weight (account));
		response_l.put ("weight", balance.convert_to<std::string> ());
	}
	response_errors ();
}

void nano::json_handler::accounts_balances ()
{
	boost::property_tree::ptree balances;
	boost::property_tree::ptree errors;
	auto transaction = node.store.tx_begin_read ();
	for (auto & account_from_request : request.get_child ("accounts"))
	{
		boost::property_tree::ptree entry;
		auto account = account_impl (account_from_request.second.data ());
		if (!ec)
		{
			bool const include_only_confirmed = request.get<bool> ("include_only_confirmed", true);
			auto balance = node.balance_pending (account, include_only_confirmed);
			entry.put ("balance", balance.first.convert_to<std::string> ());
			entry.put ("pending", balance.second.convert_to<std::string> ());
			entry.put ("receivable", balance.second.convert_to<std::string> ());
			balances.put_child (account_from_request.second.data (), entry);
			continue;
		}
		debug_assert (ec);
		errors.put (account_from_request.second.data (), ec.message ());
		ec = {};
	}
	if (!balances.empty ())
	{
		response_l.add_child ("balances", balances);
	}
	if (!errors.empty ())
	{
		response_l.add_child ("errors", errors);
	}
	response_errors ();
}

void nano::json_handler::accounts_representatives ()
{
	boost::property_tree::ptree representatives;
	boost::property_tree::ptree errors;
	auto transaction = node.store.tx_begin_read ();
	for (auto & account_from_request : request.get_child ("accounts"))
	{
		auto account = account_impl (account_from_request.second.data ());
		if (!ec)
		{
			auto info = account_info_impl (*transaction, account);
			if (!ec)
			{
				representatives.put (account_from_request.second.data (), info.representative ().to_account ());
				continue;
			}
		}
		debug_assert (ec);
		errors.put (account_from_request.second.data (), ec.message ());
		ec = {};
	}
	if (!representatives.empty ())
	{
		response_l.add_child ("representatives", representatives);
	}
	if (!errors.empty ())
	{
		response_l.add_child ("errors", errors);
	}
	response_errors ();
}

void nano::json_handler::accounts_create ()
{
	node.workers->push_task (create_worker_task ([] (std::shared_ptr<nano::json_handler> const & rpc_l) {
		auto wallet_id (rpc_l->get_wallet_id ());
		auto count (rpc_l->count_impl ());
		if (!rpc_l->ec)
		{
			bool const generate_work = rpc_l->request.get<bool> ("work", false);
			boost::property_tree::ptree accounts;
			for (auto i (0); accounts.size () < count; ++i)
			{
				nano::account new_key;
				auto error = rpc_l->node.wallets.deterministic_insert (wallet_id, generate_work, new_key);
				if (error != nano::wallets_error::none)
				{
					rpc_l->set_error (error);
					break;
				}
				boost::property_tree::ptree entry;
				entry.put ("", new_key.to_account ());
				accounts.push_back (std::make_pair ("", entry));
			}
			rpc_l->response_l.add_child ("accounts", accounts);
		}
		rpc_l->response_errors ();
	}));
}

void nano::json_handler::accounts_frontiers ()
{
	boost::property_tree::ptree frontiers;
	boost::property_tree::ptree errors;
	auto transaction = node.store.tx_begin_read ();
	for (auto & account_from_request : request.get_child ("accounts"))
	{
		auto account = account_impl (account_from_request.second.data ());
		if (!ec)
		{
			auto latest = node.ledger.latest (*transaction, account);
			if (!latest.is_zero ())
			{
				frontiers.put (account.to_account (), latest.to_string ());
				continue;
			}
			else
			{
				ec = nano::error_common::account_not_found;
			}
		}
		debug_assert (ec);
		errors.put (account_from_request.second.data (), ec.message ());
		ec = {};
	}
	if (!frontiers.empty ())
	{
		response_l.add_child ("frontiers", frontiers);
	}
	if (!errors.empty ())
	{
		response_l.add_child ("errors", errors);
	}
	response_errors ();
}

void nano::json_handler::accounts_pending ()
{
	response_l.put ("deprecated", "1");
	accounts_receivable ();
}

void nano::json_handler::accounts_receivable ()
{
	auto count (count_optional_impl ());
	auto threshold (threshold_optional_impl ());
	bool const source = request.get<bool> ("source", false);
	bool const include_active = request.get<bool> ("include_active", false);
	bool const include_only_confirmed = request.get<bool> ("include_only_confirmed", true);
	bool const sorting = request.get<bool> ("sorting", false);
	auto simple (threshold.is_zero () && !source && !sorting); // if simple, response is a list of hashes for each account
	boost::property_tree::ptree pending;
	auto transaction (node.store.tx_begin_read ());
	for (auto & accounts : request.get_child ("accounts"))
	{
		auto account (account_impl (accounts.second.data ()));
		if (!ec)
		{
			boost::property_tree::ptree peers_l;
			for (auto i (node.store.pending ().begin (*transaction, nano::pending_key (account, 0))), n (node.store.pending ().end ()); i != n && nano::pending_key (i->first).account == account && peers_l.size () < count; ++i)
			{
				nano::pending_key const & key (i->first);
				if (block_confirmed (node, *transaction, key.hash, include_active, include_only_confirmed))
				{
					if (simple)
					{
						boost::property_tree::ptree entry;
						entry.put ("", key.hash.to_string ());
						peers_l.push_back (std::make_pair ("", entry));
					}
					else
					{
						nano::pending_info const & info (i->second);
						if (info.amount.number () >= threshold.number ())
						{
							if (source)
							{
								boost::property_tree::ptree pending_tree;
								pending_tree.put ("amount", info.amount.number ().convert_to<std::string> ());
								pending_tree.put ("source", info.source.to_account ());
								peers_l.add_child (key.hash.to_string (), pending_tree);
							}
							else
							{
								peers_l.put (key.hash.to_string (), info.amount.number ().convert_to<std::string> ());
							}
						}
					}
				}
			}
			if (sorting && !simple)
			{
				if (source)
				{
					peers_l.sort ([] (auto const & child1, auto const & child2) -> bool {
						return child1.second.template get<nano::uint128_t> ("amount") > child2.second.template get<nano::uint128_t> ("amount");
					});
				}
				else
				{
					peers_l.sort ([] (auto const & child1, auto const & child2) -> bool {
						return child1.second.template get<nano::uint128_t> ("") > child2.second.template get<nano::uint128_t> ("");
					});
				}
			}
			if (!peers_l.empty ())
			{
				pending.add_child (account.to_account (), peers_l);
			}
		}
	}
	response_l.add_child ("blocks", pending);
	response_errors ();
}

void nano::json_handler::active_difficulty ()
{
	auto include_trend (request.get<bool> ("include_trend", false));
	auto const multiplier_active = 1.0;
	auto const default_difficulty (node.default_difficulty (nano::work_version::work_1));
	auto const default_receive_difficulty (node.default_receive_difficulty (nano::work_version::work_1));
	auto const receive_current_denormalized (node.network_params.work.denormalized_multiplier (multiplier_active, node.network_params.work.get_epoch_2_receive ()));
	response_l.put ("deprecated", "1");
	response_l.put ("network_minimum", nano::to_string_hex (default_difficulty));
	response_l.put ("network_receive_minimum", nano::to_string_hex (default_receive_difficulty));
	response_l.put ("network_current", nano::to_string_hex (nano::difficulty::from_multiplier (multiplier_active, default_difficulty)));
	response_l.put ("network_receive_current", nano::to_string_hex (nano::difficulty::from_multiplier (receive_current_denormalized, default_receive_difficulty)));
	response_l.put ("multiplier", 1.0);
	if (include_trend)
	{
		boost::property_tree::ptree difficulty_trend_l;

		// To keep this RPC backwards-compatible
		boost::property_tree::ptree entry;
		entry.put ("", "1.000000000000000");
		difficulty_trend_l.push_back (std::make_pair ("", entry));

		response_l.add_child ("difficulty_trend", difficulty_trend_l);
	}
	response_errors ();
}

void nano::json_handler::available_supply ()
{
	auto genesis_balance (node.balance (node.network_params.ledger.genesis->account ().value ())); // Cold storage genesis
	auto landing_balance (node.balance (nano::account ("059F68AAB29DE0D3A27443625C7EA9CDDB6517A8B76FE37727EF6A4D76832AD5"))); // Active unavailable account
	auto faucet_balance (node.balance (nano::account ("8E319CE6F3025E5B2DF66DA7AB1467FE48F1679C13DD43BFDB29FA2E9FC40D3B"))); // Faucet account
	auto burned_balance ((node.balance_pending (nano::account{}, false)).second); // Burning 0 account
	auto available (nano::dev::constants.genesis_amount - genesis_balance - landing_balance - faucet_balance - burned_balance);
	response_l.put ("available", available.convert_to<std::string> ());
	response_errors ();
}

void nano::json_handler::block_info ()
{
	auto hash (hash_impl ());
	if (!ec)
	{
		auto transaction (node.store.tx_begin_read ());
		auto block (node.ledger.block (*transaction, hash));
		if (block != nullptr)
		{
<<<<<<< HEAD
			nano::account account (block->account ().is_zero () ? block->sideband ().account () : block->account ());
=======
			auto account = node.ledger.account (*block);
>>>>>>> 122a9353
			response_l.put ("block_account", account.to_account ());
			auto amount = node.ledger.amount (*transaction, hash);
			if (amount)
			{
				response_l.put ("amount", amount.value ().convert_to<std::string> ());
			}
			auto balance = node.ledger.balance (*transaction, hash);
			response_l.put ("balance", balance.value ().convert_to<std::string> ());
			response_l.put ("height", std::to_string (block->sideband ().height ()));
			response_l.put ("local_timestamp", std::to_string (block->sideband ().timestamp ()));
			response_l.put ("successor", block->sideband ().successor ().to_string ());
			auto confirmed (node.ledger.block_confirmed (*transaction, hash));
			response_l.put ("confirmed", confirmed);

			bool json_block_l = request.get<bool> ("json_block", false);
			if (json_block_l)
			{
				boost::property_tree::ptree block_node_l;
				block->serialize_json (block_node_l);
				response_l.add_child ("contents", block_node_l);
			}
			else
			{
				std::string contents;
				block->serialize_json (contents);
				response_l.put ("contents", contents);
			}
			if (block->type () == nano::block_type::state)
			{
				auto subtype (nano::state_subtype (block->sideband ().details ()));
				response_l.put ("subtype", subtype);
			}
		}
		else
		{
			ec = nano::error_blocks::not_found;
		}
	}
	response_errors ();
}

void nano::json_handler::block_confirm ()
{
	auto hash (hash_impl ());
	if (!ec)
	{
		auto transaction (node.store.tx_begin_read ());
		auto block_l (node.ledger.block (*transaction, hash));
		if (block_l != nullptr)
		{
			if (!node.ledger.block_confirmed (*transaction, hash))
			{
				// Start new confirmation for unconfirmed (or not being confirmed) block
				if (!node.confirmation_height_processor.is_processing_block (hash))
				{
					node.start_election (std::move (block_l));
				}
			}
			else
			{
				// Add record in confirmation history for confirmed block
				nano::election_status status{};
				status.set_winner (block_l);
				status.set_election_end (std::chrono::duration_cast<std::chrono::milliseconds> (std::chrono::system_clock::now ().time_since_epoch ()));
				status.set_block_count (1);
				status.set_election_status_type (nano::election_status_type::active_confirmation_height);
				node.active.recently_cemented.put (status);
				// Trigger callback for confirmed block
				auto account = node.ledger.account (*block_l);
				auto amount = node.ledger.amount (*transaction, hash);
				bool is_state_send (false);
				bool is_state_epoch (false);
				if (amount)
				{
					if (auto state = dynamic_cast<nano::state_block *> (block_l.get ()))
					{
						is_state_send = node.ledger.is_send (*transaction, *state);
						is_state_epoch = amount.value () == 0 && node.ledger.is_epoch_link (state->link ());
					}
				}
				node.observers->blocks.notify (status, {}, account, amount.value_or (0), is_state_send, is_state_epoch);
			}
			response_l.put ("started", "1");
		}
		else
		{
			ec = nano::error_blocks::not_found;
		}
	}
	response_errors ();
}

void nano::json_handler::blocks ()
{
	bool const json_block_l = request.get<bool> ("json_block", false);
	boost::property_tree::ptree blocks;
	auto transaction (node.store.tx_begin_read ());
	for (boost::property_tree::ptree::value_type & hashes : request.get_child ("hashes"))
	{
		if (!ec)
		{
			std::string hash_text = hashes.second.data ();
			nano::block_hash hash;
			if (!hash.decode_hex (hash_text))
			{
				auto block (node.ledger.block (*transaction, hash));
				if (block != nullptr)
				{
					if (json_block_l)
					{
						boost::property_tree::ptree block_node_l;
						block->serialize_json (block_node_l);
						blocks.add_child (hash_text, block_node_l);
					}
					else
					{
						std::string contents;
						block->serialize_json (contents);
						blocks.put (hash_text, contents);
					}
				}
				else
				{
					ec = nano::error_blocks::not_found;
				}
			}
			else
			{
				ec = nano::error_blocks::bad_hash_number;
			}
		}
	}
	response_l.add_child ("blocks", blocks);
	response_errors ();
}

void nano::json_handler::blocks_info ()
{
	bool const pending = request.get<bool> ("pending", false);
	bool const receivable = request.get<bool> ("receivable", pending);
	bool const receive_hash = request.get<bool> ("receive_hash", false);
	bool const source = request.get<bool> ("source", false);
	bool const json_block_l = request.get<bool> ("json_block", false);
	bool const include_not_found = request.get<bool> ("include_not_found", false);

	boost::property_tree::ptree blocks;
	boost::property_tree::ptree blocks_not_found;
	auto transaction (node.store.tx_begin_read ());
	for (boost::property_tree::ptree::value_type & hashes : request.get_child ("hashes"))
	{
		if (!ec)
		{
			std::string hash_text = hashes.second.data ();
			nano::block_hash hash;
			if (!hash.decode_hex (hash_text))
			{
				auto block (node.ledger.block (*transaction, hash));
				if (block != nullptr)
				{
					boost::property_tree::ptree entry;
<<<<<<< HEAD
					nano::account account (block->account ().is_zero () ? block->sideband ().account () : block->account ());
=======
					auto account = node.ledger.account (*block);
>>>>>>> 122a9353
					entry.put ("block_account", account.to_account ());
					auto amount (node.ledger.amount (*transaction, hash));
					if (amount)
					{
						entry.put ("amount", amount.value ().convert_to<std::string> ());
					}
					auto balance = node.ledger.balance (*block);
					entry.put ("balance", balance.convert_to<std::string> ());
					entry.put ("height", std::to_string (block->sideband ().height ()));
					entry.put ("local_timestamp", std::to_string (block->sideband ().timestamp ()));
					entry.put ("successor", block->sideband ().successor ().to_string ());
					auto confirmed (node.ledger.block_confirmed (*transaction, hash));
					entry.put ("confirmed", confirmed);

					if (json_block_l)
					{
						boost::property_tree::ptree block_node_l;
						block->serialize_json (block_node_l);
						entry.add_child ("contents", block_node_l);
					}
					else
					{
						std::string contents;
						block->serialize_json (contents);
						entry.put ("contents", contents);
					}
					if (block->type () == nano::block_type::state)
					{
						auto subtype (nano::state_subtype (block->sideband ().details ()));
						entry.put ("subtype", subtype);
					}
					if (receivable || receive_hash)
					{
						auto destination (node.ledger.block_destination (*transaction, *block));
						if (destination.is_zero ())
						{
							if (receivable)
							{
								entry.put ("pending", "0");
								entry.put ("receivable", "0");
							}
							if (receive_hash)
							{
								entry.put ("receive_hash", nano::block_hash (0).to_string ());
							}
						}
						else if (node.store.pending ().exists (*transaction, nano::pending_key (destination, hash)))
						{
							if (receivable)
							{
								entry.put ("pending", "1");
								entry.put ("receivable", "1");
							}
							if (receive_hash)
							{
								entry.put ("receive_hash", nano::block_hash (0).to_string ());
							}
						}
						else
						{
							if (receivable)
							{
								entry.put ("pending", "0");
								entry.put ("receivable", "0");
							}
							if (receive_hash)
							{
								std::shared_ptr<nano::block> receive_block = node.ledger.find_receive_block_by_send_hash (*transaction, destination, hash);
								std::string receive_hash = receive_block ? receive_block->hash ().to_string () : nano::block_hash (0).to_string ();
								entry.put ("receive_hash", receive_hash);
							}
						}
					}
					if (source)
					{
						nano::block_hash source_hash (node.ledger.block_source (*transaction, *block));
						auto block_a (node.ledger.block (*transaction, source_hash));
						if (block_a != nullptr)
						{
							auto source_account = node.ledger.account (*block_a);
							entry.put ("source_account", source_account.to_account ());
						}
						else
						{
							entry.put ("source_account", "0");
						}
					}
					blocks.push_back (std::make_pair (hash_text, entry));
				}
				else if (include_not_found)
				{
					boost::property_tree::ptree entry;
					entry.put ("", hash_text);
					blocks_not_found.push_back (std::make_pair ("", entry));
				}
				else
				{
					ec = nano::error_blocks::not_found;
				}
			}
			else
			{
				ec = nano::error_blocks::bad_hash_number;
			}
		}
	}
	if (!ec)
	{
		response_l.add_child ("blocks", blocks);
		if (include_not_found)
		{
			response_l.add_child ("blocks_not_found", blocks_not_found);
		}
	}
	response_errors ();
}

void nano::json_handler::block_account ()
{
	auto hash (hash_impl ());
	if (!ec)
	{
		auto transaction (node.store.tx_begin_read ());
		auto block = node.ledger.block (*transaction, hash);
		if (block)
		{
			response_l.put ("account", node.ledger.account (*block).to_account ());
		}
		else
		{
			ec = nano::error_blocks::not_found;
		}
	}
	response_errors ();
}

void nano::json_handler::block_count ()
{
	response_l.put ("count", std::to_string (node.ledger.cache.block_count ()));
	response_l.put ("unchecked", std::to_string (node.unchecked.count ()));
	response_l.put ("cemented", std::to_string (node.ledger.cache.cemented_count ()));
	if (node.flags.enable_pruning ())
	{
		response_l.put ("full", std::to_string (node.ledger.cache.block_count () - node.ledger.cache.pruned_count ()));
		response_l.put ("pruned", std::to_string (node.ledger.cache.pruned_count ()));
	}
	response_errors ();
}

void nano::json_handler::set_error (nano::wallets_error const & error)
{
	switch (error)
	{
		case nano::wallets_error::none:
			break;
		case nano::wallets_error::wallet_not_found:
			ec = nano::error_common::wallet_not_found;
			break;
		case nano::wallets_error::wallet_locked:
			ec = nano::error_common::wallet_locked;
			break;
		case nano::wallets_error::account_not_found:
			ec = nano::error_common::account_not_found_wallet;
			break;
		case nano::wallets_error::bad_public_key:
			ec = nano::error_common::bad_public_key;
			break;
		default:
			ec = nano::error_common::generic;
			break;
	}
}

void nano::json_handler::block_create ()
{
	std::string type (request.get<std::string> ("type"));
	nano::wallet_id wallet_id (0);
	// Default to work_1 if not specified
	auto work_version (work_version_optional_impl (nano::work_version::work_1));
	auto difficulty_l (difficulty_optional_impl (work_version));
	boost::optional<std::string> wallet_text (request.get_optional<std::string> ("wallet"));
	if (!ec && wallet_text.is_initialized ())
	{
		if (wallet_id.decode_hex (wallet_text.get ()))
		{
			ec = nano::error_common::bad_wallet_number;
		}
	}
	nano::account account{};
	boost::optional<std::string> account_text (request.get_optional<std::string> ("account"));
	if (!ec && account_text.is_initialized ())
	{
		account = account_impl (account_text.get ());
	}
	nano::account representative{};
	boost::optional<std::string> representative_text (request.get_optional<std::string> ("representative"));
	if (!ec && representative_text.is_initialized ())
	{
		representative = account_impl (representative_text.get (), nano::error_rpc::bad_representative_number);
	}
	nano::account destination{};
	boost::optional<std::string> destination_text (request.get_optional<std::string> ("destination"));
	if (!ec && destination_text.is_initialized ())
	{
		destination = account_impl (destination_text.get (), nano::error_rpc::bad_destination);
	}
	nano::block_hash source (0);
	boost::optional<std::string> source_text (request.get_optional<std::string> ("source"));
	if (!ec && source_text.is_initialized ())
	{
		if (source.decode_hex (source_text.get ()))
		{
			ec = nano::error_rpc::bad_source;
		}
	}
	nano::amount amount (0);
	boost::optional<std::string> amount_text (request.get_optional<std::string> ("amount"));
	if (!ec && amount_text.is_initialized ())
	{
		if (amount.decode_dec (amount_text.get ()))
		{
			ec = nano::error_common::invalid_amount;
		}
	}
	auto work (work_optional_impl ());
	nano::raw_key prv;
	prv.clear ();
	nano::block_hash previous (0);
	nano::amount balance (0);
	if (work == 0 && !node.work_generation_enabled ())
	{
		ec = nano::error_common::disabled_work_generation;
	}
	if (!ec && wallet_id != 0 && account != 0)
	{
		auto error = node.wallets.fetch (wallet_id, account, prv);
		if (error == nano::wallets_error::none)
		{
			auto block_transaction (node.store.tx_begin_read ());
			previous = node.ledger.latest (*block_transaction, account);
			balance = node.ledger.account_balance (*block_transaction, account);
		}
		set_error (error);
	}
	boost::optional<std::string> key_text (request.get_optional<std::string> ("key"));
	if (!ec && key_text.is_initialized ())
	{
		if (prv.decode_hex (key_text.get ()))
		{
			ec = nano::error_common::bad_private_key;
		}
	}
	boost::optional<std::string> previous_text (request.get_optional<std::string> ("previous"));
	if (!ec && previous_text.is_initialized ())
	{
		if (previous.decode_hex (previous_text.get ()))
		{
			ec = nano::error_rpc::bad_previous;
		}
	}
	boost::optional<std::string> balance_text (request.get_optional<std::string> ("balance"));
	if (!ec && balance_text.is_initialized ())
	{
		if (balance.decode_dec (balance_text.get ()))
		{
			ec = nano::error_rpc::invalid_balance;
		}
	}
	nano::link link (0);
	boost::optional<std::string> link_text (request.get_optional<std::string> ("link"));
	if (!ec && link_text.is_initialized ())
	{
		if (link.decode_account (link_text.get ()))
		{
			if (link.decode_hex (link_text.get ()))
			{
				ec = nano::error_rpc::bad_link;
			}
		}
	}
	else
	{
		// Retrieve link from source or destination
		if (source.is_zero ())
		{
			link = destination;
		}
		else
		{
			link = source;
		}
	}
	if (!ec)
	{
		auto rpc_l (shared_from_this ());
		// Serializes the block contents to the RPC response
		auto block_response_put_l = [rpc_l, this] (nano::block const & block_a) {
			boost::property_tree::ptree response_l;
			response_l.put ("hash", block_a.hash ().to_string ());
			response_l.put ("difficulty", nano::to_string_hex (rpc_l->node.network_params.work.difficulty (block_a)));
			bool json_block_l = request.get<bool> ("json_block", false);
			if (json_block_l)
			{
				boost::property_tree::ptree block_node_l;
				block_a.serialize_json (block_node_l);
				response_l.add_child ("block", block_node_l);
			}
			else
			{
				std::string contents;
				block_a.serialize_json (contents);
				response_l.put ("block", contents);
			}
			std::stringstream ostream;
			boost::property_tree::write_json (ostream, response_l);
			rpc_l->response (ostream.str ());
		};
		// Wrapper from argument to lambda capture, to extend the block's scope
		auto get_callback_l = [rpc_l, block_response_put_l] (std::shared_ptr<nano::block> const & block_a) {
			// Callback upon work generation success or failure
			return [block_a, rpc_l, block_response_put_l] (std::optional<uint64_t> const & work_a) {
				if (block_a != nullptr)
				{
					if (work_a.has_value ())
					{
						block_a->block_work_set (*work_a);
						block_response_put_l (*block_a);
					}
					else
					{
						rpc_l->ec = nano::error_common::failure_work_generation;
					}
				}
				else
				{
					rpc_l->ec = nano::error_common::generic;
				}
				if (rpc_l->ec)
				{
					rpc_l->response_errors ();
				}
			};
		};
		if (prv != 0)
		{
			nano::account pub (nano::pub_key (prv));
			// Fetching account balance & previous for send blocks (if aren't given directly)
			if (!previous_text.is_initialized () && !balance_text.is_initialized ())
			{
				auto transaction (node.store.tx_begin_read ());
				previous = node.ledger.latest (*transaction, pub);
				balance = node.ledger.account_balance (*transaction, pub);
			}
			// Double check current balance if previous block is specified
			else if (previous_text.is_initialized () && balance_text.is_initialized () && type == "send")
			{
				auto transaction (node.store.tx_begin_read ());
				if (node.ledger.block_exists (*transaction, previous) && node.ledger.balance (*transaction, previous) != balance.number ())
				{
					ec = nano::error_rpc::block_create_balance_mismatch;
				}
			}
			// Check for incorrect account key
			if (!ec && account_text.is_initialized ())
			{
				if (account != pub)
				{
					ec = nano::error_rpc::block_create_public_key_mismatch;
				}
			}
			nano::block_builder builder_l;
			std::shared_ptr<nano::block> block_l{ nullptr };
			nano::root root_l;
			std::error_code ec_build;
			if (type == "state")
			{
				if (previous_text.is_initialized () && !representative.is_zero () && (!link.is_zero () || link_text.is_initialized ()))
				{
					block_l = builder_l.state ()
							  .account (pub)
							  .previous (previous)
							  .representative (representative)
							  .balance (balance)
							  .link (link)
							  .sign (prv, pub)
							  .build (ec_build);
					if (previous.is_zero ())
					{
						root_l = pub;
					}
					else
					{
						root_l = previous;
					}
				}
				else
				{
					ec = nano::error_rpc::block_create_requirements_state;
				}
			}
			else if (type == "open")
			{
				if (representative != 0 && source != 0)
				{
					block_l = builder_l.open ()
							  .account (pub)
							  .source (source)
							  .representative (representative)
							  .sign (prv, pub)
							  .build (ec_build);
					root_l = pub;
				}
				else
				{
					ec = nano::error_rpc::block_create_requirements_open;
				}
			}
			else if (type == "receive")
			{
				if (source != 0 && previous != 0)
				{
					block_l = builder_l.receive ()
							  .previous (previous)
							  .source (source)
							  .sign (prv, pub)
							  .build (ec_build);
					root_l = previous;
				}
				else
				{
					ec = nano::error_rpc::block_create_requirements_receive;
				}
			}
			else if (type == "change")
			{
				if (representative != 0 && previous != 0)
				{
					block_l = builder_l.change ()
							  .previous (previous)
							  .representative (representative)
							  .sign (prv, pub)
							  .build (ec_build);
					root_l = previous;
				}
				else
				{
					ec = nano::error_rpc::block_create_requirements_change;
				}
			}
			else if (type == "send")
			{
				if (destination != 0 && previous != 0 && balance != 0 && amount != 0)
				{
					if (balance.number () >= amount.number ())
					{
						block_l = builder_l.send ()
								  .previous (previous)
								  .destination (destination)
								  .balance (balance.number () - amount.number ())
								  .sign (prv, pub)
								  .build (ec_build);
						root_l = previous;
					}
					else
					{
						ec = nano::error_common::insufficient_balance;
					}
				}
				else
				{
					ec = nano::error_rpc::block_create_requirements_send;
				}
			}
			else
			{
				ec = nano::error_blocks::invalid_type;
			}
			if (!ec && (!ec_build || ec_build == nano::error_common::missing_work))
			{
				if (work == 0)
				{
					// Difficulty calculation
					if (request.count ("difficulty") == 0)
					{
						difficulty_l = difficulty_ledger (*block_l);
					}
					node.work_generate (work_version, root_l, difficulty_l, get_callback_l (block_l), nano::account (pub));
				}
				else
				{
					block_l->block_work_set (work);
					block_response_put_l (*block_l);
				}
			}
		}
		else
		{
			ec = nano::error_rpc::block_create_key_required;
		}
	}
	// Because of callback
	if (ec)
	{
		response_errors ();
	}
}

void nano::json_handler::block_hash ()
{
	auto block (block_impl (true));

	if (!ec)
	{
		response_l.put ("hash", block->hash ().to_string ());
	}
	response_errors ();
}

void nano::json_handler::bootstrap ()
{
	std::string address_text = request.get<std::string> ("address");
	std::string port_text = request.get<std::string> ("port");
	boost::system::error_code address_ec;
	auto address (boost::asio::ip::make_address_v6 (address_text, address_ec));
	if (!address_ec)
	{
		uint16_t port;
		if (!nano::parse_port (port_text, port))
		{
			if (!node.flags.disable_legacy_bootstrap ())
			{
				std::string bootstrap_id (request.get<std::string> ("id", ""));
				node.bootstrap_initiator.bootstrap (nano::endpoint (address, port), true, bootstrap_id);
				response_l.put ("success", "");
			}
			else
			{
				ec = nano::error_rpc::disabled_bootstrap_legacy;
			}
		}
		else
		{
			ec = nano::error_common::invalid_port;
		}
	}
	else
	{
		ec = nano::error_common::invalid_ip_address;
	}
	response_errors ();
}

void nano::json_handler::bootstrap_any ()
{
	bool const force = request.get<bool> ("force", false);
	if (!node.flags.disable_legacy_bootstrap ())
	{
		nano::account start_account{};
		boost::optional<std::string> account_text (request.get_optional<std::string> ("account"));
		if (account_text.is_initialized ())
		{
			start_account = account_impl (account_text.get ());
		}
		std::string bootstrap_id (request.get<std::string> ("id", ""));
		node.bootstrap_initiator.bootstrap (force, bootstrap_id, std::numeric_limits<uint32_t>::max (), start_account);
		response_l.put ("success", "");
	}
	else
	{
		ec = nano::error_rpc::disabled_bootstrap_legacy;
	}
	response_errors ();
}

void nano::json_handler::bootstrap_lazy ()
{
	auto hash (hash_impl ());
	bool const force = request.get<bool> ("force", false);
	if (!ec)
	{
		if (!node.flags.disable_lazy_bootstrap ())
		{
			auto existed (node.bootstrap_initiator.current_lazy_attempt () != nullptr);
			std::string bootstrap_id (request.get<std::string> ("id", ""));
			auto key_inserted (node.bootstrap_initiator.bootstrap_lazy (hash, force, bootstrap_id));
			bool started = !existed && key_inserted;
			response_l.put ("started", started ? "1" : "0");
			response_l.put ("key_inserted", key_inserted ? "1" : "0");
		}
		else
		{
			ec = nano::error_rpc::disabled_bootstrap_lazy;
		}
	}
	response_errors ();
}

/*
 * @warning This is an internal/diagnostic RPC, do not rely on its interface being stable
 */
void nano::json_handler::bootstrap_status ()
{
	auto attempts_count (node.bootstrap_initiator.attempts.size ());
	response_l.put ("bootstrap_threads", std::to_string (node.config->bootstrap_initiator_threads));
	response_l.put ("running_attempts_count", std::to_string (attempts_count));
	response_l.put ("total_attempts_count", std::to_string (node.bootstrap_initiator.attempts.total_attempts ()));
	boost::property_tree::ptree connections;
	{
		nano::lock_guard<nano::mutex> connections_lock (node.bootstrap_initiator.connections->mutex);
		connections.put ("clients", std::to_string (node.bootstrap_initiator.connections->clients.size ()));
		connections.put ("connections", std::to_string (node.bootstrap_initiator.connections->connections_count));
		connections.put ("idle", std::to_string (node.bootstrap_initiator.connections->idle.size ()));
		connections.put ("target_connections", std::to_string (node.bootstrap_initiator.connections->target_connections (node.bootstrap_initiator.connections->pulls.size (), attempts_count)));
		connections.put ("pulls", std::to_string (node.bootstrap_initiator.connections->pulls.size ()));
	}
	response_l.add_child ("connections", connections);
	boost::property_tree::ptree attempts;
	{
		for (auto i : node.bootstrap_initiator.attempts.get_attempts ())
		{
			boost::property_tree::ptree entry;
			auto & attempt (i.second);
			entry.put ("id", attempt->id ());
			entry.put ("mode", attempt->mode_text ());
			entry.put ("started", static_cast<bool> (attempt->get_started ()));
			entry.put ("pulling", std::to_string (attempt->get_pulling ()));
			entry.put ("total_blocks", std::to_string (attempt->total_blocks ()));
			entry.put ("requeued_pulls", std::to_string (attempt->get_requeued_pulls ()));
			attempt->get_information (entry);
			entry.put ("duration", attempt->duration ().count ());
			attempts.push_back (std::make_pair ("", entry));
		}
	}
	response_l.add_child ("attempts", attempts);
	response_errors ();
}

void nano::json_handler::chain (bool successors)
{
	successors = successors != request.get<bool> ("reverse", false);
	auto hash (hash_impl ("block"));
	auto count (count_impl ());
	auto offset (offset_optional_impl (0));
	if (!ec)
	{
		boost::property_tree::ptree blocks;
		auto transaction (node.store.tx_begin_read ());
		while (!hash.is_zero () && blocks.size () < count)
		{
			auto block_l (node.ledger.block (*transaction, hash));
			if (block_l != nullptr)
			{
				if (offset > 0)
				{
					--offset;
				}
				else
				{
					boost::property_tree::ptree entry;
					entry.put ("", hash.to_string ());
					blocks.push_back (std::make_pair ("", entry));
				}
				hash = successors ? node.store.block ().successor (*transaction, hash) : block_l->previous ();
			}
			else
			{
				hash.clear ();
			}
		}
		response_l.add_child ("blocks", blocks);
	}
	response_errors ();
}

void nano::json_handler::confirmation_active ()
{
	uint64_t announcements (0);
	uint64_t confirmed (0);
	boost::optional<std::string> announcements_text (request.get_optional<std::string> ("announcements"));
	if (announcements_text.is_initialized ())
	{
		announcements = strtoul (announcements_text.get ().c_str (), NULL, 10);
	}
	boost::property_tree::ptree elections;
	auto active_elections = node.active.list_active ();
	for (auto const & election : active_elections)
	{
		if (election->get_confirmation_request_count () >= announcements)
		{
			if (!node.active.confirmed (*election))
			{
				boost::property_tree::ptree entry;
				entry.put ("", election->qualified_root ().to_string ());
				elections.push_back (std::make_pair ("", entry));
			}
			else
			{
				++confirmed;
			}
		}
	}
	response_l.add_child ("confirmations", elections);
	response_l.put ("unconfirmed", elections.size ());
	response_l.put ("confirmed", confirmed);
	response_errors ();
}

void nano::json_handler::confirmation_height_currently_processing ()
{
	auto hash = node.confirmation_height_processor.current ();
	if (!hash.is_zero ())
	{
		response_l.put ("hash", hash.to_string ());
	}
	else
	{
		ec = nano::error_rpc::confirmation_height_not_processing;
	}
	response_errors ();
}

void nano::json_handler::confirmation_history ()
{
	boost::property_tree::ptree elections;
	boost::property_tree::ptree confirmation_stats;
	std::chrono::milliseconds running_total (0);
	nano::block_hash hash (0);
	boost::optional<std::string> hash_text (request.get_optional<std::string> ("hash"));
	if (hash_text.is_initialized ())
	{
		hash = hash_impl ();
	}
	if (!ec)
	{
		for (auto const & status : node.active.recently_cemented.list ())
		{
			if (hash.is_zero () || status.get_winner ()->hash () == hash)
			{
				boost::property_tree::ptree election;
				election.put ("hash", status.get_winner ()->hash ().to_string ());
				election.put ("duration", status.get_election_duration ().count ());
				election.put ("time", status.get_election_end ().count ());
				election.put ("tally", status.get_tally ().to_string_dec ());
				election.add ("final", status.get_final_tally ().to_string_dec ());
				election.put ("blocks", std::to_string (status.get_block_count ()));
				election.put ("voters", std::to_string (status.get_voter_count ()));
				election.put ("request_count", std::to_string (status.get_confirmation_request_count ()));
				elections.push_back (std::make_pair ("", election));
			}
			running_total += status.get_election_duration ();
		}
	}
	confirmation_stats.put ("count", elections.size ());
	if (elections.size () >= 1)
	{
		confirmation_stats.put ("average", (running_total.count ()) / elections.size ());
	}
	response_l.add_child ("confirmation_stats", confirmation_stats);
	response_l.add_child ("confirmations", elections);
	response_errors ();
}

void nano::json_handler::confirmation_info ()
{
	bool const representatives = request.get<bool> ("representatives", false);
	bool const contents = request.get<bool> ("contents", true);
	bool const json_block_l = request.get<bool> ("json_block", false);
	std::string root_text (request.get<std::string> ("root"));
	nano::qualified_root root;
	if (!root.decode_hex (root_text))
	{
		auto election (node.active.election (root));
		if (election != nullptr && !node.active.confirmed (*election))
		{
			auto info = node.active.current_status (*election);
			response_l.put ("announcements", std::to_string (info.status.get_confirmation_request_count ()));
			response_l.put ("voters", std::to_string (info.votes.size ()));
			response_l.put ("last_winner", info.status.get_winner ()->hash ().to_string ());
			nano::uint128_t total (0);
			boost::property_tree::ptree blocks;
			for (auto const & [tally, block] : info.tally)
			{
				boost::property_tree::ptree entry;
				entry.put ("tally", tally.convert_to<std::string> ());
				total += tally;
				if (contents)
				{
					if (json_block_l)
					{
						boost::property_tree::ptree block_node_l;
						block->serialize_json (block_node_l);
						entry.add_child ("contents", block_node_l);
					}
					else
					{
						std::string contents;
						block->serialize_json (contents);
						entry.put ("contents", contents);
					}
				}
				if (representatives)
				{
					std::multimap<nano::uint128_t, nano::account, std::greater<nano::uint128_t>> representatives;
					for (auto const & [representative, vote] : info.votes)
					{
						if (block->hash () == vote.get_hash ())
						{
							auto amount (node.ledger.cache.rep_weights ().representation_get (representative));
							representatives.emplace (std::move (amount), representative);
						}
					}
					boost::property_tree::ptree representatives_list;
					for (auto const & [amount, representative] : representatives)
					{
						representatives_list.put (representative.to_account (), amount.convert_to<std::string> ());
					}
					entry.add_child ("representatives", representatives_list);
				}
				blocks.add_child ((block->hash ()).to_string (), entry);
			}
			response_l.put ("total_tally", total.convert_to<std::string> ());
			response_l.put ("final_tally", info.status.get_final_tally ().to_string_dec ());
			response_l.add_child ("blocks", blocks);
		}
		else
		{
			ec = nano::error_rpc::confirmation_not_found;
		}
	}
	else
	{
		ec = nano::error_rpc::invalid_root;
	}
	response_errors ();
}

void nano::json_handler::confirmation_quorum ()
{
	response_l.put ("quorum_delta", node.online_reps.delta ().convert_to<std::string> ());
	response_l.put ("online_weight_quorum_percent", std::to_string (nano::online_reps::online_weight_quorum ()));
	response_l.put ("online_weight_minimum", node.config->online_weight_minimum.to_string_dec ());
	response_l.put ("online_stake_total", node.online_reps.online ().convert_to<std::string> ());
	response_l.put ("trended_stake_total", node.online_reps.trended ().convert_to<std::string> ());
	response_l.put ("peers_stake_total", node.representative_register.total_weight ().convert_to<std::string> ());
	if (request.get<bool> ("peer_details", false))
	{
		boost::property_tree::ptree peers;
		for (auto & peer : node.representative_register.representatives ())
		{
			boost::property_tree::ptree peer_node;
			peer_node.put ("account", peer.get_account ().to_account ());
			peer_node.put ("ip", peer.get_channel ()->to_string ());
			peer_node.put ("weight", nano::amount{ node.ledger.weight (peer.get_account ()) }.to_string_dec ());
			peers.push_back (std::make_pair ("", peer_node));
		}
		response_l.add_child ("peers", peers);
	}
	response_errors ();
}

void nano::json_handler::database_txn_tracker ()
{
	boost::property_tree::ptree json;

	if (node.config->diagnostics_config.txn_tracking.enable)
	{
		unsigned min_read_time_milliseconds = 0;
		boost::optional<std::string> min_read_time_text (request.get_optional<std::string> ("min_read_time"));
		if (min_read_time_text.is_initialized ())
		{
			auto success = boost::conversion::try_lexical_convert<unsigned> (*min_read_time_text, min_read_time_milliseconds);
			if (!success)
			{
				ec = nano::error_common::invalid_amount;
			}
		}

		unsigned min_write_time_milliseconds = 0;
		if (!ec)
		{
			boost::optional<std::string> min_write_time_text (request.get_optional<std::string> ("min_write_time"));
			if (min_write_time_text.is_initialized ())
			{
				auto success = boost::conversion::try_lexical_convert<unsigned> (*min_write_time_text, min_write_time_milliseconds);
				if (!success)
				{
					ec = nano::error_common::invalid_amount;
				}
			}
		}

		if (!ec)
		{
			node.store.serialize_mdb_tracker (json, std::chrono::milliseconds (min_read_time_milliseconds), std::chrono::milliseconds (min_write_time_milliseconds));
			response_l.put_child ("txn_tracking", json);
		}
	}
	else
	{
		ec = nano::error_common::tracking_not_enabled;
	}

	response_errors ();
}

void nano::json_handler::delegators ()
{
	auto representative (account_impl ());
	auto count (count_optional_impl (1024));
	auto threshold (threshold_optional_impl ());
	auto start_account_text (request.get_optional<std::string> ("start"));

	nano::account start_account{};
	if (!ec && start_account_text.is_initialized ())
	{
		start_account = account_impl (start_account_text.get ());
	}

	if (!ec)
	{
		auto transaction (node.store.tx_begin_read ());
		boost::property_tree::ptree delegators;
		for (auto i (node.store.account ().begin (*transaction, start_account.number () + 1)), n (node.store.account ().end ()); i != n && delegators.size () < count; ++i)
		{
			nano::account_info const & info (i->second);
			if (info.representative () == representative)
			{
				if (info.balance ().number () >= threshold.number ())
				{
					std::string balance;
					nano::uint128_union (info.balance ()).encode_dec (balance);
					nano::account const & delegator (i->first);
					delegators.put (delegator.to_account (), balance);
				}
			}
		}
		response_l.add_child ("delegators", delegators);
	}
	response_errors ();
}

void nano::json_handler::delegators_count ()
{
	auto account (account_impl ());
	if (!ec)
	{
		uint64_t count (0);
		auto transaction (node.store.tx_begin_read ());
		for (auto i (node.store.account ().begin (*transaction)), n (node.store.account ().end ()); i != n; ++i)
		{
			nano::account_info const & info (i->second);
			if (info.representative () == account)
			{
				++count;
			}
		}
		response_l.put ("count", std::to_string (count));
	}
	response_errors ();
}

void nano::json_handler::deterministic_key ()
{
	std::string seed_text (request.get<std::string> ("seed"));
	std::string index_text (request.get<std::string> ("index"));
	nano::raw_key seed;
	if (!seed.decode_hex (seed_text))
	{
		try
		{
			uint32_t index (std::stoul (index_text));
			nano::raw_key prv = nano::deterministic_key (seed, index);
			nano::public_key pub (nano::pub_key (prv));
			response_l.put ("private", prv.to_string ());
			response_l.put ("public", pub.to_string ());
			response_l.put ("account", pub.to_account ());
		}
		catch (std::logic_error const &)
		{
			ec = nano::error_common::invalid_index;
		}
	}
	else
	{
		ec = nano::error_common::bad_seed;
	}
	response_errors ();
}

/*
 * @warning This is an internal/diagnostic RPC, do not rely on its interface being stable
 */
void nano::json_handler::epoch_upgrade ()
{
	nano::epoch epoch (nano::epoch::invalid);
	uint8_t epoch_int (request.get<uint8_t> ("epoch"));
	switch (epoch_int)
	{
		case 1:
			epoch = nano::epoch::epoch_1;
			break;
		case 2:
			epoch = nano::epoch::epoch_2;
			break;
		default:
			break;
	}
	if (epoch != nano::epoch::invalid)
	{
		uint64_t count_limit (count_optional_impl ());
		uint64_t threads (0);
		boost::optional<std::string> threads_text (request.get_optional<std::string> ("threads"));
		if (!ec && threads_text.is_initialized ())
		{
			if (decode_unsigned (threads_text.get (), threads))
			{
				ec = nano::error_rpc::invalid_threads_count;
			}
		}
		std::string key_text (request.get<std::string> ("key"));
		nano::raw_key prv;
		if (!prv.decode_hex (key_text))
		{
			if (nano::pub_key (prv) == node.ledger.epoch_signer (node.ledger.epoch_link (epoch)))
			{
				if (!node.epoch_upgrader.start (prv, epoch, count_limit, threads))
				{
					response_l.put ("started", "1");
				}
				else
				{
					response_l.put ("started", "0");
				}
			}
			else
			{
				ec = nano::error_rpc::invalid_epoch_signer;
			}
		}
		else
		{
			ec = nano::error_common::bad_private_key;
		}
	}
	else
	{
		ec = nano::error_rpc::invalid_epoch;
	}
	response_errors ();
}

void nano::json_handler::frontiers ()
{
	auto start (account_impl ());
	auto count (count_impl ());
	if (!ec)
	{
		boost::property_tree::ptree frontiers;
		auto transaction (node.store.tx_begin_read ());
		for (auto i (node.store.account ().begin (*transaction, start)), n (node.store.account ().end ()); i != n && frontiers.size () < count; ++i)
		{
			frontiers.put (i->first.to_account (), i->second.head ().to_string ());
		}
		response_l.add_child ("frontiers", frontiers);
	}
	response_errors ();
}

void nano::json_handler::account_count ()
{
	auto size (node.ledger.cache.account_count ());
	response_l.put ("count", std::to_string (size));
	response_errors ();
}

namespace
{
class history_visitor : public nano::block_visitor
{
public:
	history_visitor (nano::json_handler & handler_a, bool raw_a, nano::store::transaction & transaction_a, boost::property_tree::ptree & tree_a, nano::block_hash const & hash_a, std::vector<nano::public_key> const & accounts_filter_a) :
		handler (handler_a),
		raw (raw_a),
		transaction (transaction_a),
		tree (tree_a),
		hash (hash_a),
		accounts_filter (accounts_filter_a)
	{
	}
	virtual ~history_visitor () = default;
	void send_block (nano::send_block const & block_a)
	{
		if (should_ignore_account (block_a.destination ()))
		{
			return;
		}
		tree.put ("type", "send");
		auto account (block_a.destination ().to_account ());
		tree.put ("account", account);
		auto amount = handler.node.ledger.amount (transaction, hash);
		if (amount)
		{
			tree.put ("amount", amount.value ().convert_to<std::string> ());
		}
		if (raw)
		{
			tree.put ("destination", account);
			tree.put ("balance", block_a.balance ().to_string_dec ());
			tree.put ("previous", block_a.previous ().to_string ());
		}
	}
	void receive_block (nano::receive_block const & block_a)
	{
		tree.put ("type", "receive");
		auto amount = handler.node.ledger.amount (transaction, hash);
		if (amount)
		{
			auto source_account = handler.node.ledger.account (transaction, block_a.source ());
			if (source_account)
			{
				tree.put ("account", source_account.value ().to_account ());
			}
			tree.put ("amount", amount.value ().convert_to<std::string> ());
		}
		if (raw)
		{
			tree.put ("source", block_a.source ().to_string ());
			tree.put ("previous", block_a.previous ().to_string ());
		}
	}
	void open_block (nano::open_block const & block_a)
	{
		if (raw)
		{
			tree.put ("type", "open");
			tree.put ("representative", block_a.representative ().to_account ());
			tree.put ("source", block_a.source ().to_string ());
			tree.put ("opened", block_a.account ().to_account ());
		}
		else
		{
			// Report opens as a receive
			tree.put ("type", "receive");
		}
		if (block_a.source () != handler.node.ledger.constants.genesis->account ())
		{
			auto amount = handler.node.ledger.amount (transaction, hash);
			if (amount)
			{
				auto source_account (handler.node.ledger.account (transaction, block_a.source ()));
				if (source_account)
				{
					tree.put ("account", source_account.value ().to_account ());
				}
				tree.put ("amount", amount.value ().convert_to<std::string> ());
			}
		}
		else
		{
			tree.put ("account", handler.node.ledger.constants.genesis->account ().value ().to_account ());
			tree.put ("amount", nano::dev::constants.genesis_amount.convert_to<std::string> ());
		}
	}
	void change_block (nano::change_block const & block_a)
	{
		if (raw && accounts_filter.empty ())
		{
			tree.put ("type", "change");
			tree.put ("representative", block_a.representative ().to_account ());
			tree.put ("previous", block_a.previous ().to_string ());
		}
	}
	void state_block (nano::state_block const & block_a)
	{
		if (raw)
		{
			tree.put ("type", "state");
			tree.put ("representative", block_a.representative ().to_account ());
			tree.put ("link", block_a.link ().to_string ());
			tree.put ("balance", block_a.balance ().to_string_dec ());
			tree.put ("previous", block_a.previous ().to_string ());
		}
		auto balance (block_a.balance ().number ());
		auto previous_balance = handler.node.ledger.balance (transaction, block_a.previous ());
		if (!previous_balance)
		{
			if (raw)
			{
				tree.put ("subtype", "unknown");
			}
			else
			{
				tree.put ("type", "unknown");
			}
		}
		else if (balance < previous_balance.value ())
		{
			if (should_ignore_account (block_a.link ().as_account ()))
			{
				tree.clear ();
				return;
			}
			if (raw)
			{
				tree.put ("subtype", "send");
			}
			else
			{
				tree.put ("type", "send");
			}
			tree.put ("account", block_a.link ().to_account ());
			tree.put ("amount", (previous_balance.value () - balance).convert_to<std::string> ());
		}
		else
		{
			if (block_a.link ().is_zero ())
			{
				if (raw && accounts_filter.empty ())
				{
					tree.put ("subtype", "change");
				}
			}
			else if (balance == previous_balance && handler.node.ledger.is_epoch_link (block_a.link ()))
			{
				if (raw && accounts_filter.empty ())
				{
					tree.put ("subtype", "epoch");
					tree.put ("account", handler.node.ledger.epoch_signer (block_a.link ()).to_account ());
				}
			}
			else
			{
				auto source_account = handler.node.ledger.account (transaction, block_a.link ().as_block_hash ());
				if (source_account && should_ignore_account (source_account.value ()))
				{
					tree.clear ();
					return;
				}
				if (raw)
				{
					tree.put ("subtype", "receive");
				}
				else
				{
					tree.put ("type", "receive");
				}
				if (source_account)
				{
					tree.put ("account", source_account.value ().to_account ());
				}
				tree.put ("amount", (balance - previous_balance.value ()).convert_to<std::string> ());
			}
		}
	}
	bool should_ignore_account (nano::public_key const & account)
	{
		bool ignore (false);
		if (!accounts_filter.empty ())
		{
			if (std::find (accounts_filter.begin (), accounts_filter.end (), account) == accounts_filter.end ())
			{
				ignore = true;
			}
		}
		return ignore;
	}
	nano::json_handler & handler;
	bool raw;
	nano::store::transaction & transaction;
	boost::property_tree::ptree & tree;
	nano::block_hash const & hash;
	std::vector<nano::public_key> const & accounts_filter;
};
}

void nano::json_handler::account_history ()
{
	std::vector<nano::public_key> accounts_to_filter;
	auto const accounts_filter_node = request.get_child_optional ("account_filter");
	if (accounts_filter_node.is_initialized ())
	{
		for (auto & a : (*accounts_filter_node))
		{
			auto account (account_impl (a.second.get<std::string> ("")));
			if (!ec)
			{
				accounts_to_filter.push_back (account);
			}
			else
			{
				break;
			}
		}
	}
	nano::account account;
	nano::block_hash hash;
	bool reverse (request.get_optional<bool> ("reverse") == true);
	auto head_str (request.get_optional<std::string> ("head"));
	auto transaction (node.store.tx_begin_read ());
	auto count (count_impl ());
	auto offset (offset_optional_impl (0));
	if (head_str)
	{
		if (!hash.decode_hex (*head_str))
		{
			if (node.ledger.block_exists (*transaction, hash))
			{
				account = node.ledger.account (*transaction, hash).value ();
			}
			else
			{
				ec = nano::error_blocks::not_found;
			}
		}
		else
		{
			ec = nano::error_blocks::bad_hash_number;
		}
	}
	else
	{
		account = account_impl ();
		if (!ec)
		{
			if (reverse)
			{
				auto info (account_info_impl (*transaction, account));
				if (!ec)
				{
					hash = info.open_block ();
				}
			}
			else
			{
				hash = node.ledger.latest (*transaction, account);
			}
		}
	}
	if (!ec)
	{
		boost::property_tree::ptree history;
		bool output_raw (request.get_optional<bool> ("raw") == true);
		response_l.put ("account", account.to_account ());
		auto block (node.ledger.block (*transaction, hash));
		while (block != nullptr && count > 0)
		{
			if (offset > 0)
			{
				--offset;
			}
			else
			{
				boost::property_tree::ptree entry;
				history_visitor visitor (*this, output_raw, *transaction, entry, hash, accounts_to_filter);
				block->visit (visitor);
				if (!entry.empty ())
				{
					entry.put ("local_timestamp", std::to_string (block->sideband ().timestamp ()));
					entry.put ("height", std::to_string (block->sideband ().height ()));
					entry.put ("hash", hash.to_string ());
					entry.put ("confirmed", node.ledger.block_confirmed (*transaction, hash));
					if (output_raw)
					{
						entry.put ("work", nano::to_string_hex (block->block_work ()));
						entry.put ("signature", block->block_signature ().to_string ());
					}
					history.push_back (std::make_pair ("", entry));
					--count;
				}
			}
			hash = reverse ? node.store.block ().successor (*transaction, hash) : block->previous ();
			block = node.ledger.block (*transaction, hash);
		}
		response_l.add_child ("history", history);
		if (!hash.is_zero ())
		{
			response_l.put (reverse ? "next" : "previous", hash.to_string ());
		}
	}
	response_errors ();
}

void nano::json_handler::keepalive ()
{
	if (!ec)
	{
		std::string address_text (request.get<std::string> ("address"));
		std::string port_text (request.get<std::string> ("port"));
		uint16_t port;
		if (!nano::parse_port (port_text, port))
		{
			node.keepalive (address_text, port);
			response_l.put ("started", "1");
		}
		else
		{
			ec = nano::error_common::invalid_port;
		}
	}
	response_errors ();
}

void nano::json_handler::key_create ()
{
	nano::keypair pair;
	response_l.put ("private", pair.prv.to_string ());
	response_l.put ("public", pair.pub.to_string ());
	response_l.put ("account", pair.pub.to_account ());
	response_errors ();
}

void nano::json_handler::key_expand ()
{
	std::string key_text (request.get<std::string> ("key"));
	nano::raw_key prv;
	if (!prv.decode_hex (key_text))
	{
		nano::public_key pub (nano::pub_key (prv));
		response_l.put ("private", prv.to_string ());
		response_l.put ("public", pub.to_string ());
		response_l.put ("account", pub.to_account ());
	}
	else
	{
		ec = nano::error_common::bad_private_key;
	}
	response_errors ();
}

void nano::json_handler::ledger ()
{
	auto count (count_optional_impl ());
	auto threshold (threshold_optional_impl ());
	if (!ec)
	{
		nano::account start{};
		boost::optional<std::string> account_text (request.get_optional<std::string> ("account"));
		if (account_text.is_initialized ())
		{
			start = account_impl (account_text.get ());
		}
		uint64_t modified_since (0);
		boost::optional<std::string> modified_since_text (request.get_optional<std::string> ("modified_since"));
		if (modified_since_text.is_initialized ())
		{
			if (decode_unsigned (modified_since_text.get (), modified_since))
			{
				ec = nano::error_rpc::invalid_timestamp;
			}
		}
		bool const sorting = request.get<bool> ("sorting", false);
		bool const representative = request.get<bool> ("representative", false);
		bool const weight = request.get<bool> ("weight", false);
		bool const pending = request.get<bool> ("pending", false);
		bool const receivable = request.get<bool> ("receivable", pending);
		boost::property_tree::ptree accounts;
		auto transaction (node.store.tx_begin_read ());
		if (!ec && !sorting) // Simple
		{
			for (auto i (node.store.account ().begin (*transaction, start)), n (node.store.account ().end ()); i != n && accounts.size () < count; ++i)
			{
				nano::account_info const & info (i->second);
				if (info.modified () >= modified_since && (receivable || info.balance ().number () >= threshold.number ()))
				{
					nano::account const & account (i->first);
					boost::property_tree::ptree response_a;
					if (receivable)
					{
						auto account_receivable = node.ledger.account_receivable (*transaction, account);
						if (info.balance ().number () + account_receivable < threshold.number ())
						{
							continue;
						}
						response_a.put ("pending", account_receivable.convert_to<std::string> ());
						response_a.put ("receivable", account_receivable.convert_to<std::string> ());
					}
					response_a.put ("frontier", info.head ().to_string ());
					response_a.put ("open_block", info.open_block ().to_string ());
					response_a.put ("representative_block", node.ledger.representative (*transaction, info.head ()).to_string ());
					std::string balance;
					nano::uint128_union (info.balance ()).encode_dec (balance);
					response_a.put ("balance", balance);
					response_a.put ("modified_timestamp", std::to_string (info.modified ()));
					response_a.put ("block_count", std::to_string (info.block_count ()));
					if (representative)
					{
						response_a.put ("representative", info.representative ().to_account ());
					}
					if (weight)
					{
						auto account_weight (node.ledger.weight (account));
						response_a.put ("weight", account_weight.convert_to<std::string> ());
					}
					accounts.push_back (std::make_pair (account.to_account (), response_a));
				}
			}
		}
		else if (!ec) // Sorting
		{
			std::vector<std::pair<nano::uint128_union, nano::account>> ledger_l;
			for (auto i (node.store.account ().begin (*transaction, start)), n (node.store.account ().end ()); i != n; ++i)
			{
				nano::account_info const & info (i->second);
				nano::uint128_union balance (info.balance ());
				if (info.modified () >= modified_since)
				{
					ledger_l.emplace_back (balance, i->first);
				}
			}
			std::sort (ledger_l.begin (), ledger_l.end ());
			std::reverse (ledger_l.begin (), ledger_l.end ());
			nano::account_info info;
			for (auto i (ledger_l.begin ()), n (ledger_l.end ()); i != n && accounts.size () < count; ++i)
			{
				node.store.account ().get (*transaction, i->second, info);
				if (receivable || info.balance ().number () >= threshold.number ())
				{
					nano::account const & account (i->second);
					boost::property_tree::ptree response_a;
					if (receivable)
					{
						auto account_receivable = node.ledger.account_receivable (*transaction, account);
						if (info.balance ().number () + account_receivable < threshold.number ())
						{
							continue;
						}
						response_a.put ("pending", account_receivable.convert_to<std::string> ());
						response_a.put ("receivable", account_receivable.convert_to<std::string> ());
					}
					response_a.put ("frontier", info.head ().to_string ());
					response_a.put ("open_block", info.open_block ().to_string ());
					response_a.put ("representative_block", node.ledger.representative (*transaction, info.head ()).to_string ());
					std::string balance;
					(i->first).encode_dec (balance);
					response_a.put ("balance", balance);
					response_a.put ("modified_timestamp", std::to_string (info.modified ()));
					response_a.put ("block_count", std::to_string (info.block_count ()));
					if (representative)
					{
						response_a.put ("representative", info.representative ().to_account ());
					}
					if (weight)
					{
						auto account_weight (node.ledger.weight (account));
						response_a.put ("weight", account_weight.convert_to<std::string> ());
					}
					accounts.push_back (std::make_pair (account.to_account (), response_a));
				}
			}
		}
		response_l.add_child ("accounts", accounts);
	}
	response_errors ();
}

void nano::json_handler::mnano_from_raw (nano::uint128_t ratio)
{
	auto amount (amount_impl ());
	response_l.put ("deprecated", "1");
	if (!ec)
	{
		auto result (amount.number () / ratio);
		response_l.put ("amount", result.convert_to<std::string> ());
	}
	response_errors ();
}

void nano::json_handler::mnano_to_raw (nano::uint128_t ratio)
{
	auto amount (amount_impl ());
	response_l.put ("deprecated", "1");
	if (!ec)
	{
		auto result (amount.number () * ratio);
		if (result > amount.number ())
		{
			response_l.put ("amount", result.convert_to<std::string> ());
		}
		else
		{
			ec = nano::error_common::invalid_amount_big;
		}
	}
	response_errors ();
}

void nano::json_handler::nano_to_raw ()
{
	auto amount (amount_impl ());
	if (!ec)
	{
		auto result (amount.number () * nano::Mxrb_ratio);
		if (result > amount.number ())
		{
			response_l.put ("amount", result.convert_to<std::string> ());
		}
		else
		{
			ec = nano::error_common::invalid_amount_big;
		}
	}
	response_errors ();
}

void nano::json_handler::raw_to_nano ()
{
	auto amount (amount_impl ());
	if (!ec)
	{
		auto result (amount.number () / nano::Mxrb_ratio);
		response_l.put ("amount", result.convert_to<std::string> ());
	}
	response_errors ();
}

/*
 * @warning This is an internal/diagnostic RPC, do not rely on its interface being stable
 */
void nano::json_handler::node_id ()
{
	if (!ec)
	{
		response_l.put ("public", node.node_id.pub.to_string ());
		response_l.put ("as_account", node.node_id.pub.to_account ());
		response_l.put ("node_id", node.node_id.pub.to_node_id ());
	}
	response_errors ();
}

/*
 * @warning This is an internal/diagnostic RPC, do not rely on its interface being stable
 */
void nano::json_handler::node_id_delete ()
{
	response_l.put ("deprecated", "1");
	response_errors ();
}

void nano::json_handler::password_change ()
{
	node.workers->push_task (create_worker_task ([] (std::shared_ptr<nano::json_handler> const & rpc_l) {
		auto wallet_id (rpc_l->get_wallet_id ());
		if (!rpc_l->ec)
		{
			std::string password_text (rpc_l->request.get<std::string> ("password"));

			auto error = rpc_l->node.wallets.rekey (wallet_id, password_text);
			rpc_l->response_l.put ("changed", error == nano::wallets_error::none ? "1" : "0");
			rpc_l->set_error (error);
			if (error == nano::wallets_error::none)
			{
				rpc_l->node.logger->warn (nano::log::type::rpc, "Wallet password changed");
			}
		}
		rpc_l->response_errors ();
	}));
}

void nano::json_handler::password_enter ()
{
	node.workers->push_task (create_worker_task ([&wallets = node.wallets] (std::shared_ptr<nano::json_handler> const & rpc_l) {
		auto wallet_id{ rpc_l->get_wallet_id () };
		if (!rpc_l->ec)
		{
			std::string password_text (rpc_l->request.get<std::string> ("password"));
			auto error = wallets.enter_password (wallet_id, password_text);
			if (error == nano::wallets_error::none)
			{
				rpc_l->response_l.put ("valid", "1");
			}
			else if (error == nano::wallets_error::invalid_password)
			{
				rpc_l->response_l.put ("valid", "0");
			}
			else
			{
				rpc_l->set_error (error);
			}
		}
		rpc_l->response_errors ();
	}));
}

void nano::json_handler::password_valid (bool wallet_locked)
{
	auto wallet_id (get_wallet_id ());
	if (!ec)
	{
		bool valid = false;
		auto error = node.wallets.valid_password (wallet_id, valid);
		if (error == nano::wallets_error::none)
		{
			if (!wallet_locked)
			{
				response_l.put ("valid", valid ? "1" : "0");
			}
			else
			{
				response_l.put ("locked", valid ? "0" : "1");
			}
		}
		else
		{
			set_error (error);
		}
	}
	response_errors ();
}

void nano::json_handler::peers ()
{
	boost::property_tree::ptree peers_l;
	bool const peer_details = request.get<bool> ("peer_details", false);
	auto peers_list (node.network->tcp_channels->list (std::numeric_limits<std::size_t>::max ()));
	std::sort (peers_list.begin (), peers_list.end (), [] (auto const & lhs, auto const & rhs) {
		return lhs->get_remote_endpoint () < rhs->get_remote_endpoint ();
	});
	for (auto i (peers_list.begin ()), n (peers_list.end ()); i != n; ++i)
	{
		std::stringstream text;
		auto channel (*i);
		text << channel->to_string ();
		if (peer_details)
		{
			boost::property_tree::ptree pending_tree;
			pending_tree.put ("protocol_version", std::to_string (channel->get_network_version ()));
			auto node_id_l (channel->get_node_id_optional ());
			if (node_id_l.is_initialized ())
			{
				pending_tree.put ("node_id", node_id_l.get ().to_node_id ());
			}
			else
			{
				pending_tree.put ("node_id", "");
			}
			debug_assert (channel->get_type () == nano::transport::transport_type::tcp);
			pending_tree.put ("type", "tcp");
			peers_l.push_back (boost::property_tree::ptree::value_type (text.str (), pending_tree));
		}
		else
		{
			peers_l.push_back (boost::property_tree::ptree::value_type (text.str (), boost::property_tree::ptree (std::to_string (channel->get_network_version ()))));
		}
	}
	response_l.add_child ("peers", peers_l);
	response_errors ();
}

void nano::json_handler::pending ()
{
	response_l.put ("deprecated", "1");
	receivable ();
}

void nano::json_handler::receivable ()
{
	auto account (account_impl ());
	auto count (count_optional_impl ());
	auto offset (offset_optional_impl (0));
	auto threshold (threshold_optional_impl ());
	bool const source = request.get<bool> ("source", false);
	bool const min_version = request.get<bool> ("min_version", false);
	bool const include_active = request.get<bool> ("include_active", false);
	bool const include_only_confirmed = request.get<bool> ("include_only_confirmed", true);
	bool const sorting = request.get<bool> ("sorting", false);
	auto simple (threshold.is_zero () && !source && !min_version && !sorting); // if simple, response is a list of hashes
	bool const should_sort = sorting && !simple;
	if (!ec)
	{
		auto offset_counter = offset;
		boost::property_tree::ptree peers_l;
		auto transaction (node.store.tx_begin_read ());
		// The ptree container is used if there are any children nodes (e.g source/min_version) otherwise the amount container is used.
		std::vector<std::pair<std::string, boost::property_tree::ptree>> hash_ptree_pairs;
		std::vector<std::pair<std::string, nano::uint128_t>> hash_amount_pairs;
		for (auto i (node.store.pending ().begin (*transaction, nano::pending_key (account, 0))), n (node.store.pending ().end ()); i != n && nano::pending_key (i->first).account == account && (should_sort || peers_l.size () < count); ++i)
		{
			nano::pending_key const & key (i->first);
			if (block_confirmed (node, *transaction, key.hash, include_active, include_only_confirmed))
			{
				if (!should_sort && offset_counter > 0)
				{
					--offset_counter;
					continue;
				}

				if (simple)
				{
					boost::property_tree::ptree entry;
					entry.put ("", key.hash.to_string ());
					peers_l.push_back (std::make_pair ("", entry));
				}
				else
				{
					nano::pending_info const & info (i->second);
					if (info.amount.number () >= threshold.number ())
					{
						if (source || min_version)
						{
							boost::property_tree::ptree pending_tree;
							pending_tree.put ("amount", info.amount.number ().convert_to<std::string> ());
							if (source)
							{
								pending_tree.put ("source", info.source.to_account ());
							}
							if (min_version)
							{
								pending_tree.put ("min_version", epoch_as_string (info.epoch));
							}

							if (should_sort)
							{
								hash_ptree_pairs.emplace_back (key.hash.to_string (), pending_tree);
							}
							else
							{
								peers_l.add_child (key.hash.to_string (), pending_tree);
							}
						}
						else
						{
							if (should_sort)
							{
								hash_amount_pairs.emplace_back (key.hash.to_string (), info.amount.number ());
							}
							else
							{
								peers_l.put (key.hash.to_string (), info.amount.number ().convert_to<std::string> ());
							}
						}
					}
				}
			}
		}
		if (should_sort)
		{
			if (source || min_version)
			{
				std::stable_sort (hash_ptree_pairs.begin (), hash_ptree_pairs.end (), [] (auto const & lhs, auto const & rhs) {
					return lhs.second.template get<nano::uint128_t> ("amount") > rhs.second.template get<nano::uint128_t> ("amount");
				});
				for (auto i = offset, j = offset + count; i < hash_ptree_pairs.size () && i < j; ++i)
				{
					peers_l.add_child (hash_ptree_pairs[i].first, hash_ptree_pairs[i].second);
				}
			}
			else
			{
				std::stable_sort (hash_amount_pairs.begin (), hash_amount_pairs.end (), [] (auto const & lhs, auto const & rhs) {
					return lhs.second > rhs.second;
				});

				for (auto i = offset, j = offset + count; i < hash_amount_pairs.size () && i < j; ++i)
				{
					peers_l.put (hash_amount_pairs[i].first, hash_amount_pairs[i].second.convert_to<std::string> ());
				}
			}
		}
		response_l.add_child ("blocks", peers_l);
	}
	response_errors ();
}

void nano::json_handler::pending_exists ()
{
	response_l.put ("deprecated", "1");
	receivable_exists ();
}

void nano::json_handler::receivable_exists ()
{
	auto hash (hash_impl ());
	bool const include_active = request.get<bool> ("include_active", false);
	bool const include_only_confirmed = request.get<bool> ("include_only_confirmed", true);
	if (!ec)
	{
		auto transaction (node.store.tx_begin_read ());
		auto block (node.ledger.block (*transaction, hash));
		if (block != nullptr)
		{
			auto exists (false);
			auto destination (node.ledger.block_destination (*transaction, *block));
			if (!destination.is_zero ())
			{
				exists = node.store.pending ().exists (*transaction, nano::pending_key (destination, hash));
			}
			exists = exists && (block_confirmed (node, *transaction, block->hash (), include_active, include_only_confirmed));
			response_l.put ("exists", exists ? "1" : "0");
		}
		else
		{
			ec = nano::error_blocks::not_found;
		}
	}
	response_errors ();
}

void nano::json_handler::process ()
{
	node.workers->push_task (create_worker_task ([] (std::shared_ptr<nano::json_handler> const & rpc_l) {
		bool const is_async = rpc_l->request.get<bool> ("async", false);
		auto block (rpc_l->block_impl (true));

		// State blocks subtype check
		if (!rpc_l->ec && block->type () == nano::block_type::state)
		{
			std::string subtype_text (rpc_l->request.get<std::string> ("subtype", ""));
			if (!subtype_text.empty ())
			{
				std::shared_ptr<nano::state_block> block_state (std::static_pointer_cast<nano::state_block> (block));
				auto transaction (rpc_l->node.store.tx_begin_read ());
				if (!block_state->previous ().is_zero () && !rpc_l->node.ledger.block_exists (*transaction, block_state->previous ()))
				{
					rpc_l->ec = nano::error_process::gap_previous;
				}
				else
				{
					auto balance (rpc_l->node.ledger.account_balance (*transaction, block_state->account ()));
					if (subtype_text == "send")
					{
						if (balance <= block_state->balance ().number ())
						{
							rpc_l->ec = nano::error_rpc::invalid_subtype_balance;
						}
						// Send with previous == 0 fails balance check. No previous != 0 check required
					}
					else if (subtype_text == "receive")
					{
						if (balance > block_state->balance ().number ())
						{
							rpc_l->ec = nano::error_rpc::invalid_subtype_balance;
						}
						// Receive can be point to open block. No previous != 0 check required
					}
					else if (subtype_text == "open")
					{
						if (!block_state->previous ().is_zero ())
						{
							rpc_l->ec = nano::error_rpc::invalid_subtype_previous;
						}
					}
					else if (subtype_text == "change")
					{
						if (balance != block_state->balance ().number ())
						{
							rpc_l->ec = nano::error_rpc::invalid_subtype_balance;
						}
						else if (block_state->previous ().is_zero ())
						{
							rpc_l->ec = nano::error_rpc::invalid_subtype_previous;
						}
					}
					else if (subtype_text == "epoch")
					{
						if (balance != block_state->balance ().number ())
						{
							rpc_l->ec = nano::error_rpc::invalid_subtype_balance;
						}
						else if (!rpc_l->node.ledger.is_epoch_link (block_state->link ()))
						{
							rpc_l->ec = nano::error_rpc::invalid_subtype_epoch_link;
						}
					}
					else
					{
						rpc_l->ec = nano::error_rpc::invalid_subtype;
					}
				}
			}
		}
		if (!rpc_l->ec)
		{
			if (!rpc_l->node.network_params.work.validate_entry (*block))
			{
				if (!is_async)
				{
					auto result_maybe = rpc_l->node.process_local (block);
					if (!result_maybe)
					{
						rpc_l->ec = nano::error_rpc::stopped;
					}
					else
					{
						auto const & result = result_maybe.value ();
						switch (result)
						{
							case nano::block_status::progress:
							{
								rpc_l->response_l.put ("hash", block->hash ().to_string ());
								break;
							}
							case nano::block_status::gap_previous:
							{
								rpc_l->ec = nano::error_process::gap_previous;
								break;
							}
							case nano::block_status::gap_source:
							{
								rpc_l->ec = nano::error_process::gap_source;
								break;
							}
							case nano::block_status::old:
							{
								rpc_l->ec = nano::error_process::old;
								break;
							}
							case nano::block_status::bad_signature:
							{
								rpc_l->ec = nano::error_process::bad_signature;
								break;
							}
							case nano::block_status::negative_spend:
							{
								// TODO once we get RPC versioning, this should be changed to "negative spend"
								rpc_l->ec = nano::error_process::negative_spend;
								break;
							}
							case nano::block_status::balance_mismatch:
							{
								rpc_l->ec = nano::error_process::balance_mismatch;
								break;
							}
							case nano::block_status::unreceivable:
							{
								rpc_l->ec = nano::error_process::unreceivable;
								break;
							}
							case nano::block_status::block_position:
							{
								rpc_l->ec = nano::error_process::block_position;
								break;
							}
							case nano::block_status::gap_epoch_open_pending:
							{
								rpc_l->ec = nano::error_process::gap_epoch_open_pending;
								break;
							}
							case nano::block_status::fork:
							{
								bool const force = rpc_l->request.get<bool> ("force", false);
								if (force)
								{
									rpc_l->node.active.erase (*block);
									rpc_l->node.block_processor.force (block);
									rpc_l->response_l.put ("hash", block->hash ().to_string ());
								}
								else
								{
									rpc_l->ec = nano::error_process::fork;
								}
								break;
							}
							case nano::block_status::insufficient_work:
							{
								rpc_l->ec = nano::error_process::insufficient_work;
								break;
							}
							case nano::block_status::opened_burn_account:
								rpc_l->ec = nano::error_process::opened_burn_account;
								break;
							default:
							{
								rpc_l->ec = nano::error_process::other;
								break;
							}
						}
					}
				}
				else
				{
					if (block->type () == nano::block_type::state)
					{
						rpc_l->node.process_local_async (block);
						rpc_l->response_l.put ("started", "1");
					}
					else
					{
						rpc_l->ec = nano::error_common::is_not_state_block;
					}
				}
			}
			else
			{
				rpc_l->ec = nano::error_blocks::work_low;
			}
		}
		rpc_l->response_errors ();
	}));
}

void nano::json_handler::pruned_exists ()
{
	auto hash (hash_impl ());
	if (!ec)
	{
		auto transaction (node.store.tx_begin_read ());
		if (node.ledger.pruning_enabled ())
		{
			auto exists (node.store.pruned ().exists (*transaction, hash));
			response_l.put ("exists", exists ? "1" : "0");
		}
		else
		{
			ec = nano::error_rpc::pruning_disabled;
		}
	}
	response_errors ();
}

void nano::json_handler::receive ()
{
	auto wallet_id{ get_wallet_id () };
	auto account (account_impl ());
	auto hash (hash_impl ("block"));
	if (!ec)
	{
		auto block_transaction (node.store.tx_begin_read ());
		if (node.ledger.block_or_pruned_exists (*block_transaction, hash))
		{
			auto pending_info = node.ledger.pending_info (*block_transaction, nano::pending_key (account, hash));
			if (pending_info)
			{
				auto work (work_optional_impl ());
				if (!ec && work)
				{
					nano::root head;
					nano::epoch epoch = pending_info->epoch;
					auto info = node.ledger.account_info (*block_transaction, account);
					if (info)
					{
						head = info->head ();
						// When receiving, epoch version is the higher between the previous and the source blocks
						epoch = std::max (info->epoch (), epoch);
					}
					else
					{
						head = account;
					}
					nano::block_details details (epoch, false, true, false);
					if (node.network_params.work.difficulty (nano::work_version::work_1, head, work) < node.network_params.work.threshold (nano::work_version::work_1, details))
					{
						ec = nano::error_common::invalid_work;
					}
				}
				else if (!ec) // && work == 0
				{
					if (!node.work_generation_enabled ())
					{
						ec = nano::error_common::disabled_work_generation;
					}
				}
				if (!ec)
				{
					// Representative is only used by receive_action when opening accounts
					// Set a wallet default representative for new accounts
					nano::account representative;
					auto error = node.wallets.get_representative (wallet_id, representative);
					set_error (error);
					if (error == nano::wallets_error::none)
					{
						bool generate_work (work == 0); // Disable work generation if "work" option is provided
						auto response_a (response);
						error = node.wallets.receive_async (
						wallet_id,
						hash, representative, nano::dev::constants.genesis_amount, account, [response_a] (std::shared_ptr<nano::block> const & block_a) {
							if (block_a != nullptr)
							{
								boost::property_tree::ptree response_l;
								response_l.put ("block", block_a->hash ().to_string ());
								std::stringstream ostream;
								boost::property_tree::write_json (ostream, response_l);
								response_a (ostream.str ());
							}
							else
							{
								json_error_response (response_a, "Error generating block");
							}
						},
						work, generate_work);
					}
				}
			}
			else
			{
				ec = nano::error_process::unreceivable;
			}
		}
		else
		{
			ec = nano::error_blocks::not_found;
		}
	}
	// Because of receive_async
	if (ec)
	{
		response_errors ();
	}
}

void nano::json_handler::receive_minimum ()
{
	if (!ec)
	{
		response_l.put ("amount", node.config->receive_minimum.to_string_dec ());
	}
	response_errors ();
}

void nano::json_handler::receive_minimum_set ()
{
	auto amount (amount_impl ());
	if (!ec)
	{
		node.config->receive_minimum = amount;
		response_l.put ("success", "");
	}
	response_errors ();
}

void nano::json_handler::representatives ()
{
	auto count (count_optional_impl ());
	if (!ec)
	{
		bool const sorting = request.get<bool> ("sorting", false);
		boost::property_tree::ptree representatives;
		auto rep_amounts = node.ledger.cache.rep_weights ().get_rep_amounts ();
		if (!sorting) // Simple
		{
			std::map<nano::account, nano::uint128_t> ordered (rep_amounts.begin (), rep_amounts.end ());
			for (auto & rep_amount : rep_amounts)
			{
				auto const & account (rep_amount.first);
				auto const & amount (rep_amount.second);
				representatives.put (account.to_account (), amount.convert_to<std::string> ());

				if (representatives.size () > count)
				{
					break;
				}
			}
		}
		else // Sorting
		{
			std::vector<std::pair<nano::uint128_t, std::string>> representation;

			for (auto & rep_amount : rep_amounts)
			{
				auto const & account (rep_amount.first);
				auto const & amount (rep_amount.second);
				representation.emplace_back (amount, account.to_account ());
			}
			std::sort (representation.begin (), representation.end ());
			std::reverse (representation.begin (), representation.end ());
			for (auto i (representation.begin ()), n (representation.end ()); i != n && representatives.size () < count; ++i)
			{
				representatives.put (i->second, (i->first).convert_to<std::string> ());
			}
		}
		response_l.add_child ("representatives", representatives);
	}
	response_errors ();
}

void nano::json_handler::representatives_online ()
{
	auto const accounts_node = request.get_child_optional ("accounts");
	bool const weight = request.get<bool> ("weight", false);
	std::vector<nano::public_key> accounts_to_filter;
	if (accounts_node.is_initialized ())
	{
		for (auto & a : (*accounts_node))
		{
			auto account (account_impl (a.second.get<std::string> ("")));
			if (!ec)
			{
				accounts_to_filter.push_back (account);
			}
			else
			{
				break;
			}
		}
	}
	if (!ec)
	{
		boost::property_tree::ptree representatives;
		auto reps (node.online_reps.list ());
		for (auto & i : reps)
		{
			if (accounts_node.is_initialized ())
			{
				if (accounts_to_filter.empty ())
				{
					break;
				}
				auto found_acc = std::find (accounts_to_filter.begin (), accounts_to_filter.end (), i);
				if (found_acc == accounts_to_filter.end ())
				{
					continue;
				}
				else
				{
					accounts_to_filter.erase (found_acc);
				}
			}
			if (weight)
			{
				boost::property_tree::ptree weight_node;
				auto account_weight (node.ledger.weight (i));
				weight_node.put ("weight", account_weight.convert_to<std::string> ());
				representatives.add_child (i.to_account (), weight_node);
			}
			else
			{
				boost::property_tree::ptree entry;
				entry.put ("", i.to_account ());
				representatives.push_back (std::make_pair ("", entry));
			}
		}
		response_l.add_child ("representatives", representatives);
	}
	response_errors ();
}

void nano::json_handler::republish ()
{
	auto count (count_optional_impl (1024U));
	uint64_t sources (0);
	uint64_t destinations (0);
	boost::optional<std::string> sources_text (request.get_optional<std::string> ("sources"));
	if (!ec && sources_text.is_initialized ())
	{
		if (decode_unsigned (sources_text.get (), sources))
		{
			ec = nano::error_rpc::invalid_sources;
		}
	}
	boost::optional<std::string> destinations_text (request.get_optional<std::string> ("destinations"));
	if (!ec && destinations_text.is_initialized ())
	{
		if (decode_unsigned (destinations_text.get (), destinations))
		{
			ec = nano::error_rpc::invalid_destinations;
		}
	}
	auto hash (hash_impl ());
	if (!ec)
	{
		boost::property_tree::ptree blocks;
		auto transaction (node.store.tx_begin_read ());
		auto block (node.ledger.block (*transaction, hash));
		if (block != nullptr)
		{
			std::deque<std::shared_ptr<nano::block>> republish_bundle;
			for (auto i (0); !hash.is_zero () && i < count; ++i)
			{
				block = node.ledger.block (*transaction, hash);
				if (sources != 0) // Republish source chain
				{
					nano::block_hash source (node.ledger.block_source (*transaction, *block));
					auto block_a (node.ledger.block (*transaction, source));
					std::vector<nano::block_hash> hashes;
					while (block_a != nullptr && hashes.size () < sources)
					{
						hashes.push_back (source);
						source = block_a->previous ();
						block_a = node.ledger.block (*transaction, source);
					}
					std::reverse (hashes.begin (), hashes.end ());
					for (auto & hash_l : hashes)
					{
						block_a = node.ledger.block (*transaction, hash_l);
						republish_bundle.push_back (std::move (block_a));
						boost::property_tree::ptree entry_l;
						entry_l.put ("", hash_l.to_string ());
						blocks.push_back (std::make_pair ("", entry_l));
					}
				}
				republish_bundle.push_back (std::move (block)); // Republish block
				boost::property_tree::ptree entry;
				entry.put ("", hash.to_string ());
				blocks.push_back (std::make_pair ("", entry));
				if (destinations != 0) // Republish destination chain
				{
					auto block_b (node.ledger.block (*transaction, hash));
					auto destination (node.ledger.block_destination (*transaction, *block_b));
					if (!destination.is_zero ())
					{
						if (!node.store.pending ().exists (*transaction, nano::pending_key (destination, hash)))
						{
							nano::block_hash previous (node.ledger.latest (*transaction, destination));
							auto block_d (node.ledger.block (*transaction, previous));
							nano::block_hash source;
							std::vector<nano::block_hash> hashes;
							while (block_d != nullptr && hash != source)
							{
								hashes.push_back (previous);
								source = node.ledger.block_source (*transaction, *block_d);
								previous = block_d->previous ();
								block_d = node.ledger.block (*transaction, previous);
							}
							std::reverse (hashes.begin (), hashes.end ());
							if (hashes.size () > destinations)
							{
								hashes.resize (destinations);
							}
							for (auto & hash_l : hashes)
							{
								block_d = node.ledger.block (*transaction, hash_l);
								republish_bundle.push_back (std::move (block_d));
								boost::property_tree::ptree entry_l;
								entry_l.put ("", hash_l.to_string ());
								blocks.push_back (std::make_pair ("", entry_l));
							}
						}
					}
				}
				hash = node.store.block ().successor (*transaction, hash);
			}
			node.network->flood_block_many (std::move (republish_bundle), nullptr, 25);
			response_l.put ("success", ""); // obsolete
			response_l.add_child ("blocks", blocks);
		}
		else
		{
			ec = nano::error_blocks::not_found;
		}
	}
	response_errors ();
}

void nano::json_handler::search_pending ()
{
	response_l.put ("deprecated", "1");
	search_receivable ();
}

void nano::json_handler::search_receivable ()
{
	auto wallet_id (get_wallet_id ());
	if (!ec)
	{
		auto error = node.wallets.search_receivable (wallet_id);
		if (error == wallets_error::none)
		{
			response_l.put ("started", true);
		}
		else if (error == wallets_error::wallet_locked)
		{
			response_l.put ("started", false);
		}
		else
		{
			set_error (error);
		}
	}
	response_errors ();
}

void nano::json_handler::search_pending_all ()
{
	response_l.put ("deprecated", "1");
	search_receivable_all ();
}

void nano::json_handler::search_receivable_all ()
{
	if (!ec)
	{
		node.wallets.search_receivable_all ();
		response_l.put ("success", "");
	}
	response_errors ();
}

void nano::json_handler::send ()
{
	auto wallet_id (get_wallet_id ());
	auto amount (amount_impl ());
	// Sending 0 amount is invalid with state blocks
	if (!ec && amount.is_zero ())
	{
		ec = nano::error_common::invalid_amount;
	}
	std::string source_text (request.get<std::string> ("source"));
	auto source (account_impl (source_text, nano::error_rpc::bad_source));
	std::string destination_text (request.get<std::string> ("destination"));
	auto destination (account_impl (destination_text, nano::error_rpc::bad_destination));
	if (!ec)
	{
		auto work (work_optional_impl ());
		nano::uint128_t balance (0);
		if (!ec && work == 0 && !node.work_generation_enabled ())
		{
			ec = nano::error_common::disabled_work_generation;
		}
		if (!ec)
		{
			auto block_transaction (node.store.tx_begin_read ());
			auto info (account_info_impl (*block_transaction, source));
			if (!ec)
			{
				balance = (info.balance ()).number ();
			}
			if (!ec && work)
			{
				nano::block_details details (info.epoch (), true, false, false);
				if (node.network_params.work.difficulty (nano::work_version::work_1, info.head (), work) < node.network_params.work.threshold (nano::work_version::work_1, details))
				{
					ec = nano::error_common::invalid_work;
				}
			}
		}
		if (!ec)
		{
			bool generate_work (work == 0); // Disable work generation if "work" option is provided
			boost::optional<std::string> send_id (request.get_optional<std::string> ("id"));
			auto response_a (response);
			auto response_data (std::make_shared<boost::property_tree::ptree> (response_l));
			auto error = node.wallets.send_async (
			wallet_id, source, destination, amount.number (), [balance, amount, response_a, response_data] (std::shared_ptr<nano::block> const & block_a) {
				if (block_a != nullptr)
				{
					response_data->put ("block", block_a->hash ().to_string ());
					std::stringstream ostream;
					boost::property_tree::write_json (ostream, *response_data);
					response_a (ostream.str ());
				}
				else
				{
					if (balance >= amount.number ())
					{
						json_error_response (response_a, "Error generating block");
					}
					else
					{
						std::error_code ec (nano::error_common::insufficient_balance);
						json_error_response (response_a, ec.message ());
					}
				}
			},
			work, generate_work, send_id);

			set_error (error);
		}
	}
	// Because of send_async
	if (ec)
	{
		response_errors ();
	}
}

void nano::json_handler::sign ()
{
	bool const json_block_l = request.get<bool> ("json_block", false);
	// Retrieving hash
	nano::block_hash hash (0);
	boost::optional<std::string> hash_text (request.get_optional<std::string> ("hash"));
	if (hash_text.is_initialized ())
	{
		hash = hash_impl ();
	}
	// Retrieving block
	std::shared_ptr<nano::block> block;
	if (!ec && request.count ("block"))
	{
		block = block_impl (true);
		if (block != nullptr)
		{
			hash = block->hash ();
		}
	}

	// Hash or block are not initialized
	if (!ec && hash.is_zero ())
	{
		ec = nano::error_blocks::invalid_block;
	}
	// Hash is initialized without config permission
	else if (!ec && !hash.is_zero () && block == nullptr && !node_rpc_config.enable_sign_hash)
	{
		ec = nano::error_rpc::sign_hash_disabled;
	}
	if (!ec)
	{
		nano::raw_key prv;
		prv.clear ();
		// Retrieving private key from request
		boost::optional<std::string> key_text (request.get_optional<std::string> ("key"));
		if (key_text.is_initialized ())
		{
			if (prv.decode_hex (key_text.get ()))
			{
				ec = nano::error_common::bad_private_key;
			}
		}
		else
		{
			// Retrieving private key from wallet
			boost::optional<std::string> account_text (request.get_optional<std::string> ("account"));
			boost::optional<std::string> wallet_text (request.get_optional<std::string> ("wallet"));
			if (wallet_text.is_initialized () && account_text.is_initialized ())
			{
				auto account (account_impl ());
				auto wallet_id (get_wallet_id ());
				if (!ec)
				{
					auto error = node.wallets.fetch (wallet_id, account, prv);
					set_error (error);
				}
			}
		}
		// Signing
		if (prv != 0)
		{
			nano::public_key pub (nano::pub_key (prv));
			nano::signature signature (nano::sign_message (prv, pub, hash));
			response_l.put ("signature", signature.to_string ());
			if (block != nullptr)
			{
				block->signature_set (signature);

				if (json_block_l)
				{
					boost::property_tree::ptree block_node_l;
					block->serialize_json (block_node_l);
					response_l.add_child ("block", block_node_l);
				}
				else
				{
					std::string contents;
					block->serialize_json (contents);
					response_l.put ("block", contents);
				}
			}
		}
		else
		{
			ec = nano::error_rpc::block_create_key_required;
		}
	}
	response_errors ();
}

void nano::json_handler::stats ()
{
	auto sink = node.stats->log_sink_json ();
	std::string type (request.get<std::string> ("type", ""));
	bool use_sink = false;
	if (type == "counters")
	{
		node.stats->log_counters (*sink);
		use_sink = true;
	}
	else if (type == "objects")
	{
		construct_json (collect_container_info (node, "node").get (), response_l);
	}
	else if (type == "samples")
	{
		node.stats->log_samples (*sink);
		use_sink = true;
	}
	else if (type == "database")
	{
		node.store.serialize_memory_stats (response_l);
	}
	else
	{
		ec = nano::error_rpc::invalid_missing_type;
	}
	if (!ec && use_sink)
	{
		auto stat_tree_l (*static_cast<boost::property_tree::ptree *> (sink->to_object ()));
		stat_tree_l.put ("stat_duration_seconds", node.stats->last_reset ().count ());
		std::stringstream ostream;
		boost::property_tree::write_json (ostream, stat_tree_l);
		response (ostream.str ());
	}
	else
	{
		response_errors ();
	}
}

void nano::json_handler::stats_clear ()
{
	node.stats->clear ();
	response_l.put ("success", "");
	std::stringstream ostream;
	boost::property_tree::write_json (ostream, response_l);
	response (ostream.str ());
}

void nano::json_handler::stop ()
{
	response_l.put ("success", "");
	response_errors ();
	if (!ec)
	{
		stop_callback ();
	}
}

void nano::json_handler::telemetry ()
{
	auto address_text (request.get_optional<std::string> ("address"));
	auto port_text (request.get_optional<std::string> ("port"));

	if (address_text.is_initialized () || port_text.is_initialized ())
	{
		// Check both are specified
		nano::endpoint endpoint{};
		if (address_text.is_initialized () && port_text.is_initialized ())
		{
			uint16_t port;
			if (!nano::parse_port (*port_text, port))
			{
				boost::asio::ip::address address;
				if (!nano::parse_address (*address_text, address))
				{
					endpoint = { address, port };

					if (address.is_loopback () && port == node.network->endpoint ().port ())
					{
						// Requesting telemetry metrics locally
						auto telemetry_data = node.local_telemetry ();

						nano::jsonconfig config_l;
						auto const should_ignore_identification_metrics = false;
						auto err = telemetry_data.serialize_json (config_l, should_ignore_identification_metrics);
						auto const & ptree = config_l.get_tree ();

						if (!err)
						{
							response_l.insert (response_l.begin (), ptree.begin (), ptree.end ());
						}

						response_errors ();
						return;
					}
				}
				else
				{
					ec = nano::error_common::invalid_ip_address;
				}
			}
			else
			{
				ec = nano::error_common::invalid_port;
			}
		}
		else
		{
			ec = nano::error_rpc::requires_port_and_address;
		}

		if (!ec)
		{
			auto maybe_telemetry = node.telemetry->get_telemetry (nano::transport::map_endpoint_to_v6 (endpoint));
			if (maybe_telemetry)
			{
				auto telemetry = *maybe_telemetry;
				nano::jsonconfig config_l;
				auto const should_ignore_identification_metrics = false;
				auto err = telemetry.serialize_json (config_l, should_ignore_identification_metrics);
				auto const & ptree = config_l.get_tree ();

				if (!err)
				{
					response_l.insert (response_l.begin (), ptree.begin (), ptree.end ());
				}
				else
				{
					ec = nano::error_rpc::generic;
				}
			}
			else
			{
				ec = nano::error_rpc::peer_not_found;
			}

			response_errors ();
		}
		else
		{
			response_errors ();
		}
	}
	else
	{
		// By default, consolidated (average or mode) telemetry metrics are returned,
		// setting "raw" to true returns metrics from all nodes requested.
		auto raw = request.get_optional<bool> ("raw");
		auto output_raw = raw.value_or (false);

		auto telemetry_responses = node.telemetry->get_all_telemetries ();
		if (output_raw)
		{
			boost::property_tree::ptree metrics;
			for (auto & telemetry_metrics : telemetry_responses)
			{
				nano::jsonconfig config_l;
				auto const should_ignore_identification_metrics = false;
				auto err = telemetry_metrics.second.serialize_json (config_l, should_ignore_identification_metrics);
				config_l.put ("address", telemetry_metrics.first.address ());
				config_l.put ("port", telemetry_metrics.first.port ());
				if (!err)
				{
					metrics.push_back (std::make_pair ("", config_l.get_tree ()));
				}
				else
				{
					ec = nano::error_rpc::generic;
				}
			}

			response_l.put_child ("metrics", metrics);
		}
		else
		{
			nano::jsonconfig config_l;
			std::vector<nano::telemetry_data> telemetry_datas;
			telemetry_datas.reserve (telemetry_responses.size ());
			std::transform (telemetry_responses.begin (), telemetry_responses.end (), std::back_inserter (telemetry_datas), [] (auto const & endpoint_telemetry_data) {
				return endpoint_telemetry_data.second;
			});

			auto average_telemetry_metrics = nano::consolidate_telemetry_data (telemetry_datas);
			// Don't add node_id/signature in consolidated metrics
			auto const should_ignore_identification_metrics = true;
			auto err = average_telemetry_metrics.serialize_json (config_l, should_ignore_identification_metrics);
			auto const & ptree = config_l.get_tree ();

			if (!err)
			{
				response_l.insert (response_l.begin (), ptree.begin (), ptree.end ());
			}
			else
			{
				ec = nano::error_rpc::generic;
			}
		}

		response_errors ();
	}
}

void nano::json_handler::unchecked ()
{
	bool const json_block_l = request.get<bool> ("json_block", false);
	auto count (count_optional_impl ());
	if (!ec)
	{
		boost::property_tree::ptree unchecked;
		node.unchecked.for_each (
		[&unchecked, &json_block_l] (nano::unchecked_key const & key, nano::unchecked_info const & info) {
			auto block = info.get_block ();
			if (json_block_l)
			{
				boost::property_tree::ptree block_node_l;
				block->serialize_json (block_node_l);
				unchecked.add_child (block->hash ().to_string (), block_node_l);
			}
			else
			{
				std::string contents;
				block->serialize_json (contents);
				unchecked.put (block->hash ().to_string (), contents);
			} }, [iterations = 0, count = count] () mutable { return iterations++ < count; });
		response_l.add_child ("blocks", unchecked);
	}
	response_errors ();
}

void nano::json_handler::unchecked_clear ()
{
	node.workers->push_task (create_worker_task ([] (std::shared_ptr<nano::json_handler> const & rpc_l) {
		rpc_l->node.unchecked.clear ();
		rpc_l->response_l.put ("success", "");
		rpc_l->response_errors ();
	}));
}

void nano::json_handler::unchecked_get ()
{
	bool const json_block_l = request.get<bool> ("json_block", false);
	auto hash (hash_impl ());
	if (!ec)
	{
		bool done = false;
		node.unchecked.for_each (
		[&] (nano::unchecked_key const & key, nano::unchecked_info const & info) {
			if (key.hash == hash)
			{
				response_l.put ("modified_timestamp", std::to_string (info.modified ()));

				auto block = info.get_block ();
				if (json_block_l)
				{
					boost::property_tree::ptree block_node_l;
					block->serialize_json (block_node_l);
					response_l.add_child ("contents", block_node_l);
				}
				else
				{
					std::string contents;
					block->serialize_json (contents);
					response_l.put ("contents", contents);
				}
				done = true;
			} }, [&] () { return !done; });
		if (response_l.empty ())
		{
			ec = nano::error_blocks::not_found;
		}
	}
	response_errors ();
}

void nano::json_handler::unchecked_keys ()
{
	bool const json_block_l = request.get<bool> ("json_block", false);
	auto count (count_optional_impl ());
	nano::block_hash key (0);
	boost::optional<std::string> hash_text (request.get_optional<std::string> ("key"));
	if (!ec && hash_text.is_initialized ())
	{
		if (key.decode_hex (hash_text.get ()))
		{
			ec = nano::error_rpc::bad_key;
		}
	}
	if (!ec)
	{
		boost::property_tree::ptree unchecked;
		node.unchecked.for_each (
		key,
		[&unchecked, json_block_l] (nano::unchecked_key const & key, nano::unchecked_info const & info) {
			boost::property_tree::ptree entry;
			auto block = info.get_block ();
			entry.put ("key", key.key ().to_string ());
			entry.put ("hash", block->hash ().to_string ());
			entry.put ("modified_timestamp", std::to_string (info.modified ()));
			if (json_block_l)
			{
				boost::property_tree::ptree block_node_l;
				block->serialize_json (block_node_l);
				entry.add_child ("contents", block_node_l);
			}
			else
			{
				std::string contents;
				block->serialize_json (contents);
				entry.put ("contents", contents);
			}
			unchecked.push_back (std::make_pair ("", entry)); }, [&unchecked, &count] () { return unchecked.size () < count; });
		response_l.add_child ("unchecked", unchecked);
	}
	response_errors ();
}

void nano::json_handler::unopened ()
{
	auto count (count_optional_impl ());
	auto threshold (threshold_optional_impl ());
	nano::account start (1); // exclude burn account by default
	boost::optional<std::string> account_text (request.get_optional<std::string> ("account"));
	if (account_text.is_initialized ())
	{
		start = account_impl (account_text.get ());
	}
	if (!ec)
	{
		auto transaction (node.store.tx_begin_read ());
		auto iterator (node.store.pending ().begin (*transaction, nano::pending_key (start, 0)));
		auto end (node.store.pending ().end ());
		nano::account current_account (start);
		nano::uint128_t current_account_sum{ 0 };
		boost::property_tree::ptree accounts;
		while (iterator != end && accounts.size () < count)
		{
			nano::pending_key key (iterator->first);
			nano::account account (key.account);
			nano::pending_info info (iterator->second);
			if (node.store.account ().exists (*transaction, account))
			{
				if (account.number () == std::numeric_limits<nano::uint256_t>::max ())
				{
					break;
				}
				// Skip existing accounts
				iterator = node.store.pending ().begin (*transaction, nano::pending_key (account.number () + 1, 0));
			}
			else
			{
				if (account != current_account)
				{
					if (current_account_sum > 0)
					{
						if (current_account_sum >= threshold.number ())
						{
							accounts.put (current_account.to_account (), current_account_sum.convert_to<std::string> ());
						}
						current_account_sum = 0;
					}
					current_account = account;
				}
				current_account_sum += info.amount.number ();
				++iterator;
			}
		}
		// last one after iterator reaches end
		if (accounts.size () < count && current_account_sum > 0 && current_account_sum >= threshold.number ())
		{
			accounts.put (current_account.to_account (), current_account_sum.convert_to<std::string> ());
		}
		response_l.add_child ("accounts", accounts);
	}
	response_errors ();
}

void nano::json_handler::uptime ()
{
	response_l.put ("seconds", std::chrono::duration_cast<std::chrono::seconds> (std::chrono::steady_clock::now () - node.startup_time).count ());
	response_errors ();
}

void nano::json_handler::version ()
{
	response_l.put ("rpc_version", "1");
	response_l.put ("store_version", std::to_string (node.store_version ()));
	response_l.put ("protocol_version", std::to_string (node.network_params.network.protocol_version));
	response_l.put ("node_vendor", boost::str (boost::format ("RsNano %1%") % NANO_VERSION_STRING));
	response_l.put ("store_vendor", node.store.vendor_get ());
	response_l.put ("network", node.network_params.network.get_current_network_as_string ());
	response_l.put ("network_identifier", node.network_params.ledger.genesis->hash ().to_string ());
	response_l.put ("build_info", BUILD_INFO);
	response_errors ();
}

void nano::json_handler::validate_account_number ()
{
	auto account (account_impl ());
	(void)account;
	response_l.put ("valid", ec ? "0" : "1");
	ec = std::error_code (); // error is just invalid account
	response_errors ();
}

void nano::json_handler::wallet_add ()
{
	node.workers->push_task (create_worker_task ([] (std::shared_ptr<nano::json_handler> const & rpc_l) {
		auto wallet_id (rpc_l->get_wallet_id ());
		if (!rpc_l->ec)
		{
			std::string key_text (rpc_l->request.get<std::string> ("key"));
			nano::raw_key key;
			if (!key.decode_hex (key_text))
			{
				bool const generate_work = rpc_l->request.get<bool> ("work", true);
				nano::public_key pub;
				auto error = rpc_l->node.wallets.insert_adhoc (wallet_id, key, generate_work, pub);
				if (error == nano::wallets_error::none)
				{
					rpc_l->response_l.put ("account", pub.to_account ());
				}
				else
				{
					rpc_l->set_error (error);
				}
			}
			else
			{
				rpc_l->ec = nano::error_common::bad_private_key;
			}
		}
		rpc_l->response_errors ();
	}));
}

void nano::json_handler::wallet_add_watch ()
{
	node.workers->push_task (create_worker_task ([] (std::shared_ptr<nano::json_handler> const & rpc_l) {
		auto wallet_id (rpc_l->get_wallet_id ());
		if (!rpc_l->ec)
		{
			std::vector<nano::account> accounts;
			for (auto & accs : rpc_l->request.get_child ("accounts"))
			{
				auto account (rpc_l->account_impl (accs.second.data ()));
				if (!rpc_l->ec)
				{
					accounts.push_back (account);
				}
			}

			if (!rpc_l->ec)
			{
				auto error = rpc_l->node.wallets.insert_watch (wallet_id, accounts);
				if (error == nano::wallets_error::none)
				{
					rpc_l->response_l.put ("success", "");
				}
				else
				{
					rpc_l->set_error (error);
				}
			}
		}
		rpc_l->response_errors ();
	}));
}

void nano::json_handler::wallet_info ()
{
	auto wallet_id (get_wallet_id ());
	if (!ec)
	{
		std::vector<std::pair<nano::account, nano::raw_key>> accounts;
		auto error = node.wallets.decrypt (wallet_id, accounts);
		set_error (error);
		if (error == nano::wallets_error::none)
		{
			nano::uint128_t balance (0);
			nano::uint128_t receivable (0);
			uint64_t count (0);
			uint64_t block_count (0);
			uint64_t cemented_block_count (0);
			uint64_t deterministic_count (0);
			uint64_t adhoc_count (0);
			auto block_transaction (node.store.tx_begin_read ());

			for (const auto & [account, priv] : accounts)
			{
				auto account_info = node.ledger.account_info (*block_transaction, account);
				if (account_info)
				{
					block_count += account_info->block_count ();
					balance += account_info->balance ().number ();
				}

				nano::confirmation_height_info confirmation_info{};
				if (!node.store.confirmation_height ().get (*block_transaction, account, confirmation_info))
				{
					cemented_block_count += confirmation_info.height ();
				}

				receivable += node.ledger.account_receivable (*block_transaction, account);

				nano::key_type key_type = node.wallets.key_type (wallet_id, priv);
				if (key_type == nano::key_type::deterministic)
				{
					deterministic_count++;
				}
				else if (key_type == nano::key_type::adhoc)
				{
					adhoc_count++;
				}

				++count;
			}

			uint32_t deterministic_index;
			(void)node.wallets.deterministic_index_get (wallet_id, deterministic_index);
			response_l.put ("balance", balance.convert_to<std::string> ());
			response_l.put ("pending", receivable.convert_to<std::string> ());
			response_l.put ("receivable", receivable.convert_to<std::string> ());
			response_l.put ("accounts_count", std::to_string (count));
			response_l.put ("accounts_block_count", std::to_string (block_count));
			response_l.put ("accounts_cemented_block_count", std::to_string (cemented_block_count));
			response_l.put ("deterministic_count", std::to_string (deterministic_count));
			response_l.put ("adhoc_count", std::to_string (adhoc_count));
			response_l.put ("deterministic_index", std::to_string (deterministic_index));
		}
	}

	response_errors ();
}

void nano::json_handler::wallet_balances ()
{
	auto wallet_id (get_wallet_id ());
	auto threshold (threshold_optional_impl ());
	if (!ec)
	{
		boost::property_tree::ptree balances;
		auto block_transaction (node.store.tx_begin_read ());
		std::vector<nano::account> accounts;
		auto error = node.wallets.get_accounts (wallet_id, accounts);
		if (error == nano::wallets_error::none)
		{
			for (const auto & account : accounts)
			{
				nano::uint128_t balance = node.ledger.account_balance (*block_transaction, account);
				if (balance >= threshold.number ())
				{
					boost::property_tree::ptree entry;
					nano::uint128_t receivable = node.ledger.account_receivable (*block_transaction, account);
					entry.put ("balance", balance.convert_to<std::string> ());
					entry.put ("pending", receivable.convert_to<std::string> ());
					entry.put ("receivable", receivable.convert_to<std::string> ());
					balances.push_back (std::make_pair (account.to_account (), entry));
				}
			}
			response_l.add_child ("balances", balances);
		}
		else
		{
			set_error (error);
		}
	}
	response_errors ();
}

void nano::json_handler::wallet_change_seed ()
{
	node.workers->push_task (create_worker_task ([] (std::shared_ptr<nano::json_handler> const & rpc_l) {
		auto wallet_id (rpc_l->get_wallet_id ());
		if (!rpc_l->ec)
		{
			std::string seed_text (rpc_l->request.get<std::string> ("seed"));
			nano::raw_key seed;
			if (!seed.decode_hex (seed_text))
			{
				auto count (static_cast<uint32_t> (rpc_l->count_optional_impl (0)));

				uint32_t restored_count = 0;
				nano::account first_account;

				auto error = rpc_l->node.wallets.change_seed (wallet_id, seed, count, first_account, restored_count);
				if (error == nano::wallets_error::none)
				{
					rpc_l->response_l.put ("success", "");
					rpc_l->response_l.put ("last_restored_account", first_account.to_account ());
					debug_assert (restored_count > 0);
					rpc_l->response_l.put ("restored_count", std::to_string (restored_count));
				}
				else
				{
					rpc_l->set_error (error);
				}
			}
			else
			{
				rpc_l->ec = nano::error_common::bad_seed;
			}
		}
		rpc_l->response_errors ();
	}));
}

void nano::json_handler::wallet_contains ()
{
	auto account (account_impl ());
	auto wallet_id (get_wallet_id ());
	if (!ec)
	{
		std::vector<nano::account> accounts;
		auto error = node.wallets.get_accounts (wallet_id, accounts);
		if (error == nano::wallets_error::none)
		{
			bool exists = std::find (accounts.begin (), accounts.end (), account) != accounts.end ();
			response_l.put ("exists", exists ? "1" : "0");
		}
	}
	response_errors ();
}

void nano::json_handler::wallet_create ()
{
	node.workers->push_task (create_worker_task ([] (std::shared_ptr<nano::json_handler> const & rpc_l) {
		nano::raw_key seed;
		auto seed_text (rpc_l->request.get_optional<std::string> ("seed"));
		if (seed_text.is_initialized () && seed.decode_hex (seed_text.get ()))
		{
			rpc_l->ec = nano::error_common::bad_seed;
		}
		if (!rpc_l->ec)
		{
			auto wallet_id = random_wallet_id ();
			rpc_l->node.wallets.create (wallet_id);
			if (rpc_l->node.wallets.wallet_exists (wallet_id))
			{
				rpc_l->response_l.put ("wallet", wallet_id.to_string ());
			}
			else
			{
				rpc_l->ec = nano::error_common::wallet_lmdb_max_dbs;
			}
			if (!rpc_l->ec && seed_text.is_initialized ())
			{
				nano::account first_account;
				uint32_t restored_count;
				auto error = rpc_l->node.wallets.change_seed (wallet_id, seed, 0, first_account, restored_count);
				rpc_l->response_l.put ("last_restored_account", first_account.to_account ());
				debug_assert (restored_count > 0);
				rpc_l->response_l.put ("restored_count", std::to_string (restored_count));
			}
		}
		rpc_l->response_errors ();
	}));
}

void nano::json_handler::wallet_destroy ()
{
	node.workers->push_task (create_worker_task ([] (std::shared_ptr<nano::json_handler> const & rpc_l) {
		std::string wallet_text (rpc_l->request.get<std::string> ("wallet"));
		nano::wallet_id wallet;
		if (!wallet.decode_hex (wallet_text))
		{
			if (rpc_l->node.wallets.wallet_exists (wallet))
			{
				rpc_l->node.wallets.destroy (wallet);
				bool destroyed (!rpc_l->node.wallets.wallet_exists (wallet));
				rpc_l->response_l.put ("destroyed", destroyed ? "1" : "0");
			}
			else
			{
				rpc_l->ec = nano::error_common::wallet_not_found;
			}
		}
		else
		{
			rpc_l->ec = nano::error_common::bad_wallet_number;
		}
		rpc_l->response_errors ();
	}));
}

void nano::json_handler::wallet_export ()
{
	auto wallet_id (get_wallet_id ());
	if (!ec)
	{
		std::string json;
		auto error = node.wallets.serialize (wallet_id, json);
		if (error == nano::wallets_error::none)
		{
			response_l.put ("json", json);
		}
		else
		{
			set_error (error);
		}
	}
	response_errors ();
}

void nano::json_handler::wallet_frontiers ()
{
	auto wallet_id (get_wallet_id ());
	if (!ec)
	{
		boost::property_tree::ptree frontiers;
		auto block_transaction (node.store.tx_begin_read ());
		std::vector<nano::account> accounts;
		auto error = node.wallets.get_accounts (wallet_id, accounts);
		if (error == nano::wallets_error::none)
		{
			for (const auto & account : accounts)
			{
				auto latest (node.ledger.latest (*block_transaction, account));
				if (!latest.is_zero ())
				{
					frontiers.put (account.to_account (), latest.to_string ());
				}
			}
			response_l.add_child ("frontiers", frontiers);
		}
		else
		{
			set_error (error);
		}
	}
	response_errors ();
}

void nano::json_handler::wallet_history ()
{
	uint64_t modified_since (1);
	boost::optional<std::string> modified_since_text (request.get_optional<std::string> ("modified_since"));
	if (modified_since_text.is_initialized ())
	{
		if (decode_unsigned (modified_since_text.get (), modified_since))
		{
			ec = nano::error_rpc::invalid_timestamp;
		}
	}
	auto wallet_id (get_wallet_id ());
	if (!ec)
	{
		std::vector<nano::account> accounts;
		auto error = node.wallets.get_accounts (wallet_id, accounts);
		if (error == nano::wallets_error::none)
		{
			std::multimap<uint64_t, boost::property_tree::ptree, std::greater<uint64_t>> entries;
			auto block_transaction (node.store.tx_begin_read ());
			for (const auto & account : accounts)
			{
				auto info = node.ledger.account_info (*block_transaction, account);
				if (info)
				{
					auto timestamp (info->modified ());
					auto hash (info->head ());
					while (timestamp >= modified_since && !hash.is_zero ())
					{
						auto block (node.ledger.block (*block_transaction, hash));
						timestamp = block->sideband ().timestamp ();
						if (block != nullptr && timestamp >= modified_since)
						{
							boost::property_tree::ptree entry;
							std::vector<nano::public_key> no_filter;
							history_visitor visitor (*this, false, *block_transaction, entry, hash, no_filter);
							block->visit (visitor);
							if (!entry.empty ())
							{
								entry.put ("block_account", account.to_account ());
								entry.put ("hash", hash.to_string ());
								entry.put ("local_timestamp", std::to_string (timestamp));
								entries.insert (std::make_pair (timestamp, entry));
							}
							hash = block->previous ();
						}
						else
						{
							hash.clear ();
						}
					}
				}
			}
			boost::property_tree::ptree history;
			for (auto i (entries.begin ()), n (entries.end ()); i != n; ++i)
			{
				history.push_back (std::make_pair ("", i->second));
			}
			response_l.add_child ("history", history);
		}
		else
		{
			set_error (error);
		}
	}
	response_errors ();
}

void nano::json_handler::wallet_key_valid ()
{
	auto wallet_id (get_wallet_id ());
	if (!ec)
	{
		bool valid = false;
		auto error = node.wallets.valid_password (wallet_id, valid);
		if (error == nano::wallets_error::none)
		{
			response_l.put ("valid", valid ? "1" : "0");
		}
		else
		{
			set_error (error);
		}
	}
	response_errors ();
}

void nano::json_handler::wallet_ledger ()
{
	bool const representative = request.get<bool> ("representative", false);
	bool const weight = request.get<bool> ("weight", false);
	bool const pending = request.get<bool> ("pending", false);
	bool const receivable = request.get<bool> ("receivable", pending);
	uint64_t modified_since (0);
	boost::optional<std::string> modified_since_text (request.get_optional<std::string> ("modified_since"));
	if (modified_since_text.is_initialized ())
	{
		modified_since = strtoul (modified_since_text.get ().c_str (), NULL, 10);
	}
	auto wallet_id (get_wallet_id ());
	if (!ec)
	{
		std::vector<nano::account> accounts;
		auto error = node.wallets.get_accounts (wallet_id, accounts);
		if (error == nano::wallets_error::none)
		{
			boost::property_tree::ptree accounts_json;
			auto block_transaction (node.store.tx_begin_read ());
			for (const auto & account : accounts)
			{
				auto info = node.ledger.account_info (*block_transaction, account);
				if (info)
				{
					if (info->modified () >= modified_since)
					{
						boost::property_tree::ptree entry;
						entry.put ("frontier", info->head ().to_string ());
						entry.put ("open_block", info->open_block ().to_string ());
						entry.put ("representative_block", node.ledger.representative (*block_transaction, info->head ()).to_string ());
						std::string balance;
						nano::uint128_union (info->balance ()).encode_dec (balance);
						entry.put ("balance", balance);
						entry.put ("modified_timestamp", std::to_string (info->modified ()));
						entry.put ("block_count", std::to_string (info->block_count ()));
						if (representative)
						{
							entry.put ("representative", info->representative ().to_account ());
						}
						if (weight)
						{
							auto account_weight (node.ledger.weight (account));
							entry.put ("weight", account_weight.convert_to<std::string> ());
						}
						if (receivable)
						{
							auto account_receivable (node.ledger.account_receivable (*block_transaction, account));
							entry.put ("pending", account_receivable.convert_to<std::string> ());
							entry.put ("receivable", account_receivable.convert_to<std::string> ());
						}
						accounts_json.push_back (std::make_pair (account.to_account (), entry));
					}
				}
			}
			response_l.add_child ("accounts", accounts_json);
		}
		else
		{
			set_error (error);
		}
	}
	response_errors ();
}

void nano::json_handler::wallet_lock ()
{
	auto wallet_id (get_wallet_id ());
	if (!ec)
	{
		auto error = node.wallets.lock (wallet_id);
		if (error == nano::wallets_error::none)
		{
			response_l.put ("locked", "1");

			node.logger->warn (nano::log::type::rpc, "Wallet locked");
		}
		else
		{
			set_error (error);
		}
	}
	response_errors ();
}

void nano::json_handler::wallet_pending ()
{
	response_l.put ("deprecated", "1");
	wallet_receivable ();
}

void nano::json_handler::wallet_receivable ()
{
	auto wallet_id (get_wallet_id ());
	auto count (count_optional_impl ());
	auto threshold (threshold_optional_impl ());
	bool const source = request.get<bool> ("source", false);
	bool const min_version = request.get<bool> ("min_version", false);
	bool const include_active = request.get<bool> ("include_active", false);
	bool const include_only_confirmed = request.get<bool> ("include_only_confirmed", true);
	if (!ec)
	{
		std::vector<nano::account> accounts;
		auto error = node.wallets.get_accounts (wallet_id, accounts);
		if (error == nano::wallets_error::none)
		{
			boost::property_tree::ptree pending;
			auto block_transaction (node.store.tx_begin_read ());
			for (const auto & account : accounts)
			{
				boost::property_tree::ptree peers_l;
				for (auto ii (node.store.pending ().begin (*block_transaction, nano::pending_key (account, 0))), nn (node.store.pending ().end ()); ii != nn && nano::pending_key (ii->first).account == account && peers_l.size () < count; ++ii)
				{
					nano::pending_key key (ii->first);
					if (block_confirmed (node, *block_transaction, key.hash, include_active, include_only_confirmed))
					{
						if (threshold.is_zero () && !source)
						{
							boost::property_tree::ptree entry;
							entry.put ("", key.hash.to_string ());
							peers_l.push_back (std::make_pair ("", entry));
						}
						else
						{
							nano::pending_info info (ii->second);
							if (info.amount.number () >= threshold.number ())
							{
								if (source || min_version)
								{
									boost::property_tree::ptree pending_tree;
									pending_tree.put ("amount", info.amount.number ().convert_to<std::string> ());
									if (source)
									{
										pending_tree.put ("source", info.source.to_account ());
									}
									if (min_version)
									{
										pending_tree.put ("min_version", epoch_as_string (info.epoch));
									}
									peers_l.add_child (key.hash.to_string (), pending_tree);
								}
								else
								{
									peers_l.put (key.hash.to_string (), info.amount.number ().convert_to<std::string> ());
								}
							}
						}
					}
				}
				if (!peers_l.empty ())
				{
					pending.add_child (account.to_account (), peers_l);
				}
			}
			response_l.add_child ("blocks", pending);
		}
		else
		{
			set_error (error);
		}
	}
	response_errors ();
}

void nano::json_handler::wallet_representative ()
{
	auto wallet_id (get_wallet_id ());
	if (!ec)
	{
		nano::account representative;
		auto error = node.wallets.get_representative (wallet_id, representative);
		if (error == nano::wallets_error::none)
		{
			response_l.put ("representative", representative.to_account ());
		}
		else
		{
			set_error (error);
		}
	}
	response_errors ();
}

void nano::json_handler::wallet_representative_set ()
{
	node.workers->push_task (create_worker_task ([] (std::shared_ptr<nano::json_handler> const & rpc_l) {
		auto wallet_id (rpc_l->get_wallet_id ());
		std::string representative_text (rpc_l->request.get<std::string> ("representative"));
		auto representative (rpc_l->account_impl (representative_text, nano::error_rpc::bad_representative_number));
		if (!rpc_l->ec)
		{
			bool update_existing_accounts (rpc_l->request.get<bool> ("update_existing_accounts", false));
			auto error = rpc_l->node.wallets.set_representative (wallet_id, representative, update_existing_accounts);
			if (error == nano::wallets_error::none)
			{
				rpc_l->response_l.put ("set", "1");
			}
			else
			{
				rpc_l->set_error (error);
			}
		}
		rpc_l->response_errors ();
	}));
}

void nano::json_handler::wallet_republish ()
{
	auto wallet_id (get_wallet_id ());
	auto count (count_impl ());
	if (!ec)
	{
		std::vector<nano::account> accounts;
		auto error = node.wallets.get_accounts (wallet_id, accounts);
		if (error == nano::wallets_error::none)
		{
			boost::property_tree::ptree blocks;
			std::deque<std::shared_ptr<nano::block>> republish_bundle;
			auto block_transaction (node.store.tx_begin_read ());
			for (const auto & account : accounts)
			{
				auto latest (node.ledger.latest (*block_transaction, account));
				std::shared_ptr<nano::block> block;
				std::vector<nano::block_hash> hashes;
				while (!latest.is_zero () && hashes.size () < count)
				{
					hashes.push_back (latest);
					block = node.ledger.block (*block_transaction, latest);
					if (block != nullptr)
					{
						latest = block->previous ();
					}
					else
					{
						latest.clear ();
					}
				}
				std::reverse (hashes.begin (), hashes.end ());
				for (auto & hash : hashes)
				{
					block = node.ledger.block (*block_transaction, hash);
					republish_bundle.push_back (std::move (block));
					boost::property_tree::ptree entry;
					entry.put ("", hash.to_string ());
					blocks.push_back (std::make_pair ("", entry));
				}
			}
			node.network->flood_block_many (std::move (republish_bundle), nullptr, 25);
			response_l.add_child ("blocks", blocks);
		}
		else
		{
			set_error (error);
		}
	}
	response_errors ();
}

void nano::json_handler::wallet_seed ()
{
	auto wallet_id (get_wallet_id ());
	if (!ec)
	{
		nano::raw_key seed;
		auto error = node.wallets.get_seed (wallet_id, seed);
		if (error == nano::wallets_error::none)
		{
			response_l.put ("seed", seed.to_string ());
		}
		else
		{
			set_error (error);
		}
	}
	response_errors ();
}

void nano::json_handler::wallet_work_get ()
{
	auto wallet_id (get_wallet_id ());
	if (!ec)
	{
		std::vector<nano::account> accounts;
		auto error = node.wallets.get_accounts (wallet_id, accounts);
		if (error == nano::wallets_error::none)
		{
			boost::property_tree::ptree works;
			for (const auto & account : accounts)
			{
				uint64_t work = node.wallets.work_get (wallet_id, account);
				works.put (account.to_account (), nano::to_string_hex (work));
			}
			response_l.add_child ("works", works);
		}
		else
		{
			set_error (error);
		}
	}
	response_errors ();
}

void nano::json_handler::work_generate ()
{
	std::optional<nano::account> account;
	auto account_opt (request.get_optional<std::string> ("account"));
	// Default to work_1 if not specified
	auto work_version (work_version_optional_impl (nano::work_version::work_1));
	if (!ec && account_opt.is_initialized ())
	{
		account = account_impl (account_opt.get ());
	}
	if (!ec)
	{
		auto hash (hash_impl ());
		auto difficulty (difficulty_optional_impl (work_version));
		multiplier_optional_impl (work_version, difficulty);
		if (!ec && (difficulty > node.max_work_generate_difficulty (work_version) || difficulty < node.network_params.work.threshold_entry (work_version, nano::block_type::state)))
		{
			ec = nano::error_rpc::difficulty_limit;
		}
		// Retrieving optional block
		std::shared_ptr<nano::block> block;
		if (!ec && request.count ("block"))
		{
			block = block_impl (true);
			if (block != nullptr)
			{
				if (hash != block->root ().as_block_hash ())
				{
					ec = nano::error_rpc::block_root_mismatch;
				}
				if (request.count ("version") == 0)
				{
					work_version = block->work_version ();
				}
				else if (!ec && work_version != block->work_version ())
				{
					ec = nano::error_rpc::block_work_version_mismatch;
				}
				// Difficulty calculation
				if (!ec && request.count ("difficulty") == 0 && request.count ("multiplier") == 0)
				{
					difficulty = difficulty_ledger (*block);
				}
				// If optional block difficulty is higher than requested difficulty, send error
				if (!ec && node.network_params.work.difficulty (*block) >= difficulty)
				{
					ec = nano::error_rpc::block_work_enough;
				}
			}
		}
		if (!ec && response_l.empty ())
		{
			auto use_peers (request.get<bool> ("use_peers", false));
			auto rpc_l (shared_from_this ());
			auto callback = [rpc_l, hash, work_version, this] (std::optional<uint64_t> const & work_a) {
				if (work_a)
				{
					boost::property_tree::ptree response_l;
					response_l.put ("hash", hash.to_string ());
					uint64_t work (work_a.value ());
					response_l.put ("work", nano::to_string_hex (work));
					std::stringstream ostream;
					auto result_difficulty (rpc_l->node.network_params.work.difficulty (work_version, hash, work));
					response_l.put ("difficulty", nano::to_string_hex (result_difficulty));
					auto result_multiplier = nano::difficulty::to_multiplier (result_difficulty, node.default_difficulty (work_version));
					response_l.put ("multiplier", nano::to_string (result_multiplier));
					boost::property_tree::write_json (ostream, response_l);
					rpc_l->response (ostream.str ());
				}
				else
				{
					json_error_response (rpc_l->response, "Cancelled");
				}
			};
			if (!use_peers)
			{
				if (node.local_work_generation_enabled ())
				{
					auto error = node.distributed_work.make (work_version, hash, {}, difficulty, callback, {});
					if (error)
					{
						ec = nano::error_common::failure_work_generation;
					}
				}
				else
				{
					ec = nano::error_common::disabled_local_work_generation;
				}
			}
			else
			{
				if (!account_opt.is_initialized ())
				{
					// Fetch account from block if not given
					auto transaction_l (node.store.tx_begin_read ());
					if (node.ledger.block_exists (*transaction_l, hash))
					{
						account = node.ledger.account (*transaction_l, hash).value ();
					}
				}
				auto secondary_work_peers_l (request.get<bool> ("secondary_work_peers", false));
				auto const & peers_l (secondary_work_peers_l ? node.config->secondary_work_peers : node.config->work_peers);
				if (node.work_generation_enabled (peers_l))
				{
					node.work_generate (work_version, hash, difficulty, callback, account, secondary_work_peers_l);
				}
				else
				{
					ec = nano::error_common::disabled_work_generation;
				}
			}
		}
	}
	// Because of callback
	if (ec)
	{
		response_errors ();
	}
}

void nano::json_handler::work_cancel ()
{
	auto hash (hash_impl ());
	if (!ec)
	{
		node.observers->work_cancel.notify (hash);
		response_l.put ("success", "");
	}
	response_errors ();
}

void nano::json_handler::work_get ()
{
	auto wallet_id (get_wallet_id ());
	auto account (account_impl ());
	if (!ec)
	{
		uint64_t work (0);
		auto error = node.wallets.work_get (wallet_id, account, work);
		if (error == nano::wallets_error::none)
		{
			response_l.put ("work", nano::to_string_hex (work));
		}
		else
		{
			set_error (error);
		}
	}
	response_errors ();
}

void nano::json_handler::work_set ()
{
	node.workers->push_task (create_worker_task ([] (std::shared_ptr<nano::json_handler> const & rpc_l) {
		auto wallet_id (rpc_l->get_wallet_id ());
		auto account (rpc_l->account_impl ());
		auto work (rpc_l->work_optional_impl ());
		if (!rpc_l->ec)
		{
			auto error = rpc_l->node.wallets.work_set (wallet_id, account, work);
			if (error == nano::wallets_error::none)
			{
				rpc_l->response_l.put ("success", "");
			}
			else
			{
				rpc_l->set_error (error);
			}
		}
		rpc_l->response_errors ();
	}));
}

void nano::json_handler::work_validate ()
{
	auto hash (hash_impl ());
	auto work (work_optional_impl ());
	// Default to work_1 if not specified
	auto work_version (work_version_optional_impl (nano::work_version::work_1));
	auto difficulty (difficulty_optional_impl (work_version));
	multiplier_optional_impl (work_version, difficulty);
	if (!ec)
	{
		/* Transition to epoch_2 difficulty levels breaks previous behavior.
		 * When difficulty is not given, the default difficulty to validate changes when the first epoch_2 block is seen, breaking previous behavior.
		 * For this reason, when difficulty is not given, the "valid" field is no longer included in the response to break loudly any client expecting it.
		 * Instead, use the new fields:
		 * * valid_all: the work is valid at the current highest difficulty threshold
		 * * valid_receive: the work is valid for a receive block in an epoch_2 upgraded account
		 */

		auto result_difficulty (node.network_params.work.difficulty (work_version, hash, work));
		if (request.count ("difficulty"))
		{
			response_l.put ("valid", (result_difficulty >= difficulty) ? "1" : "0");
		}
		response_l.put ("valid_all", (result_difficulty >= node.default_difficulty (work_version)) ? "1" : "0");
		response_l.put ("valid_receive", (result_difficulty >= node.network_params.work.threshold (work_version, nano::block_details (nano::epoch::epoch_2, false, true, false))) ? "1" : "0");
		response_l.put ("difficulty", nano::to_string_hex (result_difficulty));
		auto result_multiplier = nano::difficulty::to_multiplier (result_difficulty, node.default_difficulty (work_version));
		response_l.put ("multiplier", nano::to_string (result_multiplier));
	}
	response_errors ();
}

void nano::json_handler::work_peer_add ()
{
	std::string address_text = request.get<std::string> ("address");
	std::string port_text = request.get<std::string> ("port");
	uint16_t port;
	if (!nano::parse_port (port_text, port))
	{
		node.config->work_peers.push_back (std::make_pair (address_text, port));
		response_l.put ("success", "");
	}
	else
	{
		ec = nano::error_common::invalid_port;
	}
	response_errors ();
}

void nano::json_handler::work_peers ()
{
	boost::property_tree::ptree work_peers_l;
	for (auto i (node.config->work_peers.begin ()), n (node.config->work_peers.end ()); i != n; ++i)
	{
		boost::property_tree::ptree entry;
		entry.put ("", boost::str (boost::format ("%1%:%2%") % i->first % i->second));
		work_peers_l.push_back (std::make_pair ("", entry));
	}
	response_l.add_child ("work_peers", work_peers_l);
	response_errors ();
}

void nano::json_handler::work_peers_clear ()
{
	node.config->work_peers.clear ();
	response_l.put ("success", "");
	response_errors ();
}

void nano::json_handler::populate_backlog ()
{
	node.backlog.trigger ();
	response_l.put ("success", "");
	response_errors ();
}

void nano::json_handler::debug_bootstrap_priority_info ()
{
	if (!ec)
	{
		auto [blocking, priorities] = node.ascendboot.info ();

		// priorities
		{
			boost::property_tree::ptree response_priorities;
			for (auto const & entry : priorities)
			{
				const auto account = entry.account;
				const auto priority = entry.priority;

				response_priorities.put (account.to_account (), priority);
			}
			response_l.add_child ("priorities", response_priorities);
		}
		// blocking
		{
			boost::property_tree::ptree response_blocking;
			for (auto const & entry : blocking)
			{
				const auto account = entry.account;
				const auto dependency = entry.dependency;

				response_blocking.put (account.to_account (), dependency.to_string ());
			}
			response_l.add_child ("blocking", response_blocking);
		}
	}
	response_errors ();
}

void nano::inprocess_rpc_handler::process_request (std::string const &, std::string const & body_a, std::function<void (std::string const &)> response_a)
{
	// Note that if the rpc action is async, the shared_ptr<json_handler> lifetime will be extended by the action handler
	auto handler (std::make_shared<nano::json_handler> (node, node_rpc_config, body_a, response_a, [this] () {
		this->stop_callback ();
		this->stop ();
	}));
	handler->process_request ();
}

void nano::inprocess_rpc_handler::process_request_v2 (rpc_handler_request_params const & params_a, std::string const & body_a, std::function<void (std::shared_ptr<std::string> const &)> response_a)
{
	std::string body_l = params_a.json_envelope (body_a);
	auto handler (std::make_shared<nano::ipc::flatbuffers_handler> (node, ipc_server, nullptr, node.config->ipc_config));
	handler->process_json (reinterpret_cast<uint8_t const *> (body_l.data ()), body_l.size (), response_a);
}

namespace
{
void construct_json (nano::container_info_component * component, boost::property_tree::ptree & parent)
{
	// We are a leaf node, print name and exit
	if (!component->is_composite ())
	{
		auto & leaf_info = static_cast<nano::container_info_leaf *> (component)->get_info ();
		boost::property_tree::ptree child;
		child.put ("count", leaf_info.count);
		child.put ("size", leaf_info.count * leaf_info.sizeof_element);
		parent.add_child (leaf_info.name, child);
		return;
	}

	auto composite = static_cast<nano::container_info_composite *> (component);

	boost::property_tree::ptree current;
	for (auto & child : composite->get_children ())
	{
		construct_json (child.get (), current);
	}

	parent.add_child (composite->get_name (), current);
}

// Any RPC handlers which require no arguments (excl default arguments) should go here.
// This is to prevent large if/else chains which compilers can have limits for (MSVC for instance has 128).
ipc_json_handler_no_arg_func_map create_ipc_json_handler_no_arg_func_map ()
{
	ipc_json_handler_no_arg_func_map no_arg_funcs;
	no_arg_funcs.emplace ("account_balance", &nano::json_handler::account_balance);
	no_arg_funcs.emplace ("account_block_count", &nano::json_handler::account_block_count);
	no_arg_funcs.emplace ("account_count", &nano::json_handler::account_count);
	no_arg_funcs.emplace ("account_create", &nano::json_handler::account_create);
	no_arg_funcs.emplace ("account_get", &nano::json_handler::account_get);
	no_arg_funcs.emplace ("account_history", &nano::json_handler::account_history);
	no_arg_funcs.emplace ("account_info", &nano::json_handler::account_info);
	no_arg_funcs.emplace ("account_key", &nano::json_handler::account_key);
	no_arg_funcs.emplace ("account_list", &nano::json_handler::account_list);
	no_arg_funcs.emplace ("account_move", &nano::json_handler::account_move);
	no_arg_funcs.emplace ("account_remove", &nano::json_handler::account_remove);
	no_arg_funcs.emplace ("account_representative", &nano::json_handler::account_representative);
	no_arg_funcs.emplace ("account_representative_set", &nano::json_handler::account_representative_set);
	no_arg_funcs.emplace ("account_weight", &nano::json_handler::account_weight);
	no_arg_funcs.emplace ("accounts_balances", &nano::json_handler::accounts_balances);
	no_arg_funcs.emplace ("accounts_representatives", &nano::json_handler::accounts_representatives);
	no_arg_funcs.emplace ("accounts_create", &nano::json_handler::accounts_create);
	no_arg_funcs.emplace ("accounts_frontiers", &nano::json_handler::accounts_frontiers);
	no_arg_funcs.emplace ("accounts_pending", &nano::json_handler::accounts_pending);
	no_arg_funcs.emplace ("accounts_receivable", &nano::json_handler::accounts_receivable);
	no_arg_funcs.emplace ("active_difficulty", &nano::json_handler::active_difficulty);
	no_arg_funcs.emplace ("available_supply", &nano::json_handler::available_supply);
	no_arg_funcs.emplace ("block_info", &nano::json_handler::block_info);
	no_arg_funcs.emplace ("block", &nano::json_handler::block_info);
	no_arg_funcs.emplace ("block_confirm", &nano::json_handler::block_confirm);
	no_arg_funcs.emplace ("blocks", &nano::json_handler::blocks);
	no_arg_funcs.emplace ("blocks_info", &nano::json_handler::blocks_info);
	no_arg_funcs.emplace ("block_account", &nano::json_handler::block_account);
	no_arg_funcs.emplace ("block_count", &nano::json_handler::block_count);
	no_arg_funcs.emplace ("block_create", &nano::json_handler::block_create);
	no_arg_funcs.emplace ("block_hash", &nano::json_handler::block_hash);
	no_arg_funcs.emplace ("bootstrap", &nano::json_handler::bootstrap);
	no_arg_funcs.emplace ("bootstrap_any", &nano::json_handler::bootstrap_any);
	no_arg_funcs.emplace ("bootstrap_lazy", &nano::json_handler::bootstrap_lazy);
	no_arg_funcs.emplace ("bootstrap_status", &nano::json_handler::bootstrap_status);
	no_arg_funcs.emplace ("confirmation_active", &nano::json_handler::confirmation_active);
	no_arg_funcs.emplace ("confirmation_height_currently_processing", &nano::json_handler::confirmation_height_currently_processing);
	no_arg_funcs.emplace ("confirmation_history", &nano::json_handler::confirmation_history);
	no_arg_funcs.emplace ("confirmation_info", &nano::json_handler::confirmation_info);
	no_arg_funcs.emplace ("confirmation_quorum", &nano::json_handler::confirmation_quorum);
	no_arg_funcs.emplace ("database_txn_tracker", &nano::json_handler::database_txn_tracker);
	no_arg_funcs.emplace ("delegators", &nano::json_handler::delegators);
	no_arg_funcs.emplace ("delegators_count", &nano::json_handler::delegators_count);
	no_arg_funcs.emplace ("deterministic_key", &nano::json_handler::deterministic_key);
	no_arg_funcs.emplace ("epoch_upgrade", &nano::json_handler::epoch_upgrade);
	no_arg_funcs.emplace ("frontiers", &nano::json_handler::frontiers);
	no_arg_funcs.emplace ("frontier_count", &nano::json_handler::account_count);
	no_arg_funcs.emplace ("keepalive", &nano::json_handler::keepalive);
	no_arg_funcs.emplace ("key_create", &nano::json_handler::key_create);
	no_arg_funcs.emplace ("key_expand", &nano::json_handler::key_expand);
	no_arg_funcs.emplace ("ledger", &nano::json_handler::ledger);
	no_arg_funcs.emplace ("node_id", &nano::json_handler::node_id);
	no_arg_funcs.emplace ("node_id_delete", &nano::json_handler::node_id_delete);
	no_arg_funcs.emplace ("password_change", &nano::json_handler::password_change);
	no_arg_funcs.emplace ("password_enter", &nano::json_handler::password_enter);
	no_arg_funcs.emplace ("wallet_unlock", &nano::json_handler::password_enter);
	no_arg_funcs.emplace ("peers", &nano::json_handler::peers);
	no_arg_funcs.emplace ("pending", &nano::json_handler::pending);
	no_arg_funcs.emplace ("pending_exists", &nano::json_handler::pending_exists);
	no_arg_funcs.emplace ("receivable", &nano::json_handler::receivable);
	no_arg_funcs.emplace ("receivable_exists", &nano::json_handler::receivable_exists);
	no_arg_funcs.emplace ("process", &nano::json_handler::process);
	no_arg_funcs.emplace ("pruned_exists", &nano::json_handler::pruned_exists);
	no_arg_funcs.emplace ("receive", &nano::json_handler::receive);
	no_arg_funcs.emplace ("receive_minimum", &nano::json_handler::receive_minimum);
	no_arg_funcs.emplace ("receive_minimum_set", &nano::json_handler::receive_minimum_set);
	no_arg_funcs.emplace ("representatives", &nano::json_handler::representatives);
	no_arg_funcs.emplace ("representatives_online", &nano::json_handler::representatives_online);
	no_arg_funcs.emplace ("republish", &nano::json_handler::republish);
	no_arg_funcs.emplace ("search_pending", &nano::json_handler::search_pending);
	no_arg_funcs.emplace ("search_receivable", &nano::json_handler::search_receivable);
	no_arg_funcs.emplace ("search_pending_all", &nano::json_handler::search_pending_all);
	no_arg_funcs.emplace ("search_receivable_all", &nano::json_handler::search_receivable_all);
	no_arg_funcs.emplace ("send", &nano::json_handler::send);
	no_arg_funcs.emplace ("sign", &nano::json_handler::sign);
	no_arg_funcs.emplace ("stats", &nano::json_handler::stats);
	no_arg_funcs.emplace ("stats_clear", &nano::json_handler::stats_clear);
	no_arg_funcs.emplace ("stop", &nano::json_handler::stop);
	no_arg_funcs.emplace ("telemetry", &nano::json_handler::telemetry);
	no_arg_funcs.emplace ("unchecked", &nano::json_handler::unchecked);
	no_arg_funcs.emplace ("unchecked_clear", &nano::json_handler::unchecked_clear);
	no_arg_funcs.emplace ("unchecked_get", &nano::json_handler::unchecked_get);
	no_arg_funcs.emplace ("unchecked_keys", &nano::json_handler::unchecked_keys);
	no_arg_funcs.emplace ("unopened", &nano::json_handler::unopened);
	no_arg_funcs.emplace ("uptime", &nano::json_handler::uptime);
	no_arg_funcs.emplace ("validate_account_number", &nano::json_handler::validate_account_number);
	no_arg_funcs.emplace ("version", &nano::json_handler::version);
	no_arg_funcs.emplace ("wallet_add", &nano::json_handler::wallet_add);
	no_arg_funcs.emplace ("wallet_add_watch", &nano::json_handler::wallet_add_watch);
	no_arg_funcs.emplace ("wallet_balances", &nano::json_handler::wallet_balances);
	no_arg_funcs.emplace ("wallet_change_seed", &nano::json_handler::wallet_change_seed);
	no_arg_funcs.emplace ("wallet_contains", &nano::json_handler::wallet_contains);
	no_arg_funcs.emplace ("wallet_create", &nano::json_handler::wallet_create);
	no_arg_funcs.emplace ("wallet_destroy", &nano::json_handler::wallet_destroy);
	no_arg_funcs.emplace ("wallet_export", &nano::json_handler::wallet_export);
	no_arg_funcs.emplace ("wallet_frontiers", &nano::json_handler::wallet_frontiers);
	no_arg_funcs.emplace ("wallet_history", &nano::json_handler::wallet_history);
	no_arg_funcs.emplace ("wallet_info", &nano::json_handler::wallet_info);
	no_arg_funcs.emplace ("wallet_balance_total", &nano::json_handler::wallet_info);
	no_arg_funcs.emplace ("wallet_key_valid", &nano::json_handler::wallet_key_valid);
	no_arg_funcs.emplace ("wallet_ledger", &nano::json_handler::wallet_ledger);
	no_arg_funcs.emplace ("wallet_lock", &nano::json_handler::wallet_lock);
	no_arg_funcs.emplace ("wallet_pending", &nano::json_handler::wallet_pending);
	no_arg_funcs.emplace ("wallet_receivable", &nano::json_handler::wallet_receivable);
	no_arg_funcs.emplace ("wallet_representative", &nano::json_handler::wallet_representative);
	no_arg_funcs.emplace ("wallet_representative_set", &nano::json_handler::wallet_representative_set);
	no_arg_funcs.emplace ("wallet_republish", &nano::json_handler::wallet_republish);
	no_arg_funcs.emplace ("wallet_work_get", &nano::json_handler::wallet_work_get);
	no_arg_funcs.emplace ("work_generate", &nano::json_handler::work_generate);
	no_arg_funcs.emplace ("work_cancel", &nano::json_handler::work_cancel);
	no_arg_funcs.emplace ("work_get", &nano::json_handler::work_get);
	no_arg_funcs.emplace ("work_set", &nano::json_handler::work_set);
	no_arg_funcs.emplace ("work_validate", &nano::json_handler::work_validate);
	no_arg_funcs.emplace ("work_peer_add", &nano::json_handler::work_peer_add);
	no_arg_funcs.emplace ("work_peers", &nano::json_handler::work_peers);
	no_arg_funcs.emplace ("work_peers_clear", &nano::json_handler::work_peers_clear);
	no_arg_funcs.emplace ("populate_backlog", &nano::json_handler::populate_backlog);
	no_arg_funcs.emplace ("debug_bootstrap_priority_info", &nano::json_handler::debug_bootstrap_priority_info);
	return no_arg_funcs;
}

/** Due to the asynchronous nature of updating confirmation heights, it can also be necessary to check active roots */
bool block_confirmed (nano::node & node, nano::store::transaction & transaction, nano::block_hash const & hash, bool include_active, bool include_only_confirmed)
{
	bool is_confirmed = false;
	if (include_active && !include_only_confirmed)
	{
		is_confirmed = true;
	}
	// Check whether the confirmation height is set
	else if (node.ledger.block_confirmed (transaction, hash))
	{
		is_confirmed = true;
	}
	// This just checks it's not currently undergoing an active transaction
	else if (!include_only_confirmed)
	{
		auto block (node.ledger.block (transaction, hash));
		is_confirmed = (block != nullptr && !node.active.active (*block));
	}

	return is_confirmed;
}

char const * epoch_as_string (nano::epoch epoch)
{
	switch (epoch)
	{
		case nano::epoch::epoch_2:
			return "2";
		case nano::epoch::epoch_1:
			return "1";
		default:
			return "0";
	}
}
}<|MERGE_RESOLUTION|>--- conflicted
+++ resolved
@@ -387,13 +387,8 @@
 	auto link (block_a.link ());
 	if (!link.is_zero () && !details.is_send ())
 	{
-<<<<<<< HEAD
 		auto block_link (node.ledger.block (*transaction, link.as_block_hash ()));
-		if (block_link != nullptr && node.store.pending ().exists (*transaction, nano::pending_key (block_a.account (), link.as_block_hash ())))
-=======
-		auto block_link = node.ledger.block (transaction, link.as_block_hash ());
-		if (block_link != nullptr && node.store.pending.exists (transaction, nano::pending_key (block_a.account ().value (), link.as_block_hash ())))
->>>>>>> 122a9353
+		if (block_link != nullptr && node.store.pending ().exists (*transaction, nano::pending_key (block_a.account ().value (), link.as_block_hash ())))
 		{
 			auto epoch = std::max (details.epoch (), block_link->sideband ().details ().epoch ());
 			details = nano::block_details (epoch, details.is_send (), true, details.is_epoch ());
@@ -1126,11 +1121,7 @@
 		auto block (node.ledger.block (*transaction, hash));
 		if (block != nullptr)
 		{
-<<<<<<< HEAD
-			nano::account account (block->account ().is_zero () ? block->sideband ().account () : block->account ());
-=======
 			auto account = node.ledger.account (*block);
->>>>>>> 122a9353
 			response_l.put ("block_account", account.to_account ());
 			auto amount = node.ledger.amount (*transaction, hash);
 			if (amount)
@@ -1291,11 +1282,7 @@
 				if (block != nullptr)
 				{
 					boost::property_tree::ptree entry;
-<<<<<<< HEAD
-					nano::account account (block->account ().is_zero () ? block->sideband ().account () : block->account ());
-=======
 					auto account = node.ledger.account (*block);
->>>>>>> 122a9353
 					entry.put ("block_account", account.to_account ());
 					auto amount (node.ledger.amount (*transaction, hash));
 					if (amount)
@@ -2433,7 +2420,7 @@
 			tree.put ("type", "open");
 			tree.put ("representative", block_a.representative ().to_account ());
 			tree.put ("source", block_a.source ().to_string ());
-			tree.put ("opened", block_a.account ().to_account ());
+			tree.put ("opened", block_a.account ().value ().to_account ());
 		}
 		else
 		{
@@ -3213,7 +3200,7 @@
 				}
 				else
 				{
-					auto balance (rpc_l->node.ledger.account_balance (*transaction, block_state->account ()));
+					auto balance (rpc_l->node.ledger.account_balance (*transaction, block_state->account ().value ()));
 					if (subtype_text == "send")
 					{
 						if (balance <= block_state->balance ().number ())
