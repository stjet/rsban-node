name: Beta
on:
  workflow_dispatch:
    inputs:
      repo:
        description: "repo"
        default: "simpago/nano-node"
        required: true
      ref:
        description: "tag to build"
        default: "develop"
        required: true
env:
  BETA: 1
  artifact: 1

jobs:
  osx_job:
    runs-on: macOS-10.15
    timeout-minutes: 90
    env:
      BOOST_ROOT: /tmp/boost
    steps:
      - name: tag
        run: |
          echo "TAG=${{ github.event.inputs.ref }}" >> $GITHUB_ENV
      - uses: actions/checkout@5a4ac9002d0be2fb38bd78e4b4dbde5606d7042f
        with:
          submodules: "recursive"
          ref: ${{ github.event.inputs.ref }}
          repository: ${{ github.event.inputs.repo }}
      - name: Fetch Deps
        run: ci/actions/osx/install_deps.sh
      - name: Build Artifact
        run: TRAVIS_TAG=${TAG} ci/build-deploy.sh "/tmp/qt/lib/cmake/Qt5";
      - name: Deploy Artifact
        run: ci/actions/deploy.sh
        env:
          AWS_ACCESS_KEY_ID: ${{ secrets.AWS_ACCESS_KEY_ID }}
          AWS_SECRET_ACCESS_KEY: ${{ secrets.AWS_SECRET_ACCESS_KEY }}
          AWS_DEFAULT_REGION: us-east-2

  linux_job:
    runs-on: ubuntu-20.04
    timeout-minutes: 90
    steps:
      - name: tag
        run: |
          echo "TAG=${{ github.event.inputs.ref }}" >> $GITHUB_ENV
      - uses: actions/checkout@5a4ac9002d0be2fb38bd78e4b4dbde5606d7042f
        with:
          submodules: "recursive"
          ref: ${{ github.event.inputs.ref }}
          repository: ${{ github.event.inputs.repo }}
      - name: Fetch Deps
        env:
          COMPILER: gcc
        run: ci/actions/linux/install_deps.sh
      - name: Build Artifact
        run: docker run -v ${GITHUB_WORKSPACE}:/workspace simpago/nano-env:gcc /bin/bash -c "cd /workspace && BETA=1 TRAVIS_TAG=${TAG} ci/build-deploy.sh /usr/lib/x86_64-linux-gnu/cmake/Qt5"
      - name: Deploy Artifact
        run: ci/actions/deploy.sh
        env:
          AWS_ACCESS_KEY_ID: ${{ secrets.AWS_ACCESS_KEY_ID }}
          AWS_SECRET_ACCESS_KEY: ${{ secrets.AWS_SECRET_ACCESS_KEY }}
          AWS_DEFAULT_REGION: us-east-2

  linux_docker_job:
    runs-on: ubuntu-20.04
    timeout-minutes: 90
    steps:
      - name: tag
        run: |
          echo "TAG=${{ github.event.inputs.ref }}" >> $GITHUB_ENV
      - uses: actions/checkout@5a4ac9002d0be2fb38bd78e4b4dbde5606d7042f
        with:
          submodules: "recursive"
          ref: ${{ github.event.inputs.ref }}
          repository: ${{ github.event.inputs.repo }}
      - name: Fetch Deps
        env:
          COMPILER: gcc
        run: ci/actions/linux/install_deps.sh
<<<<<<< HEAD
      - name: Deploy Docker (simpago/nano-beta)
        run: TRAVIS_TAG=${TAG} ci/actions/linux/deploy-docker.sh
=======
      - name: Build Docker (nanocurrency/nano-beta)
        run: TRAVIS_TAG=${TAG} ci/actions/linux/docker-build.sh
      - name: Deploy Docker (nanocurrency/nano-beta)
        run: TRAVIS_TAG=${TAG} ci/actions/linux/docker-deploy.sh
>>>>>>> 1885e9cb
        env:
          DOCKER_PASSWORD: ${{ secrets.DOCKER_PASSWORD }}
      - name: Login to ghcr.io
        uses: docker/login-action@adb73476b6e06caddec5db0bc1deacbec8cdd947
        with:
          registry: ghcr.io
          username: ${{ github.repository_owner }}
          password: ${{ secrets.GHCR_PAT }}
      - name: Deploy Docker (ghcr.io)
        run: ci/actions/linux/ghcr_push.sh

  windows_job:
    runs-on: windows-latest
    timeout-minutes: 90
    steps:
      - name: tag
        run: |
          Write-Output "TAG=${{ github.event.inputs.ref }}" | Out-File -FilePath $env:GITHUB_ENV -Encoding utf8 -Append
      - uses: actions/checkout@5a4ac9002d0be2fb38bd78e4b4dbde5606d7042f
        with:
          submodules: "recursive"
          ref: ${{ github.event.inputs.ref }}
          repository: ${{ github.event.inputs.repo }}
      - name: Fetch Deps
        run: ci/actions/windows/install_deps.ps1
      - name: Build Artifact
        run: ci/actions/windows/build.ps1
        env:
          CSC_LINK: ${{ secrets.CSC_LINK }}
          CSC_KEY_PASSWORD: ${{ secrets.CSC_KEY_PASSWORD }}
      - name: Deploy Artifact
        run: ci/actions/windows/deploy.ps1
        env:
          AWS_ACCESS_KEY_ID: ${{ secrets.AWS_ACCESS_KEY_ID }}
          AWS_SECRET_ACCESS_KEY: ${{ secrets.AWS_SECRET_ACCESS_KEY }}
          AWS_DEFAULT_REGION: us-east-2<|MERGE_RESOLUTION|>--- conflicted
+++ resolved
@@ -4,7 +4,7 @@
     inputs:
       repo:
         description: "repo"
-        default: "simpago/nano-node"
+        default: "simpago/rsnano-node"
         required: true
       ref:
         description: "tag to build"
@@ -57,7 +57,7 @@
           COMPILER: gcc
         run: ci/actions/linux/install_deps.sh
       - name: Build Artifact
-        run: docker run -v ${GITHUB_WORKSPACE}:/workspace simpago/nano-env:gcc /bin/bash -c "cd /workspace && BETA=1 TRAVIS_TAG=${TAG} ci/build-deploy.sh /usr/lib/x86_64-linux-gnu/cmake/Qt5"
+        run: docker run -v ${GITHUB_WORKSPACE}:/workspace simpago/rsnano-env:gcc /bin/bash -c "cd /workspace && BETA=1 TRAVIS_TAG=${TAG} ci/build-deploy.sh /usr/lib/x86_64-linux-gnu/cmake/Qt5"
       - name: Deploy Artifact
         run: ci/actions/deploy.sh
         env:
@@ -81,15 +81,10 @@
         env:
           COMPILER: gcc
         run: ci/actions/linux/install_deps.sh
-<<<<<<< HEAD
-      - name: Deploy Docker (simpago/nano-beta)
-        run: TRAVIS_TAG=${TAG} ci/actions/linux/deploy-docker.sh
-=======
-      - name: Build Docker (nanocurrency/nano-beta)
+      - name: Build Docker (simpago/rsnano-beta)
         run: TRAVIS_TAG=${TAG} ci/actions/linux/docker-build.sh
-      - name: Deploy Docker (nanocurrency/nano-beta)
+      - name: Deploy Docker (simpago/rsnano-beta)
         run: TRAVIS_TAG=${TAG} ci/actions/linux/docker-deploy.sh
->>>>>>> 1885e9cb
         env:
           DOCKER_PASSWORD: ${{ secrets.DOCKER_PASSWORD }}
       - name: Login to ghcr.io
