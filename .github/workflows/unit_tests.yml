name: Unit Tests

on: [push, pull_request]

jobs:
  macos_test:
    name: macOS
    strategy:
      fail-fast: false
    runs-on: macos-14
    if: github.event_name == 'push' || github.event.pull_request.head.repo.full_name != github.repository
    steps:
      - name: Checkout
<<<<<<< HEAD
        uses: actions/checkout@v3
=======
        uses: actions/checkout@v4
        with:
          submodules: "recursive"
>>>>>>> 55e90656

      - name: Prepare
        run: scripts/ci/prepare/macos/prepare.sh

      - name: Build Tests
        id: build
        run: cargo build --all-targets

      - name: Run Tests
        if: steps.build.outcome == 'success' && (success() || failure())
        run: cargo test -q

  linux_test:
    name: Linux [${{ matrix.COMPILER }}]
    timeout-minutes: 30
    strategy:
      fail-fast: false
    runs-on: ubuntu-22.04
<<<<<<< HEAD
=======
    env:
      COMPILER: ${{ matrix.COMPILER }}
      BACKEND: ${{ matrix.BACKEND }}
      BUILD_TYPE: ${{ matrix.RELEASE && 'RelWithDebInfo' || 'Debug' }}
      TEST_USE_ROCKSDB: ${{ matrix.BACKEND == 'rocksdb' && '1' || '0' }}
      DEADLINE_SCALE_FACTOR: ${{ matrix.BACKEND == 'rocksdb' && '2' || '1' }}
    if: github.event_name == 'push' || github.event.pull_request.head.repo.full_name != github.repository
    steps:
      - name: Checkout
        uses: actions/checkout@v4
        with:
          submodules: "recursive"

      - name: Prepare
        run: sudo -E ci/prepare/linux/prepare.sh

      - name: Build Tests
        id: build
        run: ci/build-tests.sh

      - name: Core Tests
        if: steps.build.outcome == 'success' && (success() || failure())
        run: ../ci/tests/run-core-tests.sh
        working-directory: build

      - name: RPC Tests
        if: steps.build.outcome == 'success' && (success() || failure())
        run: ../ci/tests/run-rpc-tests.sh
        working-directory: build

      - name: System Tests
        if: steps.build.outcome == 'success' && (success() || failure())
        run: ../ci/tests/run-system-tests.sh
        working-directory: build

      - name: QT Tests
        if: steps.build.outcome == 'success' && (success() || failure())
        run: ../ci/tests/run-qt-tests.sh
        working-directory: build

  windows_test:
    name: Windows [${{ matrix.BACKEND }}]
    timeout-minutes: 150
    strategy:
      fail-fast: false
      matrix:
        BACKEND: [lmdb, rocksdb]
        RELEASE:
          - ${{ startsWith(github.ref, 'refs/tags/') }}
    runs-on: windows-latest
    env:
      BACKEND: ${{ matrix.BACKEND }}
      BUILD_TYPE: ${{ matrix.RELEASE && 'RelWithDebInfo' || 'Debug' }}
      TEST_USE_ROCKSDB: ${{ matrix.BACKEND == 'rocksdb' && '1' || '0' }}
      DEADLINE_SCALE_FACTOR: ${{ matrix.BACKEND == 'rocksdb' && '2' || '1' }}
>>>>>>> 55e90656
    if: github.event_name == 'push' || github.event.pull_request.head.repo.full_name != github.repository
    steps:
      - name: Checkout
        uses: actions/checkout@v4
        with:
          submodules: "recursive"

      - name: Prepare
        run: sudo -E scripts/ci/prepare/linux/prepare.sh

      - name: Build Tests
        id: build
        run: cargo build --all-targets

      - name: Run Tests
        if: steps.build.outcome == 'success' && (success() || failure())
        run: cargo test -q<|MERGE_RESOLUTION|>--- conflicted
+++ resolved
@@ -11,13 +11,7 @@
     if: github.event_name == 'push' || github.event.pull_request.head.repo.full_name != github.repository
     steps:
       - name: Checkout
-<<<<<<< HEAD
-        uses: actions/checkout@v3
-=======
         uses: actions/checkout@v4
-        with:
-          submodules: "recursive"
->>>>>>> 55e90656
 
       - name: Prepare
         run: scripts/ci/prepare/macos/prepare.sh
@@ -31,69 +25,11 @@
         run: cargo test -q
 
   linux_test:
-    name: Linux [${{ matrix.COMPILER }}]
+    name: Linux
     timeout-minutes: 30
     strategy:
       fail-fast: false
     runs-on: ubuntu-22.04
-<<<<<<< HEAD
-=======
-    env:
-      COMPILER: ${{ matrix.COMPILER }}
-      BACKEND: ${{ matrix.BACKEND }}
-      BUILD_TYPE: ${{ matrix.RELEASE && 'RelWithDebInfo' || 'Debug' }}
-      TEST_USE_ROCKSDB: ${{ matrix.BACKEND == 'rocksdb' && '1' || '0' }}
-      DEADLINE_SCALE_FACTOR: ${{ matrix.BACKEND == 'rocksdb' && '2' || '1' }}
-    if: github.event_name == 'push' || github.event.pull_request.head.repo.full_name != github.repository
-    steps:
-      - name: Checkout
-        uses: actions/checkout@v4
-        with:
-          submodules: "recursive"
-
-      - name: Prepare
-        run: sudo -E ci/prepare/linux/prepare.sh
-
-      - name: Build Tests
-        id: build
-        run: ci/build-tests.sh
-
-      - name: Core Tests
-        if: steps.build.outcome == 'success' && (success() || failure())
-        run: ../ci/tests/run-core-tests.sh
-        working-directory: build
-
-      - name: RPC Tests
-        if: steps.build.outcome == 'success' && (success() || failure())
-        run: ../ci/tests/run-rpc-tests.sh
-        working-directory: build
-
-      - name: System Tests
-        if: steps.build.outcome == 'success' && (success() || failure())
-        run: ../ci/tests/run-system-tests.sh
-        working-directory: build
-
-      - name: QT Tests
-        if: steps.build.outcome == 'success' && (success() || failure())
-        run: ../ci/tests/run-qt-tests.sh
-        working-directory: build
-
-  windows_test:
-    name: Windows [${{ matrix.BACKEND }}]
-    timeout-minutes: 150
-    strategy:
-      fail-fast: false
-      matrix:
-        BACKEND: [lmdb, rocksdb]
-        RELEASE:
-          - ${{ startsWith(github.ref, 'refs/tags/') }}
-    runs-on: windows-latest
-    env:
-      BACKEND: ${{ matrix.BACKEND }}
-      BUILD_TYPE: ${{ matrix.RELEASE && 'RelWithDebInfo' || 'Debug' }}
-      TEST_USE_ROCKSDB: ${{ matrix.BACKEND == 'rocksdb' && '1' || '0' }}
-      DEADLINE_SCALE_FACTOR: ${{ matrix.BACKEND == 'rocksdb' && '2' || '1' }}
->>>>>>> 55e90656
     if: github.event_name == 'push' || github.event.pull_request.head.repo.full_name != github.repository
     steps:
       - name: Checkout
