--- conflicted
+++ resolved
@@ -9,6 +9,7 @@
 #include <boost/property_tree/json_parser.hpp>
 
 #include <bitset>
+#include <optional>
 
 /** Compare blocks, first by type, then content. This is an optimization over dynamic_cast, which is very slow on some platforms. */
 namespace
@@ -140,11 +141,7 @@
 	return source;
 }
 
-<<<<<<< HEAD
-nano::account nano::block::destination () const
-=======
 std::optional<nano::account> nano::block::destination () const
->>>>>>> 5dad3a2c
 {
 	return std::nullopt;
 }
@@ -393,21 +390,17 @@
 	return blocks_equal (*this, other_a);
 }
 
-<<<<<<< HEAD
 bool nano::send_block::valid_predecessor (nano::block const & block_a) const
-=======
+{
+	return rsnano::rsn_send_block_valid_predecessor (static_cast<uint8_t> (block_a.type ()));
+}
+
+bool nano::send_block::operator== (nano::send_block const & other_a) const
+{
+	return rsnano::rsn_block_equals (handle, other_a.handle);
+}
+
 std::optional<nano::account> nano::send_block::destination () const
->>>>>>> 5dad3a2c
-{
-	return rsnano::rsn_send_block_valid_predecessor (static_cast<uint8_t> (block_a.type ()));
-}
-
-bool nano::send_block::operator== (nano::send_block const & other_a) const
-{
-	return rsnano::rsn_block_equals (handle, other_a.handle);
-}
-
-nano::account nano::send_block::destination () const
 {
 	uint8_t buffer[32];
 	rsnano::rsn_send_block_destination (handle, &buffer);
