--- conflicted
+++ resolved
@@ -23,11 +23,9 @@
 use tokio::net::TcpListener;
 use tracing::info;
 
-<<<<<<< HEAD
 use super::wallet_add;
-=======
+
 use super::account_block_count;
->>>>>>> 51c4561c
 
 #[derive(Clone)]
 struct RpcService {
@@ -68,7 +66,6 @@
     Json(rpc_command): Json<RpcCommand>,
 ) -> Response {
     let response = match rpc_command {
-<<<<<<< HEAD
         RpcCommand::AccountCreate(args) => {
             account_create(
                 rpc_service.node,
@@ -148,11 +145,9 @@
             wallet_locked(rpc_service.node, wallet_message_rpc.wallet).await
         }
         RpcCommand::Stop => stop(rpc_service.node, rpc_service.enable_control).await,
-=======
         RpcCommand::AccountBlockCount(account_rpc_message) => {
             account_block_count(rpc_service.node, account_rpc_message.value).await
         }
->>>>>>> 51c4561c
         _ => todo!(),
     };
 
