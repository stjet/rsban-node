#include <nano/node/election.hpp>
#include <nano/node/transport/fake.hpp>
#include <nano/node/transport/inproc.hpp>
#include <nano/test_common/network.hpp>
#include <nano/test_common/system.hpp>
#include <nano/test_common/testutil.hpp>

#include <gtest/gtest.h>

#include <boost/filesystem.hpp>
#include <boost/make_shared.hpp>
#include <boost/optional.hpp>

#include <fstream>
#include <numeric>

using namespace std::chrono_literals;

TEST (node, null_account)
{
	auto const & null_account = nano::account::null ();
	ASSERT_TRUE (null_account == nullptr);
	ASSERT_FALSE (null_account != nullptr);

	nano::account default_account{};
	ASSERT_FALSE (default_account == nullptr);
	ASSERT_TRUE (default_account != nullptr);
}

TEST (node, stop)
{
	nano::test::system system (1);
	ASSERT_NE (system.nodes[0]->wallets.items.end (), system.nodes[0]->wallets.items.begin ());
	system.nodes[0]->stop ();
	system.io_ctx.run ();
	ASSERT_TRUE (true);
}

TEST (node, work_generate)
{
	nano::test::system system (1);
	auto & node (*system.nodes[0]);
	nano::block_hash root{ 1 };
	nano::work_version version{ nano::work_version::work_1 };
	{
		auto difficulty = nano::difficulty::from_multiplier (1.5, node.network_params.work.get_base ());
		auto work = node.work_generate_blocking (version, root, difficulty);
		ASSERT_TRUE (work.is_initialized ());
		ASSERT_TRUE (nano::dev::network_params.work.difficulty (version, root, *work) >= difficulty);
	}
	{
		auto difficulty = nano::difficulty::from_multiplier (0.5, node.network_params.work.get_base ());
		boost::optional<uint64_t> work;
		do
		{
			work = node.work_generate_blocking (version, root, difficulty);
		} while (nano::dev::network_params.work.difficulty (version, root, *work) >= node.network_params.work.get_base ());
		ASSERT_TRUE (work.is_initialized ());
		ASSERT_TRUE (nano::dev::network_params.work.difficulty (version, root, *work) >= difficulty);
		ASSERT_FALSE (nano::dev::network_params.work.difficulty (version, root, *work) >= node.network_params.work.get_base ());
	}
}

TEST (node, block_store_path_failure)
{
	auto service (boost::make_shared<boost::asio::io_context> ());
	auto path (nano::unique_path ());
	nano::logging logging;
	logging.init (path);
	nano::work_pool pool{ nano::dev::network_params.network, std::numeric_limits<unsigned>::max () };
	auto node (std::make_shared<nano::node> (*service, nano::test::get_available_port (), path, logging, pool));
	ASSERT_TRUE (node->wallets.items.empty ());
	node->stop ();
}

TEST (node, password_fanout)
{
	boost::asio::io_context io_ctx;
	auto path (nano::unique_path ());
	nano::node_config config;
	config.peering_port = nano::test::get_available_port ();
	config.logging.init (path);
	nano::work_pool pool{ nano::dev::network_params.network, std::numeric_limits<unsigned>::max () };
	config.password_fanout = 10;
	nano::node node (io_ctx, path, config, pool);
	auto wallet (node.wallets.create (100));
	ASSERT_EQ (10, wallet->store.fanout);
	node.stop ();
}

TEST (node, balance)
{
	nano::test::system system (1);
	system.wallet (0)->insert_adhoc (nano::dev::genesis_key.prv);
	auto transaction (system.nodes[0]->store.tx_begin_write ());
	ASSERT_EQ (std::numeric_limits<nano::uint128_t>::max (), system.nodes[0]->ledger.account_balance (*transaction, nano::dev::genesis_key.pub));
}

TEST (node, representative)
{
	nano::test::system system (1);
	auto block1 (system.nodes[0]->rep_block (nano::dev::genesis_key.pub));
	{
		auto transaction (system.nodes[0]->store.tx_begin_read ());
		ASSERT_TRUE (system.nodes[0]->ledger.store.block ().exists (*transaction, block1));
	}
	nano::keypair key;
	ASSERT_TRUE (system.nodes[0]->rep_block (key.pub).is_zero ());
}

TEST (node, send_unkeyed)
{
	nano::test::system system (1);
	nano::keypair key2;
	system.wallet (0)->insert_adhoc (nano::dev::genesis_key.prv);
	system.wallet (0)->store.set_password (nano::keypair ().prv);
	ASSERT_EQ (nullptr, system.wallet (0)->send_action (nano::dev::genesis_key.pub, key2.pub, system.nodes[0]->config->receive_minimum.number ()));
}

TEST (node, send_self)
{
	nano::test::system system (1);
	nano::keypair key2;
	system.wallet (0)->insert_adhoc (nano::dev::genesis_key.prv);
	system.wallet (0)->insert_adhoc (key2.prv);
	ASSERT_NE (nullptr, system.wallet (0)->send_action (nano::dev::genesis_key.pub, key2.pub, system.nodes[0]->config->receive_minimum.number ()));
	ASSERT_TIMELY (10s, !system.nodes[0]->balance (key2.pub).is_zero ());
	ASSERT_EQ (std::numeric_limits<nano::uint128_t>::max () - system.nodes[0]->config->receive_minimum.number (), system.nodes[0]->balance (nano::dev::genesis_key.pub));
}

TEST (node, send_single)
{
	nano::test::system system (2);
	nano::keypair key2;
	system.wallet (0)->insert_adhoc (nano::dev::genesis_key.prv);
	system.wallet (1)->insert_adhoc (key2.prv);
	ASSERT_NE (nullptr, system.wallet (0)->send_action (nano::dev::genesis_key.pub, key2.pub, system.nodes[0]->config->receive_minimum.number ()));
	ASSERT_EQ (std::numeric_limits<nano::uint128_t>::max () - system.nodes[0]->config->receive_minimum.number (), system.nodes[0]->balance (nano::dev::genesis_key.pub));
	ASSERT_TRUE (system.nodes[0]->balance (key2.pub).is_zero ());
	ASSERT_TIMELY (10s, !system.nodes[0]->balance (key2.pub).is_zero ());
}

TEST (node, send_single_observing_peer)
{
	nano::test::system system (3);
	nano::keypair key2;
	system.wallet (0)->insert_adhoc (nano::dev::genesis_key.prv);
	system.wallet (1)->insert_adhoc (key2.prv);
	ASSERT_NE (nullptr, system.wallet (0)->send_action (nano::dev::genesis_key.pub, key2.pub, system.nodes[0]->config->receive_minimum.number ()));
	ASSERT_EQ (std::numeric_limits<nano::uint128_t>::max () - system.nodes[0]->config->receive_minimum.number (), system.nodes[0]->balance (nano::dev::genesis_key.pub));
	ASSERT_TRUE (system.nodes[0]->balance (key2.pub).is_zero ());
	ASSERT_TIMELY (10s, std::all_of (system.nodes.begin (), system.nodes.end (), [&] (std::shared_ptr<nano::node> const & node_a) { return !node_a->balance (key2.pub).is_zero (); }));
}

TEST (node, send_single_many_peers)
{
	nano::test::system system (10);
	nano::keypair key2;
	system.wallet (0)->insert_adhoc (nano::dev::genesis_key.prv);
	system.wallet (1)->insert_adhoc (key2.prv);
	ASSERT_NE (nullptr, system.wallet (0)->send_action (nano::dev::genesis_key.pub, key2.pub, system.nodes[0]->config->receive_minimum.number ()));
	ASSERT_EQ (std::numeric_limits<nano::uint128_t>::max () - system.nodes[0]->config->receive_minimum.number (), system.nodes[0]->balance (nano::dev::genesis_key.pub));
	ASSERT_TRUE (system.nodes[0]->balance (key2.pub).is_zero ());
	ASSERT_TIMELY (3.5min, std::all_of (system.nodes.begin (), system.nodes.end (), [&] (std::shared_ptr<nano::node> const & node_a) { return !node_a->balance (key2.pub).is_zero (); }));
	system.stop ();
	for (auto node : system.nodes)
	{
		ASSERT_TRUE (node->stopped);
	}
}

TEST (node, send_out_of_order)
{
	nano::test::system system (2);
	auto & node1 (*system.nodes[0]);
	nano::keypair key2;
	nano::send_block_builder builder;
	auto send1 = builder.make_block ()
				 .previous (nano::dev::genesis->hash ())
				 .destination (key2.pub)
				 .balance (std::numeric_limits<nano::uint128_t>::max () - node1.config->receive_minimum.number ())
				 .sign (nano::dev::genesis_key.prv, nano::dev::genesis_key.pub)
				 .work (*system.work.generate (nano::dev::genesis->hash ()))
				 .build_shared ();
	auto send2 = builder.make_block ()
				 .previous (send1->hash ())
				 .destination (key2.pub)
				 .balance (std::numeric_limits<nano::uint128_t>::max () - 2 * node1.config->receive_minimum.number ())
				 .sign (nano::dev::genesis_key.prv, nano::dev::genesis_key.pub)
				 .work (*system.work.generate (send1->hash ()))
				 .build_shared ();
	auto send3 = builder.make_block ()
				 .previous (send2->hash ())
				 .destination (key2.pub)
				 .balance (std::numeric_limits<nano::uint128_t>::max () - 3 * node1.config->receive_minimum.number ())
				 .sign (nano::dev::genesis_key.prv, nano::dev::genesis_key.pub)
				 .work (*system.work.generate (send2->hash ()))
				 .build_shared ();
	node1.process_active (send3);
	node1.process_active (send2);
	node1.process_active (send1);
	ASSERT_TIMELY (10s, std::all_of (system.nodes.begin (), system.nodes.end (), [&] (std::shared_ptr<nano::node> const & node_a) { return node_a->balance (nano::dev::genesis_key.pub) == nano::dev::constants.genesis_amount - node1.config->receive_minimum.number () * 3; }));
}

TEST (node, quick_confirm)
{
	nano::test::system system (1);
	auto & node1 (*system.nodes[0]);
	nano::keypair key;
	nano::block_hash previous (node1.latest (nano::dev::genesis_key.pub));
	auto genesis_start_balance (node1.balance (nano::dev::genesis_key.pub));
	system.wallet (0)->insert_adhoc (key.prv);
	system.wallet (0)->insert_adhoc (nano::dev::genesis_key.prv);
	auto send = nano::send_block_builder ()
				.previous (previous)
				.destination (key.pub)
				.balance (node1.online_reps.delta () + 1)
				.sign (nano::dev::genesis_key.prv, nano::dev::genesis_key.pub)
				.work (*system.work.generate (previous))
				.build_shared ();
	node1.process_active (send);
	ASSERT_TIMELY (10s, !node1.balance (key.pub).is_zero ());
	ASSERT_EQ (node1.balance (nano::dev::genesis_key.pub), node1.online_reps.delta () + 1);
	ASSERT_EQ (node1.balance (key.pub), genesis_start_balance - (node1.online_reps.delta () + 1));
}

TEST (node, node_receive_quorum)
{
	nano::test::system system (1);
	auto & node1 = *system.nodes[0];
	nano::keypair key;
	nano::block_hash previous (node1.latest (nano::dev::genesis_key.pub));
	system.wallet (0)->insert_adhoc (key.prv);
	auto send = nano::send_block_builder ()
				.previous (previous)
				.destination (key.pub)
				.balance (nano::dev::constants.genesis_amount - nano::Gxrb_ratio)
				.sign (nano::dev::genesis_key.prv, nano::dev::genesis_key.pub)
				.work (*system.work.generate (previous))
				.build_shared ();
	node1.process_active (send);
	ASSERT_TIMELY (10s, node1.ledger.block_or_pruned_exists (send->hash ()));
	ASSERT_TIMELY (10s, node1.active.election (nano::qualified_root (previous, previous)) != nullptr);
	auto election (node1.active.election (nano::qualified_root (previous, previous)));
	ASSERT_NE (nullptr, election);
	ASSERT_FALSE (election->confirmed ());
	ASSERT_EQ (1, election->votes ().size ());

	nano::test::system system2;
	system2.add_node ();

	system2.wallet (0)->insert_adhoc (nano::dev::genesis_key.prv);
	ASSERT_TRUE (node1.balance (key.pub).is_zero ());
	node1.network->tcp_channels->start_tcp (system2.nodes[0]->network->endpoint ());
	while (node1.balance (key.pub).is_zero ())
	{
		ASSERT_NO_ERROR (system.poll ());
		ASSERT_NO_ERROR (system2.poll ());
	}
}

TEST (node, auto_bootstrap)
{
	nano::test::system system;
	nano::node_config config (nano::test::get_available_port (), system.logging);
	config.frontiers_confirmation = nano::frontiers_confirmation_mode::disabled;
	nano::node_flags node_flags;
	node_flags.set_disable_bootstrap_bulk_push_client (true);
	node_flags.set_disable_lazy_bootstrap (true);
	auto node0 = system.add_node (config, node_flags);
	nano::keypair key2;
	system.wallet (0)->insert_adhoc (nano::dev::genesis_key.prv);
	system.wallet (0)->insert_adhoc (key2.prv);
	auto send1 (system.wallet (0)->send_action (nano::dev::genesis_key.pub, key2.pub, node0->config->receive_minimum.number ()));
	ASSERT_NE (nullptr, send1);
	ASSERT_TIMELY (10s, node0->balance (key2.pub) == node0->config->receive_minimum.number ());
	auto node1 (std::make_shared<nano::node> (system.io_ctx, nano::test::get_available_port (), nano::unique_path (), system.logging, system.work, node_flags));
	ASSERT_FALSE (node1->init_error ());
	node1->start ();
	system.nodes.push_back (node1);
	ASSERT_NE (nullptr, nano::test::establish_tcp (system, *node1, node0->network->endpoint ()));
	ASSERT_TIMELY (10s, node1->bootstrap_initiator.in_progress ());
	ASSERT_TIMELY (10s, node1->balance (key2.pub) == node0->config->receive_minimum.number ());
	ASSERT_TIMELY (10s, !node1->bootstrap_initiator.in_progress ());
	ASSERT_TRUE (node1->ledger.block_or_pruned_exists (send1->hash ()));
	// Wait block receive
	ASSERT_TIMELY (5s, node1->ledger.cache.block_count () == 3);
	// Confirmation for all blocks
	ASSERT_TIMELY (5s, node1->ledger.cache.cemented_count () == 3);

	node1->stop ();
}

TEST (node, auto_bootstrap_reverse)
{
	nano::test::system system;
	nano::node_config config (nano::test::get_available_port (), system.logging);
	config.frontiers_confirmation = nano::frontiers_confirmation_mode::disabled;
	nano::node_flags node_flags;
	node_flags.set_disable_bootstrap_bulk_push_client (true);
	node_flags.set_disable_lazy_bootstrap (true);
	auto node0 = system.add_node (config, node_flags);
	nano::keypair key2;
	system.wallet (0)->insert_adhoc (nano::dev::genesis_key.prv);
	system.wallet (0)->insert_adhoc (key2.prv);
	auto node1 (std::make_shared<nano::node> (system.io_ctx, nano::test::get_available_port (), nano::unique_path (), system.logging, system.work, node_flags));
	ASSERT_FALSE (node1->init_error ());
	ASSERT_NE (nullptr, system.wallet (0)->send_action (nano::dev::genesis_key.pub, key2.pub, node0->config->receive_minimum.number ()));
	node1->start ();
	system.nodes.push_back (node1);
	ASSERT_NE (nullptr, nano::test::establish_tcp (system, *node0, node1->network->endpoint ()));
	ASSERT_TIMELY (10s, node1->balance (key2.pub) == node0->config->receive_minimum.number ());
}

TEST (node, auto_bootstrap_age)
{
	nano::test::system system;
	nano::node_config config (nano::test::get_available_port (), system.logging);
	config.frontiers_confirmation = nano::frontiers_confirmation_mode::disabled;
	nano::node_flags node_flags;
	node_flags.set_disable_bootstrap_bulk_push_client (true);
	node_flags.set_disable_lazy_bootstrap (true);
	node_flags.set_bootstrap_interval (1);
	auto node0 = system.add_node (config, node_flags);
	auto node1 (std::make_shared<nano::node> (system.io_ctx, nano::test::get_available_port (), nano::unique_path (), system.logging, system.work, node_flags));
	ASSERT_FALSE (node1->init_error ());
	node1->start ();
	system.nodes.push_back (node1);
	ASSERT_NE (nullptr, nano::test::establish_tcp (system, *node1, node0->network->endpoint ()));
	ASSERT_TIMELY (10s, node1->bootstrap_initiator.in_progress ());
	// 4 bootstraps with frontiers age
	ASSERT_TIMELY (10s, node0->stats->count (nano::stat::type::bootstrap, nano::stat::detail::initiate_legacy_age, nano::stat::dir::out) >= 3);
	// More attempts with frontiers age
	ASSERT_GE (node0->stats->count (nano::stat::type::bootstrap, nano::stat::detail::initiate_legacy_age, nano::stat::dir::out), node0->stats->count (nano::stat::type::bootstrap, nano::stat::detail::initiate, nano::stat::dir::out));

	node1->stop ();
}

// Test ensures the block processor adds the published block to the gap cache.
TEST (node, receive_gap)
{
	nano::test::system system (1);
	auto & node1 (*system.nodes[0]);
	ASSERT_EQ (0, node1.gap_cache.size ());
	nano::keypair keys{};
	auto block = nano::send_block_builder ()
				 .previous (5)
				 .destination (1)
				 .balance (2)
				 .sign (keys.prv, keys.pub)
				 .work (0)
				 .build_shared ();
	node1.work_generate_blocking (*block);
	nano::publish message{ nano::dev::network_params.network, block };
	auto channel1 = std::make_shared<nano::transport::fake::channel> (node1);
	node1.network->inbound (message, channel1);
	node1.block_processor.flush ();
	ASSERT_EQ (1, node1.gap_cache.size ());
}

TEST (node, merge_peers)
{
	nano::test::system system (1);
	std::array<nano::endpoint, 8> endpoints;
	endpoints.fill (nano::endpoint (boost::asio::ip::address_v6::loopback (), nano::test::get_available_port ()));
	endpoints[0] = nano::endpoint (boost::asio::ip::address_v6::loopback (), nano::test::get_available_port ());
	system.nodes[0]->network->merge_peers (endpoints);
	ASSERT_EQ (0, system.nodes[0]->network->size ());
}

TEST (node, search_receivable)
{
	nano::test::system system (1);
	auto node (system.nodes[0]);
	nano::keypair key2;
	system.wallet (0)->insert_adhoc (nano::dev::genesis_key.prv);
	ASSERT_NE (nullptr, system.wallet (0)->send_action (nano::dev::genesis_key.pub, key2.pub, node->config->receive_minimum.number ()));
	system.wallet (0)->insert_adhoc (key2.prv);
	{
		auto tx{ system.wallet (0)->wallets.tx_begin_read () };
		ASSERT_FALSE (system.wallet (0)->search_receivable (*tx));
	}
	ASSERT_TIMELY (10s, !node->balance (key2.pub).is_zero ());
}

TEST (node, search_receivable_same)
{
	nano::test::system system (1);
	auto node (system.nodes[0]);
	nano::keypair key2;
	system.wallet (0)->insert_adhoc (nano::dev::genesis_key.prv);
	ASSERT_NE (nullptr, system.wallet (0)->send_action (nano::dev::genesis_key.pub, key2.pub, node->config->receive_minimum.number ()));
	ASSERT_NE (nullptr, system.wallet (0)->send_action (nano::dev::genesis_key.pub, key2.pub, node->config->receive_minimum.number ()));
	system.wallet (0)->insert_adhoc (key2.prv);
	{
		auto tx{ system.wallet (0)->wallets.tx_begin_read () };
		ASSERT_FALSE (system.wallet (0)->search_receivable (*tx));
	}
	ASSERT_TIMELY (10s, node->balance (key2.pub) == 2 * node->config->receive_minimum.number ());
}

TEST (node, search_receivable_multiple)
{
	nano::test::system system (1);
	auto node (system.nodes[0]);
	nano::keypair key2;
	nano::keypair key3;
	system.wallet (0)->insert_adhoc (nano::dev::genesis_key.prv);
	system.wallet (0)->insert_adhoc (key3.prv);
	ASSERT_NE (nullptr, system.wallet (0)->send_action (nano::dev::genesis_key.pub, key3.pub, node->config->receive_minimum.number ()));
	ASSERT_TIMELY (10s, !node->balance (key3.pub).is_zero ());
	ASSERT_NE (nullptr, system.wallet (0)->send_action (nano::dev::genesis_key.pub, key2.pub, node->config->receive_minimum.number ()));
	ASSERT_NE (nullptr, system.wallet (0)->send_action (key3.pub, key2.pub, node->config->receive_minimum.number ()));
	system.wallet (0)->insert_adhoc (key2.prv);
	{
		auto tx{ system.wallet (0)->wallets.tx_begin_read () };
		ASSERT_FALSE (system.wallet (0)->search_receivable (*tx));
	}
	ASSERT_TIMELY (10s, node->balance (key2.pub) == 2 * node->config->receive_minimum.number ());
}

TEST (node, search_receivable_confirmed)
{
	nano::test::system system;
	nano::node_config node_config (nano::test::get_available_port (), system.logging);
	node_config.frontiers_confirmation = nano::frontiers_confirmation_mode::disabled;
	auto node = system.add_node (node_config);
	nano::keypair key2;
	system.wallet (0)->insert_adhoc (nano::dev::genesis_key.prv);
	auto send1 (system.wallet (0)->send_action (nano::dev::genesis_key.pub, key2.pub, node->config->receive_minimum.number ()));
	ASSERT_NE (nullptr, send1);
	auto send2 (system.wallet (0)->send_action (nano::dev::genesis_key.pub, key2.pub, node->config->receive_minimum.number ()));
	ASSERT_NE (nullptr, send2);
	ASSERT_TIMELY (10s, node->active.empty ());
	bool confirmed (false);
	system.deadline_set (5s);
	while (!confirmed)
	{
		auto transaction (node->store.tx_begin_read ());
		confirmed = node->ledger.block_confirmed (*transaction, send2->hash ());
		ASSERT_NO_ERROR (system.poll ());
	}
	{
		auto transaction (node->wallets.tx_begin_write ());
		system.wallet (0)->store.erase (*transaction, nano::dev::genesis_key.pub);
	}
	system.wallet (0)->insert_adhoc (key2.prv);
	{
		auto tx{ system.wallet (0)->wallets.tx_begin_read () };
		ASSERT_FALSE (system.wallet (0)->search_receivable (*tx));
	}
	{
		ASSERT_FALSE (node->active.active (send1->hash ()));
		ASSERT_FALSE (node->active.active (send2->hash ()));
	}
	ASSERT_TIMELY (10s, node->balance (key2.pub) == 2 * node->config->receive_minimum.number ());
}

TEST (node, search_receivable_pruned)
{
	nano::test::system system;
	nano::node_config node_config (nano::test::get_available_port (), system.logging);
	node_config.frontiers_confirmation = nano::frontiers_confirmation_mode::disabled;
	auto node1 = system.add_node (node_config);
	nano::node_flags node_flags;
	node_flags.set_enable_pruning (true);
	nano::node_config config (nano::test::get_available_port (), system.logging);
	config.enable_voting = false; // Remove after allowing pruned voting
	auto node2 = system.add_node (config, node_flags);
	nano::keypair key2;
	system.wallet (0)->insert_adhoc (nano::dev::genesis_key.prv);
	auto send1 (system.wallet (0)->send_action (nano::dev::genesis_key.pub, key2.pub, node2->config->receive_minimum.number ()));
	ASSERT_NE (nullptr, send1);
	auto send2 (system.wallet (0)->send_action (nano::dev::genesis_key.pub, key2.pub, node2->config->receive_minimum.number ()));
	ASSERT_NE (nullptr, send2);

	// Confirmation
	ASSERT_TIMELY (10s, node1->active.empty () && node2->active.empty ());
	ASSERT_TIMELY (5s, node1->ledger.block_confirmed (*node1->store.tx_begin_read (), send2->hash ()));
	ASSERT_TIMELY (5s, node2->ledger.cache.cemented_count () == 3);
	system.wallet (0)->store.erase (*node1->wallets.tx_begin_write (), nano::dev::genesis_key.pub);

	// Pruning
	{
		auto transaction (node2->store.tx_begin_write ());
		ASSERT_EQ (1, node2->ledger.pruning_action (*transaction, send1->hash (), 1));
	}
	ASSERT_EQ (1, node2->ledger.cache.pruned_count ());
	ASSERT_TRUE (node2->ledger.block_or_pruned_exists (send1->hash ())); // true for pruned

	// Receive pruned block
	system.wallet (1)->insert_adhoc (key2.prv);
	ASSERT_FALSE (system.wallet (1)->search_receivable (*system.wallet (1)->wallets.tx_begin_read ()));
	ASSERT_TIMELY (10s, node2->balance (key2.pub) == 2 * node2->config->receive_minimum.number ());
}

TEST (node, unlock_search)
{
	nano::test::system system (1);
	auto node (system.nodes[0]);
	nano::keypair key2;
	nano::uint128_t balance (node->balance (nano::dev::genesis_key.pub));
	{
		auto transaction (system.wallet (0)->wallets.tx_begin_write ());
		system.wallet (0)->store.rekey (*transaction, "");
	}
	system.wallet (0)->insert_adhoc (nano::dev::genesis_key.prv);
	ASSERT_NE (nullptr, system.wallet (0)->send_action (nano::dev::genesis_key.pub, key2.pub, node->config->receive_minimum.number ()));
	ASSERT_TIMELY (10s, node->balance (nano::dev::genesis_key.pub) != balance);
	ASSERT_TIMELY (10s, node->active.empty ());
	system.wallet (0)->insert_adhoc (key2.prv);
	{
		nano::lock_guard<std::recursive_mutex> lock{ system.wallet (0)->store.mutex };
		system.wallet (0)->store.set_password (nano::keypair ().prv);
	}
	{
		auto transaction (system.wallet (0)->wallets.tx_begin_write ());
		ASSERT_FALSE (system.wallet (0)->enter_password (*transaction, ""));
	}
	ASSERT_TIMELY (10s, !node->balance (key2.pub).is_zero ());
}

TEST (node, working)
{
	auto path (nano::working_path ());
	ASSERT_FALSE (path.empty ());
}

TEST (node, price)
{
	nano::test::system system (1);
	auto price1 (system.nodes[0]->price (nano::Gxrb_ratio, 1));
	ASSERT_EQ (nano::node::price_max * 100.0, price1);
	auto price2 (system.nodes[0]->price (nano::Gxrb_ratio * int (nano::node::free_cutoff + 1), 1));
	ASSERT_EQ (0, price2);
	auto price3 (system.nodes[0]->price (nano::Gxrb_ratio * int (nano::node::free_cutoff + 2) / 2, 1));
	ASSERT_EQ (nano::node::price_max * 100.0 / 2, price3);
	auto price4 (system.nodes[0]->price (nano::Gxrb_ratio * int (nano::node::free_cutoff) * 2, 1));
	ASSERT_EQ (0, price4);
}

TEST (node, confirm_locked)
{
	nano::test::system system (1);
	system.wallet (0)->insert_adhoc (nano::dev::genesis_key.prv);
	auto transaction (system.wallet (0)->wallets.tx_begin_read ());
	system.wallet (0)->enter_password (*transaction, "1");
	auto block = nano::send_block_builder ()
				 .previous (0)
				 .destination (0)
				 .balance (0)
				 .sign (nano::keypair ().prv, 0)
				 .work (0)
				 .build_shared ();
	system.nodes[0]->network->flood_block (block);
}

TEST (node_config, random_rep)
{
	auto path (nano::unique_path ());
	nano::logging logging1;
	logging1.init (path);
	nano::node_config config1 (100, logging1);
	auto rep (config1.random_representative ());
	ASSERT_NE (config1.preconfigured_representatives.end (), std::find (config1.preconfigured_representatives.begin (), config1.preconfigured_representatives.end (), rep));
}

TEST (node, fork_publish)
{
	std::weak_ptr<nano::node> node0;
	{
		nano::test::system system (1);
		node0 = system.nodes[0];
		auto & node1 (*system.nodes[0]);
		system.wallet (0)->insert_adhoc (nano::dev::genesis_key.prv);
		nano::keypair key1;
		nano::send_block_builder builder;
		auto send1 = builder.make_block ()
					 .previous (nano::dev::genesis->hash ())
					 .destination (key1.pub)
					 .balance (nano::dev::constants.genesis_amount - 100)
					 .sign (nano::dev::genesis_key.prv, nano::dev::genesis_key.pub)
					 .work (0)
					 .build_shared ();
		node1.work_generate_blocking (*send1);
		nano::keypair key2;
		auto send2 = builder.make_block ()
					 .previous (nano::dev::genesis->hash ())
					 .destination (key2.pub)
					 .balance (nano::dev::constants.genesis_amount - 100)
					 .sign (nano::dev::genesis_key.prv, nano::dev::genesis_key.pub)
					 .work (0)
					 .build_shared ();
		node1.work_generate_blocking (*send2);
		node1.process_active (send1);
		node1.block_processor.flush ();
		ASSERT_TIMELY_EQ (5s, 1, node1.active.size ());
		auto election (node1.active.election (send1->qualified_root ()));
		ASSERT_NE (nullptr, election);
		// Wait until the genesis rep activated & makes vote
		ASSERT_TIMELY (1s, election->votes ().size () == 2);
		node1.process_active (send2);
		node1.block_processor.flush ();
		auto votes1 (election->votes ());
		auto existing1 (votes1.find (nano::dev::genesis_key.pub));
		ASSERT_NE (votes1.end (), existing1);
		ASSERT_EQ (send1->hash (), existing1->second.hash);
		auto winner (*election->tally ().begin ());
		ASSERT_EQ (*send1, *winner.second);
		ASSERT_EQ (nano::dev::constants.genesis_amount - 100, winner.first);
	}
	ASSERT_TRUE (node0.expired ());
}

// Test disabled because it's failing intermittently.
// PR in which it got disabled: https://github.com/nanocurrency/nano-node/pull/3611
// Issue for investigating it: https://github.com/nanocurrency/nano-node/issues/3614
TEST (node, DISABLED_fork_publish_inactive)
{
	nano::test::system system (1);
	nano::keypair key1;
	nano::keypair key2;
	nano::send_block_builder builder;
	auto send1 = builder.make_block ()
				 .previous (nano::dev::genesis->hash ())
				 .destination (key1.pub)
				 .balance (nano::dev::constants.genesis_amount - 100)
				 .sign (nano::dev::genesis_key.prv, nano::dev::genesis_key.pub)
				 .work (*system.work.generate (nano::dev::genesis->hash ()))
				 .build_shared ();
	auto send2 = builder.make_block ()
				 .previous (nano::dev::genesis->hash ())
				 .destination (key2.pub)
				 .balance (nano::dev::constants.genesis_amount - 100)
				 .sign (nano::dev::genesis_key.prv, nano::dev::genesis_key.pub)
				 .work (send1->block_work ())
				 .build_shared ();
	auto & node = *system.nodes[0];
	node.process_active (send1);
	ASSERT_TIMELY (3s, nullptr != node.block (send1->hash ()));
	ASSERT_EQ (nano::process_result::fork, node.process_local (send2).code);
	auto election = node.active.election (send1->qualified_root ());
	ASSERT_NE (election, nullptr);
	auto blocks = election->blocks ();
	ASSERT_NE (blocks.end (), blocks.find (send1->hash ()));
	ASSERT_NE (blocks.end (), blocks.find (send2->hash ()));
	ASSERT_EQ (election->winner ()->hash (), send1->hash ());
	ASSERT_NE (election->winner ()->hash (), send2->hash ());
}

TEST (node, fork_keep)
{
	nano::test::system system (2);
	auto & node1 (*system.nodes[0]);
	auto & node2 (*system.nodes[1]);
	ASSERT_EQ (1, node1.network->size ());
	nano::keypair key1;
	nano::keypair key2;
	nano::send_block_builder builder;
	// send1 and send2 fork to different accounts
	auto send1 = builder.make_block ()
				 .previous (nano::dev::genesis->hash ())
				 .destination (key1.pub)
				 .balance (nano::dev::constants.genesis_amount - 100)
				 .sign (nano::dev::genesis_key.prv, nano::dev::genesis_key.pub)
				 .work (*system.work.generate (nano::dev::genesis->hash ()))
				 .build_shared ();
	auto send2 = builder.make_block ()
				 .previous (nano::dev::genesis->hash ())
				 .destination (key2.pub)
				 .balance (nano::dev::constants.genesis_amount - 100)
				 .sign (nano::dev::genesis_key.prv, nano::dev::genesis_key.pub)
				 .work (*system.work.generate (nano::dev::genesis->hash ()))
				 .build_shared ();
	node1.process_active (send1);
	node1.block_processor.flush ();
	node2.process_active (send1);
	node2.block_processor.flush ();
	ASSERT_TIMELY_EQ (5s, 1, node1.active.size ());
	ASSERT_TIMELY_EQ (5s, 1, node2.active.size ());
	system.wallet (0)->insert_adhoc (nano::dev::genesis_key.prv);
	node1.process_active (send2);
	node1.block_processor.flush ();
	node2.process_active (send2);
	node2.block_processor.flush ();
	auto election1 (node2.active.election (nano::qualified_root (nano::dev::genesis->hash (), nano::dev::genesis->hash ())));
	ASSERT_NE (nullptr, election1);
	ASSERT_EQ (1, election1->votes ().size ());
	ASSERT_TRUE (node1.ledger.block_or_pruned_exists (send1->hash ()));
	ASSERT_TRUE (node2.ledger.block_or_pruned_exists (send1->hash ()));
	// Wait until the genesis rep makes a vote
	ASSERT_TIMELY (1.5min, election1->votes ().size () != 1);
	auto transaction0 (node1.store.tx_begin_read ());
	auto transaction1 (node2.store.tx_begin_read ());
	// The vote should be in agreement with what we already have.
	auto winner (*election1->tally ().begin ());
	ASSERT_EQ (*send1, *winner.second);
	ASSERT_EQ (nano::dev::constants.genesis_amount - 100, winner.first);
	ASSERT_TRUE (node1.store.block ().exists (*transaction0, send1->hash ()));
	ASSERT_TRUE (node2.store.block ().exists (*transaction1, send1->hash ()));
}

TEST (node, fork_flip)
{
	nano::test::system system (2);
	auto & node1 (*system.nodes[0]);
	auto & node2 (*system.nodes[1]);
	ASSERT_EQ (1, node1.network->size ());
	nano::keypair key1;
	nano::send_block_builder builder;
	auto send1 = builder.make_block ()
				 .previous (nano::dev::genesis->hash ())
				 .destination (key1.pub)
				 .balance (nano::dev::constants.genesis_amount - 100)
				 .sign (nano::dev::genesis_key.prv, nano::dev::genesis_key.pub)
				 .work (*system.work.generate (nano::dev::genesis->hash ()))
				 .build_shared ();
	nano::publish publish1{ nano::dev::network_params.network, send1 };
	nano::keypair key2;
	auto send2 = builder.make_block ()
				 .previous (nano::dev::genesis->hash ())
				 .destination (key2.pub)
				 .balance (nano::dev::constants.genesis_amount - 100)
				 .sign (nano::dev::genesis_key.prv, nano::dev::genesis_key.pub)
				 .work (*system.work.generate (nano::dev::genesis->hash ()))
				 .build_shared ();
	nano::publish publish2{ nano::dev::network_params.network, send2 };
	std::shared_ptr<nano::transport::channel_tcp> ignored_channel;

	node1.network->inbound (publish1, ignored_channel);
	node1.block_processor.flush ();
	node2.network->inbound (publish2, ignored_channel);
	node2.block_processor.flush ();
	ASSERT_TIMELY_EQ (5s, 1, node1.active.size ());
	ASSERT_TIMELY_EQ (5s, 1, node2.active.size ());
	system.wallet (0)->insert_adhoc (nano::dev::genesis_key.prv);
	node1.network->inbound (publish2, ignored_channel);
	node1.block_processor.flush ();
	node2.network->inbound (publish1, ignored_channel);
	node2.block_processor.flush ();
	auto election1 (node2.active.election (nano::qualified_root (nano::dev::genesis->hash (), nano::dev::genesis->hash ())));
	ASSERT_NE (nullptr, election1);
	ASSERT_EQ (1, election1->votes ().size ());
	ASSERT_NE (nullptr, node1.block (publish1.get_block ()->hash ()));
	ASSERT_NE (nullptr, node2.block (publish2.get_block ()->hash ()));
	ASSERT_TIMELY (10s, node2.ledger.block_or_pruned_exists (publish1.get_block ()->hash ()));
	auto winner (*election1->tally ().begin ());
	ASSERT_EQ (*publish1.get_block (), *winner.second);
	ASSERT_EQ (nano::dev::constants.genesis_amount - 100, winner.first);
	ASSERT_TRUE (node1.ledger.block_or_pruned_exists (publish1.get_block ()->hash ()));
	ASSERT_TRUE (node2.ledger.block_or_pruned_exists (publish1.get_block ()->hash ()));
	ASSERT_FALSE (node2.ledger.block_or_pruned_exists (publish2.get_block ()->hash ()));
}

TEST (node, fork_multi_flip)
{
	auto type = nano::transport::transport_type::tcp;
	nano::test::system system;
	nano::node_flags node_flags;
	nano::node_config node_config (nano::test::get_available_port (), system.logging);
	node_config.frontiers_confirmation = nano::frontiers_confirmation_mode::disabled;
	auto & node1 (*system.add_node (node_config, node_flags, type));
	node_config.peering_port = nano::test::get_available_port ();
	auto & node2 (*system.add_node (node_config, node_flags, type));
	ASSERT_EQ (1, node1.network->size ());
	nano::keypair key1;
	nano::send_block_builder builder;
	auto send1 = builder.make_block ()
				 .previous (nano::dev::genesis->hash ())
				 .destination (key1.pub)
				 .balance (nano::dev::constants.genesis_amount - 100)
				 .sign (nano::dev::genesis_key.prv, nano::dev::genesis_key.pub)
				 .work (*system.work.generate (nano::dev::genesis->hash ()))
				 .build_shared ();
	nano::publish publish1{ nano::dev::network_params.network, send1 };
	nano::keypair key2;
	auto send2 = builder.make_block ()
				 .previous (nano::dev::genesis->hash ())
				 .destination (key2.pub)
				 .balance (nano::dev::constants.genesis_amount - 100)
				 .sign (nano::dev::genesis_key.prv, nano::dev::genesis_key.pub)
				 .work (*system.work.generate (nano::dev::genesis->hash ()))
				 .build_shared ();
	nano::publish publish2{ nano::dev::network_params.network, send2 };
	auto send3 = builder.make_block ()
				 .previous (publish2.get_block ()->hash ())
				 .destination (key2.pub)
				 .balance (nano::dev::constants.genesis_amount - 100)
				 .sign (nano::dev::genesis_key.prv, nano::dev::genesis_key.pub)
				 .work (*system.work.generate (publish2.get_block ()->hash ()))
				 .build_shared ();
	nano::publish publish3{ nano::dev::network_params.network, send3 };
	auto channel1 = std::make_shared<nano::transport::fake::channel> (node1);
	auto channel2 = std::make_shared<nano::transport::fake::channel> (node2);
	node1.network->inbound (publish1, channel1);
	node2.network->inbound (publish2, channel2);
	node2.network->inbound (publish3, channel2);
	node1.block_processor.flush ();
	node2.block_processor.flush ();
	ASSERT_TIMELY_EQ (5s, 1, node1.active.size ());
	ASSERT_TIMELY_EQ (5s, 1, node2.active.size ());
	system.wallet (0)->insert_adhoc (nano::dev::genesis_key.prv);

	node1.network->inbound (publish2, channel1);
	node1.network->inbound (publish3, channel1);
	node1.block_processor.flush ();
	node2.network->inbound (publish1, channel2);
	node2.block_processor.flush ();
	ASSERT_TIMELY (5s, node2.active.election (nano::qualified_root (nano::dev::genesis->hash (), nano::dev::genesis->hash ())));
	auto election1 (node2.active.election (nano::qualified_root (nano::dev::genesis->hash (), nano::dev::genesis->hash ())));
	ASSERT_NE (nullptr, election1);
	ASSERT_EQ (1, election1->votes ().size ());
	ASSERT_TRUE (node1.ledger.block_or_pruned_exists (publish1.get_block ()->hash ()));
	ASSERT_TRUE (node2.ledger.block_or_pruned_exists (publish2.get_block ()->hash ()));
	ASSERT_TRUE (node2.ledger.block_or_pruned_exists (publish3.get_block ()->hash ()));
	ASSERT_TIMELY (10s, node2.ledger.block_or_pruned_exists (publish1.get_block ()->hash ()));
	auto winner (*election1->tally ().begin ());
	ASSERT_EQ (*publish1.get_block (), *winner.second);
	ASSERT_EQ (nano::dev::constants.genesis_amount - 100, winner.first);
	ASSERT_TRUE (node1.ledger.block_or_pruned_exists (publish1.get_block ()->hash ()));
	ASSERT_TRUE (node2.ledger.block_or_pruned_exists (publish1.get_block ()->hash ()));
	ASSERT_FALSE (node2.ledger.block_or_pruned_exists (publish2.get_block ()->hash ()));
	ASSERT_FALSE (node2.ledger.block_or_pruned_exists (publish3.get_block ()->hash ()));
}

// Blocks that are no longer actively being voted on should be able to be evicted through bootstrapping.
// This could happen if a fork wasn't resolved before the process previously shut down
TEST (node, fork_bootstrap_flip)
{
	nano::test::system system0;
	nano::test::system system1;
	nano::node_config config0{ nano::test::get_available_port (), system0.logging };
	config0.frontiers_confirmation = nano::frontiers_confirmation_mode::disabled;
	nano::node_flags node_flags;
	node_flags.set_disable_bootstrap_bulk_push_client (true);
	node_flags.set_disable_lazy_bootstrap (true);
	auto & node1 = *system0.add_node (config0, node_flags);
	nano::node_config config1 (nano::test::get_available_port (), system1.logging);
	auto & node2 = *system1.add_node (config1, node_flags);
	system0.wallet (0)->insert_adhoc (nano::dev::genesis_key.prv);
	nano::block_hash latest = node1.latest (nano::dev::genesis_key.pub);
	nano::keypair key1;
	nano::send_block_builder builder;
	auto send1 = builder.make_block ()
				 .previous (latest)
				 .destination (key1.pub)
				 .balance (nano::dev::constants.genesis_amount - nano::Gxrb_ratio)
				 .sign (nano::dev::genesis_key.prv, nano::dev::genesis_key.pub)
				 .work (*system0.work.generate (latest))
				 .build_shared ();
	nano::keypair key2;
	auto send2 = builder.make_block ()
				 .previous (latest)
				 .destination (key2.pub)
				 .balance (nano::dev::constants.genesis_amount - nano::Gxrb_ratio)
				 .sign (nano::dev::genesis_key.prv, nano::dev::genesis_key.pub)
				 .work (*system0.work.generate (latest))
				 .build_shared ();
	// Insert but don't rebroadcast, simulating settled blocks
	{
		auto tx{ node1.store.tx_begin_write () };
		ASSERT_EQ (nano::process_result::progress, node1.ledger.process (*tx, *send1).code);
	}
	{
		auto tx{ node2.store.tx_begin_write () };
		ASSERT_EQ (nano::process_result::progress, node2.ledger.process (*tx, *send2).code);
	}
	{
		auto tx{ node2.store.tx_begin_read () };
		ASSERT_TRUE (node2.store.block ().exists (*tx, send2->hash ()));
	}
	node2.bootstrap_initiator.bootstrap (node1.network->endpoint ()); // Additionally add new peer to confirm & replace bootstrap block
	auto again (true);
	system0.deadline_set (50s);
	system1.deadline_set (50s);
	while (again)
	{
		ASSERT_NO_ERROR (system0.poll ());
		ASSERT_NO_ERROR (system1.poll ());
		auto tx{ node2.store.tx_begin_read () };
		again = !node2.store.block ().exists (*tx, send1->hash ());
	}
}

TEST (node, fork_open)
{
	nano::test::system system (1);
	auto & node = *system.nodes[0];
	std::shared_ptr<nano::election> election;

	// create block send1, to send all the balance from genesis to key1
	// this is done to ensure that the open block(s) cannot be voted on and confirmed
	nano::keypair key1;
	auto send1 = nano::send_block_builder ()
				 .previous (nano::dev::genesis->hash ())
				 .destination (key1.pub)
				 .balance (0)
				 .sign (nano::dev::genesis_key.prv, nano::dev::genesis_key.pub)
				 .work (*system.work.generate (nano::dev::genesis->hash ()))
				 .build_shared ();
	nano::publish publish1{ nano::dev::network_params.network, send1 };
	auto channel1 = std::make_shared<nano::transport::fake::channel> (node);
	node.network->inbound (publish1, channel1);
	ASSERT_TIMELY (5s, (election = node.active.election (publish1.get_block ()->qualified_root ())) != nullptr);
	election->force_confirm ();
	ASSERT_TIMELY (5s, node.active.empty () && node.block_confirmed (publish1.get_block ()->hash ()));

	// register key for genesis account, not sure why we do this, it seems needless,
	// since the genesis account at this stage has zero voting weight
	system.wallet (0)->insert_adhoc (nano::dev::genesis_key.prv);

	// create the 1st open block to receive send1, which should be regarded as the winner just because it is first
	nano::open_block_builder builder;
	auto open1 = builder.make_block ()
				 .source (publish1.get_block ()->hash ())
				 .representative (1)
				 .account (key1.pub)
				 .sign (key1.prv, key1.pub)
				 .work (*system.work.generate (key1.pub))
				 .build_shared ();
	nano::publish publish2{ nano::dev::network_params.network, open1 };
	node.network->inbound (publish2, channel1);
	ASSERT_TIMELY (5s, 1 == node.active.size ());

	// create 2nd open block, which is a fork of open1 block
	auto open2 = builder.make_block ()
				 .source (publish1.get_block ()->hash ())
				 .representative (2)
				 .account (key1.pub)
				 .sign (key1.prv, key1.pub)
				 .work (*system.work.generate (key1.pub))
				 .build_shared ();
	nano::publish publish3{ nano::dev::network_params.network, open2 };
	node.network->inbound (publish3, channel1);
	ASSERT_TIMELY (5s, (election = node.active.election (publish3.get_block ()->qualified_root ())) != nullptr);

	// we expect to find 2 blocks in the election and we expect the first block to be the winner just because it was first
	ASSERT_TIMELY (5s, 2 == election->blocks ().size ());
	ASSERT_EQ (publish2.get_block ()->hash (), election->winner ()->hash ());

	// wait for a second and check that the election did not get confirmed
	system.delay_ms (1000ms);
	ASSERT_FALSE (election->confirmed ());

	// check that only the first block is saved to the ledger
	ASSERT_TIMELY (5s, node.block (publish2.get_block ()->hash ()));
	ASSERT_FALSE (node.block (publish3.get_block ()->hash ()));
}

TEST (node, fork_open_flip)
{
	nano::test::system system (1);
	auto & node1 = *system.nodes[0];

	std::shared_ptr<nano::election> election;
	nano::keypair key1;
	nano::keypair rep1;
	nano::keypair rep2;

	// send 1 raw from genesis to key1 on both node1 and node2
	auto send1 = nano::send_block_builder ()
				 .previous (nano::dev::genesis->hash ())
				 .destination (key1.pub)
				 .balance (nano::dev::constants.genesis_amount - 1)
				 .sign (nano::dev::genesis_key.prv, nano::dev::genesis_key.pub)
				 .work (*system.work.generate (nano::dev::genesis->hash ()))
				 .build_shared ();
	node1.process_active (send1);

	// We should be keeping this block
	nano::open_block_builder builder;
	auto open1 = builder.make_block ()
				 .source (send1->hash ())
				 .representative (rep1.pub)
				 .account (key1.pub)
				 .sign (key1.prv, key1.pub)
				 .work (*system.work.generate (key1.pub))
				 .build_shared ();

	// create a fork of block open1, this block will lose the election
	auto open2 = builder.make_block ()
				 .source (send1->hash ())
				 .representative (rep2.pub)
				 .account (key1.pub)
				 .sign (key1.prv, key1.pub)
				 .work (*system.work.generate (key1.pub))
				 .build_shared ();
	ASSERT_FALSE (*open1 == *open2);

	// give block open1 to node1, manually trigger an election for open1 and ensure it is in the ledger
	node1.process_active (open1);
	ASSERT_TIMELY (5s, node1.block (open1->hash ()) != nullptr);
	node1.scheduler.manual (open1);
	ASSERT_TIMELY (5s, (election = node1.active.election (open1->qualified_root ())) != nullptr);
	election->transition_active ();

	// create node2, with blocks send1 and open2 pre-initialised in the ledger,
	// so that block open1 cannot possibly get in the ledger before open2 via background sync
	system.initialization_blocks.push_back (send1);
	system.initialization_blocks.push_back (open2);
	auto & node2 = *system.add_node ();
	system.initialization_blocks.clear ();

	// ensure open2 is in node2 ledger (and therefore has sideband) and manually trigger an election for open2
	ASSERT_TIMELY (5s, node2.block (open2->hash ()) != nullptr);
	node2.scheduler.manual (open2);
	ASSERT_TIMELY (5s, (election = node2.active.election (open2->qualified_root ())) != nullptr);
	election->transition_active ();

	ASSERT_TIMELY (5s, 2 == node1.active.size ());
	ASSERT_TIMELY (5s, 2 == node2.active.size ());

	// allow node1 to vote and wait for open1 to be confirmed on node1
	system.wallet (0)->insert_adhoc (nano::dev::genesis_key.prv);
	ASSERT_TIMELY (5s, node1.block_confirmed (open1->hash ()));

	// Notify both nodes of both blocks, both nodes will become aware that a fork exists
	node1.process_active (open2);
	node2.process_active (open1);

	ASSERT_TIMELY (5s, 2 == election->votes ().size ()); // one more than expected due to elections having dummy votes

	// Node2 should eventually settle on open1
	ASSERT_TIMELY (10s, node2.block (open1->hash ()));
	ASSERT_TIMELY (5s, node1.block_confirmed (open1->hash ()));
	auto winner = *election->tally ().begin ();
	ASSERT_EQ (*open1, *winner.second);
	ASSERT_EQ (nano::dev::constants.genesis_amount - 1, winner.first);

	// check the correct blocks are in the ledgers
	auto transaction1 (node1.store.tx_begin_read ());
	auto transaction2 (node2.store.tx_begin_read ());
	ASSERT_TRUE (node1.store.block ().exists (*transaction1, open1->hash ()));
	ASSERT_TRUE (node2.store.block ().exists (*transaction2, open1->hash ()));
	ASSERT_FALSE (node2.store.block ().exists (*transaction2, open2->hash ()));
}

TEST (node, coherent_observer)
{
	nano::test::system system (1);
	auto & node1 (*system.nodes[0]);
	node1.observers->blocks.add ([&node1] (nano::election_status const & status_a, std::vector<nano::vote_with_weight_info> const &, nano::account const &, nano::uint128_t const &, bool, bool) {
		auto transaction (node1.store.tx_begin_read ());
		ASSERT_TRUE (node1.store.block ().exists (*transaction, status_a.get_winner ()->hash ()));
	});
	system.wallet (0)->insert_adhoc (nano::dev::genesis_key.prv);
	nano::keypair key;
	system.wallet (0)->send_action (nano::dev::genesis_key.pub, key.pub, 1);
}

TEST (node, fork_no_vote_quorum)
{
	nano::test::system system (3);
	auto & node1 (*system.nodes[0]);
	auto & node2 (*system.nodes[1]);
	auto & node3 (*system.nodes[2]);
	system.wallet (0)->insert_adhoc (nano::dev::genesis_key.prv);
	auto key4 (system.wallet (0)->deterministic_insert ());
	system.wallet (0)->send_action (nano::dev::genesis_key.pub, key4, nano::dev::constants.genesis_amount / 4);
	auto key1 (system.wallet (1)->deterministic_insert ());
	{
		auto transaction (system.wallet (1)->wallets.tx_begin_write ());
		system.wallet (1)->store.representative_set (*transaction, key1);
	}
	auto block (system.wallet (0)->send_action (nano::dev::genesis_key.pub, key1, node1.config->receive_minimum.number ()));
	ASSERT_NE (nullptr, block);
	ASSERT_TIMELY (30s, node3.balance (key1) == node1.config->receive_minimum.number () && node2.balance (key1) == node1.config->receive_minimum.number () && node1.balance (key1) == node1.config->receive_minimum.number ());
	ASSERT_EQ (node1.config->receive_minimum.number (), node1.weight (key1));
	ASSERT_EQ (node1.config->receive_minimum.number (), node2.weight (key1));
	ASSERT_EQ (node1.config->receive_minimum.number (), node3.weight (key1));
	nano::block_builder builder;
	auto send1 = builder
				 .state ()
				 .account (nano::dev::genesis_key.pub)
				 .previous (block->hash ())
				 .representative (nano::dev::genesis_key.pub)
				 .balance ((nano::dev::constants.genesis_amount / 4) - (node1.config->receive_minimum.number () * 2))
				 .link (key1)
				 .sign (nano::dev::genesis_key.prv, nano::dev::genesis_key.pub)
				 .work (*system.work.generate (block->hash ()))
				 .build ();
	ASSERT_EQ (nano::process_result::progress, node1.process (*send1).code);
	ASSERT_EQ (nano::process_result::progress, node2.process (*send1).code);
	ASSERT_EQ (nano::process_result::progress, node3.process (*send1).code);
	auto key2 (system.wallet (2)->deterministic_insert ());
	auto send2 = nano::send_block_builder ()
				 .previous (block->hash ())
				 .destination (key2)
				 .balance ((nano::dev::constants.genesis_amount / 4) - (node1.config->receive_minimum.number () * 2))
				 .sign (nano::dev::genesis_key.prv, nano::dev::genesis_key.pub)
				 .work (*system.work.generate (block->hash ()))
				 .build_shared ();
	nano::raw_key key3;
	auto transaction (system.wallet (1)->wallets.tx_begin_read ());
	ASSERT_FALSE (system.wallet (1)->store.fetch (*transaction, key1, key3));
	auto vote = std::make_shared<nano::vote> (key1, key3, 0, 0, std::vector<nano::block_hash>{ send2->hash () });
	nano::confirm_ack confirm{ nano::dev::network_params.network, vote };
	std::vector<uint8_t> buffer;
	{
		nano::vectorstream stream (buffer);
		confirm.serialize (stream);
	}
	auto channel = node2.network->find_node_id (node3.node_id.pub);
	ASSERT_NE (nullptr, channel);
	channel->send_buffer (nano::shared_const_buffer (std::move (buffer)));
	ASSERT_TIMELY (10s, node3.stats->count (nano::stat::type::message, nano::stat::detail::confirm_ack, nano::stat::dir::in) >= 3);
	ASSERT_TRUE (node1.latest (nano::dev::genesis_key.pub) == send1->hash ());
	ASSERT_TRUE (node2.latest (nano::dev::genesis_key.pub) == send1->hash ());
	ASSERT_TRUE (node3.latest (nano::dev::genesis_key.pub) == send1->hash ());
}

// Disabled because it sometimes takes way too long (but still eventually finishes)
TEST (node, DISABLED_fork_pre_confirm)
{
	nano::test::system system (3);
	auto & node0 (*system.nodes[0]);
	auto & node1 (*system.nodes[1]);
	auto & node2 (*system.nodes[2]);
	system.wallet (0)->insert_adhoc (nano::dev::genesis_key.prv);
	nano::keypair key1;
	system.wallet (1)->insert_adhoc (key1.prv);
	{
		auto transaction (system.wallet (1)->wallets.tx_begin_write ());
		system.wallet (1)->store.representative_set (*transaction, key1.pub);
	}
	nano::keypair key2;
	system.wallet (2)->insert_adhoc (key2.prv);
	{
		auto transaction (system.wallet (2)->wallets.tx_begin_write ());
		system.wallet (2)->store.representative_set (*transaction, key2.pub);
	}
	auto block0 (system.wallet (0)->send_action (nano::dev::genesis_key.pub, key1.pub, nano::dev::constants.genesis_amount / 3));
	ASSERT_NE (nullptr, block0);
	ASSERT_TIMELY (30s, node0.balance (key1.pub) != 0);
	auto block1 (system.wallet (0)->send_action (nano::dev::genesis_key.pub, key2.pub, nano::dev::constants.genesis_amount / 3));
	ASSERT_NE (nullptr, block1);
	ASSERT_TIMELY (30s, node0.balance (key2.pub) != 0);
	nano::keypair key3;
	nano::keypair key4;
	nano::state_block_builder builder;
	auto block2 = builder.make_block ()
				  .account (nano::dev::genesis_key.pub)
				  .previous (node0.latest (nano::dev::genesis_key.pub))
				  .representative (key3.pub)
				  .balance (node0.balance (nano::dev::genesis_key.pub))
				  .link (0)
				  .sign (nano::dev::genesis_key.prv, nano::dev::genesis_key.pub)
				  .work (0)
				  .build_shared ();
	auto block3 = builder.make_block ()
				  .account (nano::dev::genesis_key.pub)
				  .previous (node0.latest (nano::dev::genesis_key.pub))
				  .representative (key4.pub)
				  .balance (node0.balance (nano::dev::genesis_key.pub))
				  .link (0)
				  .sign (nano::dev::genesis_key.prv, nano::dev::genesis_key.pub)
				  .work (0)
				  .build_shared ();
	node0.work_generate_blocking (*block2);
	node0.work_generate_blocking (*block3);
	node0.process_active (block2);
	node1.process_active (block2);
	node2.process_active (block3);
	auto done (false);
	// Extend deadline; we must finish within a total of 100 seconds
	system.deadline_set (70s);
	while (!done)
	{
		done |= node0.latest (nano::dev::genesis_key.pub) == block2->hash () && node1.latest (nano::dev::genesis_key.pub) == block2->hash () && node2.latest (nano::dev::genesis_key.pub) == block2->hash ();
		done |= node0.latest (nano::dev::genesis_key.pub) == block3->hash () && node1.latest (nano::dev::genesis_key.pub) == block3->hash () && node2.latest (nano::dev::genesis_key.pub) == block3->hash ();
		ASSERT_NO_ERROR (system.poll ());
	}
}

// Sometimes hangs on the bootstrap_initiator.bootstrap call
TEST (node, DISABLED_fork_stale)
{
	nano::test::system system1 (1);
	system1.wallet (0)->insert_adhoc (nano::dev::genesis_key.prv);
	nano::test::system system2 (1);
	auto & node1 (*system1.nodes[0]);
	auto & node2 (*system2.nodes[0]);
	node2.bootstrap_initiator.bootstrap (node1.network->endpoint (), false);

	auto channel = nano::test::establish_tcp (system1, node2, node1.network->endpoint ());
	auto vote = std::make_shared<nano::vote> (nano::dev::genesis_key.pub, nano::dev::genesis_key.prv, 0, 0, std::vector<nano::block_hash> ());
	node2.rep_crawler.response (channel, vote);
	nano::keypair key1;
	nano::keypair key2;
	nano::state_block_builder builder;
	auto send3 = builder.make_block ()
				 .account (nano::dev::genesis_key.pub)
				 .previous (nano::dev::genesis->hash ())
				 .representative (nano::dev::genesis_key.pub)
				 .balance (nano::dev::constants.genesis_amount - nano::Mxrb_ratio)
				 .link (key1.pub)
				 .sign (nano::dev::genesis_key.prv, nano::dev::genesis_key.pub)
				 .work (0)
				 .build_shared ();
	node1.work_generate_blocking (*send3);
	node1.process_active (send3);
	system2.deadline_set (10s);
	while (node2.block (send3->hash ()) == nullptr)
	{
		system1.poll ();
		ASSERT_NO_ERROR (system2.poll ());
	}
	auto send1 = builder.make_block ()
				 .account (nano::dev::genesis_key.pub)
				 .previous (send3->hash ())
				 .representative (nano::dev::genesis_key.pub)
				 .balance (nano::dev::constants.genesis_amount - 2 * nano::Mxrb_ratio)
				 .link (key1.pub)
				 .sign (nano::dev::genesis_key.prv, nano::dev::genesis_key.pub)
				 .work (0)
				 .build_shared ();
	node1.work_generate_blocking (*send1);
	auto send2 = builder.make_block ()
				 .account (nano::dev::genesis_key.pub)
				 .previous (send3->hash ())
				 .representative (nano::dev::genesis_key.pub)
				 .balance (nano::dev::constants.genesis_amount - 2 * nano::Mxrb_ratio)
				 .link (key2.pub)
				 .sign (nano::dev::genesis_key.prv, nano::dev::genesis_key.pub)
				 .work (0)
				 .build_shared ();
	node1.work_generate_blocking (*send2);
	{
		auto transaction1 (node1.store.tx_begin_write ());
		ASSERT_EQ (nano::process_result::progress, node1.ledger.process (*transaction1, *send1).code);
		auto transaction2 (node2.store.tx_begin_write ());
		ASSERT_EQ (nano::process_result::progress, node2.ledger.process (*transaction2, *send2).code);
	}
	node1.process_active (send1);
	node1.process_active (send2);
	node2.process_active (send1);
	node2.process_active (send2);
	node2.bootstrap_initiator.bootstrap (node1.network->endpoint (), false);
	while (node2.block (send1->hash ()) == nullptr)
	{
		system1.poll ();
		ASSERT_NO_ERROR (system2.poll ());
	}
}

// Test disabled because it's failing intermittently.
// PR in which it got disabled: https://github.com/nanocurrency/nano-node/pull/3512
// Issue for investigating it: https://github.com/nanocurrency/nano-node/issues/3516
TEST (node, DISABLED_broadcast_elected)
{
	auto type = nano::transport::transport_type::tcp;
	nano::node_flags node_flags;
	nano::test::system system;
	nano::node_config node_config (nano::test::get_available_port (), system.logging);
	node_config.frontiers_confirmation = nano::frontiers_confirmation_mode::disabled;
	auto node0 = system.add_node (node_config, node_flags, type);
	node_config.peering_port = nano::test::get_available_port ();
	auto node1 = system.add_node (node_config, node_flags, type);
	node_config.peering_port = nano::test::get_available_port ();
	auto node2 = system.add_node (node_config, node_flags, type);
	nano::keypair rep_big;
	nano::keypair rep_small;
	nano::keypair rep_other;
	nano::block_builder builder;
	{
		auto transaction0 (node0->store.tx_begin_write ());
		auto transaction1 (node1->store.tx_begin_write ());
		auto transaction2 (node2->store.tx_begin_write ());
		auto fund_big = *builder.send ()
						 .previous (nano::dev::genesis->hash ())
						 .destination (rep_big.pub)
						 .balance (nano::Gxrb_ratio * 5)
						 .sign (nano::dev::genesis_key.prv, nano::dev::genesis_key.pub)
						 .work (*system.work.generate (nano::dev::genesis->hash ()))
						 .build ();
		auto open_big = *builder.open ()
						 .source (fund_big.hash ())
						 .representative (rep_big.pub)
						 .account (rep_big.pub)
						 .sign (rep_big.prv, rep_big.pub)
						 .work (*system.work.generate (rep_big.pub))
						 .build ();
		auto fund_small = *builder.send ()
						   .previous (fund_big.hash ())
						   .destination (rep_small.pub)
						   .balance (nano::Gxrb_ratio * 2)
						   .sign (nano::dev::genesis_key.prv, nano::dev::genesis_key.pub)
						   .work (*system.work.generate (fund_big.hash ()))
						   .build ();
		auto open_small = *builder.open ()
						   .source (fund_small.hash ())
						   .representative (rep_small.pub)
						   .account (rep_small.pub)
						   .sign (rep_small.prv, rep_small.pub)
						   .work (*system.work.generate (rep_small.pub))
						   .build ();
		auto fund_other = *builder.send ()
						   .previous (fund_small.hash ())
						   .destination (rep_other.pub)
						   .balance (nano::Gxrb_ratio)
						   .sign (nano::dev::genesis_key.prv, nano::dev::genesis_key.pub)
						   .work (*system.work.generate (fund_small.hash ()))
						   .build ();
		auto open_other = *builder.open ()
						   .source (fund_other.hash ())
						   .representative (rep_other.pub)
						   .account (rep_other.pub)
						   .sign (rep_other.prv, rep_other.pub)
						   .work (*system.work.generate (rep_other.pub))
						   .build ();
		ASSERT_EQ (nano::process_result::progress, node0->ledger.process (*transaction0, fund_big).code);
		ASSERT_EQ (nano::process_result::progress, node1->ledger.process (*transaction1, fund_big).code);
		ASSERT_EQ (nano::process_result::progress, node2->ledger.process (*transaction2, fund_big).code);
		ASSERT_EQ (nano::process_result::progress, node0->ledger.process (*transaction0, open_big).code);
		ASSERT_EQ (nano::process_result::progress, node1->ledger.process (*transaction1, open_big).code);
		ASSERT_EQ (nano::process_result::progress, node2->ledger.process (*transaction2, open_big).code);
		ASSERT_EQ (nano::process_result::progress, node0->ledger.process (*transaction0, fund_small).code);
		ASSERT_EQ (nano::process_result::progress, node1->ledger.process (*transaction1, fund_small).code);
		ASSERT_EQ (nano::process_result::progress, node2->ledger.process (*transaction2, fund_small).code);
		ASSERT_EQ (nano::process_result::progress, node0->ledger.process (*transaction0, open_small).code);
		ASSERT_EQ (nano::process_result::progress, node1->ledger.process (*transaction1, open_small).code);
		ASSERT_EQ (nano::process_result::progress, node2->ledger.process (*transaction2, open_small).code);
		ASSERT_EQ (nano::process_result::progress, node0->ledger.process (*transaction0, fund_other).code);
		ASSERT_EQ (nano::process_result::progress, node1->ledger.process (*transaction1, fund_other).code);
		ASSERT_EQ (nano::process_result::progress, node2->ledger.process (*transaction2, fund_other).code);
		ASSERT_EQ (nano::process_result::progress, node0->ledger.process (*transaction0, open_other).code);
		ASSERT_EQ (nano::process_result::progress, node1->ledger.process (*transaction1, open_other).code);
		ASSERT_EQ (nano::process_result::progress, node2->ledger.process (*transaction2, open_other).code);
	}
	// Confirm blocks to allow voting
	for (auto & node : system.nodes)
	{
		auto block (node->block (node->latest (nano::dev::genesis_key.pub)));
		ASSERT_NE (nullptr, block);
		node->block_confirm (block);
		auto election (node->active.election (block->qualified_root ()));
		ASSERT_NE (nullptr, election);
		election->force_confirm ();
		ASSERT_TIMELY (5s, 4 == node->ledger.cache.cemented_count ())
	}

	system.wallet (0)->insert_adhoc (rep_big.prv);
	system.wallet (1)->insert_adhoc (rep_small.prv);
	system.wallet (2)->insert_adhoc (rep_other.prv);
	auto fork0 = builder.send ()
				 .previous (node2->latest (nano::dev::genesis_key.pub))
				 .destination (rep_small.pub)
				 .balance (0)
				 .sign (nano::dev::genesis_key.prv, nano::dev::genesis_key.pub)
				 .work (*node0->work_generate_blocking (node2->latest (nano::dev::genesis_key.pub)))
				 .build_shared ();
	// A copy is necessary to avoid data races during ledger processing, which sets the sideband
	auto fork0_copy (std::make_shared<nano::send_block> (*fork0));
	node0->process_active (fork0);
	node1->process_active (fork0_copy);
	auto fork1 = builder.send ()
				 .previous (node2->latest (nano::dev::genesis_key.pub))
				 .destination (rep_big.pub)
				 .balance (0)
				 .sign (nano::dev::genesis_key.prv, nano::dev::genesis_key.pub)
				 .work (*node0->work_generate_blocking (node2->latest (nano::dev::genesis_key.pub)))
				 .build_shared ();
	system.wallet (2)->insert_adhoc (rep_small.prv);
	node2->process_active (fork1);
	ASSERT_TIMELY (10s, node0->ledger.block_or_pruned_exists (fork0->hash ()) && node1->ledger.block_or_pruned_exists (fork0->hash ()));
	system.deadline_set (50s);
	while (!node2->ledger.block_or_pruned_exists (fork0->hash ()))
	{
		auto ec = system.poll ();
		ASSERT_TRUE (node0->ledger.block_or_pruned_exists (fork0->hash ()));
		ASSERT_TRUE (node1->ledger.block_or_pruned_exists (fork0->hash ()));
		ASSERT_NO_ERROR (ec);
	}
	ASSERT_TIMELY (5s, node1->stats->count (nano::stat::type::confirmation_observer, nano::stat::detail::inactive_conf_height, nano::stat::dir::out) != 0);
}

TEST (node, rep_self_vote)
{
	nano::test::system system;
	nano::node_config node_config (nano::test::get_available_port (), system.logging);
	node_config.online_weight_minimum = std::numeric_limits<nano::uint128_t>::max ();
	node_config.frontiers_confirmation = nano::frontiers_confirmation_mode::disabled;
	auto node0 = system.add_node (node_config);
	nano::keypair rep_big;
	nano::block_builder builder;
	auto fund_big = *builder.send ()
					 .previous (nano::dev::genesis->hash ())
					 .destination (rep_big.pub)
					 .balance (nano::uint128_t{ "0xb0000000000000000000000000000000" })
					 .sign (nano::dev::genesis_key.prv, nano::dev::genesis_key.pub)
					 .work (*system.work.generate (nano::dev::genesis->hash ()))
					 .build ();
	auto open_big = *builder.open ()
					 .source (fund_big.hash ())
					 .representative (rep_big.pub)
					 .account (rep_big.pub)
					 .sign (rep_big.prv, rep_big.pub)
					 .work (*system.work.generate (rep_big.pub))
					 .build ();
	ASSERT_EQ (nano::process_result::progress, node0->process (fund_big).code);
	ASSERT_EQ (nano::process_result::progress, node0->process (open_big).code);
	// Confirm both blocks, allowing voting on the upcoming block
	node0->block_confirm (node0->block (open_big.hash ()));
	auto election = node0->active.election (open_big.qualified_root ());
	ASSERT_NE (nullptr, election);
	election->force_confirm ();

	system.wallet (0)->insert_adhoc (rep_big.prv);
	system.wallet (0)->insert_adhoc (nano::dev::genesis_key.prv);
	ASSERT_EQ (system.wallet (0)->wallets.reps ().voting, 2);
	auto block0 = builder.send ()
				  .previous (fund_big.hash ())
				  .destination (rep_big.pub)
				  .balance (nano::uint128_t ("0x60000000000000000000000000000000"))
				  .sign (nano::dev::genesis_key.prv, nano::dev::genesis_key.pub)
				  .work (*system.work.generate (fund_big.hash ()))
				  .build_shared ();
	ASSERT_EQ (nano::process_result::progress, node0->process (*block0).code);
	auto & active = node0->active;
	auto & scheduler = node0->scheduler;
	scheduler.activate (nano::dev::genesis_key.pub, *node0->store.tx_begin_read ());
	ASSERT_TIMELY (5s, active.election (block0->qualified_root ()));
	auto election1 = active.election (block0->qualified_root ());
	ASSERT_NE (nullptr, election1);
	// Wait until representatives are activated & make vote
	ASSERT_TIMELY (1s, election1->votes ().size () == 3);
	auto rep_votes (election1->votes ());
	ASSERT_NE (rep_votes.end (), rep_votes.find (nano::dev::genesis_key.pub));
	ASSERT_NE (rep_votes.end (), rep_votes.find (rep_big.pub));
}

// Bootstrapping shouldn't republish the blocks to the network.
TEST (node, DISABLED_bootstrap_no_publish)
{
	nano::test::system system0 (1);
	nano::test::system system1 (1);
	auto node0 (system0.nodes[0]);
	auto node1 (system1.nodes[0]);
	nano::keypair key0;
	// node0 knows about send0 but node1 doesn't.
	nano::block_builder builder;
	auto send0 = builder
				 .send ()
				 .previous (node0->latest (nano::dev::genesis_key.pub))
				 .destination (key0.pub)
				 .balance (500)
				 .sign (nano::dev::genesis_key.prv, nano::dev::genesis_key.pub)
				 .work (0)
				 .build ();
	{
		auto transaction (node0->store.tx_begin_write ());
		ASSERT_EQ (nano::process_result::progress, node0->ledger.process (*transaction, *send0).code);
	}
	ASSERT_FALSE (node1->bootstrap_initiator.in_progress ());
	node1->bootstrap_initiator.bootstrap (node0->network->endpoint (), false);
	ASSERT_TRUE (node1->active.empty ());
	system1.deadline_set (10s);
	while (node1->block (send0->hash ()) == nullptr)
	{
		// Poll until the TCP connection is torn down and in_progress goes false
		system0.poll ();
		auto ec = system1.poll ();
		// There should never be an active transaction because the only activity is bootstrapping 1 block which shouldn't be publishing.
		ASSERT_TRUE (node1->active.empty ());
		ASSERT_NO_ERROR (ec);
	}
}

// Check that an outgoing bootstrap request can push blocks
// Test disabled because it's failing intermittently.
// PR in which it got disabled: https://github.com/nanocurrency/nano-node/pull/3512
// Issue for investigating it: https://github.com/nanocurrency/nano-node/issues/3515
TEST (node, DISABLED_bootstrap_bulk_push)
{
	nano::test::system system0;
	nano::test::system system1;
	nano::node_config config0 (nano::test::get_available_port (), system0.logging);
	config0.frontiers_confirmation = nano::frontiers_confirmation_mode::disabled;
	auto node0 (system0.add_node (config0));
	nano::node_config config1 (nano::test::get_available_port (), system1.logging);
	config1.frontiers_confirmation = nano::frontiers_confirmation_mode::disabled;
	auto node1 (system1.add_node (config1));
	nano::keypair key0;
	// node0 knows about send0 but node1 doesn't.
	auto send0 = nano::send_block_builder ()
				 .previous (nano::dev::genesis->hash ())
				 .destination (key0.pub)
				 .balance (500)
				 .sign (nano::dev::genesis_key.prv, nano::dev::genesis_key.pub)
				 .work (*node0->work_generate_blocking (nano::dev::genesis->hash ()))
				 .build_shared ();
	ASSERT_EQ (nano::process_result::progress, node0->process (*send0).code);

	ASSERT_FALSE (node0->bootstrap_initiator.in_progress ());
	ASSERT_FALSE (node1->bootstrap_initiator.in_progress ());
	ASSERT_TRUE (node1->active.empty ());
	node0->bootstrap_initiator.bootstrap (node1->network->endpoint (), false);
	system1.deadline_set (10s);
	while (node1->block (send0->hash ()) == nullptr)
	{
		ASSERT_NO_ERROR (system0.poll ());
		ASSERT_NO_ERROR (system1.poll ());
	}
	// since this uses bulk_push, the new block should be republished
	system1.deadline_set (10s);
	while (node1->active.empty ())
	{
		ASSERT_NO_ERROR (system0.poll ());
		ASSERT_NO_ERROR (system1.poll ());
	}
}

// Bootstrapping a forked open block should succeed.
TEST (node, bootstrap_fork_open)
{
	nano::test::system system;
	nano::node_config node_config (nano::test::get_available_port (), system.logging);
	auto node0 = system.add_node (node_config);
	node_config.peering_port = nano::test::get_available_port ();
	auto node1 = system.add_node (node_config);
	nano::keypair key0;
	nano::block_builder builder;
	auto send0 = *builder.send ()
				  .previous (nano::dev::genesis->hash ())
				  .destination (key0.pub)
				  .balance (nano::dev::constants.genesis_amount - 500)
				  .sign (nano::dev::genesis_key.prv, nano::dev::genesis_key.pub)
				  .work (*system.work.generate (nano::dev::genesis->hash ()))
				  .build ();
	auto open0 = *builder.open ()
				  .source (send0.hash ())
				  .representative (1)
				  .account (key0.pub)
				  .sign (key0.prv, key0.pub)
				  .work (*system.work.generate (key0.pub))
				  .build ();
	auto open1 = *builder.open ()
				  .source (send0.hash ())
				  .representative (2)
				  .account (key0.pub)
				  .sign (key0.prv, key0.pub)
				  .work (*system.work.generate (key0.pub))
				  .build ();
	// Both know about send0
	ASSERT_EQ (nano::process_result::progress, node0->process (send0).code);
	ASSERT_EQ (nano::process_result::progress, node1->process (send0).code);
	// Confirm send0 to allow starting and voting on the following blocks
	for (auto node : system.nodes)
	{
		node->block_confirm (node->block (node->latest (nano::dev::genesis_key.pub)));
		ASSERT_TIMELY (1s, node->active.election (send0.qualified_root ()));
		auto election = node->active.election (send0.qualified_root ());
		ASSERT_NE (nullptr, election);
		election->force_confirm ();
		ASSERT_TIMELY (2s, node->active.empty ());
	}
	ASSERT_TIMELY (3s, node0->block_confirmed (send0.hash ()));
	// They disagree about open0/open1
	ASSERT_EQ (nano::process_result::progress, node0->process (open0).code);
	ASSERT_EQ (nano::process_result::progress, node1->process (open1).code);
	system.wallet (0)->insert_adhoc (nano::dev::genesis_key.prv);
	ASSERT_FALSE (node1->ledger.block_or_pruned_exists (open0.hash ()));
	ASSERT_FALSE (node1->bootstrap_initiator.in_progress ());
	node1->bootstrap_initiator.bootstrap (node0->network->endpoint (), false);
	ASSERT_TIMELY (1s, node1->active.empty ());
	ASSERT_TIMELY (10s, !node1->ledger.block_or_pruned_exists (open1.hash ()) && node1->ledger.block_or_pruned_exists (open0.hash ()));
}

// Unconfirmed blocks from bootstrap should be confirmed
TEST (node, bootstrap_confirm_frontiers)
{
	// create 2 separate systems, the 2 system do not interact with each other automatically
	nano::test::system system0 (1);
	nano::test::system system1 (1);
	auto node0 = system0.nodes[0];
	auto node1 = system1.nodes[0];
	system0.wallet (0)->insert_adhoc (nano::dev::genesis_key.prv);
	nano::keypair key0;

	// create block to send 500 raw from genesis to key0 and save into node0 ledger without immediately triggering an election
	auto send0 = nano::send_block_builder ()
				 .previous (nano::dev::genesis->hash ())
				 .destination (key0.pub)
				 .balance (nano::dev::constants.genesis_amount - 500)
				 .sign (nano::dev::genesis_key.prv, nano::dev::genesis_key.pub)
				 .work (*node0->work_generate_blocking (nano::dev::genesis->hash ()))
				 .build_shared ();
	ASSERT_EQ (nano::process_result::progress, node0->process (*send0).code);

	// each system only has one node, so there should be no bootstrapping going on
	ASSERT_FALSE (node0->bootstrap_initiator.in_progress ());
	ASSERT_FALSE (node1->bootstrap_initiator.in_progress ());
	ASSERT_TRUE (node1->active.empty ());

	// create a bootstrap connection from node1 to node0
	// this also has the side effect of adding node0 to node1's list of peers, which will trigger realtime connections too
	node1->bootstrap_initiator.bootstrap (node0->network->endpoint ());

	// Wait until the block is confirmed on node1. Poll more than usual because we are polling
	// on 2 different systems at once and in sequence and there might be strange timing effects.
	system0.deadline_set (10s);
	system1.deadline_set (10s);
	while (true)
	{
		{
			auto tx{ node1->store.tx_begin_read () };
			if (node1->ledger.block_confirmed (*tx, send0->hash ()))
			{
				break;
			}
		}
		ASSERT_NO_ERROR (system0.poll (std::chrono::milliseconds (1)));
		ASSERT_NO_ERROR (system1.poll (std::chrono::milliseconds (1)));
	}
}

// Test that if we create a block that isn't confirmed, the bootstrapping processes sync the missing block.
TEST (node, unconfirmed_send)
{
	nano::test::system system{};

	auto & node1 = *system.add_node ();
	auto wallet1 = system.wallet (0);
	wallet1->insert_adhoc (nano::dev::genesis_key.prv);

	nano::keypair key2{};
	auto & node2 = *system.add_node ();
	auto wallet2 = system.wallet (1);
	wallet2->insert_adhoc (key2.prv);

	// firstly, send two units from node1 to node2 and expect that both nodes see the block as confirmed
	// (node1 will start an election for it, vote on it and node2 gets synced up)
	auto send1 = wallet1->send_action (nano::dev::genesis->account (), key2.pub, 2 * nano::Mxrb_ratio);
	ASSERT_TIMELY (5s, node1.block_confirmed (send1->hash ()));
	ASSERT_TIMELY (5s, node2.block_confirmed (send1->hash ()));

	// wait until receive1 (auto-receive created by wallet) is cemented
	ASSERT_TIMELY (5s, node2.get_confirmation_height (*node2.store.tx_begin_read (), key2.pub) == 1);
	ASSERT_EQ (node2.balance (key2.pub), 2 * nano::Mxrb_ratio);
	auto recv1 = node2.ledger.find_receive_block_by_send_hash (*node2.store.tx_begin_read (), key2.pub, send1->hash ());

	// create send2 to send from node2 to node1 and save it to node2's ledger without triggering an election (node1 does not hear about it)
	auto send2 = nano::state_block_builder{}
				 .make_block ()
				 .account (key2.pub)
				 .previous (recv1->hash ())
				 .representative (nano::dev::genesis_key.pub)
				 .balance (nano::Mxrb_ratio)
				 .link (nano::dev::genesis->account ())
				 .sign (key2.prv, key2.pub)
				 .work (*system.work.generate (recv1->hash ()))
				 .build_shared ();
	ASSERT_EQ (nano::process_result::progress, node2.process (*send2).code);

	auto send3 = wallet2->send_action (key2.pub, nano::dev::genesis->account (), nano::Mxrb_ratio);
	ASSERT_TIMELY (5s, node2.block_confirmed (send2->hash ()));
	ASSERT_TIMELY (5s, node1.block_confirmed (send2->hash ()));
	ASSERT_TIMELY (5s, node2.block_confirmed (send3->hash ()));
	ASSERT_TIMELY (5s, node1.block_confirmed (send3->hash ()));
	ASSERT_TIMELY (5s, node2.ledger.cache.cemented_count () == 7);
	ASSERT_TIMELY (5s, node1.balance (nano::dev::genesis->account ()) == nano::dev::constants.genesis_amount);
}

// Test that nodes can track nodes that have rep weight for priority broadcasting
TEST (node, rep_list)
{
	nano::test::system system (2);
	auto & node1 (*system.nodes[1]);
	auto wallet0 (system.wallet (0));
	auto wallet1 (system.wallet (1));
	// Node0 has a rep
	wallet0->insert_adhoc (nano::dev::genesis_key.prv);
	nano::keypair key1;
	// Broadcast a confirm so others should know this is a rep node
	wallet0->send_action (nano::dev::genesis_key.pub, key1.pub, nano::Mxrb_ratio);
	ASSERT_EQ (0, node1.rep_crawler.representatives (1).size ());
	system.deadline_set (10s);
	auto done (false);
	while (!done)
	{
		auto reps (node1.rep_crawler.representatives (1));
		if (!reps.empty ())
		{
			if (!reps[0].weight.is_zero ())
			{
				done = true;
			}
		}
		ASSERT_NO_ERROR (system.poll ());
	}
}

TEST (node, rep_weight)
{
	nano::test::system system;
	auto add_node = [&system] {
		auto node = std::make_shared<nano::node> (system.io_ctx, nano::test::get_available_port (), nano::unique_path (), system.logging, system.work);
		node->start ();
		system.nodes.push_back (node);
		return node;
	};
	auto & node = *add_node ();
	auto & node1 = *add_node ();
	auto & node2 = *add_node ();
	auto & node3 = *add_node ();
	nano::keypair keypair1;
	nano::keypair keypair2;
	nano::block_builder builder;
	auto amount_pr (node.minimum_principal_weight () + 100);
	auto amount_not_pr (node.minimum_principal_weight () - 100);
	std::shared_ptr<nano::block> block1 = builder
										  .state ()
										  .account (nano::dev::genesis_key.pub)
										  .previous (nano::dev::genesis->hash ())
										  .representative (nano::dev::genesis_key.pub)
										  .balance (nano::dev::constants.genesis_amount - amount_not_pr)
										  .link (keypair1.pub)
										  .sign (nano::dev::genesis_key.prv, nano::dev::genesis_key.pub)
										  .work (*system.work.generate (nano::dev::genesis->hash ()))
										  .build ();
	std::shared_ptr<nano::block> block2 = builder
										  .state ()
										  .account (keypair1.pub)
										  .previous (0)
										  .representative (keypair1.pub)
										  .balance (amount_not_pr)
										  .link (block1->hash ())
										  .sign (keypair1.prv, keypair1.pub)
										  .work (*system.work.generate (keypair1.pub))
										  .build ();
	std::shared_ptr<nano::block> block3 = builder
										  .state ()
										  .account (nano::dev::genesis_key.pub)
										  .previous (block1->hash ())
										  .representative (nano::dev::genesis_key.pub)
										  .balance (nano::dev::constants.genesis_amount - amount_not_pr - amount_pr)
										  .link (keypair2.pub)
										  .sign (nano::dev::genesis_key.prv, nano::dev::genesis_key.pub)
										  .work (*system.work.generate (block1->hash ()))
										  .build ();
	std::shared_ptr<nano::block> block4 = builder
										  .state ()
										  .account (keypair2.pub)
										  .previous (0)
										  .representative (keypair2.pub)
										  .balance (amount_pr)
										  .link (block3->hash ())
										  .sign (keypair2.prv, keypair2.pub)
										  .work (*system.work.generate (keypair2.pub))
										  .build ();
	{
		auto transaction = node.store.tx_begin_write ();
		ASSERT_EQ (nano::process_result::progress, node.ledger.process (*transaction, *block1).code);
		ASSERT_EQ (nano::process_result::progress, node.ledger.process (*transaction, *block2).code);
		ASSERT_EQ (nano::process_result::progress, node.ledger.process (*transaction, *block3).code);
		ASSERT_EQ (nano::process_result::progress, node.ledger.process (*transaction, *block4).code);
	}
	ASSERT_TRUE (node.rep_crawler.representatives (1).empty ());
	std::shared_ptr<nano::transport::channel> channel1 = nano::test::establish_tcp (system, node, node1.network->endpoint ());
	ASSERT_NE (nullptr, channel1);
	std::shared_ptr<nano::transport::channel> channel2 = nano::test::establish_tcp (system, node, node2.network->endpoint ());
	ASSERT_NE (nullptr, channel2);
	std::shared_ptr<nano::transport::channel> channel3 = nano::test::establish_tcp (system, node, node3.network->endpoint ());
	ASSERT_NE (nullptr, channel3);
	auto vote0 = std::make_shared<nano::vote> (nano::dev::genesis_key.pub, nano::dev::genesis_key.prv, 0, 0, std::vector<nano::block_hash>{ nano::dev::genesis->hash () });
	auto vote1 = std::make_shared<nano::vote> (keypair1.pub, keypair1.prv, 0, 0, std::vector<nano::block_hash>{ nano::dev::genesis->hash () });
	auto vote2 = std::make_shared<nano::vote> (keypair2.pub, keypair2.prv, 0, 0, std::vector<nano::block_hash>{ nano::dev::genesis->hash () });
	node.rep_crawler.response (channel1, vote0);
	node.rep_crawler.response (channel2, vote1);
	node.rep_crawler.response (channel3, vote2);
	ASSERT_TIMELY (5s, node.rep_crawler.representative_count () == 2);
	// Make sure we get the rep with the most weight first
	auto reps (node.rep_crawler.representatives (1));
	ASSERT_EQ (1, reps.size ());
	ASSERT_EQ (node.balance (nano::dev::genesis_key.pub), reps[0].weight.number ());
	ASSERT_EQ (nano::dev::genesis_key.pub, reps[0].account);
	ASSERT_EQ (*channel1, reps[0].channel_ref ());
	ASSERT_TRUE (node.rep_crawler.is_pr (*channel1));
	ASSERT_FALSE (node.rep_crawler.is_pr (*channel2));
	ASSERT_TRUE (node.rep_crawler.is_pr (*channel3));
}

// Test that rep_crawler removes unreachable reps from its search results.
// This test creates three principal representatives (rep1, rep2, genesis_rep) and
// one node for searching them (searching_node).
TEST (node, rep_remove)
{
	nano::test::system system;
	auto & searching_node = *system.add_node (); // will be used to find principal representatives
	nano::keypair keys_rep1; // Principal representative 1
	nano::keypair keys_rep2; // Principal representative 2
	nano::block_builder builder;

	// Send enough nanos to Rep1 to make it a principal representative
	std::shared_ptr<nano::block> send_to_rep1 = builder
												.state ()
												.account (nano::dev::genesis_key.pub)
												.previous (nano::dev::genesis->hash ())
												.representative (nano::dev::genesis_key.pub)
												.balance (nano::dev::constants.genesis_amount - searching_node.minimum_principal_weight () * 2)
												.link (keys_rep1.pub)
												.sign (nano::dev::genesis_key.prv, nano::dev::genesis_key.pub)
												.work (*system.work.generate (nano::dev::genesis->hash ()))
												.build ();

	// Receive by Rep1
	std::shared_ptr<nano::block> receive_rep1 = builder
												.state ()
												.account (keys_rep1.pub)
												.previous (0)
												.representative (keys_rep1.pub)
												.balance (searching_node.minimum_principal_weight () * 2)
												.link (send_to_rep1->hash ())
												.sign (keys_rep1.prv, keys_rep1.pub)
												.work (*system.work.generate (keys_rep1.pub))
												.build ();

	// Send enough nanos to Rep2 to make it a principal representative
	std::shared_ptr<nano::block> send_to_rep2 = builder
												.state ()
												.account (nano::dev::genesis_key.pub)
												.previous (send_to_rep1->hash ())
												.representative (nano::dev::genesis_key.pub)
												.balance (nano::dev::constants.genesis_amount - searching_node.minimum_principal_weight () * 4)
												.link (keys_rep2.pub)
												.sign (nano::dev::genesis_key.prv, nano::dev::genesis_key.pub)
												.work (*system.work.generate (send_to_rep1->hash ()))
												.build ();

	// Receive by Rep2
	std::shared_ptr<nano::block> receive_rep2 = builder
												.state ()
												.account (keys_rep2.pub)
												.previous (0)
												.representative (keys_rep2.pub)
												.balance (searching_node.minimum_principal_weight () * 2)
												.link (send_to_rep2->hash ())
												.sign (keys_rep2.prv, keys_rep2.pub)
												.work (*system.work.generate (keys_rep2.pub))
												.build ();
	{
		auto transaction = searching_node.store.tx_begin_write ();
		ASSERT_EQ (nano::process_result::progress, searching_node.ledger.process (*transaction, *send_to_rep1).code);
		ASSERT_EQ (nano::process_result::progress, searching_node.ledger.process (*transaction, *receive_rep1).code);
		ASSERT_EQ (nano::process_result::progress, searching_node.ledger.process (*transaction, *send_to_rep2).code);
		ASSERT_EQ (nano::process_result::progress, searching_node.ledger.process (*transaction, *receive_rep2).code);
	}

	// Create channel for Rep1
	auto channel_rep1 (std::make_shared<nano::transport::fake::channel> (searching_node));

	// Ensure Rep1 is found by the rep_crawler after receiving a vote from it
	auto vote_rep1 = std::make_shared<nano::vote> (keys_rep1.pub, keys_rep1.prv, 0, 0, std::vector<nano::block_hash>{ nano::dev::genesis->hash () });
	ASSERT_FALSE (searching_node.rep_crawler.response (channel_rep1, vote_rep1, true));
	ASSERT_TIMELY (5s, searching_node.rep_crawler.representative_count () == 1);
	auto reps (searching_node.rep_crawler.representatives (1));
	ASSERT_EQ (1, reps.size ());
	ASSERT_EQ (searching_node.minimum_principal_weight () * 2, reps[0].weight.number ());
	ASSERT_EQ (keys_rep1.pub, reps[0].account);
	ASSERT_EQ (*channel_rep1, reps[0].channel_ref ());

	// When rep1 disconnects then rep1 should not be found anymore
	channel_rep1->close ();
	ASSERT_TIMELY (5s, searching_node.rep_crawler.representative_count () == 0);

	// Add working node for genesis representative
	auto node_genesis_rep = system.add_node (nano::node_config (nano::test::get_available_port (), system.logging));
	system.wallet (1)->insert_adhoc (nano::dev::genesis_key.prv);
	auto channel_genesis_rep (searching_node.network->find_node_id (node_genesis_rep->get_node_id ()));
	ASSERT_NE (nullptr, channel_genesis_rep);

	// genesis_rep should be found as principal representative after receiving a vote from it
	auto vote_genesis_rep = std::make_shared<nano::vote> (nano::dev::genesis_key.pub, nano::dev::genesis_key.prv, 0, 0, std::vector<nano::block_hash>{ nano::dev::genesis->hash () });
	searching_node.rep_crawler.response (channel_genesis_rep, vote_genesis_rep, true);
	ASSERT_TIMELY (10s, searching_node.rep_crawler.representative_count () == 1);

	// Start a node for Rep2 and wait until it is connected
	auto node_rep2 (std::make_shared<nano::node> (system.io_ctx, nano::unique_path (), nano::node_config (nano::test::get_available_port (), system.logging), system.work));
	node_rep2->start ();
	searching_node.network->tcp_channels->start_tcp (node_rep2->network->endpoint ());
	std::shared_ptr<nano::transport::channel> channel_rep2;
	ASSERT_TIMELY (10s, (channel_rep2 = searching_node.network->tcp_channels->find_node_id (node_rep2->get_node_id ())) != nullptr);

	// Rep2 should be found as a principal representative after receiving a vote from it
	auto vote_rep2 = std::make_shared<nano::vote> (keys_rep2.pub, keys_rep2.prv, 0, 0, std::vector<nano::block_hash>{ nano::dev::genesis->hash () });
	ASSERT_FALSE (searching_node.rep_crawler.response (channel_rep2, vote_rep2, true));
	ASSERT_TIMELY (10s, searching_node.rep_crawler.representative_count () == 2);

	// When Rep2 is stopped, it should not be found as principal representative anymore
	node_rep2->stop ();
	ASSERT_TIMELY (10s, searching_node.rep_crawler.representative_count () == 1);

	// Now only genesisRep should be found:
	reps = searching_node.rep_crawler.representatives (1);
	ASSERT_EQ (nano::dev::genesis_key.pub, reps[0].account);
	ASSERT_TIMELY_EQ (5s, searching_node.network->size (), 1);
	auto list (searching_node.network->list (1));
	ASSERT_EQ (node_genesis_rep->network->endpoint (), list[0]->get_endpoint ());
}

TEST (node, rep_connection_close)
{
	nano::test::system system (2);
	auto & node1 (*system.nodes[0]);
	auto & node2 (*system.nodes[1]);
	// Add working representative (node 2)
	system.wallet (1)->insert_adhoc (nano::dev::genesis_key.prv);
	ASSERT_TIMELY (10s, node1.rep_crawler.representative_count () == 1);
	node2.stop ();
	// Remove representative with closed channel
	ASSERT_TIMELY (10s, node1.rep_crawler.representative_count () == 0);
}

// Test that nodes can disable representative voting
TEST (node, no_voting)
{
	nano::test::system system (1);
	auto & node0 (*system.nodes[0]);
	nano::node_config node_config (nano::test::get_available_port (), system.logging);
	node_config.enable_voting = false;
	system.add_node (node_config);

	auto wallet0 (system.wallet (0));
	auto wallet1 (system.wallet (1));
	// Node1 has a rep
	wallet1->insert_adhoc (nano::dev::genesis_key.prv);
	nano::keypair key1;
	wallet1->insert_adhoc (key1.prv);
	// Broadcast a confirm so others should know this is a rep node
	wallet1->send_action (nano::dev::genesis_key.pub, key1.pub, nano::Mxrb_ratio);
	ASSERT_TIMELY (10s, node0.active.empty ());
	ASSERT_EQ (0, node0.stats->count (nano::stat::type::message, nano::stat::detail::confirm_ack, nano::stat::dir::in));
}

TEST (node, send_callback)
{
	nano::test::system system (1);
	auto & node0 (*system.nodes[0]);
	nano::keypair key2;
	system.wallet (0)->insert_adhoc (nano::dev::genesis_key.prv);
	system.wallet (0)->insert_adhoc (key2.prv);
	node0.config->callback_address = "localhost";
	node0.config->callback_port = 8010;
	node0.config->callback_target = "/";
	ASSERT_NE (nullptr, system.wallet (0)->send_action (nano::dev::genesis_key.pub, key2.pub, node0.config->receive_minimum.number ()));
	ASSERT_TIMELY (10s, node0.balance (key2.pub).is_zero ());
	ASSERT_EQ (std::numeric_limits<nano::uint128_t>::max () - node0.config->receive_minimum.number (), node0.balance (nano::dev::genesis_key.pub));
}

TEST (node, balance_observer)
{
	nano::test::system system (1);
	auto & node1 (*system.nodes[0]);
	std::atomic<int> balances (0);
	nano::keypair key;
	node1.observers->account_balance.add ([&key, &balances] (nano::account const & account_a, bool is_pending) {
		if (key.pub == account_a && is_pending)
		{
			balances++;
		}
		else if (nano::dev::genesis_key.pub == account_a && !is_pending)
		{
			balances++;
		}
	});
	system.wallet (0)->insert_adhoc (nano::dev::genesis_key.prv);
	system.wallet (0)->send_action (nano::dev::genesis_key.pub, key.pub, 1);
	system.deadline_set (10s);
	auto done (false);
	while (!done)
	{
		auto ec = system.poll ();
		done = balances.load () == 2;
		ASSERT_NO_ERROR (ec);
	}
}

TEST (node, bootstrap_connection_scaling)
{
	nano::test::system system (1);
	auto & node1 (*system.nodes[0]);
	ASSERT_EQ (34, node1.bootstrap_initiator.connections->target_connections (5000, 1));
	ASSERT_EQ (4, node1.bootstrap_initiator.connections->target_connections (0, 1));
	ASSERT_EQ (64, node1.bootstrap_initiator.connections->target_connections (50000, 1));
	ASSERT_EQ (64, node1.bootstrap_initiator.connections->target_connections (10000000000, 1));
	ASSERT_EQ (32, node1.bootstrap_initiator.connections->target_connections (5000, 0));
	ASSERT_EQ (1, node1.bootstrap_initiator.connections->target_connections (0, 0));
	ASSERT_EQ (64, node1.bootstrap_initiator.connections->target_connections (50000, 0));
	ASSERT_EQ (64, node1.bootstrap_initiator.connections->target_connections (10000000000, 0));
	ASSERT_EQ (36, node1.bootstrap_initiator.connections->target_connections (5000, 2));
	ASSERT_EQ (8, node1.bootstrap_initiator.connections->target_connections (0, 2));
	ASSERT_EQ (64, node1.bootstrap_initiator.connections->target_connections (50000, 2));
	ASSERT_EQ (64, node1.bootstrap_initiator.connections->target_connections (10000000000, 2));
	node1.config->bootstrap_connections = 128;
	ASSERT_EQ (64, node1.bootstrap_initiator.connections->target_connections (0, 1));
	ASSERT_EQ (64, node1.bootstrap_initiator.connections->target_connections (50000, 1));
	ASSERT_EQ (64, node1.bootstrap_initiator.connections->target_connections (0, 2));
	ASSERT_EQ (64, node1.bootstrap_initiator.connections->target_connections (50000, 2));
	node1.config->bootstrap_connections_max = 256;
	ASSERT_EQ (128, node1.bootstrap_initiator.connections->target_connections (0, 1));
	ASSERT_EQ (256, node1.bootstrap_initiator.connections->target_connections (50000, 1));
	ASSERT_EQ (256, node1.bootstrap_initiator.connections->target_connections (0, 2));
	ASSERT_EQ (256, node1.bootstrap_initiator.connections->target_connections (50000, 2));
	node1.config->bootstrap_connections_max = 0;
	ASSERT_EQ (1, node1.bootstrap_initiator.connections->target_connections (0, 1));
	ASSERT_EQ (1, node1.bootstrap_initiator.connections->target_connections (50000, 1));
}

// Test stat counting at both type and detail levels
TEST (node, stat_counting)
{
	nano::test::system system (1);
	auto & node1 (*system.nodes[0]);
	node1.stats->add (nano::stat::type::ledger, nano::stat::dir::in, 1);
	node1.stats->add (nano::stat::type::ledger, nano::stat::dir::in, 5);
	node1.stats->inc (nano::stat::type::ledger, nano::stat::dir::in);
	node1.stats->inc (nano::stat::type::ledger, nano::stat::detail::send, nano::stat::dir::in);
	node1.stats->inc (nano::stat::type::ledger, nano::stat::detail::send, nano::stat::dir::in);
	node1.stats->inc (nano::stat::type::ledger, nano::stat::detail::receive, nano::stat::dir::in);
	ASSERT_EQ (10, node1.stats->count (nano::stat::type::ledger, nano::stat::dir::in));
	ASSERT_EQ (2, node1.stats->count (nano::stat::type::ledger, nano::stat::detail::send, nano::stat::dir::in));
	ASSERT_EQ (1, node1.stats->count (nano::stat::type::ledger, nano::stat::detail::receive, nano::stat::dir::in));
	node1.stats->add (nano::stat::type::ledger, nano::stat::dir::in, 0);
	ASSERT_EQ (10, node1.stats->count (nano::stat::type::ledger, nano::stat::dir::in));
}

TEST (node, online_reps)
{
	nano::test::system system (1);
	auto & node1 (*system.nodes[0]);
	// 1 sample of minimum weight
	ASSERT_EQ (node1.config->online_weight_minimum, node1.online_reps.trended ());
	auto vote (std::make_shared<nano::vote> ());
	ASSERT_EQ (0, node1.online_reps.online ());
	node1.online_reps.observe (nano::dev::genesis_key.pub);
	ASSERT_EQ (nano::dev::constants.genesis_amount, node1.online_reps.online ());
	// 1 minimum, 1 maximum
	ASSERT_EQ (node1.config->online_weight_minimum, node1.online_reps.trended ());
	node1.online_reps.sample ();
	ASSERT_EQ (nano::dev::constants.genesis_amount, node1.online_reps.trended ());
	node1.online_reps.clear ();
	// 2 minimum, 1 maximum
	node1.online_reps.sample ();
	ASSERT_EQ (node1.config->online_weight_minimum, node1.online_reps.trended ());
}

namespace nano
{
TEST (node, online_reps_rep_crawler)
{
	nano::test::system system;
	nano::node_flags flags;
	flags.set_disable_rep_crawler (true);
	auto & node1 = *system.add_node (flags);
	auto vote = std::make_shared<nano::vote> (nano::dev::genesis_key.pub, nano::dev::genesis_key.prv, nano::milliseconds_since_epoch (), 0, std::vector<nano::block_hash>{ nano::dev::genesis->hash () });
	ASSERT_EQ (0, node1.online_reps.online ());
	// Without rep crawler
	node1.vote_processor.vote_blocking (vote, std::make_shared<nano::transport::fake::channel> (node1));
	ASSERT_EQ (0, node1.online_reps.online ());
	// After inserting to rep crawler
	{
		nano::lock_guard<nano::mutex> guard{ node1.rep_crawler.probable_reps_mutex };
		node1.rep_crawler.active.insert (nano::dev::genesis->hash ());
	}
	node1.vote_processor.vote_blocking (vote, std::make_shared<nano::transport::fake::channel> (node1));
	ASSERT_EQ (nano::dev::constants.genesis_amount, node1.online_reps.online ());
}
}

TEST (node, online_reps_election)
{
	nano::test::system system;
	nano::node_flags flags;
	flags.set_disable_rep_crawler (true);
	auto & node1 = *system.add_node (flags);
	// Start election
	nano::keypair key;
	nano::state_block_builder builder;
	auto send1 = builder.make_block ()
				 .account (nano::dev::genesis_key.pub)
				 .previous (nano::dev::genesis->hash ())
				 .representative (nano::dev::genesis_key.pub)
				 .balance (nano::dev::constants.genesis_amount - nano::Gxrb_ratio)
				 .link (key.pub)
				 .sign (nano::dev::genesis_key.prv, nano::dev::genesis_key.pub)
				 .work (*node1.work_generate_blocking (nano::dev::genesis->hash ()))
				 .build_shared ();
	node1.process_active (send1);
	node1.block_processor.flush ();
	ASSERT_TIMELY_EQ (5s, 1, node1.active.size ());
	// Process vote for ongoing election
	auto vote = std::make_shared<nano::vote> (nano::dev::genesis_key.pub, nano::dev::genesis_key.prv, nano::milliseconds_since_epoch (), 0, std::vector<nano::block_hash>{ send1->hash () });
	ASSERT_EQ (0, node1.online_reps.online ());
	node1.vote_processor.vote_blocking (vote, std::make_shared<nano::transport::fake::channel> (node1));
	ASSERT_EQ (nano::dev::constants.genesis_amount - nano::Gxrb_ratio, node1.online_reps.online ());
}

TEST (node, block_confirm)
{
	auto type = nano::transport::transport_type::tcp;
	nano::node_flags node_flags;
	nano::test::system system (2, type, node_flags);
	auto & node1 (*system.nodes[0]);
	auto & node2 (*system.nodes[1]);
	nano::keypair key;
	nano::state_block_builder builder;
	system.wallet (1)->insert_adhoc (nano::dev::genesis_key.prv);
	auto send1 = builder.make_block ()
				 .account (nano::dev::genesis_key.pub)
				 .previous (nano::dev::genesis->hash ())
				 .representative (nano::dev::genesis_key.pub)
				 .balance (nano::dev::constants.genesis_amount - nano::Gxrb_ratio)
				 .link (key.pub)
				 .sign (nano::dev::genesis_key.prv, nano::dev::genesis_key.pub)
				 .work (*node1.work_generate_blocking (nano::dev::genesis->hash ()))
				 .build_shared ();
	// A copy is necessary to avoid data races during ledger processing, which sets the sideband
	auto send1_copy = builder.make_block ()
					  .from (*send1)
					  .build_shared ();
	node1.block_processor.add (send1);
	node2.block_processor.add (send1_copy);
	ASSERT_TIMELY (5s, node1.ledger.block_or_pruned_exists (send1->hash ()) && node2.ledger.block_or_pruned_exists (send1_copy->hash ()));
	ASSERT_TRUE (node1.ledger.block_or_pruned_exists (send1->hash ()));
	ASSERT_TRUE (node2.ledger.block_or_pruned_exists (send1_copy->hash ()));
	// Confirm send1 on node2 so it can vote for send2
	node2.block_confirm (send1_copy);
	auto election = node2.active.election (send1_copy->qualified_root ());
	ASSERT_NE (nullptr, election);
	ASSERT_TIMELY (10s, node1.active.recently_cemented.list ().size () == 1);
}

TEST (node, confirm_quorum)
{
	nano::test::system system (1);
	auto & node1 = *system.nodes[0];
	system.wallet (0)->insert_adhoc (nano::dev::genesis_key.prv);
	// Put greater than node.delta () in pending so quorum can't be reached
	nano::amount new_balance = node1.online_reps.delta () - nano::Gxrb_ratio;
	auto send1 = nano::state_block_builder ()
				 .account (nano::dev::genesis_key.pub)
				 .previous (nano::dev::genesis->hash ())
				 .representative (nano::dev::genesis_key.pub)
				 .balance (new_balance)
				 .link (nano::dev::genesis_key.pub)
				 .sign (nano::dev::genesis_key.prv, nano::dev::genesis_key.pub)
				 .work (*node1.work_generate_blocking (nano::dev::genesis->hash ()))
				 .build_shared ();
	ASSERT_EQ (nano::process_result::progress, node1.process (*send1).code);
	system.wallet (0)->send_action (nano::dev::genesis_key.pub, nano::dev::genesis_key.pub, new_balance.number ());
	ASSERT_TIMELY (2s, node1.active.election (send1->qualified_root ()));
	auto election = node1.active.election (send1->qualified_root ());
	ASSERT_NE (nullptr, election);
	ASSERT_FALSE (election->confirmed ());
	ASSERT_EQ (1, election->votes ().size ());
	ASSERT_EQ (0, node1.balance (nano::dev::genesis_key.pub));
}

TEST (node, local_votes_cache)
{
	nano::test::system system;
	nano::node_config node_config (nano::test::get_available_port (), system.logging);
	node_config.frontiers_confirmation = nano::frontiers_confirmation_mode::disabled;
	node_config.receive_minimum = nano::dev::constants.genesis_amount;
	auto & node (*system.add_node (node_config));
	nano::state_block_builder builder;
	auto send1 = builder.make_block ()
				 .account (nano::dev::genesis_key.pub)
				 .previous (nano::dev::genesis->hash ())
				 .representative (nano::dev::genesis_key.pub)
				 .balance (nano::dev::constants.genesis_amount - nano::Gxrb_ratio)
				 .link (nano::dev::genesis_key.pub)
				 .sign (nano::dev::genesis_key.prv, nano::dev::genesis_key.pub)
				 .work (*node.work_generate_blocking (nano::dev::genesis->hash ()))
				 .build_shared ();
	auto send2 = builder.make_block ()
				 .account (nano::dev::genesis_key.pub)
				 .previous (send1->hash ())
				 .representative (nano::dev::genesis_key.pub)
				 .balance (nano::dev::constants.genesis_amount - 2 * nano::Gxrb_ratio)
				 .link (nano::dev::genesis_key.pub)
				 .sign (nano::dev::genesis_key.prv, nano::dev::genesis_key.pub)
				 .work (*node.work_generate_blocking (send1->hash ()))
				 .build_shared ();
	auto send3 = builder.make_block ()
				 .account (nano::dev::genesis_key.pub)
				 .previous (send2->hash ())
				 .representative (nano::dev::genesis_key.pub)
				 .balance (nano::dev::constants.genesis_amount - 3 * nano::Gxrb_ratio)
				 .link (nano::dev::genesis_key.pub)
				 .sign (nano::dev::genesis_key.prv, nano::dev::genesis_key.pub)
				 .work (*node.work_generate_blocking (send2->hash ()))
				 .build_shared ();
	{
		auto transaction (node.store.tx_begin_write ());
		ASSERT_EQ (nano::process_result::progress, node.ledger.process (*transaction, *send1).code);
		ASSERT_EQ (nano::process_result::progress, node.ledger.process (*transaction, *send2).code);
	}
	// Confirm blocks to allow voting
	node.block_confirm (send2);
	auto election = node.active.election (send2->qualified_root ());
	ASSERT_NE (nullptr, election);
	election->force_confirm ();
	ASSERT_TIMELY (3s, node.ledger.cache.cemented_count () == 3);
	system.wallet (0)->insert_adhoc (nano::dev::genesis_key.prv);
	nano::confirm_req message1{ nano::dev::network_params.network, send1 };
	nano::confirm_req message2{ nano::dev::network_params.network, send2 };
	auto channel = std::make_shared<nano::transport::fake::channel> (node);
	node.network->inbound (message1, channel);
	ASSERT_TIMELY (3s, node.stats->count (nano::stat::type::requests, nano::stat::detail::requests_generated_votes) == 1);
	node.network->inbound (message2, channel);
	ASSERT_TIMELY (3s, node.stats->count (nano::stat::type::requests, nano::stat::detail::requests_generated_votes) == 2);
	for (auto i (0); i < 100; ++i)
	{
		node.network->inbound (message1, channel);
		node.network->inbound (message2, channel);
	}
	for (int i = 0; i < 4; ++i)
	{
		ASSERT_NO_ERROR (system.poll (node.aggregator.max_delay));
	}
	// Make sure a new vote was not generated
	ASSERT_TIMELY (3s, node.stats->count (nano::stat::type::requests, nano::stat::detail::requests_generated_votes) == 2);
	// Max cache
	{
		auto transaction (node.store.tx_begin_write ());
		ASSERT_EQ (nano::process_result::progress, node.ledger.process (*transaction, *send3).code);
	}
	nano::confirm_req message3{ nano::dev::network_params.network, send3 };
	for (auto i (0); i < 100; ++i)
	{
		node.network->inbound (message3, channel);
	}
	for (int i = 0; i < 4; ++i)
	{
		ASSERT_NO_ERROR (system.poll (node.aggregator.max_delay));
	}
	ASSERT_TIMELY (3s, node.stats->count (nano::stat::type::requests, nano::stat::detail::requests_generated_votes) == 3);
	ASSERT_TIMELY (3s, !node.history.votes (send1->root (), send1->hash ()).empty ());
	ASSERT_TIMELY (3s, !node.history.votes (send2->root (), send2->hash ()).empty ());
	ASSERT_TIMELY (3s, !node.history.votes (send3->root (), send3->hash ()).empty ());
}

// Test disabled because it's failing intermittently.
// PR in which it got disabled: https://github.com/nanocurrency/nano-node/pull/3532
// Issue for investigating it: https://github.com/nanocurrency/nano-node/issues/3481
TEST (node, DISABLED_local_votes_cache_batch)
{
	nano::test::system system;
	nano::node_config node_config (nano::test::get_available_port (), system.logging);
	node_config.frontiers_confirmation = nano::frontiers_confirmation_mode::disabled;
	auto & node (*system.add_node (node_config));
	ASSERT_GE (node.network_params.voting.max_cache, 2);
	system.wallet (0)->insert_adhoc (nano::dev::genesis_key.prv);
	nano::keypair key1;
	auto send1 = nano::state_block_builder ()
				 .account (nano::dev::genesis_key.pub)
				 .previous (nano::dev::genesis->hash ())
				 .representative (nano::dev::genesis_key.pub)
				 .balance (nano::dev::constants.genesis_amount - nano::Gxrb_ratio)
				 .link (key1.pub)
				 .sign (nano::dev::genesis_key.prv, nano::dev::genesis_key.pub)
				 .work (*node.work_generate_blocking (nano::dev::genesis->hash ()))
				 .build_shared ();
	ASSERT_EQ (nano::process_result::progress, node.ledger.process (*node.store.tx_begin_write (), *send1).code);
	node.confirmation_height_processor.add (send1);
	ASSERT_TIMELY (5s, node.ledger.block_confirmed (*node.store.tx_begin_read (), send1->hash ()));
	auto send2 = nano::state_block_builder ()
				 .account (nano::dev::genesis_key.pub)
				 .previous (send1->hash ())
				 .representative (nano::dev::genesis_key.pub)
				 .balance (nano::dev::constants.genesis_amount - 2 * nano::Gxrb_ratio)
				 .link (nano::dev::genesis_key.pub)
				 .sign (nano::dev::genesis_key.prv, nano::dev::genesis_key.pub)
				 .work (*node.work_generate_blocking (send1->hash ()))
				 .build_shared ();
	ASSERT_EQ (nano::process_result::progress, node.ledger.process (*node.store.tx_begin_write (), *send2).code);
	auto receive1 = nano::state_block_builder ()
					.account (key1.pub)
					.previous (0)
					.representative (nano::dev::genesis_key.pub)
					.balance (nano::Gxrb_ratio)
					.link (send1->hash ())
					.sign (key1.prv, key1.pub)
					.work (*node.work_generate_blocking (key1.pub))
					.build_shared ();
	ASSERT_EQ (nano::process_result::progress, node.ledger.process (*node.store.tx_begin_write (), *receive1).code);
	std::vector<std::pair<nano::block_hash, nano::root>> batch{ { send2->hash (), send2->root () }, { receive1->hash (), receive1->root () } };
	nano::confirm_req message{ nano::dev::network_params.network, batch };
	auto channel = std::make_shared<nano::transport::fake::channel> (node);
	// Generates and sends one vote for both hashes which is then cached
	node.network->inbound (message, channel);
	ASSERT_TIMELY (3s, node.stats->count (nano::stat::type::message, nano::stat::detail::confirm_ack, nano::stat::dir::out) == 1);
	ASSERT_EQ (1, node.stats->count (nano::stat::type::message, nano::stat::detail::confirm_ack, nano::stat::dir::out));
	ASSERT_FALSE (node.history.votes (send2->root (), send2->hash ()).empty ());
	ASSERT_FALSE (node.history.votes (receive1->root (), receive1->hash ()).empty ());
	// Only one confirm_ack should be sent if all hashes are part of the same vote
	node.network->inbound (message, channel);
	ASSERT_TIMELY (3s, node.stats->count (nano::stat::type::message, nano::stat::detail::confirm_ack, nano::stat::dir::out) == 2);
	ASSERT_EQ (2, node.stats->count (nano::stat::type::message, nano::stat::detail::confirm_ack, nano::stat::dir::out));
	// Test when votes are different
	node.history.erase (send2->root ());
	node.history.erase (receive1->root ());
	node.network->inbound (nano::confirm_req{ nano::dev::network_params.network, send2->hash (), send2->root () }, channel);
	ASSERT_TIMELY (3s, node.stats->count (nano::stat::type::message, nano::stat::detail::confirm_ack, nano::stat::dir::out) == 3);
	ASSERT_EQ (3, node.stats->count (nano::stat::type::message, nano::stat::detail::confirm_ack, nano::stat::dir::out));
	node.network->inbound (nano::confirm_req{ nano::dev::network_params.network, receive1->hash (), receive1->root () }, channel);
	ASSERT_TIMELY (3s, node.stats->count (nano::stat::type::message, nano::stat::detail::confirm_ack, nano::stat::dir::out) == 4);
	ASSERT_EQ (4, node.stats->count (nano::stat::type::message, nano::stat::detail::confirm_ack, nano::stat::dir::out));
	// There are two different votes, so both should be sent in response
	node.network->inbound (message, channel);
	ASSERT_TIMELY (3s, node.stats->count (nano::stat::type::message, nano::stat::detail::confirm_ack, nano::stat::dir::out) == 6);
	ASSERT_EQ (6, node.stats->count (nano::stat::type::message, nano::stat::detail::confirm_ack, nano::stat::dir::out));
}

/**
 * There is a cache for locally generated votes. This test checks that the node
 * properly caches and uses those votes when replying to confirm_req requests.
 */
TEST (node, local_votes_cache_generate_new_vote)
{
	nano::test::system system;
	nano::node_config node_config (nano::test::get_available_port (), system.logging);
	node_config.frontiers_confirmation = nano::frontiers_confirmation_mode::disabled;
	auto & node (*system.add_node (node_config));
	system.wallet (0)->insert_adhoc (nano::dev::genesis_key.prv);

	// Send a confirm req for genesis block to node
	nano::confirm_req message1{ nano::dev::network_params.network, nano::dev::genesis };
	auto channel = std::make_shared<nano::transport::fake::channel> (node);
	node.network->inbound (message1, channel);

	// check that the node generated a vote for the genesis block and that it is stored in the local vote cache and it is the only vote
	ASSERT_TIMELY (5s, !node.history.votes (nano::dev::genesis->root (), nano::dev::genesis->hash ()).empty ());
	auto votes1 = node.history.votes (nano::dev::genesis->root (), nano::dev::genesis->hash ());
	ASSERT_EQ (1, votes1.size ());
	ASSERT_EQ (1, votes1[0]->hashes ().size ());
	ASSERT_EQ (nano::dev::genesis->hash (), votes1[0]->hashes ()[0]);
	ASSERT_TIMELY (3s, node.stats->count (nano::stat::type::requests, nano::stat::detail::requests_generated_votes) == 1);

	auto send1 = nano::state_block_builder ()
				 .account (nano::dev::genesis_key.pub)
				 .previous (nano::dev::genesis->hash ())
				 .representative (nano::dev::genesis_key.pub)
				 .balance (nano::dev::constants.genesis_amount - nano::Gxrb_ratio)
				 .link (nano::dev::genesis_key.pub)
				 .sign (nano::dev::genesis_key.prv, nano::dev::genesis_key.pub)
				 .work (*node.work_generate_blocking (nano::dev::genesis->hash ()))
				 .build_shared ();
	ASSERT_EQ (nano::process_result::progress, node.process (*send1).code);
	// One of the hashes is cached
	std::vector<std::pair<nano::block_hash, nano::root>> roots_hashes{ std::make_pair (nano::dev::genesis->hash (), nano::dev::genesis->root ()), std::make_pair (send1->hash (), send1->root ()) };
	nano::confirm_req message2{ nano::dev::network_params.network, roots_hashes };
	node.network->inbound (message2, channel);
	ASSERT_TIMELY (3s, !node.history.votes (send1->root (), send1->hash ()).empty ());
	auto votes2 (node.history.votes (send1->root (), send1->hash ()));
	ASSERT_EQ (1, votes2.size ());
	ASSERT_EQ (1, votes2[0]->hashes ().size ());
	ASSERT_TIMELY (3s, node.stats->count (nano::stat::type::requests, nano::stat::detail::requests_generated_votes) == 2);
	ASSERT_FALSE (node.history.votes (nano::dev::genesis->root (), nano::dev::genesis->hash ()).empty ());
	ASSERT_FALSE (node.history.votes (send1->root (), send1->hash ()).empty ());
	// First generated + again cached + new generated
	ASSERT_TIMELY (3s, 3 == node.stats->count (nano::stat::type::message, nano::stat::detail::confirm_ack, nano::stat::dir::out));
}

TEST (node, local_votes_cache_fork)
{
	nano::test::system system;
	nano::node_flags node_flags;
	node_flags.set_disable_bootstrap_bulk_push_client (true);
	node_flags.set_disable_bootstrap_bulk_pull_server (true);
	node_flags.set_disable_bootstrap_listener (true);
	node_flags.set_disable_lazy_bootstrap (true);
	node_flags.set_disable_legacy_bootstrap (true);
	node_flags.set_disable_wallet_bootstrap (true);
	nano::node_config node_config (nano::test::get_available_port (), system.logging);
	node_config.frontiers_confirmation = nano::frontiers_confirmation_mode::disabled;
	auto & node1 (*system.add_node (node_config, node_flags));
	system.wallet (0)->insert_adhoc (nano::dev::genesis_key.prv);
	auto send1 = nano::state_block_builder ()
				 .account (nano::dev::genesis_key.pub)
				 .previous (nano::dev::genesis->hash ())
				 .representative (nano::dev::genesis_key.pub)
				 .balance (nano::dev::constants.genesis_amount - nano::Gxrb_ratio)
				 .link (nano::dev::genesis_key.pub)
				 .sign (nano::dev::genesis_key.prv, nano::dev::genesis_key.pub)
				 .work (*node1.work_generate_blocking (nano::dev::genesis->hash ()))
				 .build_shared ();
	auto send1_fork = nano::state_block_builder ()
					  .account (nano::dev::genesis_key.pub)
					  .previous (nano::dev::genesis->hash ())
					  .representative (nano::dev::genesis_key.pub)
					  .balance (nano::dev::constants.genesis_amount - 2 * nano::Gxrb_ratio)
					  .link (nano::dev::genesis_key.pub)
					  .sign (nano::dev::genesis_key.prv, nano::dev::genesis_key.pub)
					  .work (*node1.work_generate_blocking (nano::dev::genesis->hash ()))
					  .build_shared ();
	ASSERT_EQ (nano::process_result::progress, node1.process (*send1).code);
	// Cache vote
	auto vote (std::make_shared<nano::vote> (nano::dev::genesis_key.pub, nano::dev::genesis_key.prv, 0, 0, std::vector<nano::block_hash> (1, send1->hash ())));
	node1.vote_processor.vote (vote, std::make_shared<nano::transport::fake::channel> (node1));
	node1.history.add (send1->root (), send1->hash (), vote);
	auto votes2 (node1.history.votes (send1->root (), send1->hash ()));
	ASSERT_EQ (1, votes2.size ());
	ASSERT_EQ (1, votes2[0]->hashes ().size ());
	// Start election for forked block
	node_config.peering_port = nano::test::get_available_port ();
	auto & node2 (*system.add_node (node_config, node_flags));
	node2.process_active (send1_fork);
	node2.block_processor.flush ();
	ASSERT_TIMELY (5s, node2.ledger.block_or_pruned_exists (send1->hash ()));
}

TEST (node, vote_republish)
{
	nano::test::system system (2);
	auto & node1 = *system.nodes[0];
	auto & node2 = *system.nodes[1];
	nano::keypair key2;
	// by not setting a private key on node1's wallet for genesis account, it is stopped from voting
	system.wallet (1)->insert_adhoc (key2.prv);

	// send1 and send2 are forks of each other
	nano::send_block_builder builder;
	auto send1 = builder.make_block ()
				 .previous (nano::dev::genesis->hash ())
				 .destination (key2.pub)
				 .balance (std::numeric_limits<nano::uint128_t>::max () - node1.config->receive_minimum.number ())
				 .sign (nano::dev::genesis_key.prv, nano::dev::genesis_key.pub)
				 .work (*system.work.generate (nano::dev::genesis->hash ()))
				 .build_shared ();
	auto send2 = builder.make_block ()
				 .previous (nano::dev::genesis->hash ())
				 .destination (key2.pub)
				 .balance (std::numeric_limits<nano::uint128_t>::max () - node1.config->receive_minimum.number () * 2)
				 .sign (nano::dev::genesis_key.prv, nano::dev::genesis_key.pub)
				 .work (*system.work.generate (nano::dev::genesis->hash ()))
				 .build_shared ();

	// process send1 first, this will make sure send1 goes into the ledger and an election is started
	node1.process_active (send1);
	ASSERT_TIMELY (5s, node2.block (send1->hash ()));
	ASSERT_TIMELY (5s, node1.active.active (*send1));
	ASSERT_TIMELY (5s, node2.active.active (*send1));

	// now process send2, send2 will not go in the ledger because only the first block of a fork goes in the ledger
	node1.process_active (send2);
	ASSERT_TIMELY (5s, node1.active.active (*send2));

	// send2 cannot be synced because it is not in the ledger of node1, it is only in the election object in RAM on node1
	ASSERT_FALSE (node1.block (send2->hash ()));

	// the vote causes the election to reach quorum and for the vote (and block?) to be published from node1 to node2
	auto vote (std::make_shared<nano::vote> (nano::dev::genesis_key.pub, nano::dev::genesis_key.prv, nano::vote::timestamp_max, nano::vote::duration_max, std::vector<nano::block_hash>{ send2->hash () }));
	node1.vote_processor.vote (vote, std::make_shared<nano::transport::fake::channel> (node1));

	// FIXME: there is a race condition here, if the vote arrives before the block then the vote is wasted and the test fails
	// we could resend the vote but then there is a race condition between the vote resending and the election reaching quorum on node1
	// the proper fix would be to observe on node2 that both the block and the vote arrived in whatever order
	// the real node will do a confirm request if it needs to find a lost vote

	// check that send2 won on both nodes
	ASSERT_TIMELY (5s, node1.block_confirmed (send2->hash ()));
	ASSERT_TIMELY (5s, node2.block_confirmed (send2->hash ()));

	// check that send1 is deleted from the ledger on nodes
	ASSERT_FALSE (node1.block (send1->hash ()));
	ASSERT_FALSE (node2.block (send1->hash ()));
	ASSERT_TIMELY (5s, node2.balance (key2.pub) == node1.config->receive_minimum.number () * 2);
	ASSERT_TIMELY (5s, node1.balance (key2.pub) == node1.config->receive_minimum.number () * 2);
}

TEST (node, vote_by_hash_bundle)
{
	// Keep max_hashes above system to ensure it is kept in scope as votes can be added during system destruction
	std::atomic<size_t> max_hashes{ 0 };
	nano::test::system system (1);
	auto & node = *system.nodes[0];
	nano::state_block_builder builder;
	std::vector<std::shared_ptr<nano::state_block>> blocks;
	auto block = builder.make_block ()
				 .account (nano::dev::genesis_key.pub)
				 .previous (nano::dev::genesis->hash ())
				 .representative (nano::dev::genesis_key.pub)
				 .balance (nano::dev::constants.genesis_amount - 1)
				 .link (nano::dev::genesis_key.pub)
				 .sign (nano::dev::genesis_key.prv, nano::dev::genesis_key.pub)
				 .work (*system.work.generate (nano::dev::genesis->hash ()))
				 .build_shared ();
	blocks.push_back (block);
	ASSERT_EQ (nano::process_result::progress, node.ledger.process (*node.store.tx_begin_write (), *blocks.back ()).code);
	for (auto i = 2; i < 200; ++i)
	{
		auto block = builder.make_block ()
					 .from (*blocks.back ())
					 .previous (blocks.back ()->hash ())
					 .balance (nano::dev::constants.genesis_amount - i)
					 .sign (nano::dev::genesis_key.prv, nano::dev::genesis_key.pub)
					 .work (*system.work.generate (blocks.back ()->hash ()))
					 .build_shared ();
		blocks.push_back (block);
		ASSERT_EQ (nano::process_result::progress, node.ledger.process (*node.store.tx_begin_write (), *blocks.back ()).code);
	}

	// Confirming last block will confirm whole chain and allow us to generate votes for those blocks later
	ASSERT_TIMELY (5s, nano::test::confirm (node, { blocks.back () }));
	ASSERT_TIMELY (5s, nano::test::confirmed (node, { blocks.back () }));

	system.wallet (0)->insert_adhoc (nano::dev::genesis_key.prv);
	nano::keypair key1;
	system.wallet (0)->insert_adhoc (key1.prv);

	system.nodes[0]->observers->vote.add ([&max_hashes] (std::shared_ptr<nano::vote> const & vote_a, std::shared_ptr<nano::transport::channel> const &, nano::vote_code) {
		if (vote_a->hashes ().size () > max_hashes)
		{
			max_hashes = vote_a->hashes ().size ();
		}
	});

	for (auto const & block : blocks)
	{
		system.nodes[0]->generator.add (block->root (), block->hash ());
	}

	// Verify that bundling occurs. While reaching 12 should be common on most hardware in release mode,
	// we set this low enough to allow the test to pass on CI/with sanitizers.
	ASSERT_TIMELY (20s, max_hashes.load () >= 3);
}

// This test places block send1 onto every node. Then it creates block send2 (which is a fork of send1) and sends it to node1.
// Then it sends a vote for send2 to node1 and expects node2 to also get the block plus vote and confirm send2.
// TODO: This test enforces the order block followed by vote on node1, should vote followed by block also work? It doesn't currently.
TEST (node, vote_by_hash_republish)
{
	nano::test::system system{ 2 };
	auto & node1 = *system.nodes[0];
	auto & node2 = *system.nodes[1];
	nano::keypair key2;
	system.wallet (1)->insert_adhoc (key2.prv);

	// send1 and send2 are forks of each other
	nano::send_block_builder builder;
	auto send1 = builder.make_block ()
				 .previous (nano::dev::genesis->hash ())
				 .destination (key2.pub)
				 .balance (std::numeric_limits<nano::uint128_t>::max () - node1.config->receive_minimum.number ())
				 .sign (nano::dev::genesis_key.prv, nano::dev::genesis_key.pub)
				 .work (*system.work.generate (nano::dev::genesis->hash ()))
				 .build_shared ();
	auto send2 = builder.make_block ()
				 .previous (nano::dev::genesis->hash ())
				 .destination (key2.pub)
				 .balance (std::numeric_limits<nano::uint128_t>::max () - node1.config->receive_minimum.number () * 2)
				 .sign (nano::dev::genesis_key.prv, nano::dev::genesis_key.pub)
				 .work (*system.work.generate (nano::dev::genesis->hash ()))
				 .build_shared ();

	// give block send1 to node1 and check that an election for send1 starts on both nodes
	node1.process_active (send1);
	ASSERT_TIMELY (5s, node1.active.active (*send1));
	ASSERT_TIMELY (5s, node2.active.active (*send1));

	// give block send2 to node1 and wait until the block is received and processed by node1
	node1.network->publish_filter->clear ();
	node1.process_active (send2);
	ASSERT_TIMELY (5s, node1.active.active (*send2));

	// construct a vote for send2 in order to overturn send1
	std::vector<nano::block_hash> vote_blocks;
	vote_blocks.push_back (send2->hash ());
	auto vote = std::make_shared<nano::vote> (nano::dev::genesis_key.pub, nano::dev::genesis_key.prv, nano::vote::timestamp_max, nano::vote::duration_max, vote_blocks);
	node1.vote_processor.vote (vote, std::make_shared<nano::transport::fake::channel> (node1));

	// send2 should win on both nodes
	ASSERT_TIMELY (5s, node1.block_confirmed (send2->hash ()));
	ASSERT_TIMELY (5s, node2.block_confirmed (send2->hash ()));
	ASSERT_FALSE (node1.block (send1->hash ()));
	ASSERT_FALSE (node2.block (send1->hash ()));
	ASSERT_TIMELY (5s, node2.balance (key2.pub) == node1.config->receive_minimum.number () * 2);
	ASSERT_TIMELY (5s, node1.balance (key2.pub) == node1.config->receive_minimum.number () * 2);
}

// Test disabled because it's failing intermittently.
// PR in which it got disabled: https://github.com/nanocurrency/nano-node/pull/3629
// Issue for investigating it: https://github.com/nanocurrency/nano-node/issues/3638
TEST (node, DISABLED_vote_by_hash_epoch_block_republish)
{
	nano::test::system system (2);
	auto & node1 (*system.nodes[0]);
	auto & node2 (*system.nodes[1]);
	nano::keypair key2;
	system.wallet (1)->insert_adhoc (key2.prv);
	auto send1 = nano::send_block_builder ()
				 .previous (nano::dev::genesis->hash ())
				 .destination (key2.pub)
				 .balance (std::numeric_limits<nano::uint128_t>::max () - node1.config->receive_minimum.number ())
				 .sign (nano::dev::genesis_key.prv, nano::dev::genesis_key.pub)
				 .work (*system.work.generate (nano::dev::genesis->hash ()))
				 .build_shared ();
	auto epoch1 = nano::state_block_builder ()
				  .account (nano::dev::genesis->account ())
				  .previous (nano::dev::genesis->hash ())
				  .representative (nano::dev::genesis->account ())
				  .balance (nano::dev::constants.genesis_amount)
				  .link (node1.ledger.epoch_link (nano::epoch::epoch_1))
				  .sign (nano::dev::genesis_key.prv, nano::dev::genesis_key.pub)
				  .work (*system.work.generate (nano::dev::genesis->hash ()))
				  .build_shared ();
	node1.process_active (send1);
	ASSERT_TIMELY (5s, node2.active.active (*send1));
	node1.active.publish (epoch1);
	std::vector<nano::block_hash> vote_blocks;
	vote_blocks.push_back (epoch1->hash ());
	auto vote (std::make_shared<nano::vote> (nano::dev::genesis_key.pub, nano::dev::genesis_key.prv, 0, 0, vote_blocks));
	ASSERT_TRUE (node1.active.active (*send1));
	ASSERT_TRUE (node2.active.active (*send1));
	node1.vote_processor.vote (vote, std::make_shared<nano::transport::fake::channel> (node1));
	ASSERT_TIMELY (10s, node1.block (epoch1->hash ()));
	ASSERT_TIMELY (10s, node2.block (epoch1->hash ()));
	ASSERT_FALSE (node1.block (send1->hash ()));
	ASSERT_FALSE (node2.block (send1->hash ()));
}

TEST (node, epoch_conflict_confirm)
{
	nano::test::system system;
	nano::node_config node_config (nano::test::get_available_port (), system.logging);
	node_config.frontiers_confirmation = nano::frontiers_confirmation_mode::disabled;
	auto & node0 = *system.add_node (node_config);
	node_config.peering_port = nano::test::get_available_port ();
	auto & node1 = *system.add_node (node_config);
	nano::keypair key;
	nano::keypair epoch_signer (nano::dev::genesis_key);
	nano::state_block_builder builder;
	auto send = builder.make_block ()
				.account (nano::dev::genesis_key.pub)
				.previous (nano::dev::genesis->hash ())
				.representative (nano::dev::genesis_key.pub)
				.balance (nano::dev::constants.genesis_amount - 1)
				.link (key.pub)
				.sign (nano::dev::genesis_key.prv, nano::dev::genesis_key.pub)
				.work (*system.work.generate (nano::dev::genesis->hash ()))
				.build_shared ();
	auto open = builder.make_block ()
				.account (key.pub)
				.previous (0)
				.representative (key.pub)
				.balance (1)
				.link (send->hash ())
				.sign (key.prv, key.pub)
				.work (*system.work.generate (key.pub))
				.build_shared ();
	auto change = builder.make_block ()
				  .account (key.pub)
				  .previous (open->hash ())
				  .representative (key.pub)
				  .balance (1)
				  .link (0)
				  .sign (key.prv, key.pub)
				  .work (*system.work.generate (open->hash ()))
				  .build_shared ();
	auto send2 = builder.make_block ()
				 .account (nano::dev::genesis_key.pub)
				 .previous (send->hash ())
				 .representative (nano::dev::genesis_key.pub)
				 .balance (nano::dev::constants.genesis_amount - 2)
				 .link (open->hash ())
				 .sign (nano::dev::genesis_key.prv, nano::dev::genesis_key.pub)
				 .work (*system.work.generate (send->hash ()))
				 .build_shared ();
	auto epoch_open = builder.make_block ()
					  .account (change->root ().as_account ())
					  .previous (0)
					  .representative (0)
					  .balance (0)
					  .link (node0.ledger.epoch_link (nano::epoch::epoch_1))
					  .sign (epoch_signer.prv, epoch_signer.pub)
					  .work (*system.work.generate (open->hash ()))
					  .build_shared ();

	// Process initial blocks on node1
	ASSERT_TRUE (nano::test::process (node1, { send, send2, open }));

	// Confirm open block in node1 to allow generating votes
	ASSERT_TIMELY (5s, nano::test::confirm (node1, { open }));
	ASSERT_TIMELY (5s, nano::test::confirmed (node1, { open }));

	// Process initial blocks on node0
	ASSERT_TRUE (nano::test::process (node0, { send, send2, open }));

	// Process conflicting blocks on node 0 as blocks coming from live network
	ASSERT_TRUE (nano::test::process_live (node0, { change, epoch_open }));

	// Ensure blocks were propagated to both nodes
	ASSERT_TIMELY (5s, nano::test::exists (node0, { change, epoch_open }));
	ASSERT_TIMELY (5s, nano::test::exists (node1, { change, epoch_open }));

	// Confirm initial blocks in node1 to allow generating votes later
	ASSERT_TIMELY (5s, nano::test::confirm (node1, { change, epoch_open, send2 }));
	ASSERT_TIMELY (5s, nano::test::confirmed (node1, { change, epoch_open, send2 }));

	// Start elections for node0 for conflicting change and epoch_open blocks (those two blocks have the same root)
	ASSERT_TRUE (nano::test::activate (node0, { change, epoch_open }));
	ASSERT_TIMELY (5s, nano::test::active (node0, { change, epoch_open }));

	// Make node1 a representative
	system.wallet (1)->insert_adhoc (nano::dev::genesis_key.prv);

	// Ensure the elections for conflicting blocks have completed
	ASSERT_TIMELY (5s, nano::test::active (node0, { change, epoch_open }));

	// Ensure both conflicting blocks were successfully processed and confirmed
	ASSERT_TIMELY (5s, nano::test::confirmed (node0, { change, epoch_open }));
}

// Test disabled because it's failing intermittently.
// PR in which it got disabled: https://github.com/nanocurrency/nano-node/pull/3526
// Issue for investigating it: https://github.com/nanocurrency/nano-node/issues/3527
TEST (node, DISABLED_fork_invalid_block_signature)
{
	nano::test::system system;
	nano::node_flags node_flags;
	// Disabling republishing + waiting for a rollback before sending the correct vote below fixes an intermittent failure in this test
	// If these are taken out, one of two things may cause the test two fail often:
	// - Block *send2* might get processed before the rollback happens, simply due to timings, with code "fork", and not be processed again. Waiting for the rollback fixes this issue.
	// - Block *send1* might get processed again after the rollback happens, which causes *send2* to be processed with code "fork". Disabling block republishing ensures "send1" is not processed again.
	// An alternative would be to repeatedly flood the correct vote
	node_flags.set_disable_block_processor_republishing (true);
	auto & node1 (*system.add_node (node_flags));
	auto & node2 (*system.add_node (node_flags));
	nano::keypair key2;
	nano::send_block_builder builder;
	auto send1 = builder.make_block ()
				 .previous (nano::dev::genesis->hash ())
				 .destination (key2.pub)
				 .balance (std::numeric_limits<nano::uint128_t>::max () - node1.config->receive_minimum.number ())
				 .sign (nano::dev::genesis_key.prv, nano::dev::genesis_key.pub)
				 .work (*system.work.generate (nano::dev::genesis->hash ()))
				 .build_shared ();
	auto send2 = builder.make_block ()
				 .previous (nano::dev::genesis->hash ())
				 .destination (key2.pub)
				 .balance (std::numeric_limits<nano::uint128_t>::max () - node1.config->receive_minimum.number () * 2)
				 .sign (nano::dev::genesis_key.prv, nano::dev::genesis_key.pub)
				 .work (*system.work.generate (nano::dev::genesis->hash ()))
				 .build_shared ();
	auto send2_corrupt (std::make_shared<nano::send_block> (*send2));
	send2_corrupt->signature_set (nano::signature (123));
	auto vote (std::make_shared<nano::vote> (nano::dev::genesis_key.pub, nano::dev::genesis_key.prv, 0, 0, std::vector<nano::block_hash>{ send2->hash () }));
	auto vote_corrupt (std::make_shared<nano::vote> (nano::dev::genesis_key.pub, nano::dev::genesis_key.prv, 0, 0, std::vector<nano::block_hash>{ send2_corrupt->hash () }));

	node1.process_active (send1);
	ASSERT_TIMELY (5s, node1.block (send1->hash ()));
	// Send the vote with the corrupt block signature
	node2.network->flood_vote (vote_corrupt, 1.0f);
	// Wait for the rollback
	ASSERT_TIMELY (5s, node1.stats->count (nano::stat::type::rollback, nano::stat::detail::all));
	// Send the vote with the correct block
	node2.network->flood_vote (vote, 1.0f);
	ASSERT_TIMELY (10s, !node1.block (send1->hash ()));
	ASSERT_TIMELY (10s, node1.block (send2->hash ()));
	ASSERT_EQ (node1.block (send2->hash ())->block_signature (), send2->block_signature ());
}

TEST (node, fork_election_invalid_block_signature)
{
	nano::test::system system (1);
	auto & node1 (*system.nodes[0]);
	nano::block_builder builder;
	auto send1 = builder.state ()
				 .account (nano::dev::genesis_key.pub)
				 .previous (nano::dev::genesis->hash ())
				 .representative (nano::dev::genesis_key.pub)
				 .balance (nano::dev::constants.genesis_amount - nano::Gxrb_ratio)
				 .link (nano::dev::genesis_key.pub)
				 .work (*system.work.generate (nano::dev::genesis->hash ()))
				 .sign (nano::dev::genesis_key.prv, nano::dev::genesis_key.pub)
				 .build_shared ();
	auto send2 = builder.state ()
				 .account (nano::dev::genesis_key.pub)
				 .previous (nano::dev::genesis->hash ())
				 .representative (nano::dev::genesis_key.pub)
				 .balance (nano::dev::constants.genesis_amount - 2 * nano::Gxrb_ratio)
				 .link (nano::dev::genesis_key.pub)
				 .work (*system.work.generate (nano::dev::genesis->hash ()))
				 .sign (nano::dev::genesis_key.prv, nano::dev::genesis_key.pub)
				 .build_shared ();
	auto send3 = builder.state ()
				 .account (nano::dev::genesis_key.pub)
				 .previous (nano::dev::genesis->hash ())
				 .representative (nano::dev::genesis_key.pub)
				 .balance (nano::dev::constants.genesis_amount - 2 * nano::Gxrb_ratio)
				 .link (nano::dev::genesis_key.pub)
				 .work (*system.work.generate (nano::dev::genesis->hash ()))
				 .sign (nano::dev::genesis_key.prv, 0) // Invalid signature
				 .build_shared ();

	auto channel1 = std::make_shared<nano::transport::fake::channel> (node1);
	node1.network->inbound (nano::publish{ nano::dev::network_params.network, send1 }, channel1);
	ASSERT_TIMELY (5s, node1.active.active (send1->qualified_root ()));
	auto election (node1.active.election (send1->qualified_root ()));
	ASSERT_NE (nullptr, election);
	ASSERT_EQ (1, election->blocks ().size ());
	node1.network->inbound (nano::publish{ nano::dev::network_params.network, send3 }, channel1);
	node1.network->inbound (nano::publish{ nano::dev::network_params.network, send2 }, channel1);
	ASSERT_TIMELY (3s, election->blocks ().size () > 1);
	ASSERT_EQ (election->blocks ()[send2->hash ()]->block_signature (), send2->block_signature ());
}

TEST (node, block_processor_signatures)
{
	nano::test::system system{ 1 };
	auto & node1 = *system.nodes[0];
	system.wallet (0)->insert_adhoc (nano::dev::genesis_key.prv);
	nano::block_hash latest = system.nodes[0]->latest (nano::dev::genesis_key.pub);
	nano::state_block_builder builder;
	nano::keypair key1;
	nano::keypair key2;
	nano::keypair key3;
	auto send1 = builder.make_block ()
				 .account (nano::dev::genesis_key.pub)
				 .previous (latest)
				 .representative (nano::dev::genesis_key.pub)
				 .balance (nano::dev::constants.genesis_amount - nano::Gxrb_ratio)
				 .link (key1.pub)
				 .sign (nano::dev::genesis_key.prv, nano::dev::genesis_key.pub)
				 .work (*node1.work_generate_blocking (latest))
				 .build_shared ();
	auto send2 = builder.make_block ()
				 .account (nano::dev::genesis_key.pub)
				 .previous (send1->hash ())
				 .representative (nano::dev::genesis_key.pub)
				 .balance (nano::dev::constants.genesis_amount - 2 * nano::Gxrb_ratio)
				 .link (key2.pub)
				 .sign (nano::dev::genesis_key.prv, nano::dev::genesis_key.pub)
				 .work (*node1.work_generate_blocking (send1->hash ()))
				 .build_shared ();
	auto send3 = builder.make_block ()
				 .account (nano::dev::genesis_key.pub)
				 .previous (send2->hash ())
				 .representative (nano::dev::genesis_key.pub)
				 .balance (nano::dev::constants.genesis_amount - 3 * nano::Gxrb_ratio)
				 .link (key3.pub)
				 .sign (nano::dev::genesis_key.prv, nano::dev::genesis_key.pub)
				 .work (*node1.work_generate_blocking (send2->hash ()))
				 .build_shared ();
	// Invalid signature bit
	auto send4 = builder.make_block ()
				 .account (nano::dev::genesis_key.pub)
				 .previous (send3->hash ())
				 .representative (nano::dev::genesis_key.pub)
				 .balance (nano::dev::constants.genesis_amount - 4 * nano::Gxrb_ratio)
				 .link (key3.pub)
				 .sign (nano::dev::genesis_key.prv, nano::dev::genesis_key.pub)
				 .work (*node1.work_generate_blocking (send3->hash ()))
				 .build_shared ();
	auto sig{ send4->block_signature () };
	sig.bytes[32] ^= 0x1;
	send4->signature_set (sig);
	// Invalid signature bit (force)
	auto send5 = builder.make_block ()
				 .account (nano::dev::genesis_key.pub)
				 .previous (send3->hash ())
				 .representative (nano::dev::genesis_key.pub)
				 .balance (nano::dev::constants.genesis_amount - 5 * nano::Gxrb_ratio)
				 .link (key3.pub)
				 .sign (nano::dev::genesis_key.prv, nano::dev::genesis_key.pub)
				 .work (*node1.work_generate_blocking (send3->hash ()))
				 .build_shared ();
	send5->signature.bytes[32] ^= 0x1;
	// Invalid signature to unchecked
	node1.unchecked.put (send5->previous (), nano::unchecked_info{ send5 });
	auto receive1 = builder.make_block ()
					.account (key1.pub)
					.previous (0)
					.representative (nano::dev::genesis_key.pub)
					.balance (nano::Gxrb_ratio)
					.link (send1->hash ())
					.sign (key1.prv, key1.pub)
					.work (*node1.work_generate_blocking (key1.pub))
					.build_shared ();
	auto receive2 = builder.make_block ()
					.account (key2.pub)
					.previous (0)
					.representative (nano::dev::genesis_key.pub)
					.balance (nano::Gxrb_ratio)
					.link (send2->hash ())
					.sign (key2.prv, key2.pub)
					.work (*node1.work_generate_blocking (key2.pub))
					.build_shared ();
	// Invalid private key
	auto receive3 = builder.make_block ()
					.account (key3.pub)
					.previous (0)
					.representative (nano::dev::genesis_key.pub)
					.balance (nano::Gxrb_ratio)
					.link (send3->hash ())
					.sign (key2.prv, key3.pub)
					.work (*node1.work_generate_blocking (key3.pub))
					.build_shared ();
	node1.process_active (send1);
	node1.process_active (send2);
	node1.process_active (send3);
	node1.process_active (send4);
	node1.process_active (receive1);
	node1.process_active (receive2);
	node1.process_active (receive3);
<<<<<<< HEAD
	node1.block_processor.flush ();
	node1.block_processor.force (send5);
	node1.block_processor.flush ();
	auto transaction (node1.store.tx_begin_read ());
	ASSERT_TRUE (node1.store.block ().exists (*transaction, send1->hash ()));
	ASSERT_TRUE (node1.store.block ().exists (*transaction, send2->hash ()));
	ASSERT_TRUE (node1.store.block ().exists (*transaction, send3->hash ()));
	ASSERT_FALSE (node1.store.block ().exists (*transaction, send4->hash ()));
	ASSERT_FALSE (node1.store.block ().exists (*transaction, send5->hash ()));
	ASSERT_TRUE (node1.store.block ().exists (*transaction, receive1->hash ()));
	ASSERT_TRUE (node1.store.block ().exists (*transaction, receive2->hash ()));
	ASSERT_FALSE (node1.store.block ().exists (*transaction, receive3->hash ()));
=======
	ASSERT_TIMELY (5s, node1.block (receive2->hash ()) != nullptr); // Implies send1, send2, send3, receive1.
	ASSERT_TIMELY (5s, node1.unchecked.count (node1.store.tx_begin_read ()) == 0);
	ASSERT_EQ (nullptr, node1.block (receive3->hash ())); // Invalid signer
	ASSERT_EQ (nullptr, node1.block (send4->hash ())); // Invalid signature via process_active
	ASSERT_EQ (nullptr, node1.block (send5->hash ())); // Invalid signature via unchecked
>>>>>>> 997e1f9f
}

/*
 *  State blocks go through a different signature path, ensure invalidly signed state blocks are rejected
 *  This test can freeze if the wake conditions in block_processor::flush are off, for that reason this is done async here
 */
TEST (node, block_processor_reject_state)
{
	nano::test::system system (1);
	auto & node (*system.nodes[0]);
	nano::state_block_builder builder;
	auto send1 = builder.make_block ()
				 .account (nano::dev::genesis_key.pub)
				 .previous (nano::dev::genesis->hash ())
				 .representative (nano::dev::genesis_key.pub)
				 .balance (nano::dev::constants.genesis_amount - nano::Gxrb_ratio)
				 .link (nano::dev::genesis_key.pub)
				 .sign (nano::dev::genesis_key.prv, nano::dev::genesis_key.pub)
				 .work (*node.work_generate_blocking (nano::dev::genesis->hash ()))
				 .build_shared ();
	auto sig{ send1->block_signature () };
	sig.bytes[0] ^= 1;
	send1->signature_set (sig);
	ASSERT_FALSE (node.ledger.block_or_pruned_exists (send1->hash ()));
	node.process_active (send1);
	auto flushed = std::async (std::launch::async, [&node] { node.block_processor.flush (); });
	ASSERT_NE (std::future_status::timeout, flushed.wait_for (5s));
	ASSERT_FALSE (node.ledger.block_or_pruned_exists (send1->hash ()));
	auto send2 = builder.make_block ()
				 .account (nano::dev::genesis_key.pub)
				 .previous (nano::dev::genesis->hash ())
				 .representative (nano::dev::genesis_key.pub)
				 .balance (nano::dev::constants.genesis_amount - 2 * nano::Gxrb_ratio)
				 .link (nano::dev::genesis_key.pub)
				 .sign (nano::dev::genesis_key.prv, nano::dev::genesis_key.pub)
				 .work (*node.work_generate_blocking (nano::dev::genesis->hash ()))
				 .build_shared ();
	node.process_active (send2);
	auto flushed2 = std::async (std::launch::async, [&node] { node.block_processor.flush (); });
	ASSERT_NE (std::future_status::timeout, flushed2.wait_for (5s));
	ASSERT_TRUE (node.ledger.block_or_pruned_exists (send2->hash ()));
}

TEST (node, block_processor_full)
{
	nano::test::system system;
	nano::node_flags node_flags;
	node_flags.set_force_use_write_database_queue (true);
	node_flags.set_block_processor_full_size (3);
	auto & node = *system.add_node (nano::node_config (nano::test::get_available_port (), system.logging), node_flags);
	nano::state_block_builder builder;
	auto send1 = builder.make_block ()
				 .account (nano::dev::genesis_key.pub)
				 .previous (nano::dev::genesis->hash ())
				 .representative (nano::dev::genesis_key.pub)
				 .balance (nano::dev::constants.genesis_amount - nano::Gxrb_ratio)
				 .link (nano::dev::genesis_key.pub)
				 .sign (nano::dev::genesis_key.prv, nano::dev::genesis_key.pub)
				 .work (*node.work_generate_blocking (nano::dev::genesis->hash ()))
				 .build_shared ();
	auto send2 = builder.make_block ()
				 .account (nano::dev::genesis_key.pub)
				 .previous (nano::dev::genesis->hash ())
				 .representative (nano::dev::genesis_key.pub)
				 .balance (nano::dev::constants.genesis_amount - 2 * nano::Gxrb_ratio)
				 .link (nano::dev::genesis_key.pub)
				 .sign (nano::dev::genesis_key.prv, nano::dev::genesis_key.pub)
				 .work (*node.work_generate_blocking (nano::dev::genesis->hash ()))
				 .build_shared ();
	auto send3 = builder.make_block ()
				 .account (nano::dev::genesis_key.pub)
				 .previous (nano::dev::genesis->hash ())
				 .representative (nano::dev::genesis_key.pub)
				 .balance (nano::dev::constants.genesis_amount - 3 * nano::Gxrb_ratio)
				 .link (nano::dev::genesis_key.pub)
				 .sign (nano::dev::genesis_key.prv, nano::dev::genesis_key.pub)
				 .work (*node.work_generate_blocking (nano::dev::genesis->hash ()))
				 .build_shared ();
	node.block_processor.stop (); // Stop processing the block queue
	node.block_processor.add (send1);
	ASSERT_FALSE (node.block_processor.full ());
	node.block_processor.add (send2);
	ASSERT_FALSE (node.block_processor.full ());
	node.block_processor.add (send3);
	// Block processor may be not full during state blocks signatures verification
	ASSERT_TIMELY (5s, node.block_processor.full ());
}

TEST (node, block_processor_half_full)
{
	nano::test::system system;
	nano::node_flags node_flags;
	node_flags.set_block_processor_full_size (6);
	node_flags.set_force_use_write_database_queue (true);
	auto & node = *system.add_node (nano::node_config (nano::test::get_available_port (), system.logging), node_flags);
	nano::state_block_builder builder;
	auto send1 = builder.make_block ()
				 .account (nano::dev::genesis_key.pub)
				 .previous (nano::dev::genesis->hash ())
				 .representative (nano::dev::genesis_key.pub)
				 .balance (nano::dev::constants.genesis_amount - nano::Gxrb_ratio)
				 .link (nano::dev::genesis_key.pub)
				 .sign (nano::dev::genesis_key.prv, nano::dev::genesis_key.pub)
				 .work (*node.work_generate_blocking (nano::dev::genesis->hash ()))
				 .build_shared ();
	auto send2 = builder.make_block ()
				 .account (nano::dev::genesis_key.pub)
				 .previous (send1->hash ())
				 .representative (nano::dev::genesis_key.pub)
				 .balance (nano::dev::constants.genesis_amount - 2 * nano::Gxrb_ratio)
				 .link (nano::dev::genesis_key.pub)
				 .sign (nano::dev::genesis_key.prv, nano::dev::genesis_key.pub)
				 .work (*node.work_generate_blocking (send1->hash ()))
				 .build_shared ();
	auto send3 = builder.make_block ()
				 .account (nano::dev::genesis_key.pub)
				 .previous (send2->hash ())
				 .representative (nano::dev::genesis_key.pub)
				 .balance (nano::dev::constants.genesis_amount - 3 * nano::Gxrb_ratio)
				 .link (nano::dev::genesis_key.pub)
				 .sign (nano::dev::genesis_key.prv, nano::dev::genesis_key.pub)
				 .work (*node.work_generate_blocking (send2->hash ()))
				 .build_shared ();
	// The write guard prevents block processor doing any writes
	auto write_guard = node.write_database_queue.wait (nano::writer::testing);
	node.block_processor.add (send1);
	ASSERT_FALSE (node.block_processor.half_full ());
	node.block_processor.add (send2);
	ASSERT_FALSE (node.block_processor.half_full ());
	node.block_processor.add (send3);
	// Block processor may be not half_full during state blocks signatures verification
	ASSERT_TIMELY (2s, node.block_processor.half_full ());
	ASSERT_FALSE (node.block_processor.full ());
}

TEST (node, confirm_back)
{
	nano::test::system system (1);
	nano::keypair key;
	auto & node (*system.nodes[0]);
	auto genesis_start_balance (node.balance (nano::dev::genesis_key.pub));
	auto send1 = nano::send_block_builder ()
				 .previous (nano::dev::genesis->hash ())
				 .destination (key.pub)
				 .balance (genesis_start_balance - 1)
				 .sign (nano::dev::genesis_key.prv, nano::dev::genesis_key.pub)
				 .work (*system.work.generate (nano::dev::genesis->hash ()))
				 .build_shared ();
	nano::state_block_builder builder;
	auto open = builder.make_block ()
				.account (key.pub)
				.previous (0)
				.representative (key.pub)
				.balance (1)
				.link (send1->hash ())
				.sign (key.prv, key.pub)
				.work (*system.work.generate (key.pub))
				.build_shared ();
	auto send2 = builder.make_block ()
				 .account (key.pub)
				 .previous (open->hash ())
				 .representative (key.pub)
				 .balance (0)
				 .link (nano::dev::genesis_key.pub)
				 .sign (key.prv, key.pub)
				 .work (*system.work.generate (open->hash ()))
				 .build_shared ();
	node.process_active (send1);
	node.process_active (open);
	node.process_active (send2);
	ASSERT_TIMELY (5s, node.block (send2->hash ()) != nullptr);
	nano::test::blocks_confirm (node, { send1, open, send2 });
	ASSERT_EQ (3, node.active.size ());
	std::vector<nano::block_hash> vote_blocks;
	vote_blocks.push_back (send2->hash ());
	auto vote (std::make_shared<nano::vote> (nano::dev::genesis_key.pub, nano::dev::genesis_key.prv, nano::vote::timestamp_max, nano::vote::duration_max, vote_blocks));
	node.vote_processor.vote_blocking (vote, std::make_shared<nano::transport::fake::channel> (node));
	ASSERT_TIMELY (10s, node.active.empty ());
}

TEST (node, peers)
{
	nano::test::system system (1);
	auto node1 (system.nodes[0]);
	ASSERT_TRUE (node1->network->empty ());

	auto node2 (std::make_shared<nano::node> (system.io_ctx, nano::test::get_available_port (), nano::unique_path (), system.logging, system.work));
	system.nodes.push_back (node2);

	auto endpoint = node1->network->endpoint ();
	nano::endpoint_key endpoint_key{ endpoint.address ().to_v6 ().to_bytes (), endpoint.port () };
	auto & store = node2->store;
	{
		// Add a peer to the database
		auto transaction (store.tx_begin_write ());
		store.peer ().put (*transaction, endpoint_key);

		// Add a peer which is not contactable
		store.peer ().put (*transaction, nano::endpoint_key{ boost::asio::ip::address_v6::any ().to_bytes (), 55555 });
	}

	node2->start ();
	ASSERT_TIMELY (10s, !node2->network->empty () && !node1->network->empty ())
	// Wait to finish TCP node ID handshakes
	ASSERT_TIMELY (10s, node1->tcp_listener->get_realtime_count () != 0 && node2->tcp_listener->get_realtime_count () != 0);
	// Confirm that the peers match with the endpoints we are expecting
	ASSERT_EQ (1, node1->network->size ());
	auto list1 (node1->network->list (2));
	ASSERT_EQ (node2->get_node_id (), list1[0]->get_node_id ());
	ASSERT_EQ (nano::transport::transport_type::tcp, list1[0]->get_type ());
	ASSERT_EQ (1, node2->network->size ());
	auto list2 (node2->network->list (2));
	ASSERT_EQ (node1->get_node_id (), list2[0]->get_node_id ());
	ASSERT_EQ (nano::transport::transport_type::tcp, list2[0]->get_type ());

	// Uncontactable peer should not be stored
	ASSERT_TIMELY_EQ (5s, store.peer ().count (*store.tx_begin_read ()), 1);
	ASSERT_TRUE (store.peer ().exists (*store.tx_begin_read (), endpoint_key));

	// Stop the peer node and check that it is removed from the store
	node1->stop ();

	// TODO: In `tcp_channels::store_all` we skip store operation when there are no peers present,
	// so the best we can do here is check if network is empty
	ASSERT_TIMELY (10s, node2->network->empty ());
}

TEST (node, peer_cache_restart)
{
	nano::test::system system (1);
	auto node1 (system.nodes[0]);
	ASSERT_TRUE (node1->network->empty ());
	auto endpoint = node1->network->endpoint ();
	nano::endpoint_key endpoint_key{ endpoint.address ().to_v6 ().to_bytes (), endpoint.port () };
	auto path (nano::unique_path ());
	{
		auto node2 (std::make_shared<nano::node> (system.io_ctx, nano::test::get_available_port (), path, system.logging, system.work));
		system.nodes.push_back (node2);
		auto & store = node2->store;
		{
			// Add a peer to the database
			auto transaction (store.tx_begin_write ());
			store.peer ().put (*transaction, endpoint_key);
		}
		node2->start ();
		ASSERT_TIMELY (10s, !node2->network->empty ());
		// Confirm that the peers match with the endpoints we are expecting
		auto list (node2->network->list (2));
		ASSERT_EQ (node1->network->endpoint (), list[0]->get_endpoint ());
		ASSERT_EQ (1, node2->network->size ());
		node2->stop ();
	}
	// Restart node
	{
		nano::node_flags node_flags;
		node_flags.set_read_only (true);
		auto node3 (std::make_shared<nano::node> (system.io_ctx, nano::test::get_available_port (), path, system.logging, system.work, node_flags));
		system.nodes.push_back (node3);
		// Check cached peers after restart
		node3->network->start ();
		node3->add_initial_peers ();

		auto & store = node3->store;
		{
			auto transaction (store.tx_begin_read ());
			ASSERT_EQ (store.peer ().count (*transaction), 1);
			ASSERT_TRUE (store.peer ().exists (*transaction, endpoint_key));
		}
		ASSERT_TIMELY (10s, !node3->network->empty ());
		// Confirm that the peers match with the endpoints we are expecting
		auto list (node3->network->list (2));
		ASSERT_EQ (node1->network->endpoint (), list[0]->get_endpoint ());
		ASSERT_EQ (1, node3->network->size ());
		node3->stop ();
	}
}

TEST (node, unchecked_cleanup)
{
	nano::test::system system{};
	nano::node_flags node_flags{};
	node_flags.set_disable_unchecked_cleanup (true);
	nano::keypair key{};
	auto & node = *system.add_node (node_flags);
	auto open = nano::state_block_builder ()
				.account (key.pub)
				.previous (0)
				.representative (key.pub)
				.balance (1)
				.link (key.pub)
				.sign (key.prv, key.pub)
				.work (*system.work.generate (key.pub))
				.build_shared ();
	std::vector<uint8_t> bytes;
	{
		nano::vectorstream stream (bytes);
		open->serialize (stream);
	}
	// Add to the blocks filter
	// Should be cleared after unchecked cleanup
	ASSERT_FALSE (node.network->publish_filter->apply (bytes.data (), bytes.size ()));
	node.process_active (open);
	// Waits for the open block to get saved in the database
	ASSERT_TIMELY (15s, 1 == node.unchecked.count (*node.store.tx_begin_read ()));
	node.config->unchecked_cutoff_time = std::chrono::seconds (2);
	ASSERT_EQ (1, node.unchecked.count (*node.store.tx_begin_read ()));
	std::this_thread::sleep_for (std::chrono::seconds (1));
	node.unchecked_cleanup ();
	ASSERT_TRUE (node.network->publish_filter->apply (bytes.data (), bytes.size ()));
	ASSERT_EQ (1, node.unchecked.count (*node.store.tx_begin_read ()));
	std::this_thread::sleep_for (std::chrono::seconds (2));
	node.unchecked_cleanup ();
	ASSERT_FALSE (node.network->publish_filter->apply (bytes.data (), bytes.size ()));
	ASSERT_EQ (0, node.unchecked.count (*node.store.tx_begin_read ()));
}

/** This checks that a node can be opened (without being blocked) when a write lock is held elsewhere */
TEST (node, dont_write_lock_node)
{
	auto path = nano::unique_path ();

	std::promise<void> write_lock_held_promise;
	std::promise<void> finished_promise;
	std::thread ([&path, &write_lock_held_promise, &finished_promise] () {
		auto logger{ std::make_shared<nano::logger_mt> () };
		auto store = nano::make_store (logger, path, nano::dev::constants, false, true);

		// Hold write lock open until main thread is done needing it
		auto transaction (store->tx_begin_write ());
		write_lock_held_promise.set_value ();
		finished_promise.get_future ().wait ();
	})
	.detach ();

	write_lock_held_promise.get_future ().wait ();

	// Check inactive node can finish executing while a write lock is open
	nano::node_flags flags{ nano::inactive_node_flag_defaults () };
	nano::inactive_node node (path, flags);
	finished_promise.set_value ();
}

TEST (node, bidirectional_tcp)
{
	nano::test::system system;
	nano::node_flags node_flags;
	// Disable bootstrap to start elections for new blocks
	node_flags.set_disable_legacy_bootstrap (true);
	node_flags.set_disable_lazy_bootstrap (true);
	node_flags.set_disable_wallet_bootstrap (true);
	nano::node_config node_config (nano::test::get_available_port (), system.logging);
	node_config.frontiers_confirmation = nano::frontiers_confirmation_mode::disabled;
	auto node1 = system.add_node (node_config, node_flags);
	node_config.peering_port = nano::test::get_available_port ();
	node_config.tcp_incoming_connections_max = 0; // Disable incoming TCP connections for node 2
	auto node2 = system.add_node (node_config, node_flags);
	// Check network connections
	ASSERT_EQ (1, node1->network->size ());
	ASSERT_EQ (1, node2->network->size ());
	auto list1 (node1->network->list (1));
	ASSERT_EQ (nano::transport::transport_type::tcp, list1[0]->get_type ());
	ASSERT_NE (node2->network->endpoint (), list1[0]->get_endpoint ()); // Ephemeral port
	ASSERT_EQ (node2->node_id.pub, list1[0]->get_node_id ());
	auto list2 (node2->network->list (1));
	ASSERT_EQ (nano::transport::transport_type::tcp, list2[0]->get_type ());
	ASSERT_EQ (node1->network->endpoint (), list2[0]->get_endpoint ());
	ASSERT_EQ (node1->node_id.pub, list2[0]->get_node_id ());
	// Test block propagation from node 1
	nano::keypair key;
	nano::state_block_builder builder;
	auto send1 = builder.make_block ()
				 .account (nano::dev::genesis_key.pub)
				 .previous (nano::dev::genesis->hash ())
				 .representative (nano::dev::genesis_key.pub)
				 .balance (nano::dev::constants.genesis_amount - nano::Gxrb_ratio)
				 .link (key.pub)
				 .sign (nano::dev::genesis_key.prv, nano::dev::genesis_key.pub)
				 .work (*node1->work_generate_blocking (nano::dev::genesis->hash ()))
				 .build_shared ();
	node1->process_active (send1);
	ASSERT_TIMELY (10s, node1->ledger.block_or_pruned_exists (send1->hash ()) && node2->ledger.block_or_pruned_exists (send1->hash ()));
	// Test block confirmation from node 1 (add representative to node 1)
	system.wallet (0)->insert_adhoc (nano::dev::genesis_key.prv);
	// Wait to find new reresentative
	ASSERT_TIMELY (10s, node2->rep_crawler.representative_count () != 0);
	/* Wait for confirmation
	To check connection we need only node 2 confirmation status
	Node 1 election can be unconfirmed because representative private key was inserted after election start (and node 2 isn't flooding new votes to principal representatives) */
	bool confirmed (false);
	system.deadline_set (10s);
	while (!confirmed)
	{
		auto transaction2 (node2->store.tx_begin_read ());
		confirmed = node2->ledger.block_confirmed (*transaction2, send1->hash ());
		ASSERT_NO_ERROR (system.poll ());
	}
	// Test block propagation & confirmation from node 2 (remove representative from node 1)
	{
		auto transaction (system.wallet (0)->wallets.tx_begin_write ());
		system.wallet (0)->store.erase (*transaction, nano::dev::genesis_key.pub);
	}
	/* Test block propagation from node 2
	Node 2 has only ephemeral TCP port open. Node 1 cannot establish connection to node 2 listening port */
	auto send2 = builder.make_block ()
				 .account (nano::dev::genesis_key.pub)
				 .previous (send1->hash ())
				 .representative (nano::dev::genesis_key.pub)
				 .balance (nano::dev::constants.genesis_amount - 2 * nano::Gxrb_ratio)
				 .link (key.pub)
				 .sign (nano::dev::genesis_key.prv, nano::dev::genesis_key.pub)
				 .work (*node1->work_generate_blocking (send1->hash ()))
				 .build_shared ();
	node2->process_active (send2);
	node2->block_processor.flush ();
	ASSERT_TIMELY (10s, node1->ledger.block_or_pruned_exists (send2->hash ()) && node2->ledger.block_or_pruned_exists (send2->hash ()));
	// Test block confirmation from node 2 (add representative to node 2)
	system.wallet (1)->insert_adhoc (nano::dev::genesis_key.prv);
	// Wait to find changed reresentative
	ASSERT_TIMELY (10s, node1->rep_crawler.representative_count () != 0);
	/* Wait for confirmation
	To check connection we need only node 1 confirmation status
	Node 2 election can be unconfirmed because representative private key was inserted after election start (and node 1 isn't flooding new votes to principal representatives) */
	confirmed = false;
	system.deadline_set (20s);
	while (!confirmed)
	{
		auto transaction1 (node1->store.tx_begin_read ());
		confirmed = node1->ledger.block_confirmed (*transaction1, send2->hash ());
		ASSERT_NO_ERROR (system.poll ());
	}
}

// Tests that local blocks are flooded to all principal representatives
// Sanitizers or running within valgrind use different timings and number of nodes
TEST (node, aggressive_flooding)
{
	nano::test::system system;
	nano::node_flags node_flags;
	node_flags.set_disable_request_loop (true);
	node_flags.set_disable_block_processor_republishing (true);
	node_flags.set_disable_bootstrap_bulk_push_client (true);
	node_flags.set_disable_bootstrap_bulk_pull_server (true);
	node_flags.set_disable_bootstrap_listener (true);
	node_flags.set_disable_lazy_bootstrap (true);
	node_flags.set_disable_legacy_bootstrap (true);
	node_flags.set_disable_wallet_bootstrap (true);
	auto & node1 (*system.add_node (node_flags));
	auto & wallet1 (*system.wallet (0));
	wallet1.insert_adhoc (nano::dev::genesis_key.prv);
	std::vector<std::pair<std::shared_ptr<nano::node>, std::shared_ptr<nano::wallet>>> nodes_wallets;
	nodes_wallets.resize (!nano::memory_intensive_instrumentation () ? 5 : 3);

	std::generate (nodes_wallets.begin (), nodes_wallets.end (), [&system, node_flags] () {
		nano::node_config node_config (nano::test::get_available_port (), system.logging);
		auto node (system.add_node (node_config, node_flags));
		return std::make_pair (node, system.wallet (system.nodes.size () - 1));
	});

	// This test is only valid if a non-aggressive flood would not reach every peer
	ASSERT_TIMELY (5s, node1.network->size () == nodes_wallets.size ());
	ASSERT_LT (node1.network->fanout (), nodes_wallets.size ());

	// Each new node should see genesis representative
	ASSERT_TIMELY (10s, std::all_of (nodes_wallets.begin (), nodes_wallets.end (), [] (auto const & node_wallet) { return node_wallet.first->rep_crawler.principal_representatives ().size () != 0; }));

	// Send a large amount to create a principal representative in each node
	auto large_amount = (nano::dev::constants.genesis_amount / 2) / nodes_wallets.size ();
	std::vector<std::shared_ptr<nano::block>> genesis_blocks;
	for (auto & node_wallet : nodes_wallets)
	{
		nano::keypair keypair;
		node_wallet.second->store.representative_set (*node_wallet.first->wallets.tx_begin_write (), keypair.pub);
		node_wallet.second->insert_adhoc (keypair.prv);
		auto block (wallet1.send_action (nano::dev::genesis_key.pub, keypair.pub, large_amount));
		ASSERT_NE (nullptr, block);
		genesis_blocks.push_back (block);
	}

	// Ensure all nodes have the full genesis chain
	for (auto & node_wallet : nodes_wallets)
	{
		for (auto const & block : genesis_blocks)
		{
			auto process_result (node_wallet.first->process (*block));
			ASSERT_TRUE (nano::process_result::progress == process_result.code || nano::process_result::old == process_result.code);
		}
		ASSERT_EQ (node1.latest (nano::dev::genesis_key.pub), node_wallet.first->latest (nano::dev::genesis_key.pub));
		ASSERT_EQ (genesis_blocks.back ()->hash (), node_wallet.first->latest (nano::dev::genesis_key.pub));
		// Confirm blocks for rep crawler & receiving
		nano::test::blocks_confirm (*node_wallet.first, { genesis_blocks.back () }, true);
	}
	nano::test::blocks_confirm (node1, { genesis_blocks.back () }, true);

	// Wait until all genesis blocks are received
	auto all_received = [&nodes_wallets] () {
		return std::all_of (nodes_wallets.begin (), nodes_wallets.end (), [] (auto const & node_wallet) {
			auto local_representative (node_wallet.second->store.representative (*node_wallet.first->wallets.tx_begin_read ()));
			return node_wallet.first->ledger.account_balance (*node_wallet.first->store.tx_begin_read (), local_representative) > 0;
		});
	};

	ASSERT_TIMELY (!nano::slow_instrumentation () ? 10s : 40s, all_received ());

	ASSERT_TIMELY (!nano::slow_instrumentation () ? 10s : 40s, node1.ledger.cache.block_count () == 1 + 2 * nodes_wallets.size ());

	// Wait until the main node sees all representatives
	ASSERT_TIMELY (!nano::slow_instrumentation () ? 10s : 40s, node1.rep_crawler.principal_representatives ().size () == nodes_wallets.size ());

	// Generate blocks and ensure they are sent to all representatives
	nano::state_block_builder builder;
	std::shared_ptr<nano::state_block> block{};
	{
		auto transaction (node1.store.tx_begin_read ());
		block = builder.make_block ()
				.account (nano::dev::genesis_key.pub)
				.representative (nano::dev::genesis_key.pub)
				.previous (node1.ledger.latest (*transaction, nano::dev::genesis_key.pub))
				.balance (node1.ledger.account_balance (*transaction, nano::dev::genesis_key.pub) - 1)
				.link (nano::dev::genesis_key.pub)
				.sign (nano::dev::genesis_key.prv, nano::dev::genesis_key.pub)
				.work (*node1.work_generate_blocking (node1.ledger.latest (*transaction, nano::dev::genesis_key.pub)))
				.build ();
	}
	// Processing locally goes through the aggressive block flooding path
	ASSERT_EQ (nano::process_result::progress, node1.process_local (block).code);

	auto all_have_block = [&nodes_wallets] (nano::block_hash const & hash_a) {
		return std::all_of (nodes_wallets.begin (), nodes_wallets.end (), [hash = hash_a] (auto const & node_wallet) {
			return node_wallet.first->block (hash) != nullptr;
		});
	};

	ASSERT_TIMELY (!nano::slow_instrumentation () ? 5s : 25s, all_have_block (block->hash ()));

	// Do the same for a wallet block
	auto wallet_block = wallet1.send_sync (nano::dev::genesis_key.pub, nano::dev::genesis_key.pub, 10);
	ASSERT_TIMELY (!nano::slow_instrumentation () ? 5s : 25s, all_have_block (wallet_block));

	// All blocks: genesis + (send+open) for each representative + 2 local blocks
	// The main node only sees all blocks if other nodes are flooding their PR's open block to all other PRs
	ASSERT_EQ (1 + 2 * nodes_wallets.size () + 2, node1.ledger.cache.block_count ());
}

TEST (node, node_sequence)
{
	nano::test::system system (3);
	ASSERT_EQ (0, system.nodes[0]->node_seq);
	ASSERT_EQ (0, system.nodes[0]->node_seq);
	ASSERT_EQ (1, system.nodes[1]->node_seq);
	ASSERT_EQ (2, system.nodes[2]->node_seq);
}

/**
 * This test checks that a node can generate a self generated vote to rollback an election.
 * It also checks that the vote aggregrator replies with the election winner at the time.
 */
TEST (node, rollback_vote_self)
{
	nano::test::system system;
	nano::node_flags flags;
	flags.set_disable_request_loop (true);
	auto & node = *system.add_node (flags);
	nano::state_block_builder builder;
	nano::keypair key;

	// send half the voting weight to a non voting rep to ensure quorum cannot be reached
	auto send1 = builder.make_block ()
				 .account (nano::dev::genesis_key.pub)
				 .previous (nano::dev::genesis->hash ())
				 .representative (nano::dev::genesis_key.pub)
				 .link (key.pub)
				 .balance (nano::dev::constants.genesis_amount - (nano::dev::constants.genesis_amount / 2))
				 .sign (nano::dev::genesis_key.prv, nano::dev::genesis_key.pub)
				 .work (*system.work.generate (nano::dev::genesis->hash ()))
				 .build_shared ();

	auto open = builder.make_block ()
				.account (key.pub)
				.previous (0)
				.representative (key.pub)
				.link (send1->hash ())
				.balance (nano::dev::constants.genesis_amount / 2)
				.sign (key.prv, key.pub)
				.work (*system.work.generate (key.pub))
				.build_shared ();

	// send 1 raw
	auto send2 = builder.make_block ()
				 .from (*send1)
				 .previous (send1->hash ())
				 .balance (send1->balance ().number () - 1)
				 .link (nano::dev::genesis_key.pub)
				 .sign (nano::dev::genesis_key.prv, nano::dev::genesis_key.pub)
				 .work (*system.work.generate (send1->hash ()))
				 .build_shared ();

	// fork of send2 block
	auto fork = builder.make_block ()
				.from (*send2)
				.balance (send1->balance ().number () - 2)
				.sign (nano::dev::genesis_key.prv, nano::dev::genesis_key.pub)
				.build_shared ();

	// Process and mark the first 2 blocks as confirmed to allow voting
	ASSERT_TRUE (nano::test::process (node, { send1, open }));
	ASSERT_TIMELY (5s, nano::test::confirm (node, { send1, open }));
	ASSERT_TIMELY (5s, node.ledger.cache.cemented_count () == 3);

	// wait until the rep weights have caught up with the weight transfer
	ASSERT_TIMELY_EQ (5s, nano::dev::constants.genesis_amount / 2, node.weight (key.pub));

	// process forked blocks, send2 will be the winner because it was first and there are no votes yet
	node.process_active (send2);
	std::shared_ptr<nano::election> election;
	ASSERT_TIMELY (5s, election = node.active.election (send2->qualified_root ()));
	node.process_active (fork);
	ASSERT_TIMELY_EQ (5s, 2, election->blocks ().size ());
	ASSERT_EQ (election->winner ()->hash (), send2->hash ());

	{
		// The write guard prevents the block processor from performing the rollback
		auto write_guard = node.write_database_queue.wait (nano::writer::testing);

		ASSERT_EQ (0, election->votes_with_weight ().size ());
		// Vote with key to switch the winner
		election->vote (key.pub, 0, fork->hash ());
		ASSERT_EQ (1, election->votes_with_weight ().size ());
		// The winner changed
		ASSERT_EQ (election->winner ()->hash (), fork->hash ());

		// Insert genesis key in the wallet
		system.wallet (0)->insert_adhoc (nano::dev::genesis_key.prv);

		// Even without the rollback being finished, the aggregator must reply with a vote for the new winner, not the old one
		ASSERT_TRUE (node.history.votes (send2->root (), send2->hash ()).empty ());
		ASSERT_TRUE (node.history.votes (fork->root (), fork->hash ()).empty ());
		auto channel = std::make_shared<nano::transport::fake::channel> (node);
		node.aggregator.add (channel, { { send2->hash (), send2->root () } });
		ASSERT_TIMELY (5s, !node.history.votes (fork->root (), fork->hash ()).empty ());
		ASSERT_TRUE (node.history.votes (send2->root (), send2->hash ()).empty ());

		// Going out of the scope allows the rollback to complete
	}

	// A vote is eventually generated from the local representative
	auto is_genesis_vote = [] (nano::vote_with_weight_info info) {
		return info.representative == nano::dev::genesis_key.pub;
	};
	ASSERT_TIMELY_EQ (5s, 2, election->votes_with_weight ().size ());
	auto votes_with_weight = election->votes_with_weight ();
	ASSERT_EQ (1, std::count_if (votes_with_weight.begin (), votes_with_weight.end (), is_genesis_vote));
	auto vote = std::find_if (votes_with_weight.begin (), votes_with_weight.end (), is_genesis_vote);
	ASSERT_NE (votes_with_weight.end (), vote);
	ASSERT_EQ (fork->hash (), vote->hash);
}

TEST (node, rollback_gap_source)
{
	nano::test::system system;
	nano::node_config node_config (nano::test::get_available_port (), system.logging);
	node_config.frontiers_confirmation = nano::frontiers_confirmation_mode::disabled;
	auto & node = *system.add_node (node_config);
	nano::state_block_builder builder;
	nano::keypair key;
	auto send1 = builder.make_block ()
				 .account (nano::dev::genesis_key.pub)
				 .previous (nano::dev::genesis->hash ())
				 .representative (nano::dev::genesis_key.pub)
				 .link (key.pub)
				 .balance (nano::dev::constants.genesis_amount - 1)
				 .sign (nano::dev::genesis_key.prv, nano::dev::genesis_key.pub)
				 .work (*system.work.generate (nano::dev::genesis->hash ()))
				 .build_shared ();
	auto fork = builder.make_block ()
				.account (key.pub)
				.previous (0)
				.representative (key.pub)
				.link (send1->hash ())
				.balance (1)
				.sign (key.prv, key.pub)
				.work (*system.work.generate (key.pub))
				.build_shared ();
	auto send2 = builder.make_block ()
				 .from (*send1)
				 .previous (send1->hash ())
				 .balance (send1->balance ().number () - 1)
				 .link (key.pub)
				 .sign (nano::dev::genesis_key.prv, nano::dev::genesis_key.pub)
				 .work (*system.work.generate (send1->hash ()))
				 .build_shared ();
	auto open = builder.make_block ()
				.from (*fork)
				.link (send2->hash ())
				.sign (key.prv, key.pub)
				.build_shared ();
	ASSERT_EQ (nano::process_result::progress, node.process (*send1).code);
	ASSERT_EQ (nano::process_result::progress, node.process (*fork).code);
	// Node has fork & doesn't have source for correct block open (send2)
	ASSERT_EQ (nullptr, node.block (send2->hash ()));
	// Start election for fork
	nano::test::blocks_confirm (node, { fork });
	{
		auto election = node.active.election (fork->qualified_root ());
		ASSERT_NE (nullptr, election);
		// Process conflicting block for election
		node.process_active (open);
		node.block_processor.flush ();
		ASSERT_EQ (2, election->blocks ().size ());
		ASSERT_EQ (1, election->votes ().size ());
		// Confirm open
		auto vote1 (std::make_shared<nano::vote> (nano::dev::genesis_key.pub, nano::dev::genesis_key.prv, nano::vote::timestamp_max, nano::vote::duration_max, std::vector<nano::block_hash> (1, open->hash ())));
		node.vote_processor.vote (vote1, std::make_shared<nano::transport::fake::channel> (node));
		ASSERT_TIMELY (5s, election->votes ().size () == 2);
		ASSERT_TIMELY (3s, election->confirmed ());
	}
	// Wait for the rollback (attempt to replace fork with open)
	ASSERT_TIMELY (5s, node.stats->count (nano::stat::type::rollback, nano::stat::detail::open) == 1);
	ASSERT_TIMELY (5s, node.active.empty ());
	// But replacing is not possible (missing source block - send2)
	node.block_processor.flush ();
	ASSERT_EQ (nullptr, node.block (open->hash ()));
	ASSERT_EQ (nullptr, node.block (fork->hash ()));
	// Fork can be returned by some other forked node or attacker
	node.process_active (fork);
	node.block_processor.flush ();
	ASSERT_NE (nullptr, node.block (fork->hash ()));
	// With send2 block in ledger election can start again to remove fork block
	ASSERT_EQ (nano::process_result::progress, node.process (*send2).code);
	nano::test::blocks_confirm (node, { fork });
	{
		auto election = node.active.election (fork->qualified_root ());
		ASSERT_NE (nullptr, election);
		// Process conflicting block for election
		node.process_active (open);
		node.block_processor.flush ();
		ASSERT_EQ (2, election->blocks ().size ());
		// Confirm open (again)
		auto vote1 (std::make_shared<nano::vote> (nano::dev::genesis_key.pub, nano::dev::genesis_key.prv, nano::vote::timestamp_max, nano::vote::duration_max, std::vector<nano::block_hash> (1, open->hash ())));
		node.vote_processor.vote (vote1, std::make_shared<nano::transport::fake::channel> (node));
		ASSERT_TIMELY (5s, election->votes ().size () == 2);
	}
	// Wait for new rollback
	ASSERT_TIMELY (5s, node.stats->count (nano::stat::type::rollback, nano::stat::detail::open) == 2);
	// Now fork block should be replaced with open
	node.block_processor.flush ();
	ASSERT_NE (nullptr, node.block (open->hash ()));
	ASSERT_EQ (nullptr, node.block (fork->hash ()));
}

// Confirm a complex dependency graph starting from the first block
TEST (node, dependency_graph)
{
	nano::test::system system;
	nano::node_config config (nano::test::get_available_port (), system.logging);
	config.frontiers_confirmation = nano::frontiers_confirmation_mode::disabled;
	auto & node = *system.add_node (config);

	nano::state_block_builder builder;
	nano::keypair key1, key2, key3;

	// Send to key1
	auto gen_send1 = builder.make_block ()
					 .account (nano::dev::genesis_key.pub)
					 .previous (nano::dev::genesis->hash ())
					 .representative (nano::dev::genesis_key.pub)
					 .link (key1.pub)
					 .balance (nano::dev::constants.genesis_amount - 1)
					 .sign (nano::dev::genesis_key.prv, nano::dev::genesis_key.pub)
					 .work (*system.work.generate (nano::dev::genesis->hash ()))
					 .build_shared ();
	// Receive from genesis
	auto key1_open = builder.make_block ()
					 .account (key1.pub)
					 .previous (0)
					 .representative (key1.pub)
					 .link (gen_send1->hash ())
					 .balance (1)
					 .sign (key1.prv, key1.pub)
					 .work (*system.work.generate (key1.pub))
					 .build ();
	// Send to genesis
	auto key1_send1 = builder.make_block ()
					  .account (key1.pub)
					  .previous (key1_open->hash ())
					  .representative (key1.pub)
					  .link (nano::dev::genesis_key.pub)
					  .balance (0)
					  .sign (key1.prv, key1.pub)
					  .work (*system.work.generate (key1_open->hash ()))
					  .build ();
	// Receive from key1
	auto gen_receive = builder.make_block ()
					   .from (*gen_send1)
					   .previous (gen_send1->hash ())
					   .link (key1_send1->hash ())
					   .balance (nano::dev::constants.genesis_amount)
					   .sign (nano::dev::genesis_key.prv, nano::dev::genesis_key.pub)
					   .work (*system.work.generate (gen_send1->hash ()))
					   .build ();
	// Send to key2
	auto gen_send2 = builder.make_block ()
					 .from (*gen_receive)
					 .previous (gen_receive->hash ())
					 .link (key2.pub)
					 .balance (gen_receive->balance ().number () - 2)
					 .sign (nano::dev::genesis_key.prv, nano::dev::genesis_key.pub)
					 .work (*system.work.generate (gen_receive->hash ()))
					 .build ();
	// Receive from genesis
	auto key2_open = builder.make_block ()
					 .account (key2.pub)
					 .previous (0)
					 .representative (key2.pub)
					 .link (gen_send2->hash ())
					 .balance (2)
					 .sign (key2.prv, key2.pub)
					 .work (*system.work.generate (key2.pub))
					 .build ();
	// Send to key3
	auto key2_send1 = builder.make_block ()
					  .account (key2.pub)
					  .previous (key2_open->hash ())
					  .representative (key2.pub)
					  .link (key3.pub)
					  .balance (1)
					  .sign (key2.prv, key2.pub)
					  .work (*system.work.generate (key2_open->hash ()))
					  .build ();
	// Receive from key2
	auto key3_open = builder.make_block ()
					 .account (key3.pub)
					 .previous (0)
					 .representative (key3.pub)
					 .link (key2_send1->hash ())
					 .balance (1)
					 .sign (key3.prv, key3.pub)
					 .work (*system.work.generate (key3.pub))
					 .build ();
	// Send to key1
	auto key2_send2 = builder.make_block ()
					  .from (*key2_send1)
					  .previous (key2_send1->hash ())
					  .link (key1.pub)
					  .balance (key2_send1->balance ().number () - 1)
					  .sign (key2.prv, key2.pub)
					  .work (*system.work.generate (key2_send1->hash ()))
					  .build ();
	// Receive from key2
	auto key1_receive = builder.make_block ()
						.from (*key1_send1)
						.previous (key1_send1->hash ())
						.link (key2_send2->hash ())
						.balance (key1_send1->balance ().number () + 1)
						.sign (key1.prv, key1.pub)
						.work (*system.work.generate (key1_send1->hash ()))
						.build ();
	// Send to key3
	auto key1_send2 = builder.make_block ()
					  .from (*key1_receive)
					  .previous (key1_receive->hash ())
					  .link (key3.pub)
					  .balance (key1_receive->balance ().number () - 1)
					  .sign (key1.prv, key1.pub)
					  .work (*system.work.generate (key1_receive->hash ()))
					  .build ();
	// Receive from key1
	auto key3_receive = builder.make_block ()
						.from (*key3_open)
						.previous (key3_open->hash ())
						.link (key1_send2->hash ())
						.balance (key3_open->balance ().number () + 1)
						.sign (key3.prv, key3.pub)
						.work (*system.work.generate (key3_open->hash ()))
						.build ();
	// Upgrade key3
	auto key3_epoch = builder.make_block ()
					  .from (*key3_receive)
					  .previous (key3_receive->hash ())
					  .link (node.ledger.epoch_link (nano::epoch::epoch_1))
					  .balance (key3_receive->balance ())
					  .sign (nano::dev::genesis_key.prv, nano::dev::genesis_key.pub)
					  .work (*system.work.generate (key3_receive->hash ()))
					  .build ();

	ASSERT_EQ (nano::process_result::progress, node.process (*gen_send1).code);
	ASSERT_EQ (nano::process_result::progress, node.process (*key1_open).code);
	ASSERT_EQ (nano::process_result::progress, node.process (*key1_send1).code);
	ASSERT_EQ (nano::process_result::progress, node.process (*gen_receive).code);
	ASSERT_EQ (nano::process_result::progress, node.process (*gen_send2).code);
	ASSERT_EQ (nano::process_result::progress, node.process (*key2_open).code);
	ASSERT_EQ (nano::process_result::progress, node.process (*key2_send1).code);
	ASSERT_EQ (nano::process_result::progress, node.process (*key3_open).code);
	ASSERT_EQ (nano::process_result::progress, node.process (*key2_send2).code);
	ASSERT_EQ (nano::process_result::progress, node.process (*key1_receive).code);
	ASSERT_EQ (nano::process_result::progress, node.process (*key1_send2).code);
	ASSERT_EQ (nano::process_result::progress, node.process (*key3_receive).code);
	ASSERT_EQ (nano::process_result::progress, node.process (*key3_epoch).code);
	ASSERT_TRUE (node.active.empty ());

	// Hash -> Ancestors
	std::unordered_map<nano::block_hash, std::vector<nano::block_hash>> dependency_graph{
		{ key1_open->hash (), { gen_send1->hash () } },
		{ key1_send1->hash (), { key1_open->hash () } },
		{ gen_receive->hash (), { gen_send1->hash (), key1_open->hash () } },
		{ gen_send2->hash (), { gen_receive->hash () } },
		{ key2_open->hash (), { gen_send2->hash () } },
		{ key2_send1->hash (), { key2_open->hash () } },
		{ key3_open->hash (), { key2_send1->hash () } },
		{ key2_send2->hash (), { key2_send1->hash () } },
		{ key1_receive->hash (), { key1_send1->hash (), key2_send2->hash () } },
		{ key1_send2->hash (), { key1_send1->hash () } },
		{ key3_receive->hash (), { key3_open->hash (), key1_send2->hash () } },
		{ key3_epoch->hash (), { key3_receive->hash () } },
	};
	ASSERT_EQ (node.ledger.cache.block_count () - 2, dependency_graph.size ());

	// Start an election for the first block of the dependency graph, and ensure all blocks are eventually confirmed
	system.wallet (0)->insert_adhoc (nano::dev::genesis_key.prv);
	node.block_confirm (gen_send1);

	ASSERT_NO_ERROR (system.poll_until_true (15s, [&] {
		// Not many blocks should be active simultaneously
		EXPECT_LT (node.active.size (), 6);

		// Ensure that active blocks have their ancestors confirmed
		auto error = std::any_of (dependency_graph.cbegin (), dependency_graph.cend (), [&] (auto entry) {
			if (node.active.active (entry.first))
			{
				for (auto ancestor : entry.second)
				{
					if (!node.block_confirmed (ancestor))
					{
						return true;
					}
				}
			}
			return false;
		});

		EXPECT_FALSE (error);
		return error || node.ledger.cache.cemented_count () == node.ledger.cache.block_count ();
	}));
	ASSERT_EQ (node.ledger.cache.cemented_count (), node.ledger.cache.block_count ());
	ASSERT_TIMELY (5s, node.active.empty ());
}

// Confirm a complex dependency graph. Uses frontiers confirmation which will fail to
// confirm a frontier optimistically then fallback to pessimistic confirmation.
TEST (node, dependency_graph_frontier)
{
	nano::test::system system;
	nano::node_config config (nano::test::get_available_port (), system.logging);
	config.frontiers_confirmation = nano::frontiers_confirmation_mode::disabled;
	auto & node1 = *system.add_node (config);
	config.peering_port = nano::test::get_available_port ();
	config.frontiers_confirmation = nano::frontiers_confirmation_mode::always;
	auto & node2 = *system.add_node (config);

	nano::state_block_builder builder;
	nano::keypair key1, key2, key3;

	// Send to key1
	auto gen_send1 = builder.make_block ()
					 .account (nano::dev::genesis_key.pub)
					 .previous (nano::dev::genesis->hash ())
					 .representative (nano::dev::genesis_key.pub)
					 .link (key1.pub)
					 .balance (nano::dev::constants.genesis_amount - 1)
					 .sign (nano::dev::genesis_key.prv, nano::dev::genesis_key.pub)
					 .work (*system.work.generate (nano::dev::genesis->hash ()))
					 .build_shared ();
	// Receive from genesis
	auto key1_open = builder.make_block ()
					 .account (key1.pub)
					 .previous (0)
					 .representative (key1.pub)
					 .link (gen_send1->hash ())
					 .balance (1)
					 .sign (key1.prv, key1.pub)
					 .work (*system.work.generate (key1.pub))
					 .build ();
	// Send to genesis
	auto key1_send1 = builder.make_block ()
					  .account (key1.pub)
					  .previous (key1_open->hash ())
					  .representative (key1.pub)
					  .link (nano::dev::genesis_key.pub)
					  .balance (0)
					  .sign (key1.prv, key1.pub)
					  .work (*system.work.generate (key1_open->hash ()))
					  .build ();
	// Receive from key1
	auto gen_receive = builder.make_block ()
					   .from (*gen_send1)
					   .previous (gen_send1->hash ())
					   .link (key1_send1->hash ())
					   .balance (nano::dev::constants.genesis_amount)
					   .sign (nano::dev::genesis_key.prv, nano::dev::genesis_key.pub)
					   .work (*system.work.generate (gen_send1->hash ()))
					   .build ();
	// Send to key2
	auto gen_send2 = builder.make_block ()
					 .from (*gen_receive)
					 .previous (gen_receive->hash ())
					 .link (key2.pub)
					 .balance (gen_receive->balance ().number () - 2)
					 .sign (nano::dev::genesis_key.prv, nano::dev::genesis_key.pub)
					 .work (*system.work.generate (gen_receive->hash ()))
					 .build ();
	// Receive from genesis
	auto key2_open = builder.make_block ()
					 .account (key2.pub)
					 .previous (0)
					 .representative (key2.pub)
					 .link (gen_send2->hash ())
					 .balance (2)
					 .sign (key2.prv, key2.pub)
					 .work (*system.work.generate (key2.pub))
					 .build ();
	// Send to key3
	auto key2_send1 = builder.make_block ()
					  .account (key2.pub)
					  .previous (key2_open->hash ())
					  .representative (key2.pub)
					  .link (key3.pub)
					  .balance (1)
					  .sign (key2.prv, key2.pub)
					  .work (*system.work.generate (key2_open->hash ()))
					  .build ();
	// Receive from key2
	auto key3_open = builder.make_block ()
					 .account (key3.pub)
					 .previous (0)
					 .representative (key3.pub)
					 .link (key2_send1->hash ())
					 .balance (1)
					 .sign (key3.prv, key3.pub)
					 .work (*system.work.generate (key3.pub))
					 .build ();
	// Send to key1
	auto key2_send2 = builder.make_block ()
					  .from (*key2_send1)
					  .previous (key2_send1->hash ())
					  .link (key1.pub)
					  .balance (key2_send1->balance ().number () - 1)
					  .sign (key2.prv, key2.pub)
					  .work (*system.work.generate (key2_send1->hash ()))
					  .build ();
	// Receive from key2
	auto key1_receive = builder.make_block ()
						.from (*key1_send1)
						.previous (key1_send1->hash ())
						.link (key2_send2->hash ())
						.balance (key1_send1->balance ().number () + 1)
						.sign (key1.prv, key1.pub)
						.work (*system.work.generate (key1_send1->hash ()))
						.build ();
	// Send to key3
	auto key1_send2 = builder.make_block ()
					  .from (*key1_receive)
					  .previous (key1_receive->hash ())
					  .link (key3.pub)
					  .balance (key1_receive->balance ().number () - 1)
					  .sign (key1.prv, key1.pub)
					  .work (*system.work.generate (key1_receive->hash ()))
					  .build ();
	// Receive from key1
	auto key3_receive = builder.make_block ()
						.from (*key3_open)
						.previous (key3_open->hash ())
						.link (key1_send2->hash ())
						.balance (key3_open->balance ().number () + 1)
						.sign (key3.prv, key3.pub)
						.work (*system.work.generate (key3_open->hash ()))
						.build ();
	// Upgrade key3
	auto key3_epoch = builder.make_block ()
					  .from (*key3_receive)
					  .previous (key3_receive->hash ())
					  .link (node1.ledger.epoch_link (nano::epoch::epoch_1))
					  .balance (key3_receive->balance ())
					  .sign (nano::dev::genesis_key.prv, nano::dev::genesis_key.pub)
					  .work (*system.work.generate (key3_receive->hash ()))
					  .build ();

	for (auto const & node : system.nodes)
	{
		auto transaction (node->store.tx_begin_write ());
		ASSERT_EQ (nano::process_result::progress, node->ledger.process (*transaction, *gen_send1).code);
		ASSERT_EQ (nano::process_result::progress, node->ledger.process (*transaction, *key1_open).code);
		ASSERT_EQ (nano::process_result::progress, node->ledger.process (*transaction, *key1_send1).code);
		ASSERT_EQ (nano::process_result::progress, node->ledger.process (*transaction, *gen_receive).code);
		ASSERT_EQ (nano::process_result::progress, node->ledger.process (*transaction, *gen_send2).code);
		ASSERT_EQ (nano::process_result::progress, node->ledger.process (*transaction, *key2_open).code);
		ASSERT_EQ (nano::process_result::progress, node->ledger.process (*transaction, *key2_send1).code);
		ASSERT_EQ (nano::process_result::progress, node->ledger.process (*transaction, *key3_open).code);
		ASSERT_EQ (nano::process_result::progress, node->ledger.process (*transaction, *key2_send2).code);
		ASSERT_EQ (nano::process_result::progress, node->ledger.process (*transaction, *key1_receive).code);
		ASSERT_EQ (nano::process_result::progress, node->ledger.process (*transaction, *key1_send2).code);
		ASSERT_EQ (nano::process_result::progress, node->ledger.process (*transaction, *key3_receive).code);
		ASSERT_EQ (nano::process_result::progress, node->ledger.process (*transaction, *key3_epoch).code);
	}

	// node1 can vote, but only on the first block
	system.wallet (0)->insert_adhoc (nano::dev::genesis_key.prv);

	ASSERT_TIMELY (10s, node2.active.active (gen_send1->qualified_root ()));
	node1.block_confirm (gen_send1);

	ASSERT_TIMELY (15s, node1.ledger.cache.cemented_count () == node1.ledger.cache.block_count ());
	ASSERT_TIMELY (15s, node2.ledger.cache.cemented_count () == node2.ledger.cache.block_count ());
}

namespace nano
{
TEST (node, deferred_dependent_elections)
{
	nano::test::system system;
	nano::node_config node_config_1{ nano::test::get_available_port (), system.logging };
	node_config_1.frontiers_confirmation = nano::frontiers_confirmation_mode::disabled;
	nano::node_config node_config_2{ nano::test::get_available_port (), system.logging };
	node_config_2.frontiers_confirmation = nano::frontiers_confirmation_mode::disabled;
	nano::node_flags flags;
	flags.set_disable_request_loop (true);
	auto & node = *system.add_node (node_config_1, flags);
	auto & node2 = *system.add_node (node_config_2, flags); // node2 will be used to ensure all blocks are being propagated

	nano::state_block_builder builder;
	nano::keypair key;
	auto send1 = builder.make_block ()
				 .account (nano::dev::genesis_key.pub)
				 .previous (nano::dev::genesis->hash ())
				 .representative (nano::dev::genesis_key.pub)
				 .link (key.pub)
				 .balance (nano::dev::constants.genesis_amount - 1)
				 .sign (nano::dev::genesis_key.prv, nano::dev::genesis_key.pub)
				 .work (*system.work.generate (nano::dev::genesis->hash ()))
				 .build_shared ();
	auto open = builder.make_block ()
				.account (key.pub)
				.previous (0)
				.representative (key.pub)
				.link (send1->hash ())
				.balance (1)
				.sign (key.prv, key.pub)
				.work (*system.work.generate (key.pub))
				.build_shared ();
	auto send2 = builder.make_block ()
				 .from (*send1)
				 .previous (send1->hash ())
				 .balance (send1->balance ().number () - 1)
				 .link (key.pub)
				 .sign (nano::dev::genesis_key.prv, nano::dev::genesis_key.pub)
				 .work (*system.work.generate (send1->hash ()))
				 .build_shared ();
	auto receive = builder.make_block ()
				   .from (*open)
				   .previous (open->hash ())
				   .link (send2->hash ())
				   .balance (2)
				   .sign (key.prv, key.pub)
				   .work (*system.work.generate (open->hash ()))
				   .build_shared ();
	auto fork = builder.make_block ()
				.from (*receive)
				.representative (nano::dev::genesis_key.pub) // was key.pub
				.sign (key.prv, key.pub)
				.build_shared ();

	node.process_local (send1);
	node.block_processor.flush ();
	ASSERT_TIMELY (5s, node.active.election (send1->qualified_root ()));
	auto election_send1 = node.active.election (send1->qualified_root ());
	ASSERT_NE (nullptr, election_send1);

	// Should process and republish but not start an election for any dependent blocks
	node.process_local (open);
	node.process_local (send2);
	node.block_processor.flush ();
	ASSERT_TIMELY (5s, node.block (open->hash ()));
	ASSERT_TIMELY (5s, node.block (send2->hash ()));
	ASSERT_NEVER (1s, node.active.active (open->qualified_root ()));
	ASSERT_NEVER (1s, node.active.active (send2->qualified_root ()));
	ASSERT_TIMELY (5s, node2.block (open->hash ()));
	ASSERT_TIMELY (5s, node2.block (send2->hash ()));

	// Re-processing older blocks with updated work also does not start an election
	node.work_generate_blocking (*open, nano::dev::network_params.work.difficulty (*open) + 1);
	node.process_local (open);
	node.block_processor.flush ();
	ASSERT_NEVER (1s, node.active.active (open->qualified_root ()));

	// It is however possible to manually start an election from elsewhere
	node.block_confirm (open);
	ASSERT_TRUE (node.active.active (open->qualified_root ()));
	node.active.erase (*open);
	ASSERT_FALSE (node.active.active (open->qualified_root ()));

	/// The election was dropped but it's still not possible to restart it
	node.work_generate_blocking (*open, nano::dev::network_params.work.difficulty (*open) + 1);
	ASSERT_FALSE (node.active.active (open->qualified_root ()));
	node.process_local (open);
	node.block_processor.flush ();
	ASSERT_NEVER (1s, node.active.active (open->qualified_root ()));

	// Drop both elections
	node.active.erase (*open);
	ASSERT_FALSE (node.active.active (open->qualified_root ()));
	node.active.erase (*send2);
	ASSERT_FALSE (node.active.active (send2->qualified_root ()));

	// Confirming send1 will automatically start elections for the dependents
	election_send1->force_confirm ();
	ASSERT_TIMELY (5s, node.block_confirmed (send1->hash ()));
	ASSERT_TIMELY (5s, node.active.active (open->qualified_root ()));
	ASSERT_TIMELY (5s, node.active.active (send2->qualified_root ()));
	auto election_open = node.active.election (open->qualified_root ());
	ASSERT_NE (nullptr, election_open);
	auto election_send2 = node.active.election (send2->qualified_root ());
	ASSERT_NE (nullptr, election_open);

	// Confirm one of the dependents of the receive but not the other, to ensure both have to be confirmed to start an election on processing
	ASSERT_EQ (nano::process_result::progress, node.process (*receive).code);
	ASSERT_FALSE (node.active.active (receive->qualified_root ()));
	election_open->force_confirm ();
	ASSERT_TIMELY (5s, node.block_confirmed (open->hash ()));
	ASSERT_FALSE (node.ledger.dependents_confirmed (*node.store.tx_begin_read (), *receive));
	ASSERT_NEVER (1s, node.active.active (receive->qualified_root ()));
	ASSERT_FALSE (node.ledger.rollback (*node.store.tx_begin_write (), receive->hash ()));
	ASSERT_FALSE (node.block (receive->hash ()));
	node.process_local (receive);
	node.block_processor.flush ();
	ASSERT_TIMELY (5s, node.block (receive->hash ()));
	ASSERT_NEVER (1s, node.active.active (receive->qualified_root ()));

	// Processing a fork will also not start an election
	ASSERT_EQ (nano::process_result::fork, node.process (*fork).code);
	node.process_local (fork);
	node.block_processor.flush ();
	ASSERT_NEVER (1s, node.active.active (receive->qualified_root ()));

	// Confirming the other dependency allows starting an election from a fork
	election_send2->force_confirm ();
	ASSERT_TIMELY (5s, node.block_confirmed (send2->hash ()));
	ASSERT_TIMELY (5s, node.active.active (receive->qualified_root ()));
}
}

TEST (rep_crawler, recently_confirmed)
{
	nano::test::system system (1);
	auto & node1 (*system.nodes[0]);
	ASSERT_EQ (1, node1.ledger.cache.block_count ());
	auto const block = nano::dev::genesis;
	node1.active.recently_confirmed.put (block->qualified_root (), block->hash ());
	auto & node2 (*system.add_node ());
	system.wallet (1)->insert_adhoc (nano::dev::genesis_key.prv);
	auto channel = node1.network->find_node_id (node2.get_node_id ());
	ASSERT_NE (nullptr, channel);
	node1.rep_crawler.query (channel);
	ASSERT_TIMELY (3s, node1.rep_crawler.representative_count () == 1);
}

namespace nano
{
TEST (rep_crawler, local)
{
	nano::test::system system;
	nano::node_flags flags;
	flags.set_disable_rep_crawler (true);
	auto & node = *system.add_node (flags);
	auto loopback = std::make_shared<nano::transport::inproc::channel> (node, node);
	auto vote = std::make_shared<nano::vote> (nano::dev::genesis_key.pub, nano::dev::genesis_key.prv, 0, 0, std::vector{ nano::dev::genesis->hash () });
	{
		nano::lock_guard<nano::mutex> guard{ node.rep_crawler.probable_reps_mutex };
		node.rep_crawler.active.insert (nano::dev::genesis->hash ());
		node.rep_crawler.responses.emplace_back (loopback, vote);
	}
	node.rep_crawler.validate ();
	ASSERT_EQ (0, node.rep_crawler.representative_count ());
}
}

// Test that a node configured with `enable_pruning` and `max_pruning_age = 1s` will automatically
// prune old confirmed blocks without explicitly saying `node.ledger_pruning` in the unit test
TEST (node, pruning_automatic)
{
	nano::test::system system{};

	nano::node_config node_config{ nano::test::get_available_port (), system.logging };
	// TODO: remove after allowing pruned voting
	node_config.enable_voting = false;
	node_config.max_pruning_age = std::chrono::seconds (1);

	nano::node_flags node_flags{};
	node_flags.set_enable_pruning (true);

	auto & node1 = *system.add_node (node_config, node_flags);
	nano::keypair key1{};
	nano::send_block_builder builder{};
	auto latest_hash = nano::dev::genesis->hash ();

	auto send1 = builder.make_block ()
				 .previous (latest_hash)
				 .destination (key1.pub)
				 .balance (nano::dev::constants.genesis_amount - nano::Gxrb_ratio)
				 .sign (nano::dev::genesis_key.prv, nano::dev::genesis_key.pub)
				 .work (*system.work.generate (latest_hash))
				 .build_shared ();
	node1.process_active (send1);

	latest_hash = send1->hash ();
	auto send2 = builder.make_block ()
				 .previous (latest_hash)
				 .destination (key1.pub)
				 .balance (0)
				 .sign (nano::dev::genesis_key.prv, nano::dev::genesis_key.pub)
				 .work (*system.work.generate (latest_hash))
				 .build_shared ();
	node1.process_active (send2);
	ASSERT_TIMELY (5s, node1.block (send2->hash ()) != nullptr);

	// Force-confirm both blocks
	node1.process_confirmed (nano::election_status{ send1 });
	ASSERT_TIMELY (5s, node1.block_confirmed (send1->hash ()));
	node1.process_confirmed (nano::election_status{ send2 });
	ASSERT_TIMELY (5s, node1.block_confirmed (send2->hash ()));

	// Check pruning result
	ASSERT_EQ (3, node1.ledger.cache.block_count ());
	ASSERT_TIMELY (5s, node1.ledger.cache.pruned_count () == 1);
	ASSERT_TIMELY (5s, node1.store.pruned ().count (*node1.store.tx_begin_read ()) == 1);
	ASSERT_EQ (1, node1.ledger.cache.pruned_count ());
	ASSERT_EQ (3, node1.ledger.cache.block_count ());

	ASSERT_TRUE (node1.ledger.block_or_pruned_exists (nano::dev::genesis->hash ()));
	ASSERT_TRUE (node1.ledger.block_or_pruned_exists (send1->hash ()));
	ASSERT_TRUE (node1.ledger.block_or_pruned_exists (send2->hash ()));
}

TEST (node, pruning_age)
{
	nano::test::system system{};

	nano::node_config node_config{ nano::test::get_available_port (), system.logging };
	// TODO: remove after allowing pruned voting
	node_config.enable_voting = false;

	nano::node_flags node_flags{};
	node_flags.set_enable_pruning (true);

	auto & node1 = *system.add_node (node_config, node_flags);
	nano::keypair key1{};
	nano::send_block_builder builder{};
	auto latest_hash = nano::dev::genesis->hash ();

	auto send1 = builder.make_block ()
				 .previous (latest_hash)
				 .destination (key1.pub)
				 .balance (nano::dev::constants.genesis_amount - nano::Gxrb_ratio)
				 .sign (nano::dev::genesis_key.prv, nano::dev::genesis_key.pub)
				 .work (*system.work.generate (latest_hash))
				 .build_shared ();
	node1.process_active (send1);

	latest_hash = send1->hash ();
	auto send2 = builder.make_block ()
				 .previous (latest_hash)
				 .destination (key1.pub)
				 .balance (0)
				 .sign (nano::dev::genesis_key.prv, nano::dev::genesis_key.pub)
				 .work (*system.work.generate (latest_hash))
				 .build_shared ();
	node1.process_active (send2);

	// Force-confirm both blocks
	node1.process_confirmed (nano::election_status{ send1 });
	ASSERT_TIMELY (5s, node1.block_confirmed (send1->hash ()));
	node1.process_confirmed (nano::election_status{ send2 });
	ASSERT_TIMELY (5s, node1.block_confirmed (send2->hash ()));

	// Three blocks in total, nothing pruned yet
	ASSERT_EQ (0, node1.ledger.cache.pruned_count ());
	ASSERT_EQ (3, node1.ledger.cache.block_count ());

	// Pruning with default age 1 day
	node1.ledger_pruning (1, true, false);
	ASSERT_EQ (0, node1.ledger.cache.pruned_count ());
	ASSERT_EQ (3, node1.ledger.cache.block_count ());

	// Pruning with max age 0
	node1.config->max_pruning_age = std::chrono::seconds{ 0 };
	node1.ledger_pruning (1, true, false);
	ASSERT_EQ (1, node1.ledger.cache.pruned_count ());
	ASSERT_EQ (3, node1.ledger.cache.block_count ());

	ASSERT_TRUE (node1.ledger.block_or_pruned_exists (nano::dev::genesis->hash ()));
	ASSERT_TRUE (node1.ledger.block_or_pruned_exists (send1->hash ()));
	ASSERT_TRUE (node1.ledger.block_or_pruned_exists (send2->hash ()));
}

// Test that a node configured with `enable_pruning` will
// prune DEEP-enough confirmed blocks by explicitly saying `node.ledger_pruning` in the unit test
TEST (node, pruning_depth)
{
	nano::test::system system{};

	nano::node_config node_config{ nano::test::get_available_port (), system.logging };
	// TODO: remove after allowing pruned voting
	node_config.enable_voting = false;

	nano::node_flags node_flags{};
	node_flags.set_enable_pruning (true);

	auto & node1 = *system.add_node (node_config, node_flags);
	nano::keypair key1{};
	nano::send_block_builder builder{};
	auto latest_hash = nano::dev::genesis->hash ();

	auto send1 = builder.make_block ()
				 .previous (latest_hash)
				 .destination (key1.pub)
				 .balance (nano::dev::constants.genesis_amount - nano::Gxrb_ratio)
				 .sign (nano::dev::genesis_key.prv, nano::dev::genesis_key.pub)
				 .work (*system.work.generate (latest_hash))
				 .build_shared ();
	node1.process_active (send1);

	latest_hash = send1->hash ();
	auto send2 = builder.make_block ()
				 .previous (latest_hash)
				 .destination (key1.pub)
				 .balance (0)
				 .sign (nano::dev::genesis_key.prv, nano::dev::genesis_key.pub)
				 .work (*system.work.generate (latest_hash))
				 .build_shared ();
	node1.process_active (send2);

	// Force-confirm both blocks
	node1.process_confirmed (nano::election_status{ send1 });
	ASSERT_TIMELY (5s, node1.block_confirmed (send1->hash ()));
	node1.process_confirmed (nano::election_status{ send2 });
	ASSERT_TIMELY (5s, node1.block_confirmed (send2->hash ()));

	// Three blocks in total, nothing pruned yet
	ASSERT_EQ (0, node1.ledger.cache.pruned_count ());
	ASSERT_EQ (3, node1.ledger.cache.block_count ());

	// Pruning with default depth (unlimited)
	node1.ledger_pruning (1, true, false);
	ASSERT_EQ (0, node1.ledger.cache.pruned_count ());
	ASSERT_EQ (3, node1.ledger.cache.block_count ());

	// Pruning with max depth 1
	node1.config->max_pruning_depth = 1;
	node1.ledger_pruning (1, true, false);
	ASSERT_EQ (1, node1.ledger.cache.pruned_count ());
	ASSERT_EQ (3, node1.ledger.cache.block_count ());

	ASSERT_TRUE (node1.ledger.block_or_pruned_exists (nano::dev::genesis->hash ()));
	ASSERT_TRUE (node1.ledger.block_or_pruned_exists (send1->hash ()));
	ASSERT_TRUE (node1.ledger.block_or_pruned_exists (send2->hash ()));
}

TEST (node_config, node_id_private_key_persistence)
{
	nano::logger_mt logger;

	// create the directory and the file
	auto path = nano::unique_path ();
	ASSERT_TRUE (boost::filesystem::create_directories (path));
	auto priv_key_filename = path / "node_id_private.key";

	// check that the key generated is random when the key does not exist
	nano::keypair kp1 = nano::load_or_create_node_id (path, logger);
	boost::filesystem::remove (priv_key_filename);
	nano::keypair kp2 = nano::load_or_create_node_id (path, logger);
	ASSERT_NE (kp1.prv, kp2.prv);

	// check that the key persists
	nano::keypair kp3 = nano::load_or_create_node_id (path, logger);
	ASSERT_EQ (kp2.prv, kp3.prv);

	// write the key file manually and check that right key is loaded
	std::ofstream ofs (priv_key_filename.string (), std::ofstream::out | std::ofstream::trunc);
	ofs << "3F28D035B8AA75EA53DF753BFD065CF6138E742971B2C99B84FD8FE328FED2D9" << std::flush;
	ofs.close ();
	nano::keypair kp4 = nano::load_or_create_node_id (path, logger);
	ASSERT_EQ (kp4.prv, nano::keypair ("3F28D035B8AA75EA53DF753BFD065CF6138E742971B2C99B84FD8FE328FED2D9").prv);
}<|MERGE_RESOLUTION|>--- conflicted
+++ resolved
@@ -2867,7 +2867,9 @@
 				 .sign (nano::dev::genesis_key.prv, nano::dev::genesis_key.pub)
 				 .work (*node1.work_generate_blocking (send3->hash ()))
 				 .build_shared ();
-	send5->signature.bytes[32] ^= 0x1;
+	auto signature = send5->block_signature ();
+	signature.bytes[31] ^= 0x1;
+	send5->signature_set (signature);
 	// Invalid signature to unchecked
 	node1.unchecked.put (send5->previous (), nano::unchecked_info{ send5 });
 	auto receive1 = builder.make_block ()
@@ -2905,26 +2907,11 @@
 	node1.process_active (receive1);
 	node1.process_active (receive2);
 	node1.process_active (receive3);
-<<<<<<< HEAD
-	node1.block_processor.flush ();
-	node1.block_processor.force (send5);
-	node1.block_processor.flush ();
-	auto transaction (node1.store.tx_begin_read ());
-	ASSERT_TRUE (node1.store.block ().exists (*transaction, send1->hash ()));
-	ASSERT_TRUE (node1.store.block ().exists (*transaction, send2->hash ()));
-	ASSERT_TRUE (node1.store.block ().exists (*transaction, send3->hash ()));
-	ASSERT_FALSE (node1.store.block ().exists (*transaction, send4->hash ()));
-	ASSERT_FALSE (node1.store.block ().exists (*transaction, send5->hash ()));
-	ASSERT_TRUE (node1.store.block ().exists (*transaction, receive1->hash ()));
-	ASSERT_TRUE (node1.store.block ().exists (*transaction, receive2->hash ()));
-	ASSERT_FALSE (node1.store.block ().exists (*transaction, receive3->hash ()));
-=======
 	ASSERT_TIMELY (5s, node1.block (receive2->hash ()) != nullptr); // Implies send1, send2, send3, receive1.
-	ASSERT_TIMELY (5s, node1.unchecked.count (node1.store.tx_begin_read ()) == 0);
+	ASSERT_TIMELY (5s, node1.unchecked.count (*node1.store.tx_begin_read ()) == 0);
 	ASSERT_EQ (nullptr, node1.block (receive3->hash ())); // Invalid signer
 	ASSERT_EQ (nullptr, node1.block (send4->hash ())); // Invalid signature via process_active
 	ASSERT_EQ (nullptr, node1.block (send5->hash ())); // Invalid signature via unchecked
->>>>>>> 997e1f9f
 }
 
 /*
