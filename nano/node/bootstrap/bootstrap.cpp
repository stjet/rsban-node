--- conflicted
+++ resolved
@@ -68,15 +68,9 @@
 	if (!stopped)
 	{
 		stop_attempts ();
-<<<<<<< HEAD
 		node.stats->inc (nano::stat::type::bootstrap, nano::stat::detail::initiate, nano::stat::dir::out);
-		nano::lock_guard<nano::mutex> lock (mutex);
+		nano::lock_guard<nano::mutex> lock{ mutex };
 		auto legacy_attempt (std::make_shared<nano::bootstrap_attempt_legacy> (node.shared (), attempts.create_incremental_id (), id_a, std::numeric_limits<uint32_t>::max (), 0));
-=======
-		node.stats.inc (nano::stat::type::bootstrap, nano::stat::detail::initiate, nano::stat::dir::out);
-		nano::lock_guard<nano::mutex> lock{ mutex };
-		auto legacy_attempt (std::make_shared<nano::bootstrap_attempt_legacy> (node.shared (), attempts.incremental++, id_a, std::numeric_limits<uint32_t>::max (), 0));
->>>>>>> 7a052d44
 		attempts_list.push_back (legacy_attempt);
 		attempts.add (legacy_attempt);
 		if (!node.network->excluded_peers.check (nano::transport::map_endpoint_to_tcp (endpoint_a)))
@@ -97,13 +91,8 @@
 		{
 			stop_attempts ();
 		}
-<<<<<<< HEAD
 		node.stats->inc (nano::stat::type::bootstrap, nano::stat::detail::initiate_lazy, nano::stat::dir::out);
-		nano::lock_guard<nano::mutex> lock (mutex);
-=======
-		node.stats.inc (nano::stat::type::bootstrap, nano::stat::detail::initiate_lazy, nano::stat::dir::out);
 		nano::lock_guard<nano::mutex> lock{ mutex };
->>>>>>> 7a052d44
 		if (!stopped && find_attempt (nano::bootstrap_mode::lazy) == nullptr)
 		{
 			lazy_attempt = std::make_shared<nano::bootstrap_attempt_lazy> (node.shared (), attempts.create_incremental_id (), id_a.empty () ? hash_or_account_a.to_string () : id_a);
@@ -173,15 +162,6 @@
 	}
 }
 
-<<<<<<< HEAD
-=======
-void nano::bootstrap_initiator::add_observer (std::function<void (bool)> const & observer_a)
-{
-	nano::lock_guard<nano::mutex> lock{ observers_mutex };
-	observers.push_back (observer_a);
-}
-
->>>>>>> 7a052d44
 bool nano::bootstrap_initiator::in_progress ()
 {
 	nano::lock_guard<nano::mutex> lock{ mutex };
@@ -312,37 +292,10 @@
 	}
 }
 
-<<<<<<< HEAD
 std::unique_ptr<nano::container_info_component> nano::collect_container_info (bootstrap_initiator & bootstrap_initiator, std::string const & name)
 {
 	auto cache_count = bootstrap_initiator.cache.size ();
 	auto sizeof_cache_element = pulls_cache::element_size ();
-=======
-void nano::bootstrap_initiator::notify_listeners (bool in_progress_a)
-{
-	nano::lock_guard<nano::mutex> lock{ observers_mutex };
-	for (auto & i : observers)
-	{
-		i (in_progress_a);
-	}
-}
-
-std::unique_ptr<nano::container_info_component> nano::collect_container_info (bootstrap_initiator & bootstrap_initiator, std::string const & name)
-{
-	std::size_t count;
-	std::size_t cache_count;
-	{
-		nano::lock_guard<nano::mutex> guard{ bootstrap_initiator.observers_mutex };
-		count = bootstrap_initiator.observers.size ();
-	}
-	{
-		nano::lock_guard<nano::mutex> guard{ bootstrap_initiator.cache.pulls_cache_mutex };
-		cache_count = bootstrap_initiator.cache.cache.size ();
-	}
-
-	auto sizeof_element = sizeof (decltype (bootstrap_initiator.observers)::value_type);
-	auto sizeof_cache_element = sizeof (decltype (bootstrap_initiator.cache.cache)::value_type);
->>>>>>> 7a052d44
 	auto composite = std::make_unique<container_info_composite> (name);
 	composite->add_component (std::make_unique<container_info_leaf> (container_info{ "pulls_cache", cache_count, sizeof_cache_element }));
 	return composite;
@@ -360,60 +313,19 @@
 
 void nano::pulls_cache::add (nano::pull_info const & pull_a)
 {
-<<<<<<< HEAD
 	auto dto{ pull_a.to_dto () };
 	rsnano::rsn_pulls_cache_add (handle, &dto);
-=======
-	if (pull_a.processed > 500)
-	{
-		nano::lock_guard<nano::mutex> guard{ pulls_cache_mutex };
-		// Clean old pull
-		if (cache.size () > cache_size_max)
-		{
-			cache.erase (cache.begin ());
-		}
-		debug_assert (cache.size () <= cache_size_max);
-		nano::uint512_union head_512 (pull_a.account_or_head, pull_a.head_original);
-		auto existing (cache.get<account_head_tag> ().find (head_512));
-		if (existing == cache.get<account_head_tag> ().end ())
-		{
-			// Insert new pull
-			auto inserted (cache.emplace (nano::cached_pulls{ std::chrono::steady_clock::now (), head_512, pull_a.head }));
-			(void)inserted;
-			debug_assert (inserted.second);
-		}
-		else
-		{
-			// Update existing pull
-			cache.get<account_head_tag> ().modify (existing, [pull_a] (nano::cached_pulls & cache_a) {
-				cache_a.time = std::chrono::steady_clock::now ();
-				cache_a.new_head = pull_a.head;
-			});
-		}
-	}
->>>>>>> 7a052d44
 }
 
 void nano::pulls_cache::update_pull (nano::pull_info & pull_a)
 {
-<<<<<<< HEAD
 	auto dto{ pull_a.to_dto () };
 	rsnano::rsn_pulls_cache_update_pull (handle, &dto);
 	pull_a.load_dto (dto);
-=======
-	nano::lock_guard<nano::mutex> guard{ pulls_cache_mutex };
-	nano::uint512_union head_512 (pull_a.account_or_head, pull_a.head_original);
-	auto existing (cache.get<account_head_tag> ().find (head_512));
-	if (existing != cache.get<account_head_tag> ().end ())
-	{
-		pull_a.head = existing->new_head;
-	}
->>>>>>> 7a052d44
 }
 
 void nano::pulls_cache::remove (nano::pull_info const & pull_a)
 {
-<<<<<<< HEAD
 	auto dto{ pull_a.to_dto () };
 	rsnano::rsn_pulls_cache_remove (handle, &dto);
 }
@@ -435,23 +347,13 @@
 nano::bootstrap_attempts::~bootstrap_attempts () noexcept
 {
 	rsnano::rsn_bootstrap_attempts_destroy (handle);
-=======
-	nano::lock_guard<nano::mutex> guard{ pulls_cache_mutex };
-	nano::uint512_union head_512 (pull_a.account_or_head, pull_a.head_original);
-	cache.get<account_head_tag> ().erase (head_512);
->>>>>>> 7a052d44
 }
 
 void nano::bootstrap_attempts::add (std::shared_ptr<nano::bootstrap_attempt> attempt_a)
 {
-<<<<<<< HEAD
-	nano::lock_guard<nano::mutex> lock (bootstrap_attempts_mutex);
+	nano::lock_guard<nano::mutex> lock{ bootstrap_attempts_mutex };
 	attempts.emplace (attempt_a->get_incremental_id (), attempt_a);
 	//	rsnano::rsn_bootstrap_attempts_add (handle, attempt_a->handle);
-=======
-	nano::lock_guard<nano::mutex> lock{ bootstrap_attempts_mutex };
-	attempts.emplace (attempt_a->incremental_id, attempt_a);
->>>>>>> 7a052d44
 }
 
 void nano::bootstrap_attempts::remove (uint64_t incremental_id_a)
