--- conflicted
+++ resolved
@@ -43,6 +43,7 @@
 class stat;
 class logger_mt;
 class node;
+class node_observers;
 
 class buffer_wrapper
 {
@@ -115,7 +116,10 @@
 	 * Constructor
 	 * @param endpoint_type_a The endpoint's type: either server or client
 	 */
-	explicit socket (boost::asio::io_context & io_ctx_a, endpoint_type_t endpoint_type_a, nano::stat & stats_a, std::shared_ptr<nano::logger_mt> & logger_a, std::shared_ptr<nano::thread_pool> const & workers_a, std::chrono::seconds default_timeout_a, std::chrono::seconds silent_connection_tolerance_time_a, bool network_timeout_logging_a);
+	explicit socket (boost::asio::io_context & io_ctx_a, endpoint_type_t endpoint_type_a, nano::stat & stats_a,
+	std::shared_ptr<nano::logger_mt> & logger_a, std::shared_ptr<nano::thread_pool> const & workers_a,
+	std::chrono::seconds default_timeout_a, std::chrono::seconds silent_connection_tolerance_time_a, bool network_timeout_logging_a,
+	std::shared_ptr<nano::node_observers>);
 	socket (rsnano::SocketHandle * handle_a);
 	socket (nano::socket const &) = delete;
 	socket (nano::socket &&) = delete;
@@ -136,7 +140,6 @@
 	std::chrono::seconds get_default_timeout_value () const;
 	void set_timeout (std::chrono::seconds);
 	void set_silent_connection_tolerance_time (std::chrono::seconds tolerance_time_a);
-<<<<<<< HEAD
 	bool max () const;
 	bool full () const;
 	type_t type () const;
@@ -148,44 +151,7 @@
 	}
 	bool is_bootstrap_connection ();
 	bool is_closed ();
-=======
-	bool max () const
-	{
-		return queue_size >= queue_size_max;
-	}
-	bool full () const
-	{
-		return queue_size >= queue_size_max * 2;
-	}
-	type_t type () const
-	{
-		return type_m;
-	};
-	void type_set (type_t type_a)
-	{
-		type_m = type_a;
-	}
-	endpoint_type_t endpoint_type () const
-	{
-		return endpoint_type_m;
-	}
-	bool is_realtime_connection () const
-	{
-		return type () == nano::socket::type_t::realtime || type () == nano::socket::type_t::realtime_response_server;
-	}
-	bool is_bootstrap_connection () const
-	{
-		return type () == nano::socket::type_t::bootstrap;
-	}
-	bool is_closed () const
-	{
-		return closed;
-	}
-	bool alive () const
-	{
-		return !closed && tcp_socket.is_open ();
-	}
->>>>>>> eb8c1aaf
+	bool alive () const;
 
 protected:
 	/** Holds the buffer and callback for queued writes */
