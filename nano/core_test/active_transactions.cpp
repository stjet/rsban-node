#include <nano/lib/jsonconfig.hpp>
#include <nano/node/election.hpp>
#include <nano/node/transport/inproc.hpp>
#include <nano/test_common/system.hpp>
#include <nano/test_common/testutil.hpp>

#include <gtest/gtest.h>

#include <numeric>

using namespace std::chrono_literals;

namespace nano
{
/*
 * Tests that an election can be confirmed as the result of a confirmation request
 *
 * Set-up:
 * - node1 with:
 * 		- enabled frontiers_confirmation (default) -> allows it to confirm blocks and subsequently generates votes
 * - node2 with:
 * 		- disabled rep crawler -> this inhibits node2 from learning that node1 is a rep
 */
TEST (active_transactions, confirm_election_by_request)
{
	nano::test::system system{};
	auto & node1 = *system.add_node ();

	nano::state_block_builder builder{};
	auto send1 = builder
				 .account (nano::dev::genesis_key.pub)
				 .representative (nano::dev::genesis_key.pub)
				 .previous (nano::dev::genesis->hash ())
				 .link (nano::public_key ())
				 .balance (nano::dev::constants.genesis_amount - 100)
				 .sign (nano::dev::genesis_key.prv, nano::dev::genesis_key.pub)
				 .work (*system.work.generate (nano::dev::genesis->hash ()))
				 .build_shared ();

	// Process send1 locally on node1
	ASSERT_TRUE (nano::test::process (node1, { send1 }));

	// Add rep key to node1
	system.wallet (0)->insert_adhoc (nano::dev::genesis_key.prv);

	// Ensure election on node1 is already confirmed before connecting with node2
	ASSERT_TIMELY (5s, nano::test::confirmed (node1, { send1 }));

	// At this point node1 should not generate votes for send1 block unless it receives a request

	// Create a second node
	nano::node_flags node_flags2{};
	node_flags2.set_disable_rep_crawler (true);
	auto & node2 = *system.add_node (node_flags2);

	// Process send1 block as live block on node2, this should start an election
	node2.process_active (send1);

	// Ensure election is started on node2
	std::shared_ptr<nano::election> election{};
	ASSERT_TIMELY (5s, (election = node2.active.election (send1->qualified_root ())) != nullptr);

	// Ensure election on node2 did not get confirmed without us requesting votes
	WAIT (1s);
	ASSERT_FALSE (election->confirmed ());

	// Expect that node2 has nobody to send a confirmation_request to (no reps)
	ASSERT_EQ (0, election->confirmation_request_count);

	// Get random peer list (of size 1) from node2 -- so basically just node2
	auto const peers = node2.network->random_set (1);
	ASSERT_FALSE (peers.empty ());

	// Add representative (node1) to disabled rep crawler of node2
	{
		nano::lock_guard<nano::mutex> guard (node2.rep_crawler.probable_reps_mutex);
		node2.rep_crawler.probable_reps.emplace (nano::dev::genesis_key.pub, nano::dev::constants.genesis_amount, *peers.cbegin ());
	}

	// Expect a vote to come back
	ASSERT_TIMELY (5s, election->votes ().size () >= 1);

	// There needs to be at least one request to get the election confirmed,
	// Rep has this block already confirmed so should reply with final vote only
	ASSERT_TIMELY (5s, election->confirmation_request_count >= 1);

	// Expect election was confirmed
	ASSERT_TIMELY (5s, election->confirmed ());
	ASSERT_TIMELY (5s, nano::test::confirmed (node1, { send1 }));
	ASSERT_TIMELY (5s, nano::test::confirmed (node2, { send1 }));
}
}

namespace nano
{
TEST (active_transactions, confirm_frontier)
{
	nano::test::system system;
	nano::node_flags node_flags;
	node_flags.set_disable_request_loop (true);
	// Voting node
	auto & node1 = *system.add_node (node_flags);
	nano::node_flags node_flags2;
	// The rep crawler would otherwise request confirmations in order to find representatives
	node_flags2.set_disable_rep_crawler (true);
	auto & node2 = *system.add_node (node_flags2);

	// Add key to node1
	system.wallet (0)->insert_adhoc (nano::dev::genesis_key.prv);
	// Add representative to disabled rep crawler
	auto peers (node2.network->random_set (1));
	ASSERT_FALSE (peers.empty ());
	{
		nano::lock_guard<nano::mutex> guard (node2.rep_crawler.probable_reps_mutex);
		node2.rep_crawler.probable_reps.emplace (nano::dev::genesis_key.pub, nano::dev::constants.genesis_amount, *peers.begin ());
	}

	nano::state_block_builder builder;
	auto send = builder
				.account (nano::dev::genesis_key.pub)
				.previous (nano::dev::genesis->hash ())
				.representative (nano::dev::genesis_key.pub)
				.balance (nano::dev::constants.genesis_amount - 100)
				.link (nano::public_key ())
				.sign (nano::dev::genesis_key.prv, nano::dev::genesis_key.pub)
				.work (*system.work.generate (nano::dev::genesis->hash ()))
				.build_shared ();
	auto send_copy = builder.make_block ().from (*send).build_shared ();
	ASSERT_EQ (nano::process_result::progress, node1.process (*send).code);
	node1.confirmation_height_processor.add (send);
	ASSERT_TIMELY (5s, node1.ledger.block_confirmed (*node1.store.tx_begin_read (), send->hash ()));
	ASSERT_EQ (nano::process_result::progress, node2.process (*send_copy).code);
	ASSERT_TIMELY (5s, !node2.active.empty ());
	// Save election to check request count afterwards
	auto election2 = node2.active.election (send->qualified_root ());
	ASSERT_NE (nullptr, election2);
	ASSERT_TIMELY (5s, node2.ledger.cache.cemented_count == 2 && node2.active.empty ());
	ASSERT_GT (election2->confirmation_request_count, 0u);
}
}

TEST (active_transactions, keep_local)
{
	nano::test::system system{};

	nano::node_config node_config{ nano::test::get_available_port (), system.logging };
	node_config.enable_voting = false;
	// Bound to 2, won't drop wallet created transactions, but good to test dropping remote
	node_config.active_elections_size = 2;
	// Disable frontier confirmation to allow the test to finish before
	node_config.frontiers_confirmation = nano::frontiers_confirmation_mode::disabled;

	auto & node = *system.add_node (node_config);
	auto & wallet (*system.wallet (0));

	nano::keypair key1{};
	nano::keypair key2{};
	nano::keypair key3{};
	nano::keypair key4{};
	nano::keypair key5{};
	nano::keypair key6{};

	wallet.insert_adhoc (nano::dev::genesis_key.prv);
	auto const send1 = wallet.send_action (nano::dev::genesis_key.pub, key1.pub, node.config->receive_minimum.number ());
	auto const send2 = wallet.send_action (nano::dev::genesis_key.pub, key2.pub, node.config->receive_minimum.number ());
	auto const send3 = wallet.send_action (nano::dev::genesis_key.pub, key3.pub, node.config->receive_minimum.number ());
	auto const send4 = wallet.send_action (nano::dev::genesis_key.pub, key4.pub, node.config->receive_minimum.number ());
	auto const send5 = wallet.send_action (nano::dev::genesis_key.pub, key5.pub, node.config->receive_minimum.number ());
	auto const send6 = wallet.send_action (nano::dev::genesis_key.pub, key6.pub, node.config->receive_minimum.number ());

	// force-confirm blocks
	for (auto const & block : { send1, send2, send3, send4, send5, send6 })
	{
		std::shared_ptr<nano::election> election{};
		ASSERT_TIMELY (5s, (election = node.active.election (block->qualified_root ())) != nullptr);
		node.process_confirmed (nano::election_status{ block });
		election->force_confirm ();
		ASSERT_TIMELY (5s, node.block_confirmed (block->hash ()));
	}

	nano::state_block_builder builder{};
	const auto receive1 = builder.make_block ()
						  .account (key1.pub)
						  .previous (0)
						  .representative (key1.pub)
						  .balance (node.config->receive_minimum.number ())
						  .link (send1->hash ())
						  .sign (key1.prv, key1.pub)
						  .work (*system.work.generate (key1.pub))
						  .build_shared ();
	const auto receive2 = builder.make_block ()
						  .account (key2.pub)
						  .previous (0)
						  .representative (key2.pub)
						  .balance (node.config->receive_minimum.number ())
						  .link (send2->hash ())
						  .sign (key2.prv, key2.pub)
						  .work (*system.work.generate (key2.pub))
						  .build_shared ();
	const auto receive3 = builder.make_block ()
						  .account (key3.pub)
						  .previous (0)
						  .representative (key3.pub)
						  .balance (node.config->receive_minimum.number ())
						  .link (send3->hash ())
						  .sign (key3.prv, key3.pub)
						  .work (*system.work.generate (key3.pub))
						  .build_shared ();
	node.process_active (receive1);
	node.process_active (receive2);
	node.process_active (receive3);

	/// bound elections, should drop after one loop
	ASSERT_TIMELY (5s, node.active.size () == node_config.active_elections_size);
	// ASSERT_EQ (1, node.scheduler.size ());
}

TEST (active_transactions, inactive_votes_cache)
{
	nano::test::system system (1);
	auto & node = *system.nodes[0];
	nano::block_hash latest (node.latest (nano::dev::genesis_key.pub));
	nano::keypair key;
	auto send = nano::send_block_builder ()
				.previous (latest)
				.destination (key.pub)
				.balance (nano::dev::constants.genesis_amount - 100)
				.sign (nano::dev::genesis_key.prv, nano::dev::genesis_key.pub)
				.work (*system.work.generate (latest))
				.build_shared ();
	auto vote (std::make_shared<nano::vote> (nano::dev::genesis_key.pub, nano::dev::genesis_key.prv, nano::vote::timestamp_max, nano::vote::duration_max, std::vector<nano::block_hash> (1, send->hash ())));
	node.vote_processor.vote (vote, std::make_shared<nano::transport::inproc::channel> (node, node));
	ASSERT_TIMELY (5s, node.inactive_vote_cache.cache_size () == 1);
	node.process_active (send);
	node.block_processor.flush ();
	ASSERT_TIMELY (5s, node.ledger.block_confirmed (*node.store.tx_begin_read (), send->hash ()));
	ASSERT_EQ (1, node.stats->count (nano::stat::type::election, nano::stat::detail::vote_cached));
}

TEST (active_transactions, inactive_votes_cache_non_final)
{
	nano::test::system system (1);
	auto & node = *system.nodes[0];
	nano::block_hash latest (node.latest (nano::dev::genesis_key.pub));
	nano::keypair key;
	auto send = nano::send_block_builder ()
				.previous (latest)
				.destination (key.pub)
				.balance (nano::dev::constants.genesis_amount - 100)
				.sign (nano::dev::genesis_key.prv, nano::dev::genesis_key.pub)
				.work (*system.work.generate (latest))
				.build_shared ();
	auto vote (std::make_shared<nano::vote> (nano::dev::genesis_key.pub, nano::dev::genesis_key.prv, 0, 0, std::vector<nano::block_hash> (1, send->hash ()))); // Non-final vote
	node.vote_processor.vote (vote, std::make_shared<nano::transport::inproc::channel> (node, node));
	ASSERT_TIMELY (5s, node.inactive_vote_cache.cache_size () == 1);
	node.process_active (send);
	node.block_processor.flush ();
	ASSERT_TIMELY (5s, node.stats->count (nano::stat::type::election, nano::stat::detail::vote_cached) == 1);
	auto election = node.active.election (send->qualified_root ());
	ASSERT_NE (nullptr, election);
	ASSERT_FALSE (election->confirmed ());
	ASSERT_EQ (nano::dev::constants.genesis_amount - 100, election->tally ().begin ()->first);
}

TEST (active_transactions, inactive_votes_cache_fork)
{
	nano::test::system system{ 1 };
	auto & node = *system.nodes[0];

	auto const latest = node.latest (nano::dev::genesis_key.pub);
	nano::keypair key{};

	nano::send_block_builder builder{};
	auto send1 = builder.make_block ()
				 .previous (latest)
				 .destination (key.pub)
				 .balance (nano::dev::constants.genesis_amount - 100)
				 .sign (nano::dev::genesis_key.prv, nano::dev::genesis_key.pub)
				 .work (*system.work.generate (latest))
				 .build_shared ();

	auto send2 = builder.make_block ()
				 .previous (latest)
				 .destination (key.pub)
				 .balance (nano::dev::constants.genesis_amount - 200)
				 .sign (nano::dev::genesis_key.prv, nano::dev::genesis_key.pub)
				 .work (*system.work.generate (latest))
				 .build_shared ();

	auto const vote = std::make_shared<nano::vote> (nano::dev::genesis_key.pub, nano::dev::genesis_key.prv, nano::vote::timestamp_max, nano::vote::duration_max, std::vector<nano::block_hash> (1, send1->hash ()));
	node.vote_processor.vote (vote, std::make_shared<nano::transport::inproc::channel> (node, node));
	ASSERT_TIMELY (5s, node.inactive_vote_cache.cache_size () == 1);

	node.process_active (send2);

	std::shared_ptr<nano::election> election{};
	ASSERT_TIMELY (5s, (election = node.active.election (send1->qualified_root ())) != nullptr);

	node.process_active (send1);
	ASSERT_TIMELY (5s, election->blocks ().size () == 2);
	ASSERT_TIMELY (5s, node.block_confirmed (send1->hash ()));
	ASSERT_EQ (1, node.stats->count (nano::stat::type::election, nano::stat::detail::vote_cached));
}

TEST (active_transactions, inactive_votes_cache_existing_vote)
{
	nano::test::system system;
	nano::node_config node_config (nano::test::get_available_port (), system.logging);
	node_config.frontiers_confirmation = nano::frontiers_confirmation_mode::disabled;
	auto & node = *system.add_node (node_config);
	nano::block_hash latest (node.latest (nano::dev::genesis_key.pub));
	nano::keypair key;
	nano::block_builder builder;
	auto send = builder.send ()
				.previous (latest)
				.destination (key.pub)
				.balance (nano::dev::constants.genesis_amount - 100 * nano::Gxrb_ratio)
				.sign (nano::dev::genesis_key.prv, nano::dev::genesis_key.pub)
				.work (*system.work.generate (latest))
				.build_shared ();
	auto open = builder.state ()
				.account (key.pub)
				.previous (0)
				.representative (key.pub)
				.balance (100 * nano::Gxrb_ratio)
				.link (send->hash ())
				.sign (key.prv, key.pub)
				.work (*system.work.generate (key.pub))
				.build_shared ();
	node.process_active (send);
	node.block_processor.add (open);
	node.block_processor.flush ();
	ASSERT_TIMELY (5s, node.active.size () == 1);
	auto election (node.active.election (send->qualified_root ()));
	ASSERT_NE (nullptr, election);
	ASSERT_GT (node.weight (key.pub), node.minimum_principal_weight ());
	// Insert vote
	auto vote1 (std::make_shared<nano::vote> (key.pub, key.prv, nano::vote::timestamp_min * 1, 0, std::vector<nano::block_hash> (1, send->hash ())));
	node.vote_processor.vote (vote1, std::make_shared<nano::transport::inproc::channel> (node, node));
	ASSERT_TIMELY (5s, election->votes ().size () == 2);
	ASSERT_EQ (1, node.stats->count (nano::stat::type::election, nano::stat::detail::vote_new));
	auto last_vote1 (election->votes ()[key.pub]);
	ASSERT_EQ (send->hash (), last_vote1.hash);
	ASSERT_EQ (nano::vote::timestamp_min * 1, last_vote1.timestamp);
	// Attempt to change vote with inactive_votes_cache
	nano::unique_lock<nano::mutex> active_lock (node.active.mutex);
	node.inactive_vote_cache.vote (send->hash (), vote1);
	auto cache = node.inactive_vote_cache.find (send->hash ());
	ASSERT_TRUE (cache);
	ASSERT_EQ (1, cache->voters.size ());
	cache->fill (election);
	// Check that election data is not changed
	ASSERT_EQ (2, election->votes ().size ());
	auto last_vote2 (election->votes ()[key.pub]);
	ASSERT_EQ (last_vote1.hash, last_vote2.hash);
	ASSERT_EQ (last_vote1.timestamp, last_vote2.timestamp);
	ASSERT_EQ (last_vote1.time, last_vote2.time);
	ASSERT_EQ (0, node.stats->count (nano::stat::type::election, nano::stat::detail::vote_cached));
}

// Test disabled because it's failing intermittently.
// PR in which it got disabled: https://github.com/nanocurrency/nano-node/pull/3629
// Issue for investigating it: https://github.com/nanocurrency/nano-node/issues/3632
TEST (active_transactions, DISABLED_inactive_votes_cache_multiple_votes)
{
	nano::test::system system;
	nano::node_config node_config (nano::test::get_available_port (), system.logging);
	node_config.frontiers_confirmation = nano::frontiers_confirmation_mode::disabled;
	auto & node = *system.add_node (node_config);
	nano::block_hash latest (node.latest (nano::dev::genesis_key.pub));
	nano::keypair key1;
	nano::block_builder builder;
	auto send1 = builder.send ()
				 .previous (latest)
				 .destination (key1.pub)
				 .balance (nano::dev::constants.genesis_amount - 100 * nano::Gxrb_ratio)
				 .sign (nano::dev::genesis_key.prv, nano::dev::genesis_key.pub)
				 .work (*system.work.generate (latest))
				 .build_shared ();
	auto send2 = builder.send ()
				 .previous (send1->hash ())
				 .destination (key1.pub)
				 .balance (100 * nano::Gxrb_ratio)
				 .sign (nano::dev::genesis_key.prv, nano::dev::genesis_key.pub)
				 .work (*system.work.generate (send1->hash ()))
				 .build_shared ();
	auto open = builder.state ()
				.account (key1.pub)
				.previous (0)
				.representative (key1.pub)
				.balance (100 * nano::Gxrb_ratio)
				.link (send1->hash ())
				.sign (key1.prv, key1.pub)
				.work (*system.work.generate (key1.pub))
				.build_shared ();
	node.block_processor.add (send1);
	node.block_processor.add (send2);
	node.block_processor.add (open);
	node.block_processor.flush ();
	// Process votes
	auto vote1 (std::make_shared<nano::vote> (key1.pub, key1.prv, 0, 0, std::vector<nano::block_hash> (1, send1->hash ())));
	node.vote_processor.vote (vote1, std::make_shared<nano::transport::inproc::channel> (node, node));
	auto vote2 (std::make_shared<nano::vote> (nano::dev::genesis_key.pub, nano::dev::genesis_key.prv, 0, 0, std::vector<nano::block_hash> (1, send1->hash ())));
	node.vote_processor.vote (vote2, std::make_shared<nano::transport::inproc::channel> (node, node));
	ASSERT_TIMELY (5s, node.inactive_vote_cache.find (send1->hash ()));
	ASSERT_TIMELY (5s, node.inactive_vote_cache.find (send1->hash ())->voters.size () == 2);
	ASSERT_EQ (1, node.inactive_vote_cache.cache_size ());
	node.scheduler.activate (nano::dev::genesis_key.pub, *node.store.tx_begin_read ());
	node.scheduler.flush ();
	auto election = node.active.election (send1->qualified_root ());
	ASSERT_NE (nullptr, election);
	ASSERT_EQ (3, election->votes ().size ()); // 2 votes and 1 default not_an_acount
	ASSERT_EQ (2, node.stats->count (nano::stat::type::election, nano::stat::detail::vote_cached));
}

TEST (active_transactions, inactive_votes_cache_election_start)
{
	nano::test::system system;
	nano::node_config node_config (nano::test::get_available_port (), system.logging);
	node_config.frontiers_confirmation = nano::frontiers_confirmation_mode::disabled;
	auto & node = *system.add_node (node_config);
	nano::block_hash latest (node.latest (nano::dev::genesis_key.pub));
	nano::keypair key1, key2;
	nano::send_block_builder send_block_builder;
	nano::state_block_builder state_block_builder;
	// Enough weight to trigger election hinting but not enough to confirm block on its own
	auto amount = ((node.online_reps.trended () / 100) * node.config->election_hint_weight_percent) / 2 + 1000 * nano::Gxrb_ratio;
	auto send1 = send_block_builder.make_block ()
				 .previous (latest)
				 .destination (key1.pub)
				 .balance (nano::dev::constants.genesis_amount - amount)
				 .sign (nano::dev::genesis_key.prv, nano::dev::genesis_key.pub)
				 .work (*system.work.generate (latest))
				 .build_shared ();
	auto send2 = send_block_builder.make_block ()
				 .previous (send1->hash ())
				 .destination (key2.pub)
				 .balance (nano::dev::constants.genesis_amount - 2 * amount)
				 .sign (nano::dev::genesis_key.prv, nano::dev::genesis_key.pub)
				 .work (*system.work.generate (send1->hash ()))
				 .build_shared ();
	auto open1 = state_block_builder.make_block ()
				 .account (key1.pub)
				 .previous (0)
				 .representative (key1.pub)
				 .balance (amount)
				 .link (send1->hash ())
				 .sign (key1.prv, key1.pub)
				 .work (*system.work.generate (key1.pub))
				 .build_shared ();
	auto open2 = state_block_builder.make_block ()
				 .account (key2.pub)
				 .previous (0)
				 .representative (key2.pub)
				 .balance (amount)
				 .link (send2->hash ())
				 .sign (key2.prv, key2.pub)
				 .work (*system.work.generate (key2.pub))
				 .build_shared ();
	node.block_processor.add (send1);
	node.block_processor.add (send2);
	node.block_processor.add (open1);
	node.block_processor.add (open2);
	node.block_processor.flush ();
	ASSERT_TIMELY (5s, 5 == node.ledger.cache.block_count);
	ASSERT_TRUE (node.active.empty ());
	ASSERT_EQ (1, node.ledger.cache.cemented_count);
	// These blocks will be processed later
	auto send3 = send_block_builder.make_block ()
				 .previous (send2->hash ())
				 .destination (nano::keypair ().pub)
				 .balance (send2->balance ().number () - 1)
				 .sign (nano::dev::genesis_key.prv, nano::dev::genesis_key.pub)
				 .work (*system.work.generate (send2->hash ()))
				 .build_shared ();
	auto send4 = send_block_builder.make_block ()
				 .previous (send3->hash ())
				 .destination (nano::keypair ().pub)
				 .balance (send3->balance ().number () - 1)
				 .sign (nano::dev::genesis_key.prv, nano::dev::genesis_key.pub)
				 .work (*system.work.generate (send3->hash ()))
				 .build_shared ();
	// Inactive votes
	std::vector<nano::block_hash> hashes{ open1->hash (), open2->hash (), send4->hash () };
	auto vote1 (std::make_shared<nano::vote> (key1.pub, key1.prv, 0, 0, hashes));
	node.vote_processor.vote (vote1, std::make_shared<nano::transport::inproc::channel> (node, node));
	ASSERT_TIMELY (5s, node.inactive_vote_cache.cache_size () == 3);
	ASSERT_TRUE (node.active.empty ());
	ASSERT_EQ (1, node.ledger.cache.cemented_count);
	// 2 votes are required to start election (dev network)
	auto vote2 (std::make_shared<nano::vote> (key2.pub, key2.prv, 0, 0, hashes));
	node.vote_processor.vote (vote2, std::make_shared<nano::transport::inproc::channel> (node, node));
	// Only open1 & open2 blocks elections should start (send4 is missing previous block in ledger)
	ASSERT_TIMELY (5s, 2 == node.active.size ());
	// Confirm elections with weight quorum
	auto vote0 (std::make_shared<nano::vote> (nano::dev::genesis_key.pub, nano::dev::genesis_key.prv, nano::vote::timestamp_max, nano::vote::duration_max, hashes)); // Final vote for confirmation
	node.vote_processor.vote (vote0, std::make_shared<nano::transport::inproc::channel> (node, node));
	ASSERT_TIMELY (5s, node.active.empty ());
	ASSERT_TIMELY (5s, 5 == node.ledger.cache.cemented_count);
	// A late block arrival also checks the inactive votes cache
	ASSERT_TRUE (node.active.empty ());
	auto send4_cache (node.inactive_vote_cache.find (send4->hash ()));
	ASSERT_TRUE (send4_cache);
	ASSERT_EQ (3, send4_cache->voters.size ());
	node.process_active (send3);
	node.block_processor.flush ();
	// An election is started for send6 but does not confirm
	ASSERT_TIMELY (5s, 1 == node.active.size ());
	node.vote_processor.flush ();
<<<<<<< HEAD
	ASSERT_FALSE (node.block_confirmed_or_being_confirmed (*node.store.tx_begin_read (), send3->hash ()));
=======
	ASSERT_FALSE (node.block_confirmed_or_being_confirmed (send3->hash ()));
>>>>>>> a4d67891
	// send7 cannot be voted on but an election should be started from inactive votes
	ASSERT_FALSE (node.ledger.dependents_confirmed (*node.store.tx_begin_read (), *send4));
	node.process_active (send4);
	node.block_processor.flush ();
	ASSERT_TIMELY (5s, 7 == node.ledger.cache.cemented_count);
}

namespace nano
{
TEST (active_transactions, vote_replays)
{
	nano::test::system system;
	nano::node_config node_config (nano::test::get_available_port (), system.logging);
	node_config.enable_voting = false;
	node_config.frontiers_confirmation = nano::frontiers_confirmation_mode::disabled;
	auto & node = *system.add_node (node_config);
	nano::keypair key;
	nano::state_block_builder builder;
	auto send1 = builder.make_block ()
				 .account (nano::dev::genesis_key.pub)
				 .previous (nano::dev::genesis->hash ())
				 .representative (nano::dev::genesis_key.pub)
				 .balance (nano::dev::constants.genesis_amount - nano::Gxrb_ratio)
				 .link (key.pub)
				 .sign (nano::dev::genesis_key.prv, nano::dev::genesis_key.pub)
				 .work (*system.work.generate (nano::dev::genesis->hash ()))
				 .build_shared ();
	ASSERT_NE (nullptr, send1);
	auto open1 = builder.make_block ()
				 .account (key.pub)
				 .previous (0)
				 .representative (key.pub)
				 .balance (nano::Gxrb_ratio)
				 .link (send1->hash ())
				 .sign (key.prv, key.pub)
				 .work (*system.work.generate (key.pub))
				 .build_shared ();
	ASSERT_NE (nullptr, open1);
	node.process_active (send1);
	node.process_active (open1);
	nano::test::blocks_confirm (node, { send1, open1 });
	ASSERT_EQ (2, node.active.size ());
	// First vote is not a replay and confirms the election, second vote should be a replay since the election has confirmed but not yet removed
	auto vote_send1 (std::make_shared<nano::vote> (nano::dev::genesis_key.pub, nano::dev::genesis_key.prv, nano::vote::timestamp_max, nano::vote::duration_max, std::vector<nano::block_hash>{ send1->hash () }));
	ASSERT_EQ (nano::vote_code::vote, node.active.vote (vote_send1));
	ASSERT_EQ (2, node.active.size ());
	ASSERT_EQ (nano::vote_code::replay, node.active.vote (vote_send1));
	// Wait until the election is removed, at which point the vote is still a replay since it's been recently confirmed
	ASSERT_TIMELY (3s, node.active.size () == 1);
	ASSERT_EQ (nano::vote_code::replay, node.active.vote (vote_send1));
	// Open new account
	auto vote_open1 (std::make_shared<nano::vote> (nano::dev::genesis_key.pub, nano::dev::genesis_key.prv, nano::vote::timestamp_max, nano::vote::duration_max, std::vector<nano::block_hash>{ open1->hash () }));
	ASSERT_EQ (nano::vote_code::vote, node.active.vote (vote_open1));
	ASSERT_EQ (nano::vote_code::replay, node.active.vote (vote_open1));
	ASSERT_TIMELY (3s, node.active.empty ());
	ASSERT_EQ (nano::vote_code::replay, node.active.vote (vote_open1));
	ASSERT_EQ (nano::Gxrb_ratio, node.ledger.weight (key.pub));

	auto send2 = builder.make_block ()
				 .account (key.pub)
				 .previous (open1->hash ())
				 .representative (key.pub)
				 .balance (nano::Gxrb_ratio - 1)
				 .link (key.pub)
				 .sign (key.prv, key.pub)
				 .work (*system.work.generate (open1->hash ()))
				 .build_shared ();
	ASSERT_NE (nullptr, send2);
	node.process_active (send2);
	nano::test::blocks_confirm (node, { send2 });
	ASSERT_EQ (1, node.active.size ());
	auto vote1_send2 (std::make_shared<nano::vote> (nano::dev::genesis_key.pub, nano::dev::genesis_key.prv, nano::vote::timestamp_max, nano::vote::duration_max, std::vector<nano::block_hash>{ send2->hash () }));
	auto vote2_send2 (std::make_shared<nano::vote> (key.pub, key.prv, 0, 0, std::vector<nano::block_hash>{ send2->hash () }));
	ASSERT_EQ (nano::vote_code::vote, node.active.vote (vote2_send2));
	ASSERT_EQ (1, node.active.size ());
	ASSERT_EQ (nano::vote_code::replay, node.active.vote (vote2_send2));
	ASSERT_EQ (1, node.active.size ());
	ASSERT_EQ (nano::vote_code::vote, node.active.vote (vote1_send2));
	ASSERT_EQ (1, node.active.size ());
	ASSERT_EQ (nano::vote_code::replay, node.active.vote (vote1_send2));
	ASSERT_TIMELY (3s, node.active.empty ());
	ASSERT_EQ (0, node.active.size ());
	ASSERT_EQ (nano::vote_code::replay, node.active.vote (vote1_send2));
	ASSERT_EQ (nano::vote_code::replay, node.active.vote (vote2_send2));

	// Removing blocks as recently confirmed makes every vote indeterminate
	{
		nano::lock_guard<nano::mutex> guard (node.active.mutex);
		node.active.recently_confirmed.clear ();
	}
	ASSERT_EQ (nano::vote_code::indeterminate, node.active.vote (vote_send1));
	ASSERT_EQ (nano::vote_code::indeterminate, node.active.vote (vote_open1));
	ASSERT_EQ (nano::vote_code::indeterminate, node.active.vote (vote1_send2));
	ASSERT_EQ (nano::vote_code::indeterminate, node.active.vote (vote2_send2));
}
}

// Tests that blocks are correctly cleared from the duplicate filter for unconfirmed elections
TEST (active_transactions, dropped_cleanup)
{
	nano::test::system system;
	nano::node_flags flags;
	flags.set_disable_request_loop (true);
	auto & node (*system.add_node (flags));

	// Add to network filter to ensure proper cleanup after the election is dropped
	std::vector<uint8_t> block_bytes;
	{
		nano::vectorstream stream (block_bytes);
		nano::dev::genesis->serialize (stream);
	}
	ASSERT_FALSE (node.network->publish_filter->apply (block_bytes.data (), block_bytes.size ()));
	ASSERT_TRUE (node.network->publish_filter->apply (block_bytes.data (), block_bytes.size ()));

	node.block_confirm (nano::dev::genesis);
	node.scheduler.flush ();
	auto election = node.active.election (nano::dev::genesis->qualified_root ());
	ASSERT_NE (nullptr, election);

	// Not yet removed
	ASSERT_TRUE (node.network->publish_filter->apply (block_bytes.data (), block_bytes.size ()));
	ASSERT_EQ (1, node.active.blocks.count (nano::dev::genesis->hash ()));

	// Now simulate dropping the election
	ASSERT_FALSE (election->confirmed ());
	node.active.erase (*nano::dev::genesis);

	// The filter must have been cleared
	ASSERT_FALSE (node.network->publish_filter->apply (block_bytes.data (), block_bytes.size ()));

	// An election was recently dropped
	ASSERT_EQ (1, node.stats->count (nano::stat::type::election, nano::stat::detail::election_drop_all));

	// Block cleared from active
	ASSERT_EQ (0, node.active.blocks.count (nano::dev::genesis->hash ()));

	// Repeat test for a confirmed election
	ASSERT_TRUE (node.network->publish_filter->apply (block_bytes.data (), block_bytes.size ()));
	node.block_confirm (nano::dev::genesis);
	node.scheduler.flush ();
	election = node.active.election (nano::dev::genesis->qualified_root ());
	ASSERT_NE (nullptr, election);
	election->force_confirm ();
	ASSERT_TRUE (election->confirmed ());
	node.active.erase (*nano::dev::genesis);

	// The filter should not have been cleared
	ASSERT_TRUE (node.network->publish_filter->apply (block_bytes.data (), block_bytes.size ()));

	// Not dropped
	ASSERT_EQ (1, node.stats->count (nano::stat::type::election, nano::stat::detail::election_drop_all));

	// Block cleared from active
	ASSERT_EQ (0, node.active.blocks.count (nano::dev::genesis->hash ()));
}

TEST (active_transactions, republish_winner)
{
	nano::test::system system;
	nano::node_config node_config{ nano::test::get_available_port (), system.logging };
	node_config.frontiers_confirmation = nano::frontiers_confirmation_mode::disabled;
	auto & node1 = *system.add_node (node_config);
	node_config.peering_port = nano::test::get_available_port ();
	auto & node2 = *system.add_node (node_config);

	nano::keypair key;
	nano::state_block_builder builder;
	auto send1 = builder.make_block ()
				 .account (nano::dev::genesis_key.pub)
				 .previous (nano::dev::genesis->hash ())
				 .representative (nano::dev::genesis_key.pub)
				 .balance (nano::dev::constants.genesis_amount - nano::Gxrb_ratio)
				 .link (key.pub)
				 .sign (nano::dev::genesis_key.prv, nano::dev::genesis_key.pub)
				 .work (*system.work.generate (nano::dev::genesis->hash ()))
				 .build_shared ();

	node1.process_active (send1);
	node1.block_processor.flush ();
	ASSERT_TIMELY (3s, node2.stats->count (nano::stat::type::message, nano::stat::detail::publish, nano::stat::dir::in) == 1);

	// Several forks
	for (auto i (0); i < 5; i++)
	{
		auto fork = builder.make_block ()
					.account (nano::dev::genesis_key.pub)
					.previous (nano::dev::genesis->hash ())
					.representative (nano::dev::genesis_key.pub)
					.balance (nano::dev::constants.genesis_amount - 1 - i)
					.link (key.pub)
					.sign (nano::dev::genesis_key.prv, nano::dev::genesis_key.pub)
					.work (*system.work.generate (nano::dev::genesis->hash ()))
					.build_shared ();
		node1.process_active (fork);
	}
	node1.block_processor.flush ();
	ASSERT_TIMELY (3s, !node1.active.empty ());
	ASSERT_EQ (1, node2.stats->count (nano::stat::type::message, nano::stat::detail::publish, nano::stat::dir::in));

	// Process new fork with vote to change winner
	auto fork = builder.make_block ()
				.account (nano::dev::genesis_key.pub)
				.previous (nano::dev::genesis->hash ())
				.representative (nano::dev::genesis_key.pub)
				.balance (nano::dev::constants.genesis_amount - 2 * nano::Gxrb_ratio)
				.link (key.pub)
				.sign (nano::dev::genesis_key.prv, nano::dev::genesis_key.pub)
				.work (*system.work.generate (nano::dev::genesis->hash ()))
				.build_shared ();

	node1.process_active (fork);
	node1.block_processor.flush ();
	auto election = node1.active.election (fork->qualified_root ());
	ASSERT_NE (nullptr, election);
	auto vote = std::make_shared<nano::vote> (nano::dev::genesis_key.pub, nano::dev::genesis_key.prv, nano::vote::timestamp_max, nano::vote::duration_max, std::vector<nano::block_hash>{ fork->hash () });
	node1.vote_processor.vote (vote, std::make_shared<nano::transport::inproc::channel> (node1, node1));
	node1.vote_processor.flush ();
	node1.block_processor.flush ();
	ASSERT_TIMELY (3s, election->confirmed ());
	ASSERT_EQ (fork->hash (), election->status.winner->hash ());
	ASSERT_TIMELY (3s, node2.block_confirmed (fork->hash ()));
}

TEST (active_transactions, fork_filter_cleanup)
{
	nano::test::system system{};

	nano::node_config node_config{ nano::test::get_available_port (), system.logging };
	node_config.frontiers_confirmation = nano::frontiers_confirmation_mode::disabled;

	auto & node1 = *system.add_node (node_config);
	nano::keypair key{};
	nano::state_block_builder builder{};
	auto const latest_hash = nano::dev::genesis->hash ();

	auto send1 = builder.make_block ()
				 .previous (latest_hash)
				 .account (nano::dev::genesis_key.pub)
				 .representative (nano::dev::genesis_key.pub)
				 .balance (nano::dev::constants.genesis_amount - nano::Gxrb_ratio)
				 .link (key.pub)
				 .sign (nano::dev::genesis_key.prv, nano::dev::genesis_key.pub)
				 .work (*system.work.generate (latest_hash))
				 .build_shared ();

	std::vector<uint8_t> send_block_bytes{};
	{
		nano::vectorstream stream{ send_block_bytes };
		send1->serialize (stream);
	}

	// Generate 10 forks to prevent new block insertion to election
	for (auto i = 0; i < 10; ++i)
	{
		auto fork = builder.make_block ()
					.previous (latest_hash)
					.account (nano::dev::genesis_key.pub)
					.representative (nano::dev::genesis_key.pub)
					.balance (nano::dev::constants.genesis_amount - 1 - i)
					.link (key.pub)
					.sign (nano::dev::genesis_key.prv, nano::dev::genesis_key.pub)
					.work (*system.work.generate (latest_hash))
					.build_shared ();

		node1.process_active (fork);
		ASSERT_TIMELY (5s, node1.active.election (fork->qualified_root ()) != nullptr);
	}

	// All forks were merged into the same election
	std::shared_ptr<nano::election> election{};
	ASSERT_TIMELY (5s, (election = node1.active.election (send1->qualified_root ())) != nullptr);
	ASSERT_TIMELY (5s, election->blocks ().size () == 10);
	ASSERT_EQ (1, node1.active.size ());

	// Instantiate a new node
	node_config.peering_port = nano::test::get_available_port ();
	auto & node2 = *system.add_node (node_config);

	// Process the first initial block on node2
	node2.process_active (send1);
	ASSERT_TIMELY (5s, node2.active.election (send1->qualified_root ()) != nullptr);

	// TODO: questions: why doesn't node2 pick up "fork" from node1? because it connected to node1 after node1
	//                  already process_active()d the fork? shouldn't it broadcast it anyway, even later?
	//
	//                  how about node1 picking up "send1" from node2? we know it does because we assert at
	//                  the end that it is within node1's AEC, but why node1.block_count doesn't increase?
	//
	ASSERT_TIMELY (5s, node2.ledger.cache.block_count == 2);
	ASSERT_TIMELY (5s, node1.ledger.cache.block_count == 2);

	// Block is erased from the duplicate filter
	ASSERT_TIMELY (5s, node1.network->publish_filter->apply (send_block_bytes.data (), send_block_bytes.size ()));
}

/*
 * What this test is doing:
 * Create 20 representatives with minimum principal weight each
 * Create a send block on the genesis account (the last send block)
 * Create 20 forks of the last send block using genesis as representative (no votes produced)
 * Check that only 10 blocks remain in the election (due to max 10 forks per election object limit)
 * Create 20 more forks of the last send block using the new reps as representatives and produce votes for them
 *     (9 votes from this batch should survive and replace existing blocks in the election, why not 10?)
 * Then send winning block and it should replace one of the existing blocks
 */
TEST (active_transactions, fork_replacement_tally)
{
	nano::test::system system;
	nano::node_config node_config (nano::test::get_available_port (), system.logging);
	node_config.frontiers_confirmation = nano::frontiers_confirmation_mode::disabled;
	auto & node1 (*system.add_node (node_config));

	size_t const reps_count = 20;
	size_t const max_blocks = 10;
	std::vector<nano::keypair> keys (reps_count);
	auto latest (nano::dev::genesis->hash ());
	auto balance (nano::dev::constants.genesis_amount);
	auto amount (node1.minimum_principal_weight ());
	nano::state_block_builder builder;

	// Create 20 representatives & confirm blocks
	for (auto i (0); i < reps_count; i++)
	{
		balance -= amount + i;
		auto send = builder.make_block ()
					.account (nano::dev::genesis_key.pub)
					.previous (latest)
					.representative (nano::dev::genesis_key.pub)
					.balance (balance)
					.link (keys[i].pub)
					.sign (nano::dev::genesis_key.prv, nano::dev::genesis_key.pub)
					.work (*system.work.generate (latest))
					.build_shared ();
		node1.process_active (send);
		latest = send->hash ();
		auto open = builder.make_block ()
					.account (keys[i].pub)
					.previous (0)
					.representative (keys[i].pub)
					.balance (amount + i)
					.link (send->hash ())
					.sign (keys[i].prv, keys[i].pub)
					.work (*system.work.generate (keys[i].pub))
					.build_shared ();
		node1.process_active (open);
		// Confirmation
		auto vote (std::make_shared<nano::vote> (nano::dev::genesis_key.pub, nano::dev::genesis_key.prv, nano::vote::timestamp_max, nano::vote::duration_max, std::vector<nano::block_hash>{ send->hash (), open->hash () }));
		node1.vote_processor.vote (vote, std::make_shared<nano::transport::inproc::channel> (node1, node1));
	}
	ASSERT_TIMELY (5s, node1.ledger.cache.cemented_count == 1 + 2 * reps_count);

	nano::keypair key;
	auto send_last = builder.make_block ()
					 .account (nano::dev::genesis_key.pub)
					 .previous (latest)
					 .representative (nano::dev::genesis_key.pub)
					 .balance (balance - 2 * nano::Gxrb_ratio)
					 .link (key.pub)
					 .sign (nano::dev::genesis_key.prv, nano::dev::genesis_key.pub)
					 .work (*system.work.generate (latest))
					 .build_shared ();

	// Forks without votes
	for (auto i (0); i < reps_count; i++)
	{
		auto fork = builder.make_block ()
					.account (nano::dev::genesis_key.pub)
					.previous (latest)
					.representative (nano::dev::genesis_key.pub)
					.balance (balance - nano::Gxrb_ratio - i)
					.link (key.pub)
					.sign (nano::dev::genesis_key.prv, nano::dev::genesis_key.pub)
					.work (*system.work.generate (latest))
					.build_shared ();
		node1.process_active (fork);
	}
	ASSERT_TIMELY (5s, !node1.active.empty ());

	// Check overflow of blocks
	auto election = node1.active.election (send_last->qualified_root ());
	ASSERT_NE (nullptr, election);
	ASSERT_TIMELY (5s, max_blocks == election->blocks ().size ());

	// Generate forks with votes to prevent new block insertion to election
	for (auto i (0); i < reps_count; i++)
	{
		auto fork = builder.make_block ()
					.account (nano::dev::genesis_key.pub)
					.previous (latest)
					.representative (nano::dev::genesis_key.pub)
					.balance (balance - 1 - i)
					.link (key.pub)
					.sign (nano::dev::genesis_key.prv, nano::dev::genesis_key.pub)
					.work (*system.work.generate (latest))
					.build_shared ();
		auto vote (std::make_shared<nano::vote> (keys[i].pub, keys[i].prv, 0, 0, std::vector<nano::block_hash>{ fork->hash () }));
		node1.vote_processor.vote (vote, std::make_shared<nano::transport::inproc::channel> (node1, node1));
		node1.vote_processor.flush ();
		node1.process_active (fork);
	}

	// function to count the number of rep votes (non genesis) found in election
	// it also checks that there are 10 votes in the election
	auto count_rep_votes_in_election = [&max_blocks, &reps_count, &election, &keys] () {
		// Check that only max weight blocks remains (and start winner)
		auto votes_l = election->votes ();
		if (max_blocks != votes_l.size ())
		{
			return -1;
		}
		int vote_count = 0;
		for (auto i = 0; i < reps_count; i++)
		{
			if (votes_l.find (keys[i].pub) != votes_l.end ())
			{
				vote_count++;
			}
		}
		return vote_count;
	};

	// Check overflow of blocks
	ASSERT_TIMELY (10s, count_rep_votes_in_election () == 9);
	ASSERT_EQ (max_blocks, election->blocks ().size ());

	// Process correct block
	node_config.peering_port = nano::test::get_available_port ();
	auto & node2 (*system.add_node (node_config));
	node1.network->publish_filter->clear ();
	node2.network->flood_block (send_last);
	ASSERT_TIMELY (3s, node1.stats->count (nano::stat::type::message, nano::stat::detail::publish, nano::stat::dir::in) > 0);
	node1.block_processor.flush ();
	system.delay_ms (50ms);

	// Correct block without votes is ignored
	auto blocks1 (election->blocks ());
	ASSERT_EQ (max_blocks, blocks1.size ());
	ASSERT_FALSE (blocks1.find (send_last->hash ()) != blocks1.end ());

	// Process vote for correct block & replace existing lowest tally block
	auto vote (std::make_shared<nano::vote> (nano::dev::genesis_key.pub, nano::dev::genesis_key.prv, 0, 0, std::vector<nano::block_hash>{ send_last->hash () }));
	node1.vote_processor.vote (vote, std::make_shared<nano::transport::inproc::channel> (node1, node1));
	node1.vote_processor.flush ();
	// ensure vote arrives before the block
	ASSERT_TIMELY (5s, node1.inactive_vote_cache.find (send_last->hash ()));
	ASSERT_TIMELY (5s, 1 == node1.inactive_vote_cache.find (send_last->hash ())->size ());
	node1.network->publish_filter->clear ();
	node2.network->flood_block (send_last);
	ASSERT_TIMELY (5s, node1.stats->count (nano::stat::type::message, nano::stat::detail::publish, nano::stat::dir::in) > 1);

	// the send_last block should replace one of the existing block of the election because it has higher vote weight
	auto find_send_last_block = [&election, &send_last] () {
		auto blocks2 = election->blocks ();
		return blocks2.find (send_last->hash ()) != blocks2.end ();
	};
	ASSERT_TIMELY (5s, find_send_last_block ())
	ASSERT_EQ (max_blocks, election->blocks ().size ());

	ASSERT_TIMELY (5s, count_rep_votes_in_election () == 8);

	auto votes2 (election->votes ());
	ASSERT_TRUE (votes2.find (nano::dev::genesis_key.pub) != votes2.end ());
}

namespace nano
{
// Blocks that won an election must always be seen as confirming or cemented
TEST (active_transactions, confirmation_consistency)
{
	nano::test::system system;
	nano::node_config node_config (nano::test::get_available_port (), system.logging);
	node_config.frontiers_confirmation = nano::frontiers_confirmation_mode::disabled;
	auto & node = *system.add_node (node_config);
	system.wallet (0)->insert_adhoc (nano::dev::genesis_key.prv);
	for (unsigned i = 0; i < 10; ++i)
	{
		auto block (system.wallet (0)->send_action (nano::dev::genesis_key.pub, nano::public_key (), node.config->receive_minimum.number ()));
		ASSERT_NE (nullptr, block);
		system.deadline_set (5s);
		while (!node.ledger.block_confirmed (*node.store.tx_begin_read (), block->hash ()))
		{
			node.scheduler.activate (nano::dev::genesis_key.pub, *node.store.tx_begin_read ());
			ASSERT_NO_ERROR (system.poll (5ms));
		}
		ASSERT_NO_ERROR (system.poll_until_true (1s, [&node, &block, i] {
			nano::lock_guard<nano::mutex> guard (node.active.mutex);
			EXPECT_EQ (i + 1, node.active.recently_confirmed.size ());
			EXPECT_EQ (block->qualified_root (), node.active.recently_confirmed.back ().first);
			return i + 1 == node.active.recently_cemented.size (); // done after a callback
		}));
	}
}
}

// Test disabled because it's failing intermittently.
// PR in which it got disabled: https://github.com/nanocurrency/nano-node/pull/3629
// Issue for investigating it: https://github.com/nanocurrency/nano-node/issues/3634
TEST (active_transactions, DISABLED_confirm_new)
{
	nano::test::system system (1);
	auto & node1 = *system.nodes[0];
	auto send = nano::send_block_builder ()
				.previous (nano::dev::genesis->hash ())
				.destination (nano::public_key ())
				.balance (nano::dev::constants.genesis_amount - 100)
				.sign (nano::dev::genesis_key.prv, nano::dev::genesis_key.pub)
				.work (*system.work.generate (nano::dev::genesis->hash ()))
				.build_shared ();
	node1.process_active (send);
	node1.block_processor.flush ();
	node1.scheduler.flush ();
	ASSERT_EQ (1, node1.active.size ());
	auto & node2 = *system.add_node ();
	// Add key to node2
	system.wallet (1)->insert_adhoc (nano::dev::genesis_key.prv);
	// Let node2 know about the block
	ASSERT_TIMELY (5s, node2.block (send->hash ()));
	// Wait confirmation
	ASSERT_TIMELY (5s, node1.ledger.cache.cemented_count == 2 && node2.ledger.cache.cemented_count == 2);
}

// Ensures votes are tallied on election::publish even if no vote is inserted through inactive_votes_cache
TEST (active_transactions, conflicting_block_vote_existing_election)
{
	nano::test::system system;
	nano::node_flags node_flags;
	node_flags.set_disable_request_loop (true);
	auto & node = *system.add_node (node_flags);
	nano::keypair key;
	nano::state_block_builder builder;
	auto send = builder.make_block ()
				.account (nano::dev::genesis_key.pub)
				.previous (nano::dev::genesis->hash ())
				.representative (nano::dev::genesis_key.pub)
				.balance (nano::dev::constants.genesis_amount - 100)
				.link (key.pub)
				.sign (nano::dev::genesis_key.prv, nano::dev::genesis_key.pub)
				.work (*system.work.generate (nano::dev::genesis->hash ()))
				.build_shared ();
	auto fork = builder.make_block ()
				.account (nano::dev::genesis_key.pub)
				.previous (nano::dev::genesis->hash ())
				.representative (nano::dev::genesis_key.pub)
				.balance (nano::dev::constants.genesis_amount - 200)
				.link (key.pub)
				.sign (nano::dev::genesis_key.prv, nano::dev::genesis_key.pub)
				.work (*system.work.generate (nano::dev::genesis->hash ()))
				.build_shared ();
	auto vote_fork (std::make_shared<nano::vote> (nano::dev::genesis_key.pub, nano::dev::genesis_key.prv, nano::vote::timestamp_max, nano::vote::duration_max, std::vector<nano::block_hash>{ fork->hash () }));

	ASSERT_EQ (nano::process_result::progress, node.process_local (send).code);
	node.scheduler.flush ();
	ASSERT_EQ (1, node.active.size ());

	// Vote for conflicting block, but the block does not yet exist in the ledger
	node.active.vote (vote_fork);

	// Block now gets processed
	ASSERT_EQ (nano::process_result::fork, node.process_local (fork).code);

	// Election must be confirmed
	auto election (node.active.election (fork->qualified_root ()));
	ASSERT_NE (nullptr, election);
	ASSERT_TIMELY (3s, election->confirmed ());
}

TEST (active_transactions, activate_account_chain)
{
	nano::test::system system;
	nano::node_flags flags;
	nano::node_config config (nano::test::get_available_port (), system.logging);
	config.frontiers_confirmation = nano::frontiers_confirmation_mode::disabled;
	auto & node = *system.add_node (config, flags);

	nano::keypair key;
	nano::state_block_builder builder;
	auto send = builder.make_block ()
				.account (nano::dev::genesis_key.pub)
				.previous (nano::dev::genesis->hash ())
				.representative (nano::dev::genesis_key.pub)
				.link (nano::dev::genesis_key.pub)
				.balance (nano::dev::constants.genesis_amount - 1)
				.sign (nano::dev::genesis_key.prv, nano::dev::genesis_key.pub)
				.work (*system.work.generate (nano::dev::genesis->hash ()))
				.build ();
	auto send2 = builder.make_block ()
				 .account (nano::dev::genesis_key.pub)
				 .previous (send->hash ())
				 .representative (nano::dev::genesis_key.pub)
				 .link (key.pub)
				 .balance (nano::dev::constants.genesis_amount - 2)
				 .sign (nano::dev::genesis_key.prv, nano::dev::genesis_key.pub)
				 .work (*system.work.generate (send->hash ()))
				 .build ();
	auto send3 = builder.make_block ()
				 .account (nano::dev::genesis_key.pub)
				 .previous (send2->hash ())
				 .representative (nano::dev::genesis_key.pub)
				 .link (key.pub)
				 .balance (nano::dev::constants.genesis_amount - 3)
				 .sign (nano::dev::genesis_key.prv, nano::dev::genesis_key.pub)
				 .work (*system.work.generate (send2->hash ()))
				 .build ();
	auto open = builder.make_block ()
				.account (key.pub)
				.previous (0)
				.representative (key.pub)
				.link (send2->hash ())
				.balance (1)
				.sign (key.prv, key.pub)
				.work (*system.work.generate (key.pub))
				.build ();
	auto receive = builder.make_block ()
				   .account (key.pub)
				   .previous (open->hash ())
				   .representative (key.pub)
				   .link (send3->hash ())
				   .balance (2)
				   .sign (key.prv, key.pub)
				   .work (*system.work.generate (open->hash ()))
				   .build ();
	ASSERT_EQ (nano::process_result::progress, node.process (*send).code);
	ASSERT_EQ (nano::process_result::progress, node.process (*send2).code);
	ASSERT_EQ (nano::process_result::progress, node.process (*send3).code);
	ASSERT_EQ (nano::process_result::progress, node.process (*open).code);
	ASSERT_EQ (nano::process_result::progress, node.process (*receive).code);

	node.scheduler.activate (nano::dev::genesis_key.pub, *node.store.tx_begin_read ());
	node.scheduler.flush ();
	auto election1 = node.active.election (send->qualified_root ());
	ASSERT_EQ (1, node.active.size ());
	ASSERT_EQ (1, election1->blocks ().count (send->hash ()));
	node.scheduler.activate (nano::dev::genesis_key.pub, *node.store.tx_begin_read ());
	auto election2 = node.active.election (send->qualified_root ());
	ASSERT_EQ (election2, election1);
	election1->force_confirm ();
	ASSERT_TIMELY (3s, node.block_confirmed (send->hash ()));
	// On cementing, the next election is started
	ASSERT_TIMELY (3s, node.active.active (send2->qualified_root ()));
	node.scheduler.activate (nano::dev::genesis_key.pub, *node.store.tx_begin_read ());
	auto election3 = node.active.election (send2->qualified_root ());
	ASSERT_NE (nullptr, election3);
	ASSERT_EQ (1, election3->blocks ().count (send2->hash ()));
	election3->force_confirm ();
	ASSERT_TIMELY (3s, node.block_confirmed (send2->hash ()));
	// On cementing, the next election is started
	ASSERT_TIMELY (3s, node.active.active (open->qualified_root ()));
	ASSERT_TIMELY (3s, node.active.active (send3->qualified_root ()));
	node.scheduler.activate (nano::dev::genesis_key.pub, *node.store.tx_begin_read ());
	auto election4 = node.active.election (send3->qualified_root ());
	ASSERT_NE (nullptr, election4);
	ASSERT_EQ (1, election4->blocks ().count (send3->hash ()));
	node.scheduler.activate (key.pub, *node.store.tx_begin_read ());
	auto election5 = node.active.election (open->qualified_root ());
	ASSERT_NE (nullptr, election5);
	ASSERT_EQ (1, election5->blocks ().count (open->hash ()));
	election5->force_confirm ();
	ASSERT_TIMELY (3s, node.block_confirmed (open->hash ()));
	// Until send3 is also confirmed, the receive block should not activate
	std::this_thread::sleep_for (200ms);
	node.scheduler.activate (key.pub, *node.store.tx_begin_read ());
	election4->force_confirm ();
	ASSERT_TIMELY (3s, node.block_confirmed (send3->hash ()));
	ASSERT_TIMELY (3s, node.active.active (receive->qualified_root ()));
}

TEST (active_transactions, activate_inactive)
{
	nano::test::system system;
	nano::node_flags flags;
	nano::node_config config (nano::test::get_available_port (), system.logging);
	config.frontiers_confirmation = nano::frontiers_confirmation_mode::disabled;
	auto & node = *system.add_node (config, flags);

	nano::keypair key;
	nano::state_block_builder builder;
	auto send = builder.make_block ()
				.account (nano::dev::genesis_key.pub)
				.previous (nano::dev::genesis->hash ())
				.representative (nano::dev::genesis_key.pub)
				.link (key.pub)
				.balance (nano::dev::constants.genesis_amount - 1)
				.sign (nano::dev::genesis_key.prv, nano::dev::genesis_key.pub)
				.work (*system.work.generate (nano::dev::genesis->hash ()))
				.build_shared ();
	auto send2 = builder.make_block ()
				 .account (nano::dev::genesis_key.pub)
				 .previous (send->hash ())
				 .representative (nano::dev::genesis_key.pub)
				 .link (nano::keypair ().pub)
				 .balance (nano::dev::constants.genesis_amount - 2)
				 .sign (nano::dev::genesis_key.prv, nano::dev::genesis_key.pub)
				 .work (*system.work.generate (send->hash ()))
				 .build_shared ();
	auto open = builder.make_block ()
				.account (key.pub)
				.previous (0)
				.representative (key.pub)
				.link (send->hash ())
				.balance (1)
				.sign (key.prv, key.pub)
				.work (*system.work.generate (key.pub))
				.build_shared ();

	ASSERT_EQ (nano::process_result::progress, node.process (*send).code);
	ASSERT_EQ (nano::process_result::progress, node.process (*send2).code);
	ASSERT_EQ (nano::process_result::progress, node.process (*open).code);

	node.block_confirm (send2);
	auto election = node.active.election (send2->qualified_root ());
	ASSERT_NE (nullptr, election);
	election->force_confirm ();

	ASSERT_TIMELY (3s, !node.confirmation_height_processor.is_processing_added_block (send2->hash ()));
	ASSERT_TRUE (node.block_confirmed (send2->hash ()));
	ASSERT_TRUE (node.block_confirmed (send->hash ()));

	ASSERT_EQ (1, node.stats->count (nano::stat::type::confirmation_observer, nano::stat::detail::inactive_conf_height, nano::stat::dir::out));
	ASSERT_EQ (1, node.stats->count (nano::stat::type::confirmation_observer, nano::stat::detail::active_quorum, nano::stat::dir::out));
	ASSERT_EQ (0, node.stats->count (nano::stat::type::confirmation_observer, nano::stat::detail::active_conf_height, nano::stat::dir::out));

	// The first block was not active so no activation takes place
<<<<<<< HEAD
	ASSERT_FALSE (node.active.active (open->qualified_root ()) || node.block_confirmed_or_being_confirmed (*node.store.tx_begin_read (), open->hash ()));
=======
	ASSERT_FALSE (node.active.active (open->qualified_root ()) || node.block_confirmed_or_being_confirmed (open->hash ()));
>>>>>>> a4d67891
}

TEST (active_transactions, list_active)
{
	nano::test::system system (1);
	auto & node = *system.nodes[0];

	nano::keypair key;
	nano::state_block_builder builder;
	auto send = builder.make_block ()
				.account (nano::dev::genesis_key.pub)
				.previous (nano::dev::genesis->hash ())
				.representative (nano::dev::genesis_key.pub)
				.link (nano::dev::genesis_key.pub)
				.balance (nano::dev::constants.genesis_amount - 1)
				.sign (nano::dev::genesis_key.prv, nano::dev::genesis_key.pub)
				.work (*system.work.generate (nano::dev::genesis->hash ()))
				.build_shared ();

	ASSERT_EQ (nano::process_result::progress, node.process (*send).code);

	auto send2 = builder.make_block ()
				 .account (nano::dev::genesis_key.pub)
				 .previous (send->hash ())
				 .representative (nano::dev::genesis_key.pub)
				 .link (key.pub)
				 .balance (nano::dev::constants.genesis_amount - 2)
				 .sign (nano::dev::genesis_key.prv, nano::dev::genesis_key.pub)
				 .work (*system.work.generate (send->hash ()))
				 .build_shared ();

	ASSERT_EQ (nano::process_result::progress, node.process (*send2).code);

	auto open = builder.make_block ()
				.account (key.pub)
				.previous (0)
				.representative (key.pub)
				.link (send2->hash ())
				.balance (1)
				.sign (key.prv, key.pub)
				.work (*system.work.generate (key.pub))
				.build_shared ();

	ASSERT_EQ (nano::process_result::progress, node.process (*open).code);

	nano::test::blocks_confirm (node, { send, send2, open });
	ASSERT_EQ (3, node.active.size ());
	ASSERT_EQ (1, node.active.list_active (1).size ());
	ASSERT_EQ (2, node.active.list_active (2).size ());
	ASSERT_EQ (3, node.active.list_active (3).size ());
	ASSERT_EQ (3, node.active.list_active (4).size ());
	ASSERT_EQ (3, node.active.list_active (99999).size ());
	ASSERT_EQ (3, node.active.list_active ().size ());

	auto active = node.active.list_active ();
}

TEST (active_transactions, vacancy)
{
	nano::test::system system;
	nano::node_config config{ nano::test::get_available_port (), system.logging };
	config.active_elections_size = 1;
	auto & node = *system.add_node (config);
	nano::state_block_builder builder;
	auto send = builder.make_block ()
				.account (nano::dev::genesis_key.pub)
				.previous (nano::dev::genesis->hash ())
				.representative (nano::dev::genesis_key.pub)
				.link (nano::dev::genesis_key.pub)
				.balance (nano::dev::constants.genesis_amount - nano::Gxrb_ratio)
				.sign (nano::dev::genesis_key.prv, nano::dev::genesis_key.pub)
				.work (*system.work.generate (nano::dev::genesis->hash ()))
				.build_shared ();
	std::atomic<bool> updated = false;
	node.active.vacancy_update = [&updated] () { updated = true; };
	ASSERT_EQ (nano::process_result::progress, node.process (*send).code);
	ASSERT_EQ (1, node.active.vacancy ());
	ASSERT_EQ (0, node.active.size ());
	node.scheduler.activate (nano::dev::genesis_key.pub, *node.store.tx_begin_read ());
	ASSERT_TIMELY (1s, updated);
	updated = false;
	ASSERT_EQ (0, node.active.vacancy ());
	ASSERT_EQ (1, node.active.size ());
	auto election1 = node.active.election (send->qualified_root ());
	ASSERT_NE (nullptr, election1);
	election1->force_confirm ();
	ASSERT_TIMELY (1s, updated);
	ASSERT_EQ (1, node.active.vacancy ());
	ASSERT_EQ (0, node.active.size ());
}

// Ensure transactions in excess of capacity are removed in fifo order
TEST (active_transactions, fifo)
{
	nano::test::system system{};

	nano::node_config config{ nano::test::get_available_port (), system.logging };
	config.active_elections_size = 1;

	auto & node = *system.add_node (config);
	auto latest_hash = nano::dev::genesis->hash ();
	nano::keypair key0{};
	nano::state_block_builder builder{};

	// Construct two pending entries that can be received simultaneously
	auto send1 = builder.make_block ()
				 .previous (latest_hash)
				 .account (nano::dev::genesis_key.pub)
				 .representative (nano::dev::genesis_key.pub)
				 .link (key0.pub)
				 .balance (nano::dev::constants.genesis_amount - 1)
				 .sign (nano::dev::genesis_key.prv, nano::dev::genesis_key.pub)
				 .work (*system.work.generate (latest_hash))
				 .build_shared ();
	ASSERT_EQ (nano::process_result::progress, node.process (*send1).code);
	node.process_confirmed (nano::election_status{ send1 });
	ASSERT_TIMELY (5s, node.block_confirmed (send1->hash ()));

	nano::keypair key1{};
	latest_hash = send1->hash ();
	auto send2 = builder.make_block ()
				 .previous (latest_hash)
				 .account (nano::dev::genesis_key.pub)
				 .representative (nano::dev::genesis_key.pub)
				 .link (key1.pub)
				 .balance (nano::dev::constants.genesis_amount - 2)
				 .sign (nano::dev::genesis_key.prv, nano::dev::genesis_key.pub)
				 .work (*system.work.generate (latest_hash))
				 .build_shared ();
	ASSERT_EQ (nano::process_result::progress, node.process (*send2).code);
	node.process_confirmed (nano::election_status{ send2 });
	ASSERT_TIMELY (5s, node.block_confirmed (send2->hash ()));

	auto receive1 = builder.make_block ()
					.previous (0)
					.account (key0.pub)
					.representative (nano::dev::genesis_key.pub)
					.link (send1->hash ())
					.balance (1)
					.sign (key0.prv, key0.pub)
					.work (*system.work.generate (key0.pub))
					.build_shared ();
	ASSERT_EQ (nano::process_result::progress, node.process (*receive1).code);

	auto receive2 = builder.make_block ()
					.previous (0)
					.account (key1.pub)
					.representative (nano::dev::genesis_key.pub)
					.link (send2->hash ())
					.balance (1)
					.sign (key1.prv, key1.pub)
					.work (*system.work.generate (key1.pub))
					.build_shared ();
	ASSERT_EQ (nano::process_result::progress, node.process (*receive2).code);

	// Ensure first transaction becomes active
	node.scheduler.manual (receive1);
	ASSERT_TIMELY (5s, node.active.election (receive1->qualified_root ()) != nullptr);

	// Ensure second transaction becomes active
	node.scheduler.manual (receive2);
	ASSERT_TIMELY (5s, node.active.election (receive2->qualified_root ()) != nullptr);

	// Ensure excess transactions get trimmed
	ASSERT_TIMELY (5s, node.active.size () == 1);

	// Ensure overflow stats have been incremented
	ASSERT_EQ (1, node.stats->count (nano::stat::type::election, nano::stat::detail::election_drop_overflow));

	// Ensure the surviving transaction is the least recently inserted
	ASSERT_TIMELY (1s, node.active.election (receive2->qualified_root ()) != nullptr);
}

namespace
{
/*
 * Sends `amount` raw from genesis chain into a new account and makes it a representative
 */
nano::keypair setup_rep (nano::test::system & system, nano::node & node, nano::uint128_t const amount)
{
	auto latest = node.latest (nano::dev::genesis_key.pub);
	auto balance = node.balance (nano::dev::genesis_key.pub);

	nano::keypair key;
	nano::block_builder builder;

	auto send = builder
				.send ()
				.previous (latest)
				.destination (key.pub)
				.balance (balance - amount)
				.sign (nano::dev::genesis_key.prv, nano::dev::genesis_key.pub)
				.work (*system.work.generate (latest))
				.build_shared ();

	auto open = builder
				.open ()
				.source (send->hash ())
				.representative (key.pub)
				.account (key.pub)
				.sign (key.prv, key.pub)
				.work (*system.work.generate (key.pub))
				.build_shared ();

	EXPECT_TRUE (nano::test::process (node, { send, open }));
	EXPECT_TRUE (nano::test::confirm (node, { send, open }));
	EXPECT_TIMELY (5s, nano::test::confirmed (node, { send, open }));

	return key;
}

/*
 * Creates `count` 1 raw sends from genesis to unique accounts and corresponding open blocks.
 * The genesis chain is then confirmed, but leaves open blocks unconfirmed.
 */
std::vector<std::shared_ptr<nano::block>> setup_independent_blocks (nano::test::system & system, nano::node & node, int count)
{
	std::vector<std::shared_ptr<nano::block>> blocks;

	auto latest = node.latest (nano::dev::genesis_key.pub);
	auto balance = node.balance (nano::dev::genesis_key.pub);

	for (int n = 0; n < count; ++n)
	{
		nano::keypair key;
		nano::block_builder builder;

		balance -= 1;
		auto send = builder
					.send ()
					.previous (latest)
					.destination (key.pub)
					.balance (balance)
					.sign (nano::dev::genesis_key.prv, nano::dev::genesis_key.pub)
					.work (*system.work.generate (latest))
					.build_shared ();
		latest = send->hash ();

		auto open = builder
					.open ()
					.source (send->hash ())
					.representative (key.pub)
					.account (key.pub)
					.sign (key.prv, key.pub)
					.work (*system.work.generate (key.pub))
					.build_shared ();

		EXPECT_TRUE (nano::test::process (node, { send, open }));
		EXPECT_TIMELY (5s, nano::test::exists (node, { send, open })); // Ensure blocks are in the ledger

		blocks.push_back (open);
	}

	// Confirm whole genesis chain at once
	EXPECT_TRUE (nano::test::confirm (node, { latest }));
	EXPECT_TIMELY (5s, nano::test::confirmed (node, { latest }));

	return blocks;
}
}

/*
 * Ensures we limit the number of vote hinted elections in AEC
 */
TEST (active_transactions, limit_vote_hinted_elections)
{
	nano::test::system system;
	nano::node_config config = system.default_config ();
	const int aec_limit = 10;
	config.frontiers_confirmation = nano::frontiers_confirmation_mode::disabled;
	config.active_elections_size = aec_limit;
	config.active_elections_hinted_limit_percentage = 10; // Should give us a limit of 1 hinted election
	auto & node = *system.add_node (config);

	// Setup representatives
	// Enough weight to trigger election hinting but not enough to confirm block on its own
	const auto amount = ((node.online_reps.trended () / 100) * node.config.election_hint_weight_percent) + 1000 * nano::Gxrb_ratio;
	nano::keypair rep1 = setup_rep (system, node, amount / 2);
	nano::keypair rep2 = setup_rep (system, node, amount / 2);

	auto blocks = setup_independent_blocks (system, node, 2);
	auto open0 = blocks[0];
	auto open1 = blocks[1];

	// Even though automatic frontier confirmation is disabled, AEC is doing funny stuff and inserting elections, clear that
	WAIT (1s);
	node.active.clear ();
	ASSERT_TRUE (node.active.empty ());

	// Inactive vote
	auto vote1 = nano::test::make_vote (rep1, { open0, open1 });
	node.vote_processor.vote (vote1, nano::test::fake_channel (node));
	// Ensure new inactive vote cache entries were created
	ASSERT_TIMELY (5s, node.inactive_vote_cache.cache_size () == 2);
	// And no elections are getting started yet
	ASSERT_ALWAYS (1s, node.active.empty ());
	// And nothing got confirmed yet
	ASSERT_FALSE (nano::test::confirmed (node, { open0, open1 }));

	// This vote should trigger election hinting for first receive block
	auto vote2 = nano::test::make_vote (rep2, { open0 });
	node.vote_processor.vote (vote2, nano::test::fake_channel (node));
	// Ensure an election got started for open0 block
	ASSERT_TIMELY (5s, node.active.size () == 1);
	ASSERT_TIMELY (5s, nano::test::active (node, { open0 }));

	// This vote should trigger election hinting but not become active due to limit of active hinted elections
	auto vote3 = nano::test::make_vote (rep2, { open1 });
	node.vote_processor.vote (vote3, nano::test::fake_channel (node));
	// Ensure no new election are getting started
	ASSERT_NEVER (1s, nano::test::active (node, { open1 }));
	ASSERT_EQ (node.active.size (), 1);

	// This final vote should confirm the first receive block
	auto vote4 = nano::test::make_final_vote (nano::dev::genesis_key, { open0 });
	node.vote_processor.vote (vote4, nano::test::fake_channel (node));
	// Ensure election for open0 block got confirmed
	ASSERT_TIMELY (5s, nano::test::confirmed (node, { open0 }));

	// Now a second block should get vote hinted
	ASSERT_TIMELY (5s, nano::test::active (node, { open1 }));

	// Ensure there was no overflow of elections
	ASSERT_EQ (0, node.stats.count (nano::stat::type::election, nano::stat::detail::election_drop_overflow));
}

/*
 * Tests that when AEC is running at capacity from normal elections, it is still possible to schedule a limited number of hinted elections
 */
TEST (active_transactions, allow_limited_overflow)
{
	nano::test::system system;
	nano::node_config config = system.default_config ();
	const int aec_limit = 20;
	config.frontiers_confirmation = nano::frontiers_confirmation_mode::disabled;
	config.active_elections_size = aec_limit;
	config.active_elections_hinted_limit_percentage = 20; // Should give us a limit of 4 hinted elections
	auto & node = *system.add_node (config);

	auto blocks = setup_independent_blocks (system, node, aec_limit * 4);

	// Split blocks in two halves
	std::vector<std::shared_ptr<nano::block>> blocks1 (blocks.begin (), blocks.begin () + blocks.size () / 2);
	std::vector<std::shared_ptr<nano::block>> blocks2 (blocks.begin () + blocks.size () / 2, blocks.end ());

	// Even though automatic frontier confirmation is disabled, AEC is doing funny stuff and inserting elections, clear that
	WAIT (1s);
	node.active.clear ();
	ASSERT_TRUE (node.active.empty ());

	// Insert the first part of the blocks into normal election scheduler
	for (auto const & block : blocks1)
	{
<<<<<<< HEAD
		nano::block_hash latest = node.latest (nano::dev::genesis_key.pub);
		nano::keypair key1, key2;
		nano::send_block_builder send_block_builder;
		nano::state_block_builder state_block_builder;
		// Enough weight to trigger election hinting but not enough to confirm block on its own
		auto amount = ((node.online_reps.trended () / 100) * node.config->election_hint_weight_percent) / 2 + 1000 * nano::Gxrb_ratio;
		auto send1 = send_block_builder.make_block ()
					 .previous (latest)
					 .destination (key1.pub)
					 .balance (nano::dev::constants.genesis_amount - amount)
					 .sign (nano::dev::genesis_key.prv, nano::dev::genesis_key.pub)
					 .work (*system.work.generate (latest))
					 .build_shared ();
		auto send2 = send_block_builder.make_block ()
					 .previous (send1->hash ())
					 .destination (key2.pub)
					 .balance (nano::dev::constants.genesis_amount - 2 * amount)
					 .sign (nano::dev::genesis_key.prv, nano::dev::genesis_key.pub)
					 .work (*system.work.generate (send1->hash ()))
					 .build_shared ();
		auto open1 = state_block_builder.make_block ()
					 .account (key1.pub)
					 .previous (0)
					 .representative (key1.pub)
					 .balance (amount)
					 .link (send1->hash ())
					 .sign (key1.prv, key1.pub)
					 .work (*system.work.generate (key1.pub))
					 .build_shared ();
		auto open2 = state_block_builder.make_block ()
					 .account (key2.pub)
					 .previous (0)
					 .representative (key2.pub)
					 .balance (amount)
					 .link (send2->hash ())
					 .sign (key2.prv, key2.pub)
					 .work (*system.work.generate (key2.pub))
					 .build_shared ();
		ASSERT_EQ (nano::process_result::progress, node.process (*send1).code);
		ASSERT_EQ (nano::process_result::progress, node.process (*send2).code);
		ASSERT_EQ (nano::process_result::progress, node.process (*open1).code);
		ASSERT_EQ (nano::process_result::progress, node.process (*open2).code);
		nano::test::blocks_confirm (node, { send1, send2, open1, open2 }, true);
		ASSERT_TIMELY (1s, node.block_confirmed (send1->hash ()));
		ASSERT_TIMELY (1s, node.block_confirmed (send2->hash ()));
		ASSERT_TIMELY (1s, node.block_confirmed (open1->hash ()));
		ASSERT_TIMELY (1s, node.block_confirmed (open2->hash ()));
		ASSERT_TIMELY (1s, node.active.empty ());
		rep1 = key1;
		rep2 = key2;
=======
		node.scheduler.activate (block->account (), node.store.tx_begin_read ());
>>>>>>> a4d67891
	}

	// Ensure number of active elections reaches AEC limit and there is no overfill
	ASSERT_TIMELY_EQ (5s, node.active.size (), node.active.limit ());
	// And it stays that way without increasing
	ASSERT_ALWAYS (1s, node.active.size () == node.active.limit ());

	// Insert votes for the second part of the blocks, so that those are scheduled as hinted elections
	for (auto const & block : blocks2)
	{
<<<<<<< HEAD
		auto latest_balance = node.balance (nano::dev::genesis_key.pub);
		auto latest = node.latest (nano::dev::genesis_key.pub);
		nano::keypair key0, key1;
		nano::state_block_builder builder;
		// Construct two pending entries that can be received simultaneously
		auto send0 = builder.make_block ()
					 .account (nano::dev::genesis_key.pub)
					 .previous (latest)
					 .representative (nano::dev::genesis_key.pub)
					 .link (key0.pub)
					 .balance (latest_balance - 1)
					 .sign (nano::dev::genesis_key.prv, nano::dev::genesis_key.pub)
					 .work (*system.work.generate (latest))
					 .build_shared ();
		ASSERT_EQ (nano::process_result::progress, node.process (*send0).code);
		nano::test::blocks_confirm (node, { send0 }, true);
		ASSERT_TIMELY (1s, node.block_confirmed (send0->hash ()));
		ASSERT_TIMELY (1s, node.active.empty ());
		auto send1 = builder.make_block ()
					 .account (nano::dev::genesis_key.pub)
					 .previous (send0->hash ())
					 .representative (nano::dev::genesis_key.pub)
					 .link (key1.pub)
					 .balance (latest_balance - 2)
					 .sign (nano::dev::genesis_key.prv, nano::dev::genesis_key.pub)
					 .work (*system.work.generate (send0->hash ()))
					 .build_shared ();
		ASSERT_EQ (nano::process_result::progress, node.process (*send1).code);
		nano::test::blocks_confirm (node, { send1 }, true);
		ASSERT_TIMELY (1s, node.block_confirmed (send1->hash ()));
		ASSERT_TIMELY (1s, node.active.empty ());

		auto receive0 = builder.make_block ()
						.account (key0.pub)
						.previous (0)
						.representative (nano::dev::genesis_key.pub)
						.link (send0->hash ())
						.balance (1)
						.sign (key0.prv, key0.pub)
						.work (*system.work.generate (key0.pub))
						.build_shared ();
		ASSERT_EQ (nano::process_result::progress, node.process (*receive0).code);
		auto receive1 = builder.make_block ()
						.account (key1.pub)
						.previous (0)
						.representative (nano::dev::genesis_key.pub)
						.link (send1->hash ())
						.balance (1)
						.sign (key1.prv, key1.pub)
						.work (*system.work.generate (key1.pub))
						.build_shared ();
		ASSERT_EQ (nano::process_result::progress, node.process (*receive1).code);
		ASSERT_TRUE (node.active.empty ());
		ASSERT_EQ (7, node.ledger.cache.cemented_count);

		// Inactive vote
		auto vote1 (std::make_shared<nano::vote> (rep1.pub, rep1.prv, 0, 0, std::vector<nano::block_hash>{ receive0->hash (), receive1->hash () }));
		node.vote_processor.vote (vote1, std::make_shared<nano::transport::inproc::channel> (node, node));
		ASSERT_TIMELY (1s, node.inactive_vote_cache.cache_size () == 2);
		ASSERT_TRUE (node.active.empty ());
		ASSERT_EQ (7, node.ledger.cache.cemented_count);

		// This vote should trigger election hinting for first receive block
		auto vote2 (std::make_shared<nano::vote> (rep2.pub, rep2.prv, 0, 0, std::vector<nano::block_hash>{ receive0->hash () }));
		node.vote_processor.vote (vote2, std::make_shared<nano::transport::inproc::channel> (node, node));
		ASSERT_TIMELY (1s, 1 == node.active.size ());
		// Ensure first transaction becomes active
		ASSERT_TIMELY (1s, node.active.election (receive0->qualified_root ()) != nullptr);

		// This vote should trigger election hinting but not become active due to limit of active hinted elections
		auto vote3 (std::make_shared<nano::vote> (rep2.pub, rep2.prv, 0, 0, std::vector<nano::block_hash>{ receive1->hash () }));
		node.vote_processor.vote (vote3, std::make_shared<nano::transport::inproc::channel> (node, node));
		ASSERT_TIMELY (1s, node.stats->count (nano::stat::type::election, nano::stat::detail::election_hinted_overflow) == 1);
		ASSERT_TIMELY (1s, 1 == node.active.size ());
		// Ensure second transaction does not become active
		ASSERT_TIMELY (1s, node.active.election (receive1->qualified_root ()) == nullptr);

		// This final vote should confirm the first receive block
		auto vote4 = (std::make_shared<nano::vote> (nano::dev::genesis_key.pub, nano::dev::genesis_key.prv, nano::vote::timestamp_max, nano::vote::duration_max, std::vector<nano::block_hash>{ receive0->hash () }));
		node.vote_processor.vote (vote4, std::make_shared<nano::transport::inproc::channel> (node, node));
		ASSERT_TIMELY (1s, node.active.empty ());
		ASSERT_EQ (8, node.ledger.cache.cemented_count);
		ASSERT_TIMELY (1s, node.inactive_vote_cache.cache_size () == 1);

		// Now it should be possible to vote hint second block
		auto vote5 = (std::make_shared<nano::vote> (nano::dev::genesis_key.pub, nano::dev::genesis_key.prv, 0, 0, std::vector<nano::block_hash>{ receive1->hash () }));
		node.vote_processor.vote (vote5, std::make_shared<nano::transport::inproc::channel> (node, node));
		ASSERT_TIMELY (1s, node.stats->count (nano::stat::type::election, nano::stat::detail::election_hinted_overflow) == 1);
		ASSERT_TIMELY (1s, 1 == node.active.size ());
		ASSERT_EQ (8, node.ledger.cache.cemented_count);
		ASSERT_TIMELY (1s, node.inactive_vote_cache.cache_size () == 1);

		// Ensure there was no overflow
		ASSERT_EQ (0, node.stats->count (nano::stat::type::election, nano::stat::detail::election_drop_overflow));
=======
		// Non-final vote, so it stays in the AEC without getting confirmed
		auto vote = nano::test::make_vote (nano::dev::genesis_key, { block });
		node.inactive_vote_cache.vote (block->hash (), vote);
	}

	// Ensure active elections overfill AEC only up to normal + hinted limit
	ASSERT_TIMELY_EQ (5s, node.active.size (), node.active.limit () + node.active.hinted_limit ());
	// And it stays that way without increasing
	ASSERT_ALWAYS (1s, node.active.size () == node.active.limit () + node.active.hinted_limit ());
}

/*
 * Tests that when hinted elections are present in the AEC, normal scheduler adapts not to exceed the limit of all elections
 */
TEST (active_transactions, allow_limited_overflow_adapt)
{
	nano::test::system system;
	nano::node_config config = system.default_config ();
	const int aec_limit = 20;
	config.frontiers_confirmation = nano::frontiers_confirmation_mode::disabled;
	config.active_elections_size = aec_limit;
	config.active_elections_hinted_limit_percentage = 20; // Should give us a limit of 4 hinted elections
	auto & node = *system.add_node (config);

	auto blocks = setup_independent_blocks (system, node, aec_limit * 4);

	// Split blocks in two halves
	std::vector<std::shared_ptr<nano::block>> blocks1 (blocks.begin (), blocks.begin () + blocks.size () / 2);
	std::vector<std::shared_ptr<nano::block>> blocks2 (blocks.begin () + blocks.size () / 2, blocks.end ());

	// Even though automatic frontier confirmation is disabled, AEC is doing funny stuff and inserting elections, clear that
	WAIT (1s);
	node.active.clear ();
	ASSERT_TRUE (node.active.empty ());

	// Insert votes for the second part of the blocks, so that those are scheduled as hinted elections
	for (auto const & block : blocks2)
	{
		// Non-final vote, so it stays in the AEC without getting confirmed
		auto vote = nano::test::make_vote (nano::dev::genesis_key, { block });
		node.inactive_vote_cache.vote (block->hash (), vote);
>>>>>>> a4d67891
	}

	// Ensure hinted election amount is bounded by hinted limit
	ASSERT_TIMELY_EQ (5s, node.active.size (), node.active.hinted_limit ());
	// And it stays that way without increasing
	ASSERT_ALWAYS (1s, node.active.size () == node.active.hinted_limit ());

	// Insert the first part of the blocks into normal election scheduler
	for (auto const & block : blocks1)
	{
		node.scheduler.activate (block->account (), node.store.tx_begin_read ());
	}

	// Ensure number of active elections reaches AEC limit and there is no overfill
	ASSERT_TIMELY_EQ (5s, node.active.size (), node.active.limit ());
	// And it stays that way without increasing
	ASSERT_ALWAYS (1s, node.active.size () == node.active.limit ());
}<|MERGE_RESOLUTION|>--- conflicted
+++ resolved
@@ -507,11 +507,7 @@
 	// An election is started for send6 but does not confirm
 	ASSERT_TIMELY (5s, 1 == node.active.size ());
 	node.vote_processor.flush ();
-<<<<<<< HEAD
-	ASSERT_FALSE (node.block_confirmed_or_being_confirmed (*node.store.tx_begin_read (), send3->hash ()));
-=======
 	ASSERT_FALSE (node.block_confirmed_or_being_confirmed (send3->hash ()));
->>>>>>> a4d67891
 	// send7 cannot be voted on but an election should be started from inactive votes
 	ASSERT_FALSE (node.ledger.dependents_confirmed (*node.store.tx_begin_read (), *send4));
 	node.process_active (send4);
@@ -1234,11 +1230,7 @@
 	ASSERT_EQ (0, node.stats->count (nano::stat::type::confirmation_observer, nano::stat::detail::active_conf_height, nano::stat::dir::out));
 
 	// The first block was not active so no activation takes place
-<<<<<<< HEAD
-	ASSERT_FALSE (node.active.active (open->qualified_root ()) || node.block_confirmed_or_being_confirmed (*node.store.tx_begin_read (), open->hash ()));
-=======
 	ASSERT_FALSE (node.active.active (open->qualified_root ()) || node.block_confirmed_or_being_confirmed (open->hash ()));
->>>>>>> a4d67891
 }
 
 TEST (active_transactions, list_active)
@@ -1515,7 +1507,7 @@
 
 	// Setup representatives
 	// Enough weight to trigger election hinting but not enough to confirm block on its own
-	const auto amount = ((node.online_reps.trended () / 100) * node.config.election_hint_weight_percent) + 1000 * nano::Gxrb_ratio;
+	const auto amount = ((node.online_reps.trended () / 100) * node.config->election_hint_weight_percent) + 1000 * nano::Gxrb_ratio;
 	nano::keypair rep1 = setup_rep (system, node, amount / 2);
 	nano::keypair rep2 = setup_rep (system, node, amount / 2);
 
@@ -1562,7 +1554,7 @@
 	ASSERT_TIMELY (5s, nano::test::active (node, { open1 }));
 
 	// Ensure there was no overflow of elections
-	ASSERT_EQ (0, node.stats.count (nano::stat::type::election, nano::stat::detail::election_drop_overflow));
+	ASSERT_EQ (0, node.stats->count (nano::stat::type::election, nano::stat::detail::election_drop_overflow));
 }
 
 /*
@@ -1592,60 +1584,7 @@
 	// Insert the first part of the blocks into normal election scheduler
 	for (auto const & block : blocks1)
 	{
-<<<<<<< HEAD
-		nano::block_hash latest = node.latest (nano::dev::genesis_key.pub);
-		nano::keypair key1, key2;
-		nano::send_block_builder send_block_builder;
-		nano::state_block_builder state_block_builder;
-		// Enough weight to trigger election hinting but not enough to confirm block on its own
-		auto amount = ((node.online_reps.trended () / 100) * node.config->election_hint_weight_percent) / 2 + 1000 * nano::Gxrb_ratio;
-		auto send1 = send_block_builder.make_block ()
-					 .previous (latest)
-					 .destination (key1.pub)
-					 .balance (nano::dev::constants.genesis_amount - amount)
-					 .sign (nano::dev::genesis_key.prv, nano::dev::genesis_key.pub)
-					 .work (*system.work.generate (latest))
-					 .build_shared ();
-		auto send2 = send_block_builder.make_block ()
-					 .previous (send1->hash ())
-					 .destination (key2.pub)
-					 .balance (nano::dev::constants.genesis_amount - 2 * amount)
-					 .sign (nano::dev::genesis_key.prv, nano::dev::genesis_key.pub)
-					 .work (*system.work.generate (send1->hash ()))
-					 .build_shared ();
-		auto open1 = state_block_builder.make_block ()
-					 .account (key1.pub)
-					 .previous (0)
-					 .representative (key1.pub)
-					 .balance (amount)
-					 .link (send1->hash ())
-					 .sign (key1.prv, key1.pub)
-					 .work (*system.work.generate (key1.pub))
-					 .build_shared ();
-		auto open2 = state_block_builder.make_block ()
-					 .account (key2.pub)
-					 .previous (0)
-					 .representative (key2.pub)
-					 .balance (amount)
-					 .link (send2->hash ())
-					 .sign (key2.prv, key2.pub)
-					 .work (*system.work.generate (key2.pub))
-					 .build_shared ();
-		ASSERT_EQ (nano::process_result::progress, node.process (*send1).code);
-		ASSERT_EQ (nano::process_result::progress, node.process (*send2).code);
-		ASSERT_EQ (nano::process_result::progress, node.process (*open1).code);
-		ASSERT_EQ (nano::process_result::progress, node.process (*open2).code);
-		nano::test::blocks_confirm (node, { send1, send2, open1, open2 }, true);
-		ASSERT_TIMELY (1s, node.block_confirmed (send1->hash ()));
-		ASSERT_TIMELY (1s, node.block_confirmed (send2->hash ()));
-		ASSERT_TIMELY (1s, node.block_confirmed (open1->hash ()));
-		ASSERT_TIMELY (1s, node.block_confirmed (open2->hash ()));
-		ASSERT_TIMELY (1s, node.active.empty ());
-		rep1 = key1;
-		rep2 = key2;
-=======
-		node.scheduler.activate (block->account (), node.store.tx_begin_read ());
->>>>>>> a4d67891
+		node.scheduler.activate (block->account (), *node.store.tx_begin_read ());
 	}
 
 	// Ensure number of active elections reaches AEC limit and there is no overfill
@@ -1656,102 +1595,6 @@
 	// Insert votes for the second part of the blocks, so that those are scheduled as hinted elections
 	for (auto const & block : blocks2)
 	{
-<<<<<<< HEAD
-		auto latest_balance = node.balance (nano::dev::genesis_key.pub);
-		auto latest = node.latest (nano::dev::genesis_key.pub);
-		nano::keypair key0, key1;
-		nano::state_block_builder builder;
-		// Construct two pending entries that can be received simultaneously
-		auto send0 = builder.make_block ()
-					 .account (nano::dev::genesis_key.pub)
-					 .previous (latest)
-					 .representative (nano::dev::genesis_key.pub)
-					 .link (key0.pub)
-					 .balance (latest_balance - 1)
-					 .sign (nano::dev::genesis_key.prv, nano::dev::genesis_key.pub)
-					 .work (*system.work.generate (latest))
-					 .build_shared ();
-		ASSERT_EQ (nano::process_result::progress, node.process (*send0).code);
-		nano::test::blocks_confirm (node, { send0 }, true);
-		ASSERT_TIMELY (1s, node.block_confirmed (send0->hash ()));
-		ASSERT_TIMELY (1s, node.active.empty ());
-		auto send1 = builder.make_block ()
-					 .account (nano::dev::genesis_key.pub)
-					 .previous (send0->hash ())
-					 .representative (nano::dev::genesis_key.pub)
-					 .link (key1.pub)
-					 .balance (latest_balance - 2)
-					 .sign (nano::dev::genesis_key.prv, nano::dev::genesis_key.pub)
-					 .work (*system.work.generate (send0->hash ()))
-					 .build_shared ();
-		ASSERT_EQ (nano::process_result::progress, node.process (*send1).code);
-		nano::test::blocks_confirm (node, { send1 }, true);
-		ASSERT_TIMELY (1s, node.block_confirmed (send1->hash ()));
-		ASSERT_TIMELY (1s, node.active.empty ());
-
-		auto receive0 = builder.make_block ()
-						.account (key0.pub)
-						.previous (0)
-						.representative (nano::dev::genesis_key.pub)
-						.link (send0->hash ())
-						.balance (1)
-						.sign (key0.prv, key0.pub)
-						.work (*system.work.generate (key0.pub))
-						.build_shared ();
-		ASSERT_EQ (nano::process_result::progress, node.process (*receive0).code);
-		auto receive1 = builder.make_block ()
-						.account (key1.pub)
-						.previous (0)
-						.representative (nano::dev::genesis_key.pub)
-						.link (send1->hash ())
-						.balance (1)
-						.sign (key1.prv, key1.pub)
-						.work (*system.work.generate (key1.pub))
-						.build_shared ();
-		ASSERT_EQ (nano::process_result::progress, node.process (*receive1).code);
-		ASSERT_TRUE (node.active.empty ());
-		ASSERT_EQ (7, node.ledger.cache.cemented_count);
-
-		// Inactive vote
-		auto vote1 (std::make_shared<nano::vote> (rep1.pub, rep1.prv, 0, 0, std::vector<nano::block_hash>{ receive0->hash (), receive1->hash () }));
-		node.vote_processor.vote (vote1, std::make_shared<nano::transport::inproc::channel> (node, node));
-		ASSERT_TIMELY (1s, node.inactive_vote_cache.cache_size () == 2);
-		ASSERT_TRUE (node.active.empty ());
-		ASSERT_EQ (7, node.ledger.cache.cemented_count);
-
-		// This vote should trigger election hinting for first receive block
-		auto vote2 (std::make_shared<nano::vote> (rep2.pub, rep2.prv, 0, 0, std::vector<nano::block_hash>{ receive0->hash () }));
-		node.vote_processor.vote (vote2, std::make_shared<nano::transport::inproc::channel> (node, node));
-		ASSERT_TIMELY (1s, 1 == node.active.size ());
-		// Ensure first transaction becomes active
-		ASSERT_TIMELY (1s, node.active.election (receive0->qualified_root ()) != nullptr);
-
-		// This vote should trigger election hinting but not become active due to limit of active hinted elections
-		auto vote3 (std::make_shared<nano::vote> (rep2.pub, rep2.prv, 0, 0, std::vector<nano::block_hash>{ receive1->hash () }));
-		node.vote_processor.vote (vote3, std::make_shared<nano::transport::inproc::channel> (node, node));
-		ASSERT_TIMELY (1s, node.stats->count (nano::stat::type::election, nano::stat::detail::election_hinted_overflow) == 1);
-		ASSERT_TIMELY (1s, 1 == node.active.size ());
-		// Ensure second transaction does not become active
-		ASSERT_TIMELY (1s, node.active.election (receive1->qualified_root ()) == nullptr);
-
-		// This final vote should confirm the first receive block
-		auto vote4 = (std::make_shared<nano::vote> (nano::dev::genesis_key.pub, nano::dev::genesis_key.prv, nano::vote::timestamp_max, nano::vote::duration_max, std::vector<nano::block_hash>{ receive0->hash () }));
-		node.vote_processor.vote (vote4, std::make_shared<nano::transport::inproc::channel> (node, node));
-		ASSERT_TIMELY (1s, node.active.empty ());
-		ASSERT_EQ (8, node.ledger.cache.cemented_count);
-		ASSERT_TIMELY (1s, node.inactive_vote_cache.cache_size () == 1);
-
-		// Now it should be possible to vote hint second block
-		auto vote5 = (std::make_shared<nano::vote> (nano::dev::genesis_key.pub, nano::dev::genesis_key.prv, 0, 0, std::vector<nano::block_hash>{ receive1->hash () }));
-		node.vote_processor.vote (vote5, std::make_shared<nano::transport::inproc::channel> (node, node));
-		ASSERT_TIMELY (1s, node.stats->count (nano::stat::type::election, nano::stat::detail::election_hinted_overflow) == 1);
-		ASSERT_TIMELY (1s, 1 == node.active.size ());
-		ASSERT_EQ (8, node.ledger.cache.cemented_count);
-		ASSERT_TIMELY (1s, node.inactive_vote_cache.cache_size () == 1);
-
-		// Ensure there was no overflow
-		ASSERT_EQ (0, node.stats->count (nano::stat::type::election, nano::stat::detail::election_drop_overflow));
-=======
 		// Non-final vote, so it stays in the AEC without getting confirmed
 		auto vote = nano::test::make_vote (nano::dev::genesis_key, { block });
 		node.inactive_vote_cache.vote (block->hash (), vote);
@@ -1793,7 +1636,6 @@
 		// Non-final vote, so it stays in the AEC without getting confirmed
 		auto vote = nano::test::make_vote (nano::dev::genesis_key, { block });
 		node.inactive_vote_cache.vote (block->hash (), vote);
->>>>>>> a4d67891
 	}
 
 	// Ensure hinted election amount is bounded by hinted limit
@@ -1804,7 +1646,7 @@
 	// Insert the first part of the blocks into normal election scheduler
 	for (auto const & block : blocks1)
 	{
-		node.scheduler.activate (block->account (), node.store.tx_begin_read ());
+		node.scheduler.activate (block->account (), *node.store.tx_begin_read ());
 	}
 
 	// Ensure number of active elections reaches AEC limit and there is no overfill
