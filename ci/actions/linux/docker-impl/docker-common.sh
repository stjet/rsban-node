#!/bin/bash

set -e
set -a

scripts="$PWD/ci"
CI_BRANCH=$(git branch | cut -f2 -d' ')
tags=()
if [ -n "$CI_TAG" ]; then
    tags+=("$CI_TAG")
elif [ -n "$CI_BRANCH" ]; then
    CI_TAG=$CI_BRANCH
    tags+=("$CI_BRANCH")
fi
if [[ "$GITHUB_WORKFLOW" = "Live" ]]; then
    echo "Live"
    network_tag_suffix=''
    network="live"
elif [[ "$GITHUB_WORKFLOW" = "Beta" ]]; then
    echo "Beta"
    network_tag_suffix="-beta"
    network="beta"
elif [[ "$GITHUB_WORKFLOW" = "Test" ]]; then
    echo "Test"
    network_tag_suffix="-test"
    network="test"
fi

if [[ "$GITHUB_WORKFLOW" != "Develop" ]]; then
    docker_image_name="simpago/rsnano${network_tag_suffix}"
fi

docker_build()
{
    ci_version_pre_release="OFF"
    if [[ -n "${CI_VERSION_PRE_RELEASE}" ]]; then
        ci_version_pre_release="$CI_VERSION_PRE_RELEASE"
    fi

    if [[ "$GITHUB_WORKFLOW" != "Develop" ]]; then
<<<<<<< HEAD
        ghcr_image_name="ghcr.io/${GITHUB_REPOSITORY}/rsnano${network_tag_suffix}"
        "$scripts"/build-docker-image.sh docker/node/Dockerfile "$docker_image_name" --build-arg NETWORK="$network" --build-arg CI_BUILD=true --build-arg CI_TAG="$CI_TAG"
=======
        ghcr_image_name="ghcr.io/${GITHUB_REPOSITORY}/nano${network_tag_suffix}"
        "$scripts"/build-docker-image.sh docker/node/Dockerfile "$docker_image_name" --build-arg NETWORK="$network" --build-arg CI_BUILD=true --build-arg CI_VERSION_PRE_RELEASE="$ci_version_pre_release" --build-arg CI_TAG="$CI_TAG"
>>>>>>> 41222e9f
        for tag in "${tags[@]}"; do
            # Sanitize docker tag
            # https://docs.docker.com/engine/reference/commandline/tag/
            tag="$(printf '%s' "$tag" | tr -c '[a-z][A-Z][0-9]_.-' -)"
            if [ "$tag" != "latest" ]; then
                docker tag "$docker_image_name" "${docker_image_name}:$tag"
                docker tag "$ghcr_image_name" "${ghcr_image_name}:$tag"
            fi
        done
    fi
}

docker_deploy()
{
    if [ -n "$DOCKER_PASSWORD" ]; then
        echo "$DOCKER_PASSWORD" | docker login -u simpago --password-stdin
        if [[ "$GITHUB_WORKFLOW" = "Develop" ]]; then
            "$scripts"/custom-timeout.sh 30 docker push "simpago/rsnano-env:base"
            "$scripts"/custom-timeout.sh 30 docker push "simpago/rsnano-env:gcc"
            "$scripts"/custom-timeout.sh 30 docker push "simpago/rsnano-env:clang-6"
            echo "Deployed nano-env"
            exit 0
        else
            if [[ "$GITHUB_WORKFLOW" = "Live" ]]; then
                tags=$(docker images --format '{{.Repository}}:{{.Tag }}' | grep simpago | grep -vE "env|ghcr.io|none|latest")
            else
                tags=$(docker images --format '{{.Repository}}:{{.Tag }}' | grep simpago | grep -vE "env|ghcr.io|none")
            fi
            for a in $tags; do
                "$scripts"/custom-timeout.sh 30 docker push "$a"
            done
            echo "$docker_image_name with tags ${tags//$'\n'/' '} deployed"
        fi
    else
        echo "\$DOCKER_PASSWORD environment variable required"
        exit 0
    fi
}<|MERGE_RESOLUTION|>--- conflicted
+++ resolved
@@ -38,13 +38,8 @@
     fi
 
     if [[ "$GITHUB_WORKFLOW" != "Develop" ]]; then
-<<<<<<< HEAD
         ghcr_image_name="ghcr.io/${GITHUB_REPOSITORY}/rsnano${network_tag_suffix}"
-        "$scripts"/build-docker-image.sh docker/node/Dockerfile "$docker_image_name" --build-arg NETWORK="$network" --build-arg CI_BUILD=true --build-arg CI_TAG="$CI_TAG"
-=======
-        ghcr_image_name="ghcr.io/${GITHUB_REPOSITORY}/nano${network_tag_suffix}"
         "$scripts"/build-docker-image.sh docker/node/Dockerfile "$docker_image_name" --build-arg NETWORK="$network" --build-arg CI_BUILD=true --build-arg CI_VERSION_PRE_RELEASE="$ci_version_pre_release" --build-arg CI_TAG="$CI_TAG"
->>>>>>> 41222e9f
         for tag in "${tags[@]}"; do
             # Sanitize docker tag
             # https://docs.docker.com/engine/reference/commandline/tag/
