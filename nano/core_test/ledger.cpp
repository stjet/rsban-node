--- conflicted
+++ resolved
@@ -684,90 +684,9 @@
 		auto blocks (node1.unchecked.get (*transaction, receive1->source ()));
 		ASSERT_EQ (blocks.size (), 1);
 	}
-<<<<<<< HEAD
 	node1.block_processor.add (send2);
 	ASSERT_TIMELY (10s, node1.store.block ().exists (*node1.store.tx_begin_read (), receive1->hash ()));
 	ASSERT_EQ (0, node1.unchecked.count (*node1.store.tx_begin_read ()));
-=======
-
-	ASSERT_EQ (rocksdb_store.online_weight.count (rocksdb_transaction), 1);
-
-	auto block1 = rocksdb_store.block.get (rocksdb_transaction, send->hash ());
-
-	ASSERT_EQ (*send, *block1);
-	ASSERT_TRUE (rocksdb_store.peer.exists (rocksdb_transaction, endpoint_key));
-	ASSERT_EQ (rocksdb_store.version.get (rocksdb_transaction), version);
-	ASSERT_EQ (rocksdb_store.frontier.get (rocksdb_transaction, 2), 5);
-	nano::confirmation_height_info confirmation_height_info;
-	ASSERT_FALSE (rocksdb_store.confirmation_height.get (rocksdb_transaction, nano::dev::genesis->account (), confirmation_height_info));
-	ASSERT_EQ (confirmation_height_info.height, 2);
-	ASSERT_EQ (confirmation_height_info.frontier, send->hash ());
-	ASSERT_TRUE (rocksdb_store.final_vote.get (rocksdb_transaction, nano::root (send->previous ())).size () == 1);
-	ASSERT_EQ (rocksdb_store.final_vote.get (rocksdb_transaction, nano::root (send->previous ()))[0], nano::block_hash (2));
-}
-
-TEST (ledger, unconfirmed_frontiers)
-{
-	auto ctx = nano::test::context::ledger_empty ();
-	auto & ledger = ctx.ledger ();
-	auto & store = ctx.store ();
-	nano::work_pool pool{ nano::dev::network_params.network, std::numeric_limits<unsigned>::max () };
-
-	auto unconfirmed_frontiers = ledger.unconfirmed_frontiers ();
-	ASSERT_TRUE (unconfirmed_frontiers.empty ());
-
-	nano::state_block_builder builder;
-	nano::keypair key;
-	auto const latest = ledger.latest (store.tx_begin_read (), nano::dev::genesis->account ());
-	auto send = builder.make_block ()
-				.account (nano::dev::genesis->account ())
-				.previous (latest)
-				.representative (nano::dev::genesis->account ())
-				.balance (nano::dev::constants.genesis_amount - 100)
-				.link (key.pub)
-				.sign (nano::dev::genesis_key.prv, nano::dev::genesis_key.pub)
-				.work (*pool.generate (latest))
-				.build ();
-
-	ASSERT_EQ (nano::process_result::progress, ledger.process (store.tx_begin_write (), *send).code);
-
-	unconfirmed_frontiers = ledger.unconfirmed_frontiers ();
-	ASSERT_EQ (unconfirmed_frontiers.size (), 1);
-	ASSERT_EQ (unconfirmed_frontiers.begin ()->first, 1);
-	nano::uncemented_info uncemented_info1{ latest, send->hash (), nano::dev::genesis->account () };
-	auto uncemented_info2 = unconfirmed_frontiers.begin ()->second;
-	ASSERT_EQ (uncemented_info1.account, uncemented_info2.account);
-	ASSERT_EQ (uncemented_info1.cemented_frontier, uncemented_info2.cemented_frontier);
-	ASSERT_EQ (uncemented_info1.frontier, uncemented_info2.frontier);
-}
-
-TEST (ledger, is_send_genesis)
-{
-	auto ctx = nano::test::context::ledger_empty ();
-	auto & ledger = ctx.ledger ();
-	auto & store = ctx.store ();
-	auto tx = store.tx_begin_read ();
-	ASSERT_FALSE (ledger.is_send (tx, *nano::dev::genesis));
-}
-
-TEST (ledger, is_send_state)
-{
-	auto ctx = nano::test::context::ledger_send_receive ();
-	auto & ledger = ctx.ledger ();
-	auto & store = ctx.store ();
-	auto tx = store.tx_begin_read ();
-	ASSERT_TRUE (ledger.is_send (tx, *ctx.blocks ()[0]));
-	ASSERT_FALSE (ledger.is_send (tx, *ctx.blocks ()[1]));
-}
-
-TEST (ledger, is_send_legacy)
-{
-	auto ctx = nano::test::context::ledger_send_receive_legacy ();
-	auto & ledger = ctx.ledger ();
-	auto & store = ctx.store ();
-	auto tx = store.tx_begin_read ();
-	ASSERT_TRUE (ledger.is_send (tx, *ctx.blocks ()[0]));
-	ASSERT_FALSE (ledger.is_send (tx, *ctx.blocks ()[1]));
 }
 
 TEST (ledger, head_block)
@@ -777,5 +696,4 @@
 	auto & store = ctx.store ();
 	auto tx = store.tx_begin_read ();
 	ASSERT_EQ (*nano::dev::genesis, *ledger.head_block (tx, nano::dev::genesis->account ()));
->>>>>>> 004ffe5d
 }