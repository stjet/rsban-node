--- conflicted
+++ resolved
@@ -235,24 +235,18 @@
 	{
 		nano::bufferstream stream (receive_buffer->data (), size_a);
 		auto block (nano::deserialize_block (stream, type_a));
-<<<<<<< HEAD
-		if (block != nullptr && !node->network_params.work.validate_entry (*block))
-		{
+		if (block != nullptr)
+		{
+			if (node->network_params.work.validate_entry (*block))
+			{
+				if (node->config->logging.bulk_pull_logging ())
+				{
+					node->logger->try_log (boost::str (boost::format ("Insufficient work for bulk push block: %1%") % block->hash ().to_string ()));
+				}
+				node->stats->inc_detail_only (nano::stat::type::error, nano::stat::detail::insufficient_work);
+				return;
+			}
 			node->process_active (std::move (block));
-=======
-		if (block != nullptr)
-		{
-			if (connection->node->network_params.work.validate_entry (*block))
-			{
-				if (connection->node->config.logging.bulk_pull_logging ())
-				{
-					connection->node->logger.try_log (boost::str (boost::format ("Insufficient work for bulk push block: %1%") % block->hash ().to_string ()));
-				}
-				connection->node->stats.inc_detail_only (nano::stat::type::error, nano::stat::detail::insufficient_work);
-				return;
-			}
-			connection->node->process_active (std::move (block));
->>>>>>> 0a23b40b
 			throttled_receive ();
 		}
 		else
@@ -262,16 +256,5 @@
 				node->logger->try_log ("Error deserializing block received from pull request");
 			}
 		}
-<<<<<<< HEAD
-		else // Work invalid
-		{
-			if (node->config->logging.bulk_pull_logging ())
-			{
-				node->logger->try_log (boost::str (boost::format ("Insufficient work for bulk push block: %1%") % block->hash ().to_string ()));
-			}
-			node->stats->inc_detail_only (nano::stat::type::error, nano::stat::detail::insufficient_work);
-		}
-=======
->>>>>>> 0a23b40b
 	}
 }