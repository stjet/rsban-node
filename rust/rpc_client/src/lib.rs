use crate::AccountBalanceDto;
use anyhow::{bail, Result};
use reqwest::Client;
pub use reqwest::Url;
use rsnano_core::{
    Account, Amount, BlockHash, BlockSubType, JsonBlock, PublicKey, RawKey, WalletId, WorkNonce,
};
use rsnano_rpc_messages::*;
use serde::Serialize;
use serde_json::{from_str, from_value, Value};
use std::{net::Ipv6Addr, time::Duration};

pub struct NanoRpcClient {
    url: Url,
    client: Client,
}

impl NanoRpcClient {
    pub fn new(url: Url) -> Self {
        Self {
            url,
            client: reqwest::ClientBuilder::new()
                .timeout(Duration::from_secs(5))
                .build()
                .unwrap(),
        }
    }

<<<<<<< HEAD
    pub async fn account_get(&self, key: PublicKey) -> Result<AccountRpcMessage> {
        let cmd = RpcCommand::account_get(key);
=======
    pub async fn wallet_ledger(&self, wallet: WalletId, representative: Option<bool>, weight: Option<bool>, receivable: Option<bool>, modified_since: Option<u64>) -> Result<WalletLedgerDto> {
        let cmd = RpcCommand::wallet_ledger(wallet, representative, weight, receivable, modified_since);
        let result = self.rpc_request(&cmd).await?;
        Ok(serde_json::from_value(result)?)
    }


    pub async fn account_info(&self, account: Account) -> Result<AccountInfoDto> {
        let cmd = RpcCommand::account_info(account);
>>>>>>> b531b531
        let result = self.rpc_request(&cmd).await?;
        Ok(serde_json::from_value(result)?)
    }

    pub async fn wallet_history(
        &self,
        wallet: WalletId,
        modified_since: Option<u64>,
    ) -> Result<WalletHistoryDto> {
        let cmd = RpcCommand::wallet_history(wallet, modified_since);
        let result = self.rpc_request(&cmd).await?;
        Ok(serde_json::from_value(result)?)
    }

    pub async fn wallet_republish(&self, wallet: WalletId, count: u64) -> Result<BlockHashesDto> {
        let cmd = RpcCommand::wallet_republish(wallet, count);
        let result = self.rpc_request(&cmd).await?;
        Ok(serde_json::from_value(result)?)
    }

    pub async fn search_receivable(&self, wallet: WalletId) -> Result<BoolDto> {
        let cmd = RpcCommand::search_receivable(wallet);
        let result = self.rpc_request(&cmd).await?;
        Ok(serde_json::from_value(result)?)
    }

    pub async fn wallet_representative_set(
        &self,
        wallet: WalletId,
        representative: Account,
        update_existing_accounts: Option<bool>,
    ) -> Result<BoolDto> {
        let cmd = RpcCommand::wallet_representative_set(
            WalletWithAccountArgs::new(wallet, representative),
            update_existing_accounts,
        );
        let result = self.rpc_request(&cmd).await?;
        Ok(serde_json::from_value(result)?)
    }

    pub async fn wallet_receivable(
        &self,
        wallet: WalletId,
        count: u64,
        threshold: Option<Amount>,
        source: Option<bool>,
        min_version: Option<bool>,
        include_only_confirmed: Option<bool>,
    ) -> Result<ReceivableDto> {
        let cmd = RpcCommand::wallet_receivable(
            WalletWithCountArgs::new(wallet, count),
            threshold,
            source,
            min_version,
            include_only_confirmed,
        );
        let result = self.rpc_request(&cmd).await?;
        Ok(serde_json::from_value(result)?)
    }

    pub async fn bootstrap_lazy(
        &self,
        hash: BlockHash,
        force: Option<bool>,
        id: Option<String>,
    ) -> Result<BootstrapLazyDto> {
        let cmd = RpcCommand::bootstrap_lazy(hash, force, id);
        let result = self.rpc_request(&cmd).await?;
        Ok(serde_json::from_value(result)?)
    }

    pub async fn bootstrap_any(
        &self,
        force: Option<bool>,
        id: Option<String>,
        account: Option<Account>,
    ) -> Result<SuccessDto> {
        let cmd = RpcCommand::bootstrap_any(force, id, account);
        let result = self.rpc_request(&cmd).await?;
        Ok(serde_json::from_value(result)?)
    }

    pub async fn bootstrap(
        &self,
        address: Ipv6Addr,
        port: u16,
        id: Option<String>,
    ) -> Result<SuccessDto> {
        let cmd = RpcCommand::bootstrap(address, port, id);
        let result = self.rpc_request(&cmd).await?;
        Ok(serde_json::from_value(result)?)
    }

    pub async fn work_cancel(&self, hash: BlockHash) -> Result<SuccessDto> {
        let cmd = RpcCommand::work_cancel(hash);
        let result = self.rpc_request(&cmd).await?;
        Ok(serde_json::from_value(result)?)
    }

    pub async fn process(
        &self,
        subtype: Option<BlockSubType>,
        block: JsonBlock,
        force: Option<bool>,
        watch_work: Option<bool>,
        is_async: Option<bool>,
    ) -> Result<BlockHashRpcMessage> {
        let cmd = RpcCommand::process(subtype, block, force, watch_work, is_async);
        let result = self.rpc_request(&cmd).await?;
        Ok(serde_json::from_value(result)?)
    }

    pub async fn sign(
        &self,
        key: Option<RawKey>,
        wallet: Option<WalletId>,
        account: Option<Account>,
        block: JsonBlock,
    ) -> Result<SignDto> {
        let cmd = RpcCommand::sign(key, wallet, account, block);
        let json = self.rpc_request(&cmd).await?;
        Ok(serde_json::from_value(json)?)
    }

    pub async fn account_history(
        &self,
        account: Account,
        count: u64,
        raw: Option<bool>,
        head: Option<BlockHash>,
        offset: Option<u64>,
        reverse: Option<bool>,
        account_filter: Option<Vec<Account>>,
    ) -> Result<AccountHistoryDto> {
        let cmd =
            RpcCommand::account_history(account, count, raw, head, offset, reverse, account_filter);
        let result = self.rpc_request(&cmd).await?;
        Ok(serde_json::from_value(result)?)
    }

    pub async fn account_balance(
        &self,
        account: Account,
        include_only_confirmed: Option<bool>,
    ) -> Result<AccountBalanceDto> {
        let cmd = RpcCommand::account_balance(account, include_only_confirmed);
        let result = self.rpc_request(&cmd).await?;
        Ok(serde_json::from_value(result)?)
    }

    pub async fn account_create(
        &self,
        wallet: WalletId,
        index: Option<u32>,
        work: Option<bool>,
    ) -> Result<AccountRpcMessage> {
        let cmd = RpcCommand::account_create(wallet, index, work);
        let result = self.rpc_request(&cmd).await?;
        Ok(from_value(result)?)
    }

    pub async fn accounts_create(
        &self,
        wallet: WalletId,
        count: u64,
        work: Option<bool>,
    ) -> Result<AccountsRpcMessage> {
        let cmd = RpcCommand::accounts_create(wallet, count, work);
        let result = self.rpc_request(&cmd).await?;
        Ok(serde_json::from_value(result)?)
    }

    pub async fn account_remove(&self, wallet: WalletId, account: Account) -> Result<BoolDto> {
        let cmd = RpcCommand::account_remove(wallet, account);
        let result = self.rpc_request(&cmd).await?;
        Ok(serde_json::from_value(result)?)
    }

    pub async fn account_move(
        &self,
        wallet: WalletId,
        source: WalletId,
        account: Vec<Account>,
    ) -> Result<BoolDto> {
        let cmd = RpcCommand::account_move(wallet, source, account);
        let result = self.rpc_request(&cmd).await?;
        Ok(serde_json::from_value(result)?)
    }

    pub async fn account_list(&self, wallet: WalletId) -> Result<AccountsRpcMessage> {
        let cmd = RpcCommand::account_list(wallet);
        let result = self.rpc_request(&cmd).await?;
        Ok(serde_json::from_value(result)?)
    }

    pub async fn wallet_create(&self, seed: Option<RawKey>) -> Result<WalletCreateDto> {
        let cmd = RpcCommand::wallet_create(seed);
        let result = self.rpc_request(&cmd).await?;
        Ok(serde_json::from_value(result)?)
    }

    pub async fn wallet_contains(&self, wallet: WalletId, account: Account) -> Result<BoolDto> {
        let cmd = RpcCommand::wallet_contains(wallet, account);
        let result = self.rpc_request(&cmd).await?;
        Ok(serde_json::from_value(result)?)
    }

    pub async fn wallet_destroy(&self, wallet: WalletId) -> Result<BoolDto> {
        let cmd = RpcCommand::wallet_destroy(wallet);
        let result = self.rpc_request(&cmd).await?;
        Ok(serde_json::from_value(result)?)
    }

    pub async fn wallet_lock(&self, wallet: WalletId) -> Result<BoolDto> {
        let cmd = RpcCommand::wallet_lock(wallet);
        let result = self.rpc_request(&cmd).await?;
        Ok(serde_json::from_value(result)?)
    }

    pub async fn wallet_locked(&self, wallet: WalletId) -> Result<BoolDto> {
        let cmd = RpcCommand::wallet_locked(wallet);
        let result = self.rpc_request(&cmd).await?;
        Ok(serde_json::from_value(result)?)
    }

    pub async fn stop(&self) -> Result<SuccessDto> {
        let cmd = RpcCommand::stop();
        let result = self.rpc_request(&cmd).await?;
        Ok(serde_json::from_value(result)?)
    }

    pub async fn account_block_count(&self, account: Account) -> Result<U64RpcMessage> {
        let cmd = RpcCommand::account_block_count(account);
        let result = self.rpc_request(&cmd).await?;
        Ok(serde_json::from_value(result)?)
    }

    pub async fn account_key(&self, account: Account) -> Result<KeyRpcMessage> {
        let cmd = RpcCommand::account_key(account);
        let result = self.rpc_request(&cmd).await?;
        Ok(serde_json::from_value(result)?)
    }

    pub async fn account_representative(&self, account: Account) -> Result<AccountRpcMessage> {
        let cmd = RpcCommand::account_representative(account);
        let result = self.rpc_request(&cmd).await?;
        Ok(serde_json::from_value(result)?)
    }

    pub async fn account_weight(&self, account: Account) -> Result<AmountDto> {
        let cmd = RpcCommand::account_weight(account);
        let result = self.rpc_request(&cmd).await?;
        Ok(serde_json::from_value(result)?)
    }

    pub async fn available_supply(&self) -> Result<AmountDto> {
        let cmd = RpcCommand::AvailableSupply;
        let result = self.rpc_request(&cmd).await?;
        Ok(serde_json::from_value(result)?)
    }

    pub async fn block_account(&self, hash: BlockHash) -> Result<AccountRpcMessage> {
        let cmd = RpcCommand::block_account(hash);
        let result = self.rpc_request(&cmd).await?;
        Ok(serde_json::from_value(result)?)
    }

    pub async fn block_confirm(&self, hash: BlockHash) -> Result<BoolDto> {
        let cmd = RpcCommand::block_confirm(hash);
        let result = self.rpc_request(&cmd).await?;
        Ok(serde_json::from_value(result)?)
    }

    pub async fn block_count(&self) -> Result<BlockCountDto> {
        let cmd = RpcCommand::BlockCount;
        let result = self.rpc_request(&cmd).await?;
        Ok(serde_json::from_value(result)?)
    }

    pub async fn uptime(&self) -> Result<U64RpcMessage> {
        let cmd = RpcCommand::uptime();
        let result = self.rpc_request(&cmd).await?;
        Ok(serde_json::from_value(result)?)
    }

    pub async fn frontier_count(&self) -> Result<U64RpcMessage> {
        let cmd = RpcCommand::frontier_count();
        let result = self.rpc_request(&cmd).await?;
        Ok(serde_json::from_value(result)?)
    }

    pub async fn validate_account_number(&self, account: Account) -> Result<SuccessDto> {
        let cmd = RpcCommand::validate_account_number(account);
        let result = self.rpc_request(&cmd).await?;
        Ok(serde_json::from_value(result)?)
    }

    pub async fn nano_to_raw(&self, amount: Amount) -> Result<AmountDto> {
        let cmd = RpcCommand::nano_to_raw(amount);
        let result = self.rpc_request(&cmd).await?;
        Ok(serde_json::from_value(result)?)
    }

    pub async fn raw_to_nano(&self, amount: Amount) -> Result<AmountDto> {
        let cmd = RpcCommand::raw_to_nano(amount);
        let result = self.rpc_request(&cmd).await?;
        Ok(serde_json::from_value(result)?)
    }

    pub async fn wallet_add_watch(
        &self,
        wallet: WalletId,
        accounts: Vec<Account>,
    ) -> Result<SuccessDto> {
        let cmd = RpcCommand::wallet_add_watch(wallet, accounts);
        let result = self.rpc_request(&cmd).await?;
        Ok(serde_json::from_value(result)?)
    }

    pub async fn wallet_representative(&self, wallet: WalletId) -> Result<AccountRpcMessage> {
        let cmd = RpcCommand::wallet_representative(wallet);
        let result = self.rpc_request(&cmd).await?;
        Ok(serde_json::from_value(result)?)
    }

    pub async fn work_set(
        &self,
        wallet: WalletId,
        account: Account,
        work: WorkNonce,
    ) -> Result<SuccessDto> {
        let cmd = RpcCommand::work_set(wallet, account, work);
        let result = self.rpc_request(&cmd).await?;
        Ok(serde_json::from_value(result)?)
    }

    pub async fn work_get(&self, wallet: WalletId, account: Account) -> Result<WorkDto> {
        let cmd = RpcCommand::work_get(wallet, account);
        let result = self.rpc_request(&cmd).await?;
        Ok(serde_json::from_value(result)?)
    }

    pub async fn wallet_work_get(&self, wallet: WalletId) -> Result<AccountsWithWorkDto> {
        let cmd = RpcCommand::wallet_work_get(wallet);
        let result = self.rpc_request(&cmd).await?;
        Ok(serde_json::from_value(result)?)
    }

    pub async fn accounts_frontiers(&self, accounts: Vec<Account>) -> Result<FrontiersDto> {
        let cmd = RpcCommand::accounts_frontiers(accounts);
        let result = self.rpc_request(&cmd).await?;
        Ok(serde_json::from_value(result)?)
    }

    pub async fn wallet_frontiers(&self, wallet: WalletId) -> Result<FrontiersDto> {
        let cmd = RpcCommand::wallet_frontiers(wallet);
        let result = self.rpc_request(&cmd).await?;
        Ok(serde_json::from_value(result)?)
    }

    pub async fn frontiers(&self, account: Account, count: u64) -> Result<FrontiersDto> {
        let cmd = RpcCommand::frontiers(account, count);
        let result = self.rpc_request(&cmd).await?;
        Ok(serde_json::from_value(result)?)
    }

    pub async fn wallet_info(&self, wallet: WalletId) -> Result<WalletInfoDto> {
        let cmd = RpcCommand::wallet_info(wallet);
        let result = self.rpc_request(&cmd).await?;
        Ok(serde_json::from_value(result)?)
    }

    pub async fn wallet_export(&self, wallet: WalletId) -> Result<JsonDto> {
        let cmd = RpcCommand::wallet_export(wallet);
        let result = self.rpc_request(&cmd).await?;
        Ok(serde_json::from_value(result)?)
    }

    pub async fn password_change(&self, wallet: WalletId, password: String) -> Result<SuccessDto> {
        let cmd = RpcCommand::password_change(wallet, password);
        let result = self.rpc_request(&cmd).await?;
        Ok(serde_json::from_value(result)?)
    }

    pub async fn password_enter(&self, wallet: WalletId, password: String) -> Result<BoolDto> {
        let cmd = RpcCommand::password_enter(wallet, password);
        let result = self.rpc_request(&cmd).await?;
        Ok(serde_json::from_value(result)?)
    }

    pub async fn password_valid(&self, wallet: WalletId) -> Result<BoolDto> {
        let cmd = RpcCommand::password_valid(wallet);
        let result = self.rpc_request(&cmd).await?;
        Ok(serde_json::from_value(result)?)
    }

    pub async fn deterministic_key(&self, seed: RawKey, index: u32) -> Result<KeyPairDto> {
        let cmd = RpcCommand::deterministic_key(seed, index);
        let result = self.rpc_request(&cmd).await?;
        Ok(serde_json::from_value(result)?)
    }

    pub async fn key_expand(&self, key: RawKey) -> Result<KeyPairDto> {
        let cmd = RpcCommand::key_expand(key);
        let result = self.rpc_request(&cmd).await?;
        Ok(serde_json::from_value(result)?)
    }

    pub async fn peers(&self, peer_details: Option<bool>) -> Result<PeersDto> {
        let cmd = RpcCommand::peers(peer_details);
        let result = self.rpc_request(&cmd).await?;
        Ok(serde_json::from_value(result)?)
    }

    pub async fn populate_backlog(&self) -> Result<SuccessDto> {
        let cmd = RpcCommand::populate_backlog();
        let result = self.rpc_request(&cmd).await?;
        Ok(serde_json::from_value(result)?)
    }

    pub async fn representatives(
        &self,
        count: Option<u64>,
        sorting: Option<bool>,
    ) -> Result<AccountsWithAmountsDto> {
        let cmd = RpcCommand::representatives(count, sorting);
        let result = self.rpc_request(&cmd).await?;
        Ok(serde_json::from_value(result)?)
    }

    pub async fn accounts_representatives(
        &self,
        accounts: Vec<Account>,
    ) -> Result<AccountsRepresentativesDto> {
        let cmd = RpcCommand::accounts_representatives(accounts);
        let result = self.rpc_request(&cmd).await?;
        Ok(serde_json::from_value(result)?)
    }

    pub async fn stats_clear(&self) -> Result<SuccessDto> {
        let cmd = RpcCommand::stats_clear();
        let result = self.rpc_request(&cmd).await?;
        Ok(serde_json::from_value(result)?)
    }

    pub async fn unchecked_clear(&self) -> Result<SuccessDto> {
        let cmd = RpcCommand::unchecked_clear();
        let result = self.rpc_request(&cmd).await?;
        Ok(serde_json::from_value(result)?)
    }

    pub async fn unopened(
        &self,
        account: Account,
        count: u64,
        threshold: Option<Amount>,
    ) -> Result<AccountsWithAmountsDto> {
        let cmd = RpcCommand::unopened(account, count, threshold);
        let result = self.rpc_request(&cmd).await?;
        Ok(serde_json::from_value(result)?)
    }

    pub async fn node_id(&self) -> Result<NodeIdDto> {
        let cmd = RpcCommand::node_id();
        let result = self.rpc_request(&cmd).await?;
        Ok(serde_json::from_value(result)?)
    }

    pub async fn search_receivable_all(&self) -> Result<SuccessDto> {
        let cmd = RpcCommand::search_receivable_all();
        let result = self.rpc_request(&cmd).await?;
        Ok(serde_json::from_value(result)?)
    }

    pub async fn receive_minimum(&self) -> Result<AmountDto> {
        let cmd = RpcCommand::receive_minimum();
        let result = self.rpc_request(&cmd).await?;
        Ok(serde_json::from_value(result)?)
    }

    pub async fn wallet_change_seed(
        &self,
        wallet: WalletId,
        seed: RawKey,
        count: Option<u32>,
    ) -> Result<WalletChangeSeedDto> {
        let cmd = RpcCommand::wallet_change_seed(wallet, seed, count);
        let result = self.rpc_request(&cmd).await?;
        Ok(serde_json::from_value(result)?)
    }

    pub async fn delegators(
        &self,
        account: Account,
        threshold: Option<Amount>,
        count: Option<u64>,
        start: Option<Account>,
    ) -> Result<AccountsWithAmountsDto> {
        let cmd = RpcCommand::delegators(account, threshold, count, start);
        let result = self.rpc_request(&cmd).await?;
        Ok(serde_json::from_value(result)?)
    }

    pub async fn delegators_count(&self, account: Account) -> Result<CountDto> {
        let cmd = RpcCommand::delegators_count(account);
        let result = self.rpc_request(&cmd).await?;
        Ok(serde_json::from_value(result)?)
    }

    pub async fn block_hash(&self, block: JsonBlock) -> Result<BlockHashRpcMessage> {
        let cmd = RpcCommand::block_hash(block);
        let result = self.rpc_request(&cmd).await?;
        Ok(serde_json::from_value(result)?)
    }

    pub async fn accounts_balances(
        &self,
        accounts: Vec<Account>,
        include_only_confirmed: Option<bool>,
    ) -> Result<AccountsBalancesDto> {
        let cmd = RpcCommand::accounts_balances(accounts, include_only_confirmed);
        let result = self.rpc_request(&cmd).await?;
        Ok(serde_json::from_value(result)?)
    }

    pub async fn wallet_balances(
        &self,
        wallet: WalletId,
        threshold: Option<Amount>,
    ) -> Result<AccountsBalancesDto> {
        let cmd = RpcCommand::wallet_balances(wallet, threshold);
        let result = self.rpc_request(&cmd).await?;
        Ok(serde_json::from_value(result)?)
    }

    pub async fn block_info(&self, hash: BlockHash) -> Result<BlockInfoDto> {
        let cmd = RpcCommand::block_info(hash);
        let result = self.rpc_request(&cmd).await?;
        Ok(serde_json::from_value(result)?)
    }

    pub async fn blocks(&self, blocks: Vec<BlockHash>) -> Result<BlocksDto> {
        let cmd = RpcCommand::blocks(blocks);
        let result = self.rpc_request(&cmd).await?;
        Ok(serde_json::from_value(result)?)
    }

    pub async fn blocks_info(&self, blocks: Vec<BlockHash>) -> Result<BlocksInfoDto> {
        let cmd = RpcCommand::blocks_info(blocks);
        let result = self.rpc_request(&cmd).await?;
        Ok(serde_json::from_value(result)?)
    }

    pub async fn successors(
        &self,
        block: BlockHash,
        count: u64,
        offset: Option<u64>,
        reverse: Option<bool>,
    ) -> Result<BlocksDto> {
        let cmd = RpcCommand::successors(block, count, offset, reverse);
        let result = self.rpc_request(&cmd).await?;
        Ok(serde_json::from_value(result)?)
    }

    pub async fn chain(
        &self,
        block: BlockHash,
        count: u64,
        offset: Option<u64>,
        reverse: Option<bool>,
    ) -> Result<BlockHashesDto> {
        let cmd = RpcCommand::chain(block, count, offset, reverse);
        let result = self.rpc_request(&cmd).await?;
        Ok(serde_json::from_value(result)?)
    }

    pub async fn confirmation_active(
        &self,
        announcements: Option<u64>,
    ) -> Result<ConfirmationActiveDto> {
        let cmd = RpcCommand::confirmation_active(announcements);
        let result = self.rpc_request(&cmd).await?;
        Ok(serde_json::from_value(result)?)
    }

    pub async fn confirmation_quorum(
        &self,
        peer_details: Option<bool>,
    ) -> Result<ConfirmationQuorumDto> {
        let cmd = RpcCommand::confirmation_quorum(peer_details);
        let result = self.rpc_request(&cmd).await?;
        Ok(serde_json::from_value(result)?)
    }

    pub async fn work_validate(&self, work: WorkNonce, hash: BlockHash) -> Result<WorkValidateDto> {
        let cmd = RpcCommand::work_validate(work, hash);
        let result = self.rpc_request(&cmd).await?;
        Ok(serde_json::from_value(result)?)
    }

    pub async fn account_info(
        &self,
        account: Account,
        representative: Option<bool>,
        weight: Option<bool>,
        pending: Option<bool>,
        receivable: Option<bool>,
        include_confirmed: Option<bool>,
    ) -> Result<AccountInfoDto> {
        let cmd = RpcCommand::account_info(
            account,
            representative,
            weight,
            pending,
            receivable,
            include_confirmed,
        );
        let result = self.rpc_request(&cmd).await?;
        Ok(from_value(result)?)
    }

    pub async fn receive_block(
        &self,
        wallet: WalletId,
        destination: Account,
        block: impl Into<JsonBlock>,
    ) -> Result<()> {
        let request = RpcCommand::Receive(ReceiveArgs {
            wallet,
            account: destination,
            block: block.into(),
        });
        self.rpc_request(&request).await?;
        Ok(())
    }

    pub async fn send(
        &self,
        wallet: WalletId,
        source: Account,
        destination: Account,
        amount: Amount,
        work: Option<bool>,
        id: Option<String>,
    ) -> Result<BlockHashRpcMessage> {
        let request =
            RpcCommand::Send(SendArgs::new(wallet, source, destination, amount, work, id));
        let result = self.rpc_request(&request).await?;
        Ok(serde_json::from_value(result)?)
    }

    pub async fn send_block(
        &self,
        wallet: WalletId,
        source: Account,
        destination: Account,
    ) -> Result<JsonBlock> {
        let request = RpcCommand::Send(SendArgs {
            wallet,
            source,
            destination,
            amount: Amount::raw(1),
            work: None,
            id: None,
        });
        let json = self.rpc_request(&request).await?;
        let block = json["block"].as_str().unwrap().to_owned();
        Ok(from_str(&block)?)
    }

    pub async fn send_receive(
        &self,
        wallet: WalletId,
        source: Account,
        destination: Account,
    ) -> Result<()> {
        let block = self.send_block(wallet, source, destination).await?;
        self.receive_block(wallet, destination, block).await
    }

    pub async fn keepalive(&self, address: Ipv6Addr, port: u16) -> Result<SuccessDto> {
        let cmd = RpcCommand::keepalive(address, port);
        let json = self.rpc_request(&cmd).await?;
        Ok(serde_json::from_value(json)?)
    }

    pub async fn key_create(&self) -> Result<KeyPairDto> {
        let cmd = RpcCommand::KeyCreate;
        let json = self.rpc_request(&cmd).await?;
        Ok(from_value(json)?)
    }

    pub async fn wallet_add(
        &self,
        wallet: WalletId,
        prv_key: RawKey,
        work: Option<bool>,
    ) -> Result<AccountRpcMessage> {
        let cmd = RpcCommand::wallet_add(wallet, prv_key, work);
        let json = self.rpc_request(&cmd).await?;
        Ok(serde_json::from_value(json)?)
    }

    pub async fn stop_rpc(&self) -> Result<()> {
        self.rpc_request(&RpcCommand::Stop).await?;
        Ok(())
    }

    async fn rpc_request<T>(&self, request: &T) -> Result<serde_json::Value>
    where
        T: Serialize,
    {
        let result = self
            .client
            .post(self.url.clone())
            .json(request)
            .send()
            .await?
            .error_for_status()?
            .json::<Value>()
            .await?;

        if let Some(error) = result.get("error") {
            bail!("node returned error: {}", error);
        }

        Ok(result)
    }
}<|MERGE_RESOLUTION|>--- conflicted
+++ resolved
@@ -26,20 +26,22 @@
         }
     }
 
-<<<<<<< HEAD
     pub async fn account_get(&self, key: PublicKey) -> Result<AccountRpcMessage> {
         let cmd = RpcCommand::account_get(key);
-=======
-    pub async fn wallet_ledger(&self, wallet: WalletId, representative: Option<bool>, weight: Option<bool>, receivable: Option<bool>, modified_since: Option<u64>) -> Result<WalletLedgerDto> {
-        let cmd = RpcCommand::wallet_ledger(wallet, representative, weight, receivable, modified_since);
-        let result = self.rpc_request(&cmd).await?;
-        Ok(serde_json::from_value(result)?)
-    }
-
-
-    pub async fn account_info(&self, account: Account) -> Result<AccountInfoDto> {
-        let cmd = RpcCommand::account_info(account);
->>>>>>> b531b531
+        let result = self.rpc_request(&cmd).await?;
+        Ok(serde_json::from_value(result)?)
+    }
+
+    pub async fn wallet_ledger(
+        &self,
+        wallet: WalletId,
+        representative: Option<bool>,
+        weight: Option<bool>,
+        receivable: Option<bool>,
+        modified_since: Option<u64>,
+    ) -> Result<WalletLedgerDto> {
+        let cmd =
+            RpcCommand::wallet_ledger(wallet, representative, weight, receivable, modified_since);
         let result = self.rpc_request(&cmd).await?;
         Ok(serde_json::from_value(result)?)
     }
