#include <nano/lib/locks.hpp>
#include <nano/lib/threading.hpp>
#include <nano/lib/timer.hpp>
#include <nano/node/unchecked_map.hpp>
#include <nano/secure/store.hpp>

<<<<<<< HEAD
#include <boost/range/join.hpp>

nano::unchecked_map::unchecked_map (nano::store & store, bool disable_delete) :
=======
nano::unchecked_map::unchecked_map (nano::store & store, bool const & disable_delete) :
>>>>>>> 5511ec25
	store{ store },
	disable_delete{ disable_delete },
	thread{ [this] () { run (); } }
{
}

nano::unchecked_map::~unchecked_map ()
{
	stop ();
	thread.join ();
}

void nano::unchecked_map::put (nano::hash_or_account const & dependency, nano::unchecked_info const & info)
{
	nano::unique_lock<nano::mutex> lock{ mutex };
	buffer.push_back (std::make_pair (dependency, info));
	lock.unlock ();
	condition.notify_all (); // Notify run ()
}

void nano::unchecked_map::for_each (
nano::transaction const & transaction, std::function<void (nano::unchecked_key const &, nano::unchecked_info const &)> action, std::function<bool ()> predicate)
{
	nano::lock_guard<std::recursive_mutex> lock{ entries_mutex };
	if (entries == nullptr)
	{
		for (auto [i, n] = store.unchecked ().full_range (transaction); predicate () && i != n; ++i)
		{
			action (i->first, i->second);
		}
	}
	else
	{
		for (auto i = entries->begin (), n = entries->end (); predicate () && i != n; ++i)
		{
			action (i->key, i->info);
		}
	}
}

void nano::unchecked_map::for_each (
nano::transaction const & transaction, nano::hash_or_account const & dependency, std::function<void (nano::unchecked_key const &, nano::unchecked_info const &)> action, std::function<bool ()> predicate)
{
	nano::lock_guard<std::recursive_mutex> lock{ entries_mutex };
	if (entries == nullptr)
	{
		for (auto [i, n] = store.unchecked ().equal_range (transaction, dependency.as_block_hash ()); predicate () && i->first.key () == dependency && i != n; ++i)
		{
			action (i->first, i->second);
		}
	}
	else
	{
		for (auto i = entries->template get<tag_root> ().lower_bound (nano::unchecked_key{ dependency, 0 }), n = entries->template get<tag_root> ().end (); predicate () && i != n && i->key.key () == dependency; ++i)
		{
			action (i->key, i->info);
		}
	}
}

std::vector<nano::unchecked_info> nano::unchecked_map::get (nano::transaction const & transaction, nano::block_hash const & hash)
{
	std::vector<nano::unchecked_info> result;
	for_each (transaction, hash, [&result] (nano::unchecked_key const & key, nano::unchecked_info const & info) {
		result.push_back (info);
	});
	return result;
}

bool nano::unchecked_map::exists (nano::transaction const & transaction, nano::unchecked_key const & key) const
{
	nano::lock_guard<std::recursive_mutex> lock{ entries_mutex };
	if (entries == nullptr)
	{
		return store.unchecked ().exists (transaction, key);
	}
	else
	{
		return entries->template get<tag_root> ().count (key) != 0;
	}
}

void nano::unchecked_map::del (nano::write_transaction const & transaction, nano::unchecked_key const & key)
{
	nano::lock_guard<std::recursive_mutex> lock{ entries_mutex };
	if (entries == nullptr)
	{
		store.unchecked ().del (transaction, key);
	}
	else
	{
		auto erased = entries->template get<tag_root> ().erase (key);
		release_assert (erased);
	}
}

void nano::unchecked_map::clear (nano::write_transaction const & transaction)
{
	nano::lock_guard<std::recursive_mutex> lock{ entries_mutex };
	if (entries == nullptr)
	{
		store.unchecked ().clear (transaction);
	}
	else
	{
		entries->clear ();
	}
}

size_t nano::unchecked_map::count (nano::transaction const & transaction) const
{
	nano::lock_guard<std::recursive_mutex> lock{ entries_mutex };
	if (entries == nullptr)
	{
		return store.unchecked ().count (transaction);
	}
	else
	{
		return entries->size ();
	}
}

void nano::unchecked_map::stop ()
{
	nano::unique_lock<nano::mutex> lock{ mutex };
	if (!stopped)
	{
		stopped = true;
		condition.notify_all (); // Notify flush (), run ()
	}
}

void nano::unchecked_map::flush ()
{
	nano::unique_lock<nano::mutex> lock{ mutex };
	condition.wait (lock, [this] () {
		return stopped || (buffer.empty () && back_buffer.empty () && !writing_back_buffer);
	});
}

void nano::unchecked_map::trigger (nano::hash_or_account const & dependency)
{
	nano::unique_lock<nano::mutex> lock{ mutex };
	buffer.push_back (dependency);
	debug_assert (buffer.back ().which () == 1); // which stands for "query".
	lock.unlock ();
	condition.notify_all (); // Notify run ()
}

nano::unchecked_map::item_visitor::item_visitor (unchecked_map & unchecked, nano::write_transaction const & transaction) :
	unchecked{ unchecked },
	transaction{ transaction }
{
}

void nano::unchecked_map::item_visitor::operator() (insert const & item)
{
	auto const & [dependency, info] = item;
	unchecked.insert_impl (transaction, dependency, info);
}

void nano::unchecked_map::item_visitor::operator() (query const & item)
{
	unchecked.query_impl (transaction, item.hash);
}

void nano::unchecked_map::write_buffer (decltype (buffer) const & back_buffer)
{
	auto transaction = store.tx_begin_write ();
	item_visitor visitor{ *this, *transaction };
	for (auto const & item : back_buffer)
	{
		boost::apply_visitor (visitor, item);
	}
}

void nano::unchecked_map::run ()
{
	nano::thread_role::set (nano::thread_role::name::unchecked);
	nano::unique_lock<nano::mutex> lock{ mutex };
	while (!stopped)
	{
		if (!buffer.empty ())
		{
			back_buffer.swap (buffer);
			writing_back_buffer = true;
			lock.unlock ();
			write_buffer (back_buffer);
			lock.lock ();
			writing_back_buffer = false;
			back_buffer.clear ();
		}
		else
		{
			condition.notify_all (); // Notify flush ()
			condition.wait (lock, [this] () {
				return stopped || !buffer.empty ();
			});
		}
	}
}

void nano::unchecked_map::insert_impl (nano::write_transaction const & transaction, nano::hash_or_account const & dependency, nano::unchecked_info const & info)
{
	nano::lock_guard<std::recursive_mutex> lock{ entries_mutex };
	// Check if we should be using memory but the memory container hasn't been constructed i.e. we're transitioning from disk to memory.
	if (entries == nullptr && use_memory ())
	{
		auto entries_new = std::make_unique<typename decltype (entries)::element_type> ();
		for_each (
		transaction, [&entries_new] (nano::unchecked_key const & key, nano::unchecked_info const & info) { entries_new->template get<tag_root> ().insert ({ key, info }); }, [&] () { return entries_new->size () < mem_block_count_max; });
		clear (transaction);
		entries = std::move (entries_new);
	}
	if (entries == nullptr)
	{
		auto block{ info.get_block () };
		store.unchecked ().put (transaction, dependency, { block });
	}
	else
	{
		nano::unchecked_key key{ dependency, info.get_block ()->hash () };
		entries->template get<tag_root> ().insert ({ key, info });
		while (entries->size () > mem_block_count_max)
		{
			entries->template get<tag_sequenced> ().pop_front ();
		}
	}
}

void nano::unchecked_map::query_impl (nano::write_transaction const & transaction, nano::block_hash const & hash)
{
	nano::lock_guard<std::recursive_mutex> lock{ entries_mutex };

	std::deque<nano::unchecked_key> delete_queue;
	for_each (transaction, hash, [this, &delete_queue] (nano::unchecked_key const & key, nano::unchecked_info const & info) {
		delete_queue.push_back (key);
		satisfied (info);
	});
	if (!disable_delete)
	{
		for (auto const & key : delete_queue)
		{
			del (transaction, key);
		}
	}
}<|MERGE_RESOLUTION|>--- conflicted
+++ resolved
@@ -4,13 +4,7 @@
 #include <nano/node/unchecked_map.hpp>
 #include <nano/secure/store.hpp>
 
-<<<<<<< HEAD
-#include <boost/range/join.hpp>
-
 nano::unchecked_map::unchecked_map (nano::store & store, bool disable_delete) :
-=======
-nano::unchecked_map::unchecked_map (nano::store & store, bool const & disable_delete) :
->>>>>>> 5511ec25
 	store{ store },
 	disable_delete{ disable_delete },
 	thread{ [this] () { run (); } }
