--- conflicted
+++ resolved
@@ -23,13 +23,10 @@
 mod wallet_with_account;
 mod wallet_with_count;
 mod wallet_with_password;
-<<<<<<< HEAD
 mod wallet_work_get;
 mod work_get;
 mod work_set;
-=======
 mod search_receivable_all;
->>>>>>> 3a789288
 
 pub use account_create::*;
 pub use account_list::*;
@@ -54,13 +51,10 @@
 pub use wallet_locked::*;
 pub use wallet_representative::*;
 pub use wallet_with_account::*;
-<<<<<<< HEAD
 pub use wallet_with_count::*;
 pub use wallet_with_password::*;
 pub use wallet_work_get::*;
 pub use work_get::*;
 pub use work_set::*;
-=======
-pub use wallet_with_password::*;
-pub use search_receivable_all::*;
->>>>>>> 3a789288
+
+pub use search_receivable_all::*;