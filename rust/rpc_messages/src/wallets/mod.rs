--- conflicted
+++ resolved
@@ -7,16 +7,13 @@
 mod send;
 mod wallet;
 mod wallet_add;
-<<<<<<< HEAD
 mod wallet_add_watch;
 mod wallet_contains;
 mod wallet_create;
 mod wallet_destroy;
 mod wallet_lock;
 mod wallet_locked;
-=======
 mod wallet_frontiers;
->>>>>>> 86802f3d
 mod wallet_with_account;
 mod wallet_with_count;
 mod wallet_representative;
@@ -33,16 +30,13 @@
 pub use send::*;
 pub use wallet::*;
 pub use wallet_add::*;
-<<<<<<< HEAD
 pub use wallet_add_watch::*;
 pub use wallet_contains::*;
 pub use wallet_create::*;
 pub use wallet_destroy::*;
 pub use wallet_lock::*;
 pub use wallet_locked::*;
-=======
 pub use wallet_frontiers::*;
->>>>>>> 86802f3d
 pub use wallet_with_account::*;
 pub use wallet_with_count::*;
 pub use wallet_representative::*;
