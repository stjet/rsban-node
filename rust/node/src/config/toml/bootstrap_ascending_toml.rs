use crate::bootstrap::{AccountSetsConfig, BootstrapAscendingConfig};
use serde::{Deserialize, Serialize};
use std::time::Duration;

#[derive(Deserialize, Serialize)]
pub struct BootstrapAscendingToml {
    pub block_wait_count: Option<usize>,
    pub database_requests_limit: Option<usize>,
    pub pull_count: Option<usize>,
    pub requests_limit: Option<usize>,
    pub throttle_coefficient: Option<usize>,
    pub throttle_wait: Option<u64>,
    pub timeout: Option<u64>,
    pub account_sets: Option<AccountSetsToml>,
}

impl Default for BootstrapAscendingToml {
    fn default() -> Self {
        let config = BootstrapAscendingConfig::default();
        (&config).into()
    }
}

impl From<&BootstrapAscendingConfig> for BootstrapAscendingToml {
    fn from(config: &BootstrapAscendingConfig) -> Self {
        Self {
            requests_limit: Some(config.requests_limit),
            database_requests_limit: Some(config.database_requests_limit),
            pull_count: Some(config.pull_count),
            timeout: Some(config.request_timeout.as_millis() as u64),
            throttle_coefficient: Some(config.throttle_coefficient),
            throttle_wait: Some(config.throttle_wait.as_millis() as u64),
            account_sets: Some((&config.account_sets).into()),
            block_wait_count: Some(config.block_wait_count),
        }
    }
}

impl From<&BootstrapAscendingToml> for BootstrapAscendingConfig {
    fn from(toml: &BootstrapAscendingToml) -> Self {
        let mut config = BootstrapAscendingConfig::default();

        if let Some(account_sets) = &toml.account_sets {
            config.account_sets = account_sets.into();
        }
        if let Some(block_wait_count) = toml.block_wait_count {
            config.block_wait_count = block_wait_count;
        }
        if let Some(database_requests_limit) = toml.database_requests_limit {
            config.database_requests_limit = database_requests_limit;
        }
        if let Some(pull_count) = toml.pull_count {
            config.pull_count = pull_count;
        }
        if let Some(requests_limit) = toml.requests_limit {
            config.requests_limit = requests_limit;
        }
        if let Some(timeout) = &toml.timeout {
            config.request_timeout = Duration::from_millis(*timeout);
        }
        if let Some(throttle_wait) = &toml.throttle_wait {
            config.throttle_wait = Duration::from_millis(*throttle_wait);
        }
        if let Some(throttle_coefficient) = toml.throttle_coefficient {
            config.throttle_coefficient = throttle_coefficient;
        }
        config
    }
}

#[derive(Clone, Deserialize, Serialize)]
pub struct AccountSetsToml {
    pub blocking_max: Option<usize>,
    pub consideration_count: Option<usize>,
    pub cooldown: Option<u64>,
    pub priorities_max: Option<usize>,
}

impl Default for AccountSetsToml {
    fn default() -> Self {
        let config = AccountSetsConfig::default();
        Self {
            consideration_count: Some(config.consideration_count),
            priorities_max: Some(config.priorities_max),
            blocking_max: Some(config.blocking_max),
            cooldown: Some(config.cooldown.as_millis() as u64),
        }
    }
}

<<<<<<< HEAD
=======
impl From<&AccountSetsConfig> for AccountSetsToml {
    fn from(value: &AccountSetsConfig) -> Self {
        Self {
            consideration_count: Some(value.consideration_count),
            priorities_max: Some(value.priorities_max),
            blocking_max: Some(value.blocking_max),
            cooldown: Some(value.cooldown.as_millis() as u64),
        }
    }
}

>>>>>>> 4141b163
impl From<&AccountSetsToml> for AccountSetsConfig {
    fn from(toml: &AccountSetsToml) -> Self {
        let mut config = AccountSetsConfig::default();

        if let Some(blocking_max) = toml.blocking_max {
            config.blocking_max = blocking_max;
        }
        if let Some(consideration_count) = toml.consideration_count {
            config.consideration_count = consideration_count;
        }
        if let Some(priorities_max) = toml.priorities_max {
            config.priorities_max = priorities_max;
        }
        if let Some(cooldown) = &toml.cooldown {
            config.cooldown = Duration::from_millis(*cooldown);
        }
        config
    }
<<<<<<< HEAD
}

impl From<&AccountSetsConfig> for AccountSetsToml {
    fn from(value: &AccountSetsConfig) -> Self {
        Self {
            consideration_count: Some(value.consideration_count),
            priorities_max: Some(value.priorities_max),
            blocking_max: Some(value.blocking_max),
            cooldown: Some(value.cooldown.as_millis() as u64),
        }
    }
=======
>>>>>>> 4141b163
}<|MERGE_RESOLUTION|>--- conflicted
+++ resolved
@@ -88,8 +88,6 @@
     }
 }
 
-<<<<<<< HEAD
-=======
 impl From<&AccountSetsConfig> for AccountSetsToml {
     fn from(value: &AccountSetsConfig) -> Self {
         Self {
@@ -101,7 +99,6 @@
     }
 }
 
->>>>>>> 4141b163
 impl From<&AccountSetsToml> for AccountSetsConfig {
     fn from(toml: &AccountSetsToml) -> Self {
         let mut config = AccountSetsConfig::default();
@@ -120,18 +117,4 @@
         }
         config
     }
-<<<<<<< HEAD
-}
-
-impl From<&AccountSetsConfig> for AccountSetsToml {
-    fn from(value: &AccountSetsConfig) -> Self {
-        Self {
-            consideration_count: Some(value.consideration_count),
-            priorities_max: Some(value.priorities_max),
-            blocking_max: Some(value.blocking_max),
-            cooldown: Some(value.cooldown.as_millis() as u64),
-        }
-    }
-=======
->>>>>>> 4141b163
 }