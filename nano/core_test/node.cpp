#include <nano/lib/blocks.hpp>
#include <nano/lib/config.hpp>
#include <nano/lib/locks.hpp>
#include <nano/node/active_elections.hpp>
#include <nano/node/election.hpp>
#include <nano/node/inactive_node.hpp>
#include <nano/node/local_vote_history.hpp>
#include <nano/node/make_store.hpp>
#include <nano/node/scheduler/component.hpp>
#include <nano/node/scheduler/manual.hpp>
#include <nano/node/scheduler/priority.hpp>
#include <nano/node/transport/fake.hpp>
#include <nano/node/transport/inproc.hpp>
#include <nano/node/transport/tcp_listener.hpp>
#include <nano/secure/ledger.hpp>
#include <nano/test_common/network.hpp>
#include <nano/test_common/system.hpp>
#include <nano/test_common/testutil.hpp>

#include <gtest/gtest.h>

#include <boost/filesystem.hpp>
#include <boost/make_shared.hpp>
#include <boost/optional.hpp>

#include <thread>

using namespace std::chrono_literals;

TEST (node, null_account)
{
	auto const & null_account = nano::account::null ();
	ASSERT_EQ (null_account, nullptr);
	ASSERT_FALSE (null_account != nullptr);

	nano::account default_account{};
	ASSERT_FALSE (default_account == nullptr);
	ASSERT_NE (default_account, nullptr);
}

TEST (node, DISABLED_memory_leak)
{
	{
		nano::test::system system (2);
	}
	auto alive = rsnano::rsn_sockets_alive ();
	ASSERT_EQ (0, alive);
}

TEST (node, stop)
{
	nano::test::system system (1);
	ASSERT_EQ (1, system.nodes[0]->wallets.wallet_count ());
	ASSERT_TRUE (true);
}

TEST (node, work_generate)
{
	nano::test::system system (1);
	auto & node (*system.nodes[0]);
	nano::block_hash root{ 1 };
	nano::work_version version{ nano::work_version::work_1 };
	{
		auto difficulty = nano::difficulty::from_multiplier (1.5, node.network_params.work.get_base ());
		auto work = node.work_generate_blocking (version, root, difficulty);
		ASSERT_TRUE (work.has_value ());
		ASSERT_GE (nano::dev::network_params.work.difficulty (version, root, work.value ()), difficulty);
	}
	{
		auto difficulty = nano::difficulty::from_multiplier (0.5, node.network_params.work.get_base ());
		std::optional<uint64_t> work;
		do
		{
			work = node.work_generate_blocking (version, root, difficulty);
		} while (nano::dev::network_params.work.difficulty (version, root, work.value ()) >= node.network_params.work.get_base ());
		ASSERT_TRUE (work.has_value ());
		ASSERT_GE (nano::dev::network_params.work.difficulty (version, root, work.value ()), difficulty);
		ASSERT_FALSE (nano::dev::network_params.work.difficulty (version, root, work.value ()) >= node.network_params.work.get_base ());
	}
}

TEST (node, block_store_path_failure)
{
	nano::test::system system;
	auto service (boost::make_shared<rsnano::async_runtime> (false));
	auto path (nano::unique_path ());
	nano::work_pool pool{ nano::dev::network_params.network, std::numeric_limits<unsigned>::max () };
	auto node (std::make_shared<nano::node> (*service, system.get_available_port (), path, pool));
	system.register_node (node);
	ASSERT_EQ (0, node->wallets.wallet_count ());
}

TEST (node, balance)
{
	nano::test::system system (1);
	auto node = system.nodes[0];
	auto wallet_id = node->wallets.first_wallet_id ();
	(void)node->wallets.insert_adhoc (wallet_id, nano::dev::genesis_key.prv);
	auto transaction (node->store.tx_begin_write ());
	ASSERT_EQ (std::numeric_limits<nano::uint128_t>::max (), node->ledger.any ().account_balance (*transaction, nano::dev::genesis_key.pub).value ().number ());
}

TEST (node, send_unkeyed)
{
	nano::test::system system (1);
	auto node = system.nodes[0];
	auto wallet_id = node->wallets.first_wallet_id ();
	nano::keypair key2;
	(void)node->wallets.insert_adhoc (wallet_id, nano::dev::genesis_key.prv);
	node->wallets.set_password (wallet_id, nano::keypair ().prv);
	ASSERT_EQ (nullptr, node->wallets.send_action (wallet_id, nano::dev::genesis_key.pub, key2.pub, node->config->receive_minimum.number ()));
}

TEST (node, send_self)
{
	nano::test::system system (1);
	nano::keypair key2;
	auto node = system.nodes[0];
	auto wallet_id = node->wallets.first_wallet_id ();
	(void)node->wallets.insert_adhoc (wallet_id, nano::dev::genesis_key.prv);
	(void)node->wallets.insert_adhoc (wallet_id, key2.prv);
	ASSERT_NE (nullptr, node->wallets.send_action (wallet_id, nano::dev::genesis_key.pub, key2.pub, node->config->receive_minimum.number ()));
	ASSERT_TIMELY (10s, !node->balance (key2.pub).is_zero ());
	ASSERT_EQ (std::numeric_limits<nano::uint128_t>::max () - node->config->receive_minimum.number (), node->balance (nano::dev::genesis_key.pub));
}

TEST (node, send_single)
{
	nano::test::system system (2);
	nano::keypair key2;
	auto node1 = system.nodes[0];
	auto node2 = system.nodes[1];
	auto wallet_id1 = node1->wallets.first_wallet_id ();
	auto wallet_id2 = node2->wallets.first_wallet_id ();
	(void)node1->wallets.insert_adhoc (wallet_id1, nano::dev::genesis_key.prv);
	(void)node2->wallets.insert_adhoc (wallet_id2, key2.prv);
	ASSERT_NE (nullptr, node1->wallets.send_action (wallet_id1, nano::dev::genesis_key.pub, key2.pub, node1->config->receive_minimum.number ()));
	ASSERT_EQ (std::numeric_limits<nano::uint128_t>::max () - node1->config->receive_minimum.number (), node1->balance (nano::dev::genesis_key.pub));
	ASSERT_TRUE (node1->balance (key2.pub).is_zero ());
	ASSERT_TIMELY (10s, !node1->balance (key2.pub).is_zero ());
}

TEST (node, send_single_observing_peer)
{
	nano::test::system system (3);
	nano::keypair key2;
	auto node1 = system.nodes[0];
	auto node2 = system.nodes[1];
	auto wallet_id1 = node1->wallets.first_wallet_id ();
	auto wallet_id2 = node2->wallets.first_wallet_id ();
	(void)node1->wallets.insert_adhoc (wallet_id1, nano::dev::genesis_key.prv);
	(void)node2->wallets.insert_adhoc (wallet_id2, key2.prv);
	ASSERT_NE (nullptr, node1->wallets.send_action (wallet_id1, nano::dev::genesis_key.pub, key2.pub, node1->config->receive_minimum.number ()));
	ASSERT_EQ (std::numeric_limits<nano::uint128_t>::max () - node1->config->receive_minimum.number (), node1->balance (nano::dev::genesis_key.pub));
	ASSERT_TRUE (node1->balance (key2.pub).is_zero ());
	ASSERT_TIMELY (10s, std::all_of (system.nodes.begin (), system.nodes.end (), [&] (std::shared_ptr<nano::node> const & node_a) { return !node_a->balance (key2.pub).is_zero (); }));
}

TEST (node, send_out_of_order)
{
	nano::test::system system (2);
	auto & node1 (*system.nodes[0]);
	nano::keypair key2;
	nano::send_block_builder builder;
	auto send1 = builder.make_block ()
				 .previous (nano::dev::genesis->hash ())
				 .destination (key2.pub)
				 .balance (std::numeric_limits<nano::uint128_t>::max () - node1.config->receive_minimum.number ())
				 .sign (nano::dev::genesis_key.prv, nano::dev::genesis_key.pub)
				 .work (*system.work.generate (nano::dev::genesis->hash ()))
				 .build ();
	auto send2 = builder.make_block ()
				 .previous (send1->hash ())
				 .destination (key2.pub)
				 .balance (std::numeric_limits<nano::uint128_t>::max () - 2 * node1.config->receive_minimum.number ())
				 .sign (nano::dev::genesis_key.prv, nano::dev::genesis_key.pub)
				 .work (*system.work.generate (send1->hash ()))
				 .build ();
	auto send3 = builder.make_block ()
				 .previous (send2->hash ())
				 .destination (key2.pub)
				 .balance (std::numeric_limits<nano::uint128_t>::max () - 3 * node1.config->receive_minimum.number ())
				 .sign (nano::dev::genesis_key.prv, nano::dev::genesis_key.pub)
				 .work (*system.work.generate (send2->hash ()))
				 .build ();
	node1.process_active (send3);
	node1.process_active (send2);
	node1.process_active (send1);
	ASSERT_TIMELY (10s, std::all_of (system.nodes.begin (), system.nodes.end (), [&] (std::shared_ptr<nano::node> const & node_a) { return node_a->balance (nano::dev::genesis_key.pub) == nano::dev::constants.genesis_amount - node1.config->receive_minimum.number () * 3; }));
}

TEST (node, quick_confirm)
{
	nano::test::system system (1);
	auto & node1 (*system.nodes[0]);
	auto wallet_id = node1.wallets.first_wallet_id ();
	nano::keypair key;
	nano::block_hash previous (node1.latest (nano::dev::genesis_key.pub));
	auto genesis_start_balance (node1.balance (nano::dev::genesis_key.pub));
	(void)node1.wallets.insert_adhoc (wallet_id, key.prv);
	(void)node1.wallets.insert_adhoc (wallet_id, nano::dev::genesis_key.prv);
	auto send = nano::send_block_builder ()
				.previous (previous)
				.destination (key.pub)
				.balance (node1.online_reps.delta () + 1)
				.sign (nano::dev::genesis_key.prv, nano::dev::genesis_key.pub)
				.work (*system.work.generate (previous))
				.build ();
	node1.process_active (send);
	ASSERT_TIMELY (10s, !node1.balance (key.pub).is_zero ());
	ASSERT_EQ (node1.balance (nano::dev::genesis_key.pub), node1.online_reps.delta () + 1);
	ASSERT_EQ (node1.balance (key.pub), genesis_start_balance - (node1.online_reps.delta () + 1));
}

TEST (node, node_receive_quorum)
{
	nano::test::system system (1);
	auto & node1 = *system.nodes[0];
	auto wallet_id = node1.wallets.first_wallet_id ();
	nano::keypair key;
	nano::block_hash previous (node1.latest (nano::dev::genesis_key.pub));
	(void)node1.wallets.insert_adhoc (wallet_id, key.prv);
	auto send = nano::send_block_builder ()
				.previous (previous)
				.destination (key.pub)
				.balance (nano::dev::constants.genesis_amount - nano::Gxrb_ratio)
				.sign (nano::dev::genesis_key.prv, nano::dev::genesis_key.pub)
				.work (*system.work.generate (previous))
				.build ();
	node1.process_active (send);
	ASSERT_TIMELY (10s, node1.block_or_pruned_exists (send->hash ()));
	ASSERT_TIMELY (10s, node1.active.election (nano::qualified_root (previous, previous)) != nullptr);
	auto election (node1.active.election (nano::qualified_root (previous, previous)));
	ASSERT_NE (nullptr, election);
	ASSERT_FALSE (node1.active.confirmed (*election));
	ASSERT_EQ (1, election->votes ().size ());

	nano::test::system system2;
	system2.add_node ();
	auto node2 = system2.nodes[0];
	auto wallet_id2 = node2->wallets.first_wallet_id ();

	(void)node2->wallets.insert_adhoc (wallet_id2, nano::dev::genesis_key.prv);
	ASSERT_TRUE (node1.balance (key.pub).is_zero ());
	node1.connect (node2->network->endpoint ());
	while (node1.balance (key.pub).is_zero ())
	{
		ASSERT_NO_ERROR (system.poll ());
		ASSERT_NO_ERROR (system2.poll ());
	}
}

TEST (node, auto_bootstrap)
{
	nano::test::system system;
	nano::node_config config (system.get_available_port ());
	config.frontiers_confirmation = nano::frontiers_confirmation_mode::disabled;
	nano::node_flags node_flags;
	node_flags.set_disable_bootstrap_bulk_push_client (true);
	node_flags.set_disable_lazy_bootstrap (true);
	auto node0 = system.add_node (config, node_flags);
	auto wallet_id = node0->wallets.first_wallet_id ();
	nano::keypair key2;
	(void)node0->wallets.insert_adhoc (wallet_id, nano::dev::genesis_key.prv);
	(void)node0->wallets.insert_adhoc (wallet_id, key2.prv);
	auto send1 (node0->wallets.send_action (wallet_id, nano::dev::genesis_key.pub, key2.pub, node0->config->receive_minimum.number ()));
	ASSERT_NE (nullptr, send1);
	ASSERT_TIMELY_EQ (10s, node0->balance (key2.pub), node0->config->receive_minimum.number ());
	auto node1 (std::make_shared<nano::node> (system.async_rt, system.get_available_port (), nano::unique_path (), system.work, node_flags));
	ASSERT_FALSE (node1->init_error ());
	node1->start ();
	system.nodes.push_back (node1);
	ASSERT_NE (nullptr, nano::test::establish_tcp (system, *node1, node0->network->endpoint ()));
	ASSERT_TIMELY_EQ (10s, node1->balance (key2.pub), node0->config->receive_minimum.number ());
	// ASSERT_TIMELY (10s, !node1->bootstrap_initiator.in_progress ());
	ASSERT_TRUE (node1->block_or_pruned_exists (send1->hash ()));
	// Wait block receive
	ASSERT_TIMELY_EQ (5s, node1->ledger.block_count (), 3);
	// Confirmation for all blocks
	ASSERT_TIMELY_EQ (5s, node1->ledger.cemented_count (), 3);
}

TEST (node, auto_bootstrap_reverse)
{
	nano::test::system system;
	nano::node_config config (system.get_available_port ());
	config.frontiers_confirmation = nano::frontiers_confirmation_mode::disabled;
	nano::node_flags node_flags;
	node_flags.set_disable_bootstrap_bulk_push_client (true);
	node_flags.set_disable_lazy_bootstrap (true);
	auto node0 = system.add_node (config, node_flags);
	auto wallet_id = node0->wallets.first_wallet_id ();
	nano::keypair key2;
	(void)node0->wallets.insert_adhoc (wallet_id, nano::dev::genesis_key.prv);
	(void)node0->wallets.insert_adhoc (wallet_id, key2.prv);
	auto node1 (std::make_shared<nano::node> (system.async_rt, system.get_available_port (), nano::unique_path (), system.work, node_flags));
	ASSERT_FALSE (node1->init_error ());
	ASSERT_NE (nullptr, node0->wallets.send_action (wallet_id, nano::dev::genesis_key.pub, key2.pub, node0->config->receive_minimum.number ()));
	node1->start ();
	system.nodes.push_back (node1);
	ASSERT_NE (nullptr, nano::test::establish_tcp (system, *node0, node1->network->endpoint ()));
	ASSERT_TIMELY_EQ (10s, node1->balance (key2.pub), node0->config->receive_minimum.number ());
}

TEST (node, auto_bootstrap_age)
{
	nano::test::system system;
	nano::node_config config (system.get_available_port ());
	config.frontiers_confirmation = nano::frontiers_confirmation_mode::disabled;
	nano::node_flags node_flags;
	node_flags.set_disable_bootstrap_bulk_push_client (true);
	node_flags.set_disable_lazy_bootstrap (true);
	node_flags.set_bootstrap_interval (1);
	auto node0 = system.add_node (config, node_flags);
	auto node1 (std::make_shared<nano::node> (system.async_rt, system.get_available_port (), nano::unique_path (), system.work, node_flags));
	ASSERT_FALSE (node1->init_error ());
	node1->start ();
	system.nodes.push_back (node1);
	ASSERT_NE (nullptr, nano::test::establish_tcp (system, *node1, node0->network->endpoint ()));
	//  4 bootstraps with frontiers age
	ASSERT_TIMELY (10s, node0->stats->count (nano::stat::type::bootstrap, nano::stat::detail::initiate_legacy_age, nano::stat::dir::out) >= 3);
	// More attempts with frontiers age
	ASSERT_GE (node0->stats->count (nano::stat::type::bootstrap, nano::stat::detail::initiate_legacy_age, nano::stat::dir::out), node0->stats->count (nano::stat::type::bootstrap, nano::stat::detail::initiate, nano::stat::dir::out));
}

TEST (node, merge_peers)
{
	nano::test::system system (1);
	std::array<nano::endpoint, 8> endpoints;
	endpoints.fill (nano::endpoint (boost::asio::ip::address_v6::loopback (), system.get_available_port ()));
	endpoints[0] = nano::endpoint (boost::asio::ip::address_v6::loopback (), system.get_available_port ());
	system.nodes[0]->network->merge_peers (endpoints);
	ASSERT_EQ (0, system.nodes[0]->network->size ());
}

TEST (node, search_receivable)
{
	nano::test::system system (1);
	auto node (system.nodes[0]);
	auto wallet_id = node->wallets.first_wallet_id ();
	nano::keypair key2;
	(void)node->wallets.insert_adhoc (wallet_id, nano::dev::genesis_key.prv);
	ASSERT_NE (nullptr, node->wallets.send_action (wallet_id, nano::dev::genesis_key.pub, key2.pub, node->config->receive_minimum.number ()));
	(void)node->wallets.insert_adhoc (wallet_id, key2.prv);
	ASSERT_EQ (nano::wallets_error::none, node->wallets.search_receivable (wallet_id));
	ASSERT_TIMELY (10s, !node->balance (key2.pub).is_zero ());
}

TEST (node, search_receivable_same)
{
	nano::test::system system (1);
	auto node (system.nodes[0]);
	auto wallet_id = node->wallets.first_wallet_id ();
	nano::keypair key2;
	(void)node->wallets.insert_adhoc (wallet_id, nano::dev::genesis_key.prv);
	ASSERT_NE (nullptr, node->wallets.send_action (wallet_id, nano::dev::genesis_key.pub, key2.pub, node->config->receive_minimum.number ()));
	ASSERT_NE (nullptr, node->wallets.send_action (wallet_id, nano::dev::genesis_key.pub, key2.pub, node->config->receive_minimum.number ()));
	(void)node->wallets.insert_adhoc (wallet_id, key2.prv);
	ASSERT_EQ (nano::wallets_error::none, node->wallets.search_receivable (wallet_id));
	ASSERT_TIMELY_EQ (10s, node->balance (key2.pub), 2 * node->config->receive_minimum.number ());
}

TEST (node, search_receivable_multiple)
{
	nano::test::system system (1);
	auto node (system.nodes[0]);
	auto wallet_id = node->wallets.first_wallet_id ();
	nano::keypair key2;
	nano::keypair key3;
	(void)node->wallets.insert_adhoc (wallet_id, nano::dev::genesis_key.prv);
	(void)node->wallets.insert_adhoc (wallet_id, key3.prv);
	ASSERT_NE (nullptr, node->wallets.send_action (wallet_id, nano::dev::genesis_key.pub, key3.pub, node->config->receive_minimum.number ()));
	ASSERT_TIMELY (10s, !node->balance (key3.pub).is_zero ());
	ASSERT_NE (nullptr, node->wallets.send_action (wallet_id, nano::dev::genesis_key.pub, key2.pub, node->config->receive_minimum.number ()));
	ASSERT_NE (nullptr, node->wallets.send_action (wallet_id, key3.pub, key2.pub, node->config->receive_minimum.number ()));
	(void)node->wallets.insert_adhoc (wallet_id, key2.prv);
	ASSERT_EQ (nano::wallets_error::none, node->wallets.search_receivable (wallet_id));
	ASSERT_TIMELY_EQ (10s, node->balance (key2.pub), 2 * node->config->receive_minimum.number ());
}

TEST (node, search_receivable_confirmed)
{
	nano::test::system system;
	nano::node_config node_config (system.get_available_port ());
	node_config.frontiers_confirmation = nano::frontiers_confirmation_mode::disabled;
	auto node = system.add_node (node_config);
	auto wallet_id = node->wallets.first_wallet_id ();
	nano::keypair key2;
	(void)node->wallets.insert_adhoc (wallet_id, nano::dev::genesis_key.prv);

	auto send1 (node->wallets.send_action (wallet_id, nano::dev::genesis_key.pub, key2.pub, node->config->receive_minimum.number ()));
	ASSERT_NE (nullptr, send1);
	ASSERT_TIMELY (5s, nano::test::confirmed (*node, { send1 }));

	auto send2 (node->wallets.send_action (wallet_id, nano::dev::genesis_key.pub, key2.pub, node->config->receive_minimum.number ()));
	ASSERT_NE (nullptr, send2);
	ASSERT_TIMELY (5s, nano::test::confirmed (*node, { send2 }));

	ASSERT_EQ (nano::wallets_error::none, node->wallets.remove_account (wallet_id, nano::dev::genesis_key.pub));

	(void)node->wallets.insert_adhoc (wallet_id, key2.prv);
	ASSERT_EQ (nano::wallets_error::none, node->wallets.search_receivable (wallet_id));
	ASSERT_TIMELY (5s, !node->election_active (send1->hash ()));
	ASSERT_TIMELY (5s, !node->election_active (send2->hash ()));
	ASSERT_TIMELY_EQ (5s, node->balance (key2.pub), 2 * node->config->receive_minimum.number ());
}

TEST (node, search_receivable_pruned)
{
	nano::test::system system;
	nano::node_config node_config (system.get_available_port ());
	node_config.frontiers_confirmation = nano::frontiers_confirmation_mode::disabled;
	auto node1 = system.add_node (node_config);
	auto wallet_id = node1->wallets.first_wallet_id ();
	nano::node_flags node_flags;
	node_flags.set_enable_pruning (true);
	nano::node_config config (system.get_available_port ());
	config.enable_voting = false; // Remove after allowing pruned voting
	auto node2 = system.add_node (config, node_flags);
	auto wallet_id2 = node2->wallets.first_wallet_id ();
	nano::keypair key2;
	(void)node1->wallets.insert_adhoc (wallet_id, nano::dev::genesis_key.prv);
	auto send1 (node1->wallets.send_action (wallet_id, nano::dev::genesis_key.pub, key2.pub, node2->config->receive_minimum.number ()));
	ASSERT_NE (nullptr, send1);
	auto send2 (node1->wallets.send_action (wallet_id, nano::dev::genesis_key.pub, key2.pub, node2->config->receive_minimum.number ()));
	ASSERT_NE (nullptr, send2);

	// Confirmation
	ASSERT_TIMELY (10s, node1->active.empty () && node2->active.empty ());
	ASSERT_TIMELY (5s, node1->ledger.confirmed ().block_exists (*node1->store.tx_begin_read (), send2->hash ()));
	ASSERT_TIMELY_EQ (5s, node2->ledger.cemented_count (), 3);
	ASSERT_EQ (nano::wallets_error::none, node1->wallets.remove_account (wallet_id, nano::dev::genesis_key.pub));

	// Pruning
	{
		auto transaction (node2->store.tx_begin_write ());
		ASSERT_EQ (1, node2->ledger.pruning_action (*transaction, send1->hash (), 1));
	}
	ASSERT_EQ (1, node2->ledger.pruned_count ());
	ASSERT_TRUE (node2->block_or_pruned_exists (send1->hash ())); // true for pruned

	// Receive pruned block
	(void)node2->wallets.insert_adhoc (wallet_id2, key2.prv);
	ASSERT_EQ (nano::wallets_error::none, node2->wallets.search_receivable (wallet_id2));
	ASSERT_TIMELY_EQ (10s, node2->balance (key2.pub), 2 * node2->config->receive_minimum.number ());
}

TEST (node, unlock_search)
{
	nano::test::system system (1);
	auto node (system.nodes[0]);
	auto wallet_id = node->wallets.first_wallet_id ();
	nano::keypair key2;
	nano::uint128_t balance (node->balance (nano::dev::genesis_key.pub));
	ASSERT_EQ (nano::wallets_error::none, node->wallets.rekey (wallet_id, ""));
	(void)node->wallets.insert_adhoc (wallet_id, nano::dev::genesis_key.prv);
	ASSERT_NE (nullptr, node->wallets.send_action (wallet_id, nano::dev::genesis_key.pub, key2.pub, node->config->receive_minimum.number ()));
	ASSERT_TIMELY (10s, node->balance (nano::dev::genesis_key.pub) != balance);
	ASSERT_TIMELY (10s, node->active.empty ());
	(void)node->wallets.insert_adhoc (wallet_id, key2.prv);
	node->wallets.set_password (wallet_id, nano::keypair ().prv);
	ASSERT_EQ (nano::wallets_error::none, node->wallets.enter_password (wallet_id, ""));
	ASSERT_TIMELY (10s, !node->balance (key2.pub).is_zero ());
}

TEST (node, working)
{
	auto path (nano::working_path ());
	ASSERT_FALSE (path.empty ());
}

TEST (node, confirm_locked)
{
	nano::test::system system (1);
	auto node (system.nodes[0]);
	auto wallet_id{ node->wallets.first_wallet_id () };
	(void)node->wallets.insert_adhoc (wallet_id, nano::dev::genesis_key.prv);
	ASSERT_EQ (nano::wallets_error::invalid_password, node->wallets.enter_password (wallet_id, "1"));
	auto block = nano::send_block_builder ()
				 .previous (0)
				 .destination (0)
				 .balance (0)
				 .sign (nano::keypair ().prv, 0)
				 .work (0)
				 .build ();
	system.nodes[0]->network->flood_block (block);
}

TEST (node_config, random_rep)
{
	auto path (nano::unique_path ());
	nano::node_config config1 (100);
	auto rep (config1.random_representative ());
	ASSERT_NE (config1.preconfigured_representatives.end (), std::find (config1.preconfigured_representatives.begin (), config1.preconfigured_representatives.end (), rep));
}

TEST (node, expire)
{
	std::weak_ptr<nano::node> node0;
	{
		nano::test::system system (1);
		node0 = system.nodes[0];
		auto wallet_id0 = system.nodes[0]->wallets.first_wallet_id ();
		auto & node1 (*system.nodes[0]);
		auto wallet_id1 = node1.wallets.first_wallet_id ();
		(void)system.nodes[0]->wallets.insert_adhoc (wallet_id0, nano::dev::genesis_key.prv);
	}
	ASSERT_TRUE (node0.expired ());
}

// This test is racy, there is no guarantee that the election won't be confirmed until all forks are fully processed
// TODO gustav: I've temporarily disabled this test because it fails very often
TEST (node, DISABLED_fork_publish)
{
	nano::test::system system (1);
	auto & node1 (*system.nodes[0]);
	auto wallet_id1 = node1.wallets.first_wallet_id ();
	(void)system.nodes[0]->wallets.insert_adhoc (wallet_id1, nano::dev::genesis_key.prv);
	nano::keypair key1;
	nano::send_block_builder builder;
	auto send1 = builder.make_block ()
				 .previous (nano::dev::genesis->hash ())
				 .destination (key1.pub)
				 .balance (nano::dev::constants.genesis_amount - 100)
				 .sign (nano::dev::genesis_key.prv, nano::dev::genesis_key.pub)
				 .work (0)
				 .build ();
	node1.work_generate_blocking (*send1);
	nano::keypair key2;
	auto send2 = builder.make_block ()
				 .previous (nano::dev::genesis->hash ())
				 .destination (key2.pub)
				 .balance (nano::dev::constants.genesis_amount - 100)
				 .sign (nano::dev::genesis_key.prv, nano::dev::genesis_key.pub)
				 .work (0)
				 .build ();
	node1.work_generate_blocking (*send2);
	node1.process_active (send1);
	ASSERT_TIMELY_EQ (5s, 1, node1.active.size ());
	auto election (node1.active.election (send1->qualified_root ()));
	ASSERT_NE (nullptr, election);
	// Wait until the genesis rep activated & makes vote
	ASSERT_TIMELY_EQ (1s, election->votes ().size (), 2);
	node1.process_active (send2);
	ASSERT_TIMELY (5s, node1.active.active (*send2));
	auto votes1 (election->votes ());
	auto existing1 (votes1.find (nano::dev::genesis_key.pub));
	ASSERT_NE (votes1.end (), existing1);
	ASSERT_EQ (send1->hash (), existing1->second.get_hash ());
	auto winner (election->winner ());
	ASSERT_EQ (*send1, *winner);
	ASSERT_EQ (nano::dev::constants.genesis_amount - 100, election->get_status ().get_tally ().number ());
}

// In test case there used to be a race condition, it was worked around in:.
// https://github.com/nanocurrency/nano-node/pull/4091
// The election and the processing of block send2 happen in parallel.
// Usually the election happens first and the send2 block is added to the election.
// However, if the send2 block is processed before the election is started then
// there is a race somewhere and the election might not notice the send2 block.
// The test case can be made to pass by ensuring the election is started before the send2 is processed.
// However, is this a problem with the test case or this is a problem with the node handling of forks?
TEST (node, fork_publish_inactive)
{
	nano::test::system system (1);
	auto & node = *system.nodes[0];
	nano::keypair key1;
	nano::keypair key2;

	nano::send_block_builder builder;

	auto send1 = builder.make_block ()
				 .previous (nano::dev::genesis->hash ())
				 .destination (key1.pub)
				 .balance (nano::dev::constants.genesis_amount - 100)
				 .sign (nano::dev::genesis_key.prv, nano::dev::genesis_key.pub)
				 .work (*system.work.generate (nano::dev::genesis->hash ()))
				 .build ();

	auto send2 = builder.make_block ()
				 .previous (nano::dev::genesis->hash ())
				 .destination (key2.pub)
				 .balance (nano::dev::constants.genesis_amount - 100)
				 .sign (nano::dev::genesis_key.prv, nano::dev::genesis_key.pub)
				 .work (send1->block_work ())
				 .build ();

	node.process_active (send1);
	ASSERT_TIMELY (5s, node.block (send1->hash ()));

	std::shared_ptr<nano::election> election;
	ASSERT_TIMELY (5s, election = node.active.election (send1->qualified_root ()));

	ASSERT_EQ (nano::block_status::fork, node.process_local (send2).value ());

	ASSERT_TIMELY_EQ (5s, election->blocks ().size (), 2);

	auto find_block = [&election] (nano::block_hash hash_a) -> bool {
		auto blocks = election->blocks ();
		return blocks.end () != blocks.find (hash_a);
	};
	ASSERT_TRUE (find_block (send1->hash ()));
	ASSERT_TRUE (find_block (send2->hash ()));

	ASSERT_EQ (election->winner ()->hash (), send1->hash ());
	ASSERT_NE (election->winner ()->hash (), send2->hash ());
}

TEST (node, fork_keep)
{
	nano::test::system system (2);
	auto & node1 (*system.nodes[0]);
	auto & node2 (*system.nodes[1]);
	auto wallet_id1 = node1.wallets.first_wallet_id ();
	ASSERT_EQ (1, node1.network->size ());
	nano::keypair key1;
	nano::keypair key2;
	nano::send_block_builder builder;
	// send1 and send2 fork to different accounts
	auto send1 = builder.make_block ()
				 .previous (nano::dev::genesis->hash ())
				 .destination (key1.pub)
				 .balance (nano::dev::constants.genesis_amount - 100)
				 .sign (nano::dev::genesis_key.prv, nano::dev::genesis_key.pub)
				 .work (*system.work.generate (nano::dev::genesis->hash ()))
				 .build ();
	auto send2 = builder.make_block ()
				 .previous (nano::dev::genesis->hash ())
				 .destination (key2.pub)
				 .balance (nano::dev::constants.genesis_amount - 100)
				 .sign (nano::dev::genesis_key.prv, nano::dev::genesis_key.pub)
				 .work (*system.work.generate (nano::dev::genesis->hash ()))
				 .build ();
	node1.process_active (send1);
	node2.process_active (builder.make_block ().from (*send1).build ());
	ASSERT_TIMELY_EQ (5s, 1, node1.active.size ());
	ASSERT_TIMELY_EQ (5s, 1, node2.active.size ());
	(void)node1.wallets.insert_adhoc (wallet_id1, nano::dev::genesis_key.prv);
	// Fill node with forked blocks
	node1.process_active (send2);
	ASSERT_TIMELY (5s, node1.active.active (*send2));
	node2.process_active (builder.make_block ().from (*send2).build ());
	ASSERT_TIMELY (5s, node2.active.active (*send2));
	auto election1 (node2.active.election (nano::qualified_root (nano::dev::genesis->hash (), nano::dev::genesis->hash ())));
	ASSERT_NE (nullptr, election1);
	ASSERT_EQ (1, election1->votes ().size ());
	ASSERT_TRUE (node1.block_or_pruned_exists (send1->hash ()));
	ASSERT_TRUE (node2.block_or_pruned_exists (send1->hash ()));
	// Wait until the genesis rep makes a vote
	ASSERT_TIMELY (1.5min, election1->votes ().size () != 1);
	auto transaction0 (node1.store.tx_begin_read ());
	auto transaction1 (node2.store.tx_begin_read ());
	// The vote should be in agreement with what we already have.
	auto winner (*node2.active.tally (*election1).begin ());
	ASSERT_EQ (*send1, *winner.second);
	ASSERT_EQ (nano::dev::constants.genesis_amount - 100, winner.first);
	ASSERT_TRUE (node1.ledger.any ().block_exists (*transaction0, send1->hash ()));
	ASSERT_TRUE (node2.ledger.any ().block_exists (*transaction1, send1->hash ()));
}

// This test is racy, there is no guarantee that the election won't be confirmed until all forks are fully processed
TEST (node, DISABLED_fork_flip)
{
	nano::test::system system (2);
	auto & node1 (*system.nodes[0]);
	auto & node2 (*system.nodes[1]);
	auto wallet_id1 = node1.wallets.first_wallet_id ();
	ASSERT_EQ (1, node1.network->size ());
	nano::keypair key1;
	nano::send_block_builder builder;
	auto send1 = builder.make_block ()
				 .previous (nano::dev::genesis->hash ())
				 .destination (key1.pub)
				 .balance (nano::dev::constants.genesis_amount - 100)
				 .sign (nano::dev::genesis_key.prv, nano::dev::genesis_key.pub)
				 .work (*system.work.generate (nano::dev::genesis->hash ()))
				 .build ();
	nano::publish publish1{ nano::dev::network_params.network, send1 };
	nano::keypair key2;
	auto send2 = builder.make_block ()
				 .previous (nano::dev::genesis->hash ())
				 .destination (key2.pub)
				 .balance (nano::dev::constants.genesis_amount - 100)
				 .sign (nano::dev::genesis_key.prv, nano::dev::genesis_key.pub)
				 .work (*system.work.generate (nano::dev::genesis->hash ()))
				 .build ();
	nano::publish publish2{ nano::dev::network_params.network, send2 };
	auto ignored_channel = nano::test::fake_channel (node1);

	node1.network->inbound (publish1, ignored_channel);
	node2.network->inbound (publish2, ignored_channel);
	ASSERT_TIMELY_EQ (5s, 1, node1.active.size ());
	ASSERT_TIMELY_EQ (5s, 1, node2.active.size ());
	(void)node1.wallets.insert_adhoc (wallet_id1, nano::dev::genesis_key.prv);
	// Fill nodes with forked blocks
	node1.network->inbound (publish2, ignored_channel);
	ASSERT_TIMELY (5s, node1.active.active (*send2));
	node2.network->inbound (publish1, ignored_channel);
	ASSERT_TIMELY (5s, node2.active.active (*send1));
	auto election1 (node2.active.election (nano::qualified_root (nano::dev::genesis->hash (), nano::dev::genesis->hash ())));
	ASSERT_NE (nullptr, election1);
	ASSERT_EQ (1, election1->votes ().size ());
	ASSERT_NE (nullptr, node1.block (publish1.get_block ()->hash ()));
	ASSERT_NE (nullptr, node2.block (publish2.get_block ()->hash ()));
	ASSERT_TIMELY (10s, node2.block_or_pruned_exists (publish1.get_block ()->hash ()));
	auto winner (*node2.active.tally (*election1).begin ());
	ASSERT_EQ (*publish1.get_block (), *winner.second);
	ASSERT_EQ (nano::dev::constants.genesis_amount - 100, winner.first);
	ASSERT_TRUE (node1.block_or_pruned_exists (publish1.get_block ()->hash ()));
	ASSERT_TRUE (node2.block_or_pruned_exists (publish1.get_block ()->hash ()));
	ASSERT_FALSE (node2.block_or_pruned_exists (publish2.get_block ()->hash ()));
}

// Test that more than one block can be rolled back
TEST (node, DISABLED_fork_multi_flip)
{
	auto type = nano::transport::transport_type::tcp;
	nano::test::system system;
	nano::node_flags node_flags;
	nano::node_config node_config (system.get_available_port ());
	node_config.frontiers_confirmation = nano::frontiers_confirmation_mode::disabled;
	auto & node1 (*system.add_node (node_config, node_flags, type));
	auto wallet_id1 = node1.wallets.first_wallet_id ();
	node_config.peering_port = system.get_available_port ();
	auto & node2 (*system.add_node (node_config, node_flags, type));
	ASSERT_EQ (1, node1.network->size ());
	nano::keypair key1;
	nano::send_block_builder builder;
	auto send1 = builder.make_block ()
				 .previous (nano::dev::genesis->hash ())
				 .destination (key1.pub)
				 .balance (nano::dev::constants.genesis_amount - 100)
				 .sign (nano::dev::genesis_key.prv, nano::dev::genesis_key.pub)
				 .work (*system.work.generate (nano::dev::genesis->hash ()))
				 .build ();
	nano::keypair key2;
	auto send2 = builder.make_block ()
				 .previous (nano::dev::genesis->hash ())
				 .destination (key2.pub)
				 .balance (nano::dev::constants.genesis_amount - 100)
				 .sign (nano::dev::genesis_key.prv, nano::dev::genesis_key.pub)
				 .work (*system.work.generate (nano::dev::genesis->hash ()))
				 .build ();
	auto send3 = builder.make_block ()
				 .previous (send2->hash ())
				 .destination (key2.pub)
				 .balance (nano::dev::constants.genesis_amount - 100)
				 .sign (nano::dev::genesis_key.prv, nano::dev::genesis_key.pub)
				 .work (*system.work.generate (send2->hash ()))
				 .build ();
	ASSERT_EQ (nano::block_status::progress, node1.ledger.process (*node1.store.tx_begin_write (), send1));
	// Node2 has two blocks that will be rolled back by node1's vote
	ASSERT_EQ (nano::block_status::progress, node2.ledger.process (*node2.store.tx_begin_write (), send2));
	ASSERT_EQ (nano::block_status::progress, node2.ledger.process (*node2.store.tx_begin_write (), send3));
	(void)node1.wallets.insert_adhoc (wallet_id1, nano::dev::genesis_key.prv); // Insert voting key in to node1

	auto election = nano::test::start_election (system, node2, send2->hash ());
	ASSERT_NE (nullptr, election);
	ASSERT_TIMELY (10s, node2.block_or_pruned_exists (send1->hash ()));
	ASSERT_TRUE (nano::test::block_or_pruned_none_exists (node2, { send2, send3 }));

	auto winner = election->winner ();
	ASSERT_EQ (*send1, *winner);
	ASSERT_EQ (nano::dev::constants.genesis_amount - 100, election->get_status ().get_tally ().number ());
}

// Blocks that are no longer actively being voted on should be able to be evicted through bootstrapping.
// This could happen if a fork wasn't resolved before the process previously shut down
// TODO Gustav: Disabled because of flakyness
TEST (node, DISABLED_fork_bootstrap_flip)
{
	nano::test::system system;
	nano::test::system system0;
	nano::test::system system1;
	nano::node_config config0{ system.get_available_port () };
	config0.frontiers_confirmation = nano::frontiers_confirmation_mode::disabled;
	nano::node_flags node_flags;
	node_flags.set_disable_bootstrap_bulk_push_client (true);
	node_flags.set_disable_lazy_bootstrap (true);
	auto & node1 = *system0.add_node (config0, node_flags);
	auto wallet_id1 = node1.wallets.first_wallet_id ();
	nano::node_config config1 (system.get_available_port ());
	auto & node2 = *system1.add_node (config1, node_flags);
	(void)node1.wallets.insert_adhoc (wallet_id1, nano::dev::genesis_key.prv);
	nano::block_hash latest = node1.latest (nano::dev::genesis_key.pub);
	nano::keypair key1;
	nano::send_block_builder builder;
	auto send1 = builder.make_block ()
				 .previous (latest)
				 .destination (key1.pub)
				 .balance (nano::dev::constants.genesis_amount - nano::Gxrb_ratio)
				 .sign (nano::dev::genesis_key.prv, nano::dev::genesis_key.pub)
				 .work (*system0.work.generate (latest))
				 .build ();
	nano::keypair key2;
	auto send2 = builder.make_block ()
				 .previous (latest)
				 .destination (key2.pub)
				 .balance (nano::dev::constants.genesis_amount - nano::Gxrb_ratio)
				 .sign (nano::dev::genesis_key.prv, nano::dev::genesis_key.pub)
				 .work (*system0.work.generate (latest))
				 .build ();
	// Insert but don't rebroadcast, simulating settled blocks
	{
		auto tx{ node1.store.tx_begin_write () };
		ASSERT_EQ (nano::block_status::progress, node1.ledger.process (*tx, send1));
	}
	{
		auto tx{ node2.store.tx_begin_write () };
		ASSERT_EQ (nano::block_status::progress, node2.ledger.process (*tx, send2));
	}
	{
		auto tx{ node2.store.tx_begin_read () };
		ASSERT_TRUE (node2.ledger.any ().block_exists (*tx, send2->hash ()));
	}
	node2.connect (node1.network->endpoint ());
	node2.bootstrap_initiator.bootstrap (node1.network->endpoint ()); // Additionally add new peer to confirm & replace bootstrap block
	auto again (true);
	system0.deadline_set (50s);
	system1.deadline_set (50s);
	while (again)
	{
		ASSERT_NO_ERROR (system0.poll ());
		ASSERT_NO_ERROR (system1.poll ());
		auto tx{ node2.store.tx_begin_read () };
		again = !node2.ledger.any ().block_exists (*tx, send1->hash ());
	}
}

TEST (node, fork_open)
{
	nano::test::system system (1);
	auto & node = *system.nodes[0];
	auto wallet_id = node.wallets.first_wallet_id ();
	std::shared_ptr<nano::election> election;

	// create block send1, to send all the balance from genesis to key1
	// this is done to ensure that the open block(s) cannot be voted on and confirmed
	nano::keypair key1;
	auto send1 = nano::send_block_builder ()
				 .previous (nano::dev::genesis->hash ())
				 .destination (key1.pub)
				 .balance (0)
				 .sign (nano::dev::genesis_key.prv, nano::dev::genesis_key.pub)
				 .work (*system.work.generate (nano::dev::genesis->hash ()))
				 .build ();
	nano::publish publish1{ nano::dev::network_params.network, send1 };
	auto channel1 = std::make_shared<nano::transport::fake::channel> (node);
	node.network->inbound (publish1, channel1);
	ASSERT_TIMELY (5s, (election = node.active.election (publish1.get_block ()->qualified_root ())) != nullptr);
	node.active.force_confirm (*election);
	ASSERT_TIMELY (5s, node.active.empty () && node.block_confirmed (publish1.get_block ()->hash ()));

	// register key for genesis account, not sure why we do this, it seems needless,
	// since the genesis account at this stage has zero voting weight
	(void)node.wallets.insert_adhoc (wallet_id, nano::dev::genesis_key.prv);

	// create the 1st open block to receive send1, which should be regarded as the winner just because it is first
	nano::open_block_builder builder;
	auto open1 = builder.make_block ()
				 .source (publish1.get_block ()->hash ())
				 .representative (1)
				 .account (key1.pub)
				 .sign (key1.prv, key1.pub)
				 .work (*system.work.generate (key1.pub))
				 .build ();
	nano::publish publish2{ nano::dev::network_params.network, open1 };
	node.network->inbound (publish2, channel1);
	ASSERT_TIMELY_EQ (5s, 1, node.active.size ());

	// create 2nd open block, which is a fork of open1 block
	auto open2 = builder.make_block ()
				 .source (publish1.get_block ()->hash ())
				 .representative (2)
				 .account (key1.pub)
				 .sign (key1.prv, key1.pub)
				 .work (*system.work.generate (key1.pub))
				 .build ();
	nano::publish publish3{ nano::dev::network_params.network, open2 };
	node.network->inbound (publish3, channel1);
	ASSERT_TIMELY (5s, (election = node.active.election (publish3.get_block ()->qualified_root ())) != nullptr);

	// we expect to find 2 blocks in the election and we expect the first block to be the winner just because it was first
	ASSERT_TIMELY_EQ (5s, 2, election->blocks ().size ());
	ASSERT_EQ (publish2.get_block ()->hash (), election->winner ()->hash ());

	// wait for a second and check that the election did not get confirmed
	system.delay_ms (1000ms);
	ASSERT_FALSE (node.active.confirmed (*election));

	// check that only the first block is saved to the ledger
	ASSERT_TIMELY (5s, node.block (publish2.get_block ()->hash ()));
	ASSERT_FALSE (node.block (publish3.get_block ()->hash ()));
}

TEST (node, fork_open_flip)
{
	nano::test::system system (1);
	auto & node1 = *system.nodes[0];
	auto wallet_id = node1.wallets.first_wallet_id ();

	std::shared_ptr<nano::election> election;
	nano::keypair key1;
	nano::keypair rep1;
	nano::keypair rep2;

	// send 1 raw from genesis to key1 on both node1 and node2
	auto send1 = nano::send_block_builder ()
				 .previous (nano::dev::genesis->hash ())
				 .destination (key1.pub)
				 .balance (nano::dev::constants.genesis_amount - 1)
				 .sign (nano::dev::genesis_key.prv, nano::dev::genesis_key.pub)
				 .work (*system.work.generate (nano::dev::genesis->hash ()))
				 .build ();
	node1.process_active (send1);

	// We should be keeping this block
	nano::open_block_builder builder;
	auto open1 = builder.make_block ()
				 .source (send1->hash ())
				 .representative (rep1.pub)
				 .account (key1.pub)
				 .sign (key1.prv, key1.pub)
				 .work (*system.work.generate (key1.pub))
				 .build ();

	// create a fork of block open1, this block will lose the election
	auto open2 = builder.make_block ()
				 .source (send1->hash ())
				 .representative (rep2.pub)
				 .account (key1.pub)
				 .sign (key1.prv, key1.pub)
				 .work (*system.work.generate (key1.pub))
				 .build ();
	ASSERT_FALSE (*open1 == *open2);

	// give block open1 to node1, manually trigger an election for open1 and ensure it is in the ledger
	node1.process_active (open1);
	ASSERT_TIMELY (5s, node1.block (open1->hash ()) != nullptr);
	node1.scheduler.manual.push (open1);
	ASSERT_TIMELY (5s, (election = node1.active.election (open1->qualified_root ())) != nullptr);
	election->transition_active ();

	// create node2, with blocks send1 and open2 pre-initialised in the ledger,
	// so that block open1 cannot possibly get in the ledger before open2 via background sync
	system.initialization_blocks.push_back (send1);
	system.initialization_blocks.push_back (open2);
	auto & node2 = *system.add_node ();
	system.initialization_blocks.clear ();

	// ensure open2 is in node2 ledger (and therefore has sideband) and manually trigger an election for open2
	ASSERT_TIMELY (5s, node2.block (open2->hash ()) != nullptr);
	node2.scheduler.manual.push (open2);
	ASSERT_TIMELY (5s, (election = node2.active.election (open2->qualified_root ())) != nullptr);
	election->transition_active ();

	ASSERT_TIMELY_EQ (5s, 2, node1.active.size ());
	ASSERT_TIMELY_EQ (5s, 2, node2.active.size ());

	// allow node1 to vote and wait for open1 to be confirmed on node1
	(void)node1.wallets.insert_adhoc (wallet_id, nano::dev::genesis_key.prv);
	ASSERT_TIMELY (5s, node1.block_confirmed (open1->hash ()));

	// Notify both nodes of both blocks, both nodes will become aware that a fork exists
	node1.process_active (open2);
	node2.process_active (open1);

	ASSERT_TIMELY_EQ (5s, 2, election->votes ().size ()); // one more than expected due to elections having dummy votes

	// Node2 should eventually settle on open1
	ASSERT_TIMELY (10s, node2.block (open1->hash ()));
	ASSERT_TIMELY (5s, node1.block_confirmed (open1->hash ()));
	auto winner = *node2.active.tally (*election).begin ();
	ASSERT_EQ (*open1, *winner.second);
	ASSERT_EQ (nano::dev::constants.genesis_amount - 1, winner.first);

	// check the correct blocks are in the ledgers
	auto transaction1 (node1.store.tx_begin_read ());
	auto transaction2 (node2.store.tx_begin_read ());
	ASSERT_TRUE (node1.ledger.any ().block_exists (*transaction1, open1->hash ()));
	ASSERT_TRUE (node2.ledger.any ().block_exists (*transaction2, open1->hash ()));
	ASSERT_FALSE (node2.ledger.any ().block_exists (*transaction2, open2->hash ()));
}

TEST (node, coherent_observer)
{
	nano::test::system system (1);
	auto & node1 (*system.nodes[0]);
	auto wallet_id = node1.wallets.first_wallet_id ();
	node1.observers->blocks.add ([&node1] (nano::election_status const & status_a, std::vector<nano::vote_with_weight_info> const &, nano::account const &, nano::uint128_t const &, bool, bool) {
		auto transaction (node1.store.tx_begin_read ());
		ASSERT_TRUE (node1.ledger.any ().block_exists (*transaction, status_a.get_winner ()->hash ()));
	});
	(void)node1.wallets.insert_adhoc (wallet_id, nano::dev::genesis_key.prv);
	nano::keypair key;
	node1.wallets.send_action (wallet_id, nano::dev::genesis_key.pub, key.pub, 1);
}

TEST (node, fork_no_vote_quorum)
{
	nano::test::system system (3);
	auto & node1 (*system.nodes[0]);
	auto & node2 (*system.nodes[1]);
	auto & node3 (*system.nodes[2]);
	auto wallet_id = node1.wallets.first_wallet_id ();
	auto wallet_id2 = node2.wallets.first_wallet_id ();
	auto wallet_id3 = node3.wallets.first_wallet_id ();
	(void)node1.wallets.insert_adhoc (wallet_id, nano::dev::genesis_key.prv);
	nano::public_key key4;
	(void)node1.wallets.deterministic_insert (wallet_id, true, key4);
	node1.wallets.send_action (wallet_id, nano::dev::genesis_key.pub, key4, nano::dev::constants.genesis_amount / 4);
	nano::public_key key1;
	(void)node2.wallets.deterministic_insert (wallet_id2, true, key1);
	(void)node2.wallets.set_representative (wallet_id2, key1);
	auto block (node1.wallets.send_action (wallet_id, nano::dev::genesis_key.pub, key1, node1.config->receive_minimum.number ()));
	ASSERT_NE (nullptr, block);
	ASSERT_TIMELY (30s, node3.balance (key1) == node1.config->receive_minimum.number () && node2.balance (key1) == node1.config->receive_minimum.number () && node1.balance (key1) == node1.config->receive_minimum.number ());
	ASSERT_EQ (node1.config->receive_minimum.number (), node1.weight (key1));
	ASSERT_EQ (node1.config->receive_minimum.number (), node2.weight (key1));
	ASSERT_EQ (node1.config->receive_minimum.number (), node3.weight (key1));
	nano::block_builder builder;
	auto send1 = builder
				 .state ()
				 .account (nano::dev::genesis_key.pub)
				 .previous (block->hash ())
				 .representative (nano::dev::genesis_key.pub)
				 .balance ((nano::dev::constants.genesis_amount / 4) - (node1.config->receive_minimum.number () * 2))
				 .link (key1)
				 .sign (nano::dev::genesis_key.prv, nano::dev::genesis_key.pub)
				 .work (*system.work.generate (block->hash ()))
				 .build ();
	ASSERT_EQ (nano::block_status::progress, node1.process (send1));
	ASSERT_EQ (nano::block_status::progress, node2.process (send1));
	ASSERT_EQ (nano::block_status::progress, node3.process (send1));
	nano::public_key key2;
	(void)node3.wallets.deterministic_insert (wallet_id3, true, key2);
	auto send2 = nano::send_block_builder ()
				 .previous (block->hash ())
				 .destination (key2)
				 .balance ((nano::dev::constants.genesis_amount / 4) - (node1.config->receive_minimum.number () * 2))
				 .sign (nano::dev::genesis_key.prv, nano::dev::genesis_key.pub)
				 .work (*system.work.generate (block->hash ()))
				 .build ();
	nano::raw_key key3;
	auto vote = std::make_shared<nano::vote> (key1, key3, 0, 0, std::vector<nano::block_hash>{ send2->hash () });
	nano::confirm_ack confirm{ nano::dev::network_params.network, vote };
	auto channel = node2.network->find_node_id (node3.node_id.pub);
	ASSERT_NE (nullptr, channel);
	channel->send (confirm);
	ASSERT_TIMELY (10s, node3.stats->count (nano::stat::type::message, nano::stat::detail::confirm_ack, nano::stat::dir::in) >= 3);
	ASSERT_EQ (node1.latest (nano::dev::genesis_key.pub), send1->hash ());
	ASSERT_EQ (node2.latest (nano::dev::genesis_key.pub), send1->hash ());
	ASSERT_EQ (node3.latest (nano::dev::genesis_key.pub), send1->hash ());
}

// Disabled because it sometimes takes way too long (but still eventually finishes)
TEST (node, DISABLED_fork_pre_confirm)
{
	nano::test::system system (3);
	auto & node0 (*system.nodes[0]);
	auto & node1 (*system.nodes[1]);
	auto & node2 (*system.nodes[2]);
	auto wallet_id0 = node0.wallets.first_wallet_id ();
	auto wallet_id1 = node1.wallets.first_wallet_id ();
	auto wallet_id2 = node2.wallets.first_wallet_id ();
	(void)node0.wallets.insert_adhoc (wallet_id0, nano::dev::genesis_key.prv);
	nano::keypair key1;
	(void)node1.wallets.insert_adhoc (wallet_id1, key1.prv);
	(void)node1.wallets.set_representative (wallet_id1, key1.pub);
	nano::keypair key2;
	(void)node2.wallets.insert_adhoc (wallet_id2, key2.prv);
	(void)node2.wallets.set_representative (wallet_id2, key2.pub);
	auto block0 (node0.wallets.send_action (wallet_id0, nano::dev::genesis_key.pub, key1.pub, nano::dev::constants.genesis_amount / 3));
	ASSERT_NE (nullptr, block0);
	ASSERT_TIMELY (30s, node0.balance (key1.pub) != 0);
	auto block1 (node0.wallets.send_action (wallet_id0, nano::dev::genesis_key.pub, key2.pub, nano::dev::constants.genesis_amount / 3));
	ASSERT_NE (nullptr, block1);
	ASSERT_TIMELY (30s, node0.balance (key2.pub) != 0);
	nano::keypair key3;
	nano::keypair key4;
	nano::state_block_builder builder;
	auto block2 = builder.make_block ()
				  .account (nano::dev::genesis_key.pub)
				  .previous (node0.latest (nano::dev::genesis_key.pub))
				  .representative (key3.pub)
				  .balance (node0.balance (nano::dev::genesis_key.pub))
				  .link (0)
				  .sign (nano::dev::genesis_key.prv, nano::dev::genesis_key.pub)
				  .work (0)
				  .build ();
	auto block3 = builder.make_block ()
				  .account (nano::dev::genesis_key.pub)
				  .previous (node0.latest (nano::dev::genesis_key.pub))
				  .representative (key4.pub)
				  .balance (node0.balance (nano::dev::genesis_key.pub))
				  .link (0)
				  .sign (nano::dev::genesis_key.prv, nano::dev::genesis_key.pub)
				  .work (0)
				  .build ();
	node0.work_generate_blocking (*block2);
	node0.work_generate_blocking (*block3);
	node0.process_active (block2);
	node1.process_active (block2);
	node2.process_active (block3);
	auto done (false);
	// Extend deadline; we must finish within a total of 100 seconds
	system.deadline_set (70s);
	while (!done)
	{
		done |= node0.latest (nano::dev::genesis_key.pub) == block2->hash () && node1.latest (nano::dev::genesis_key.pub) == block2->hash () && node2.latest (nano::dev::genesis_key.pub) == block2->hash ();
		done |= node0.latest (nano::dev::genesis_key.pub) == block3->hash () && node1.latest (nano::dev::genesis_key.pub) == block3->hash () && node2.latest (nano::dev::genesis_key.pub) == block3->hash ();
		ASSERT_NO_ERROR (system.poll ());
	}
}

// Sometimes hangs on the bootstrap_initiator.bootstrap call
TEST (node, DISABLED_fork_stale)
{
	nano::test::system system1 (1);
	(void)system1.nodes[0]->wallets.insert_adhoc (system1.nodes[0]->wallets.first_wallet_id (), nano::dev::genesis_key.prv);
	nano::test::system system2 (1);
	auto & node1 (*system1.nodes[0]);
	auto & node2 (*system2.nodes[0]);
	node2.bootstrap_initiator.bootstrap (node1.network->endpoint ());

	auto channel = nano::test::establish_tcp (system1, node2, node1.network->endpoint ());
	auto vote = std::make_shared<nano::vote> (nano::dev::genesis_key.pub, nano::dev::genesis_key.prv, 0, 0, std::vector<nano::block_hash> ());
	ASSERT_TRUE (node2.rep_crawler.process (vote, channel));
	nano::keypair key1;
	nano::keypair key2;
	nano::state_block_builder builder;
	auto send3 = builder.make_block ()
				 .account (nano::dev::genesis_key.pub)
				 .previous (nano::dev::genesis->hash ())
				 .representative (nano::dev::genesis_key.pub)
				 .balance (nano::dev::constants.genesis_amount - nano::Mxrb_ratio)
				 .link (key1.pub)
				 .sign (nano::dev::genesis_key.prv, nano::dev::genesis_key.pub)
				 .work (0)
				 .build ();
	node1.work_generate_blocking (*send3);
	node1.process_active (send3);
	system2.deadline_set (10s);
	while (node2.block (send3->hash ()) == nullptr)
	{
		system1.poll ();
		ASSERT_NO_ERROR (system2.poll ());
	}
	auto send1 = builder.make_block ()
				 .account (nano::dev::genesis_key.pub)
				 .previous (send3->hash ())
				 .representative (nano::dev::genesis_key.pub)
				 .balance (nano::dev::constants.genesis_amount - 2 * nano::Mxrb_ratio)
				 .link (key1.pub)
				 .sign (nano::dev::genesis_key.prv, nano::dev::genesis_key.pub)
				 .work (0)
				 .build ();
	node1.work_generate_blocking (*send1);
	auto send2 = builder.make_block ()
				 .account (nano::dev::genesis_key.pub)
				 .previous (send3->hash ())
				 .representative (nano::dev::genesis_key.pub)
				 .balance (nano::dev::constants.genesis_amount - 2 * nano::Mxrb_ratio)
				 .link (key2.pub)
				 .sign (nano::dev::genesis_key.prv, nano::dev::genesis_key.pub)
				 .work (0)
				 .build ();
	node1.work_generate_blocking (*send2);
	{
		auto transaction1 (node1.store.tx_begin_write ());
		ASSERT_EQ (nano::block_status::progress, node1.ledger.process (*transaction1, send1));
		auto transaction2 (node2.store.tx_begin_write ());
		ASSERT_EQ (nano::block_status::progress, node2.ledger.process (*transaction2, send2));
	}
	node1.process_active (send1);
	node1.process_active (send2);
	node2.process_active (send1);
	node2.process_active (send2);
	node2.bootstrap_initiator.bootstrap (node1.network->endpoint ());
	while (node2.block (send1->hash ()) == nullptr)
	{
		system1.poll ();
		ASSERT_NO_ERROR (system2.poll ());
	}
}

// Test disabled because it's failing intermittently.
// PR in which it got disabled: https://github.com/nanocurrency/nano-node/pull/3512
// Issue for investigating it: https://github.com/nanocurrency/nano-node/issues/3516
TEST (node, DISABLED_broadcast_elected)
{
	auto type = nano::transport::transport_type::tcp;
	nano::node_flags node_flags;
	nano::test::system system;
	nano::node_config node_config (system.get_available_port ());
	node_config.frontiers_confirmation = nano::frontiers_confirmation_mode::disabled;
	auto node0 = system.add_node (node_config, node_flags, type);
	node_config.peering_port = system.get_available_port ();
	auto node1 = system.add_node (node_config, node_flags, type);
	node_config.peering_port = system.get_available_port ();
	auto node2 = system.add_node (node_config, node_flags, type);
	auto wallet_id0 = node0->wallets.first_wallet_id ();
	auto wallet_id1 = node1->wallets.first_wallet_id ();
	auto wallet_id2 = node2->wallets.first_wallet_id ();
	nano::keypair rep_big;
	nano::keypair rep_small;
	nano::keypair rep_other;
	nano::block_builder builder;
	{
		auto transaction0 (node0->store.tx_begin_write ());
		auto transaction1 (node1->store.tx_begin_write ());
		auto transaction2 (node2->store.tx_begin_write ());
		auto fund_big = builder.send ()
						.previous (nano::dev::genesis->hash ())
						.destination (rep_big.pub)
						.balance (nano::Gxrb_ratio * 5)
						.sign (nano::dev::genesis_key.prv, nano::dev::genesis_key.pub)
						.work (*system.work.generate (nano::dev::genesis->hash ()))
						.build ();
		auto open_big = builder.open ()
						.source (fund_big->hash ())
						.representative (rep_big.pub)
						.account (rep_big.pub)
						.sign (rep_big.prv, rep_big.pub)
						.work (*system.work.generate (rep_big.pub))
						.build ();
		auto fund_small = builder.send ()
						  .previous (fund_big->hash ())
						  .destination (rep_small.pub)
						  .balance (nano::Gxrb_ratio * 2)
						  .sign (nano::dev::genesis_key.prv, nano::dev::genesis_key.pub)
						  .work (*system.work.generate (fund_big->hash ()))
						  .build ();
		auto open_small = builder.open ()
						  .source (fund_small->hash ())
						  .representative (rep_small.pub)
						  .account (rep_small.pub)
						  .sign (rep_small.prv, rep_small.pub)
						  .work (*system.work.generate (rep_small.pub))
						  .build ();
		auto fund_other = builder.send ()
						  .previous (fund_small->hash ())
						  .destination (rep_other.pub)
						  .balance (nano::Gxrb_ratio)
						  .sign (nano::dev::genesis_key.prv, nano::dev::genesis_key.pub)
						  .work (*system.work.generate (fund_small->hash ()))
						  .build ();
		auto open_other = builder.open ()
						  .source (fund_other->hash ())
						  .representative (rep_other.pub)
						  .account (rep_other.pub)
						  .sign (rep_other.prv, rep_other.pub)
						  .work (*system.work.generate (rep_other.pub))
						  .build ();
		ASSERT_EQ (nano::block_status::progress, node0->ledger.process (*transaction0, fund_big));
		ASSERT_EQ (nano::block_status::progress, node1->ledger.process (*transaction1, fund_big));
		ASSERT_EQ (nano::block_status::progress, node2->ledger.process (*transaction2, fund_big));
		ASSERT_EQ (nano::block_status::progress, node0->ledger.process (*transaction0, open_big));
		ASSERT_EQ (nano::block_status::progress, node1->ledger.process (*transaction1, open_big));
		ASSERT_EQ (nano::block_status::progress, node2->ledger.process (*transaction2, open_big));
		ASSERT_EQ (nano::block_status::progress, node0->ledger.process (*transaction0, fund_small));
		ASSERT_EQ (nano::block_status::progress, node1->ledger.process (*transaction1, fund_small));
		ASSERT_EQ (nano::block_status::progress, node2->ledger.process (*transaction2, fund_small));
		ASSERT_EQ (nano::block_status::progress, node0->ledger.process (*transaction0, open_small));
		ASSERT_EQ (nano::block_status::progress, node1->ledger.process (*transaction1, open_small));
		ASSERT_EQ (nano::block_status::progress, node2->ledger.process (*transaction2, open_small));
		ASSERT_EQ (nano::block_status::progress, node0->ledger.process (*transaction0, fund_other));
		ASSERT_EQ (nano::block_status::progress, node1->ledger.process (*transaction1, fund_other));
		ASSERT_EQ (nano::block_status::progress, node2->ledger.process (*transaction2, fund_other));
		ASSERT_EQ (nano::block_status::progress, node0->ledger.process (*transaction0, open_other));
		ASSERT_EQ (nano::block_status::progress, node1->ledger.process (*transaction1, open_other));
		ASSERT_EQ (nano::block_status::progress, node2->ledger.process (*transaction2, open_other));
	}
	// Confirm blocks to allow voting
	for (auto & node : system.nodes)
	{
		auto block (node->block (node->latest (nano::dev::genesis_key.pub)));
		ASSERT_NE (nullptr, block);
		node->start_election (block);
		auto election (node->active.election (block->qualified_root ()));
		ASSERT_NE (nullptr, election);
		node->active.force_confirm (*election);
		ASSERT_TIMELY_EQ (5s, 4, node->ledger.cemented_count ())
	}

	(void)node0->wallets.insert_adhoc (wallet_id0, rep_big.prv);
	(void)node1->wallets.insert_adhoc (wallet_id1, rep_small.prv);
	(void)node2->wallets.insert_adhoc (wallet_id2, rep_other.prv);
	auto fork0 = builder.send ()
				 .previous (node2->latest (nano::dev::genesis_key.pub))
				 .destination (rep_small.pub)
				 .balance (0)
				 .sign (nano::dev::genesis_key.prv, nano::dev::genesis_key.pub)
				 .work (*node0->work_generate_blocking (node2->latest (nano::dev::genesis_key.pub)))
				 .build ();
	// A copy is necessary to avoid data races during ledger processing, which sets the sideband
	auto fork0_copy (std::make_shared<nano::send_block> (*fork0));
	node0->process_active (fork0);
	node1->process_active (fork0_copy);
	auto fork1 = builder.send ()
				 .previous (node2->latest (nano::dev::genesis_key.pub))
				 .destination (rep_big.pub)
				 .balance (0)
				 .sign (nano::dev::genesis_key.prv, nano::dev::genesis_key.pub)
				 .work (*node0->work_generate_blocking (node2->latest (nano::dev::genesis_key.pub)))
				 .build ();
	(void)node2->wallets.insert_adhoc (wallet_id2, rep_small.prv);
	node2->process_active (fork1);
	ASSERT_TIMELY (10s, node0->block_or_pruned_exists (fork0->hash ()) && node1->block_or_pruned_exists (fork0->hash ()));
	system.deadline_set (50s);
	while (!node2->block_or_pruned_exists (fork0->hash ()))
	{
		auto ec = system.poll ();
		ASSERT_TRUE (node0->block_or_pruned_exists (fork0->hash ()));
		ASSERT_TRUE (node1->block_or_pruned_exists (fork0->hash ()));
		ASSERT_NO_ERROR (ec);
	}
	ASSERT_TIMELY (5s, node1->stats->count (nano::stat::type::confirmation_observer, nano::stat::detail::inactive_conf_height, nano::stat::dir::out) != 0);
}

TEST (node, rep_self_vote)
{
	nano::test::system system;
	nano::node_config node_config (system.get_available_port ());
	node_config.online_weight_minimum = std::numeric_limits<nano::uint128_t>::max ();
	node_config.frontiers_confirmation = nano::frontiers_confirmation_mode::disabled;
	auto node0 = system.add_node (node_config);
	auto wallet_id = node0->wallets.first_wallet_id ();
	nano::keypair rep_big;
	nano::block_builder builder;
	auto fund_big = builder.send ()
					.previous (nano::dev::genesis->hash ())
					.destination (rep_big.pub)
					.balance (nano::uint128_t{ "0xb0000000000000000000000000000000" })
					.sign (nano::dev::genesis_key.prv, nano::dev::genesis_key.pub)
					.work (*system.work.generate (nano::dev::genesis->hash ()))
					.build ();
	auto open_big = builder.open ()
					.source (fund_big->hash ())
					.representative (rep_big.pub)
					.account (rep_big.pub)
					.sign (rep_big.prv, rep_big.pub)
					.work (*system.work.generate (rep_big.pub))
					.build ();
	ASSERT_EQ (nano::block_status::progress, node0->process (fund_big));
	ASSERT_EQ (nano::block_status::progress, node0->process (open_big));
	// Confirm both blocks, allowing voting on the upcoming block
	node0->start_election (node0->block (open_big->hash ()));
	std::shared_ptr<nano::election> election;
	ASSERT_TIMELY (5s, election = node0->active.election (open_big->qualified_root ()));
	node0->active.force_confirm (*election);

	(void)node0->wallets.insert_adhoc (wallet_id, rep_big.prv);
	(void)node0->wallets.insert_adhoc (wallet_id, nano::dev::genesis_key.prv);
	ASSERT_EQ (node0->wallets.voting_reps_count (), 2);
	auto block0 = builder.send ()
				  .previous (fund_big->hash ())
				  .destination (rep_big.pub)
				  .balance (nano::uint128_t ("0x60000000000000000000000000000000"))
				  .sign (nano::dev::genesis_key.prv, nano::dev::genesis_key.pub)
				  .work (*system.work.generate (fund_big->hash ()))
				  .build ();
	ASSERT_EQ (nano::block_status::progress, node0->process (block0));
	auto & active = node0->active;
	auto & scheduler = node0->scheduler;
	auto election1 = nano::test::start_election (system, *node0, block0->hash ());
	ASSERT_NE (nullptr, election1);
	// Wait until representatives are activated & make vote
	ASSERT_TIMELY_EQ (1s, election1->votes ().size (), 3);
	auto rep_votes (election1->votes ());
	ASSERT_NE (rep_votes.end (), rep_votes.find (nano::dev::genesis_key.pub));
	ASSERT_NE (rep_votes.end (), rep_votes.find (rep_big.pub));
}

// Bootstrapping shouldn't republish the blocks to the network.
TEST (node, DISABLED_bootstrap_no_publish)
{
	nano::test::system system0 (1);
	nano::test::system system1 (1);
	auto node0 (system0.nodes[0]);
	auto node1 (system1.nodes[0]);
	nano::keypair key0;
	// node0 knows about send0 but node1 doesn't.
	nano::block_builder builder;
	auto send0 = builder
				 .send ()
				 .previous (node0->latest (nano::dev::genesis_key.pub))
				 .destination (key0.pub)
				 .balance (500)
				 .sign (nano::dev::genesis_key.prv, nano::dev::genesis_key.pub)
				 .work (0)
				 .build ();
	{
		auto transaction (node0->store.tx_begin_write ());
		ASSERT_EQ (nano::block_status::progress, node0->ledger.process (*transaction, send0));
	}
	ASSERT_FALSE (node1->bootstrap_initiator.in_progress ());
	node1->bootstrap_initiator.bootstrap (node0->network->endpoint ());
	ASSERT_TRUE (node1->active.empty ());
	system1.deadline_set (10s);
	while (node1->block (send0->hash ()) == nullptr)
	{
		// Poll until the TCP connection is torn down and in_progress goes false
		system0.poll ();
		auto ec = system1.poll ();
		// There should never be an active transaction because the only activity is bootstrapping 1 block which shouldn't be publishing.
		ASSERT_TRUE (node1->active.empty ());
		ASSERT_NO_ERROR (ec);
	}
}

// Check that an outgoing bootstrap request can push blocks
// Test disabled because it's failing intermittently.
// PR in which it got disabled: https://github.com/nanocurrency/nano-node/pull/3512
// Issue for investigating it: https://github.com/nanocurrency/nano-node/issues/3515
TEST (node, DISABLED_bootstrap_bulk_push)
{
	nano::test::system system;
	nano::test::system system0;
	nano::test::system system1;
	nano::node_config config0 (system.get_available_port ());
	config0.frontiers_confirmation = nano::frontiers_confirmation_mode::disabled;
	auto node0 (system0.add_node (config0));
	nano::node_config config1 (system.get_available_port ());
	config1.frontiers_confirmation = nano::frontiers_confirmation_mode::disabled;
	auto node1 (system1.add_node (config1));
	nano::keypair key0;
	// node0 knows about send0 but node1 doesn't.
	auto send0 = nano::send_block_builder ()
				 .previous (nano::dev::genesis->hash ())
				 .destination (key0.pub)
				 .balance (500)
				 .sign (nano::dev::genesis_key.prv, nano::dev::genesis_key.pub)
				 .work (*node0->work_generate_blocking (nano::dev::genesis->hash ()))
				 .build ();
	ASSERT_EQ (nano::block_status::progress, node0->process (send0));

	ASSERT_FALSE (node0->bootstrap_initiator.in_progress ());
	ASSERT_FALSE (node1->bootstrap_initiator.in_progress ());
	ASSERT_TRUE (node1->active.empty ());
	node0->bootstrap_initiator.bootstrap (node1->network->endpoint ());
	system1.deadline_set (10s);
	while (node1->block (send0->hash ()) == nullptr)
	{
		ASSERT_NO_ERROR (system0.poll ());
		ASSERT_NO_ERROR (system1.poll ());
	}
	// since this uses bulk_push, the new block should be republished
	system1.deadline_set (10s);
	while (node1->active.empty ())
	{
		ASSERT_NO_ERROR (system0.poll ());
		ASSERT_NO_ERROR (system1.poll ());
	}
}

// Bootstrapping a forked open block should succeed.
TEST (node, bootstrap_fork_open)
{
	nano::test::system system;
	nano::node_config node_config (system.get_available_port ());
	auto node0 = system.add_node (node_config);
	auto wallet_id0 = node0->wallets.first_wallet_id ();
	node_config.peering_port = system.get_available_port ();
	auto node1 = system.add_node (node_config);
	nano::keypair key0;
	nano::block_builder builder;
	auto send0 = builder.send ()
				 .previous (nano::dev::genesis->hash ())
				 .destination (key0.pub)
				 .balance (nano::dev::constants.genesis_amount - 500)
				 .sign (nano::dev::genesis_key.prv, nano::dev::genesis_key.pub)
				 .work (*system.work.generate (nano::dev::genesis->hash ()))
				 .build ();
	auto open0 = builder.open ()
				 .source (send0->hash ())
				 .representative (1)
				 .account (key0.pub)
				 .sign (key0.prv, key0.pub)
				 .work (*system.work.generate (key0.pub))
				 .build ();
	auto open1 = builder.open ()
				 .source (send0->hash ())
				 .representative (2)
				 .account (key0.pub)
				 .sign (key0.prv, key0.pub)
				 .work (*system.work.generate (key0.pub))
				 .build ();
	// Both know about send0
	ASSERT_EQ (nano::block_status::progress, node0->process (send0));
	ASSERT_EQ (nano::block_status::progress, node1->process (send0));
	// Confirm send0 to allow starting and voting on the following blocks
	for (auto node : system.nodes)
	{
		node->start_election (node->block (node->latest (nano::dev::genesis_key.pub)));
		ASSERT_TIMELY (1s, node->active.election (send0->qualified_root ()));
		auto election = node->active.election (send0->qualified_root ());
		ASSERT_NE (nullptr, election);
		node->active.force_confirm (*election);
		ASSERT_TIMELY (2s, node->active.empty ());
	}
	ASSERT_TIMELY (3s, node0->block_confirmed (send0->hash ()));
	// They disagree about open0/open1
	ASSERT_EQ (nano::block_status::progress, node0->process (open0));
	ASSERT_EQ (nano::block_status::progress, node1->process (open1));
	(void)node0->wallets.insert_adhoc (wallet_id0, nano::dev::genesis_key.prv);
	ASSERT_FALSE (node1->block_or_pruned_exists (open0->hash ()));
	ASSERT_FALSE (node1->bootstrap_initiator.in_progress ());
	node1->bootstrap_initiator.bootstrap (node0->network->endpoint ());
	ASSERT_TIMELY (1s, node1->active.empty ());
	ASSERT_TIMELY (10s, !node1->block_or_pruned_exists (open1->hash ()) && node1->block_or_pruned_exists (open0->hash ()));
}

// Unconfirmed blocks from bootstrap should be confirmed
TEST (node, bootstrap_confirm_frontiers)
{
	// create 2 separate systems, the 2 system do not interact with each other automatically
	nano::test::system system0 (1);
	nano::test::system system1 (1);
	auto node0 = system0.nodes[0];
	auto node1 = system1.nodes[0];
	auto wallet_id0 = node0->wallets.first_wallet_id ();
	auto wallet_id1 = node1->wallets.first_wallet_id ();
	(void)node0->wallets.insert_adhoc (wallet_id0, nano::dev::genesis_key.prv);
	nano::keypair key0;

	// create block to send 500 raw from genesis to key0 and save into node0 ledger without immediately triggering an election
	auto send0 = nano::send_block_builder ()
				 .previous (nano::dev::genesis->hash ())
				 .destination (key0.pub)
				 .balance (nano::dev::constants.genesis_amount - 500)
				 .sign (nano::dev::genesis_key.prv, nano::dev::genesis_key.pub)
				 .work (*node0->work_generate_blocking (nano::dev::genesis->hash ()))
				 .build ();
	ASSERT_EQ (nano::block_status::progress, node0->process (send0));

	// each system only has one node, so there should be no bootstrapping going on
	ASSERT_FALSE (node0->bootstrap_initiator.in_progress ());
	ASSERT_FALSE (node1->bootstrap_initiator.in_progress ());
	ASSERT_TRUE (node1->active.empty ());

	// create a bootstrap connection from node1 to node0
	// this also has the side effect of adding node0 to node1's list of peers, which will trigger realtime connections too
	node1->connect (node0->network->endpoint ());
	node1->bootstrap_initiator.bootstrap (node0->network->endpoint ());

	// Wait until the block is confirmed on node1. Poll more than usual because we are polling
	// on 2 different systems at once and in sequence and there might be strange timing effects.
	system0.deadline_set (10s);
	system1.deadline_set (10s);
	while (true)
	{
		{
			auto tx{ node1->store.tx_begin_read () };
			if (node1->ledger.confirmed ().block_exists (*tx, send0->hash ()))
			{
				break;
			}
		}
		ASSERT_NO_ERROR (system0.poll (std::chrono::milliseconds (1)));
		ASSERT_NO_ERROR (system1.poll (std::chrono::milliseconds (1)));
	}
}

// Test that if we create a block that isn't confirmed, the bootstrapping processes sync the missing block.
TEST (node, unconfirmed_send)
{
	nano::test::system system{};

	auto & node1 = *system.add_node ();
	auto wallet_id1 = node1.wallets.first_wallet_id ();
	(void)node1.wallets.insert_adhoc (wallet_id1, nano::dev::genesis_key.prv);

	nano::keypair key2{};
	auto & node2 = *system.add_node ();
	auto wallet_id2 = node2.wallets.first_wallet_id ();
	(void)node2.wallets.insert_adhoc (wallet_id2, key2.prv);

	// firstly, send two units from node1 to node2 and expect that both nodes see the block as confirmed
	// (node1 will start an election for it, vote on it and node2 gets synced up)
	auto send1 = node1.wallets.send_action (wallet_id1, nano::dev::genesis_key.pub, key2.pub, 2 * nano::Mxrb_ratio);
	ASSERT_TIMELY (5s, node1.block_confirmed (send1->hash ()));
	ASSERT_TIMELY (5s, node2.block_confirmed (send1->hash ()));

	// wait until receive1 (auto-receive created by wallet) is cemented
	ASSERT_TIMELY_EQ (5s, node2.get_confirmation_height (*node2.store.tx_begin_read (), key2.pub), 1);
	ASSERT_EQ (node2.balance (key2.pub), 2 * nano::Mxrb_ratio);
	auto recv1 = node2.ledger.find_receive_block_by_send_hash (*node2.store.tx_begin_read (), key2.pub, send1->hash ());

	// create send2 to send from node2 to node1 and save it to node2's ledger without triggering an election (node1 does not hear about it)
	auto send2 = nano::state_block_builder{}
				 .make_block ()
				 .account (key2.pub)
				 .previous (recv1->hash ())
				 .representative (nano::dev::genesis_key.pub)
				 .balance (nano::Mxrb_ratio)
				 .link (nano::dev::genesis_key.pub)
				 .sign (key2.prv, key2.pub)
				 .work (*system.work.generate (recv1->hash ()))
				 .build ();
	ASSERT_EQ (nano::block_status::progress, node2.process (send2));

	auto send3 = node2.wallets.send_action (wallet_id2, key2.pub, nano::dev::genesis_key.pub, nano::Mxrb_ratio);
	ASSERT_TIMELY (5s, node2.block_confirmed (send2->hash ()));
	ASSERT_TIMELY (5s, node1.block_confirmed (send2->hash ()));
	ASSERT_TIMELY (5s, node2.block_confirmed (send3->hash ()));
	ASSERT_TIMELY (5s, node1.block_confirmed (send3->hash ()));
	ASSERT_TIMELY_EQ (5s, node2.ledger.cemented_count (), 7);
	ASSERT_TIMELY_EQ (5s, node1.balance (nano::dev::genesis_key.pub), nano::dev::constants.genesis_amount);
}

// Test that nodes can disable representative voting
TEST (node, no_voting)
{
	nano::test::system system (1);
	auto & node0 (*system.nodes[0]);
	nano::node_config node_config (system.get_available_port ());
	node_config.enable_voting = false;
	auto node1 = system.add_node (node_config);

	auto wallet_id0 = node0.wallets.first_wallet_id ();
	auto wallet_id1 = node1->wallets.first_wallet_id ();
	// Node1 has a rep
	(void)node1->wallets.insert_adhoc (wallet_id1, nano::dev::genesis_key.prv);
	nano::keypair key1;
	(void)node1->wallets.insert_adhoc (wallet_id1, key1.prv);
	// Broadcast a confirm so others should know this is a rep node
	node1->wallets.send_action (wallet_id1, nano::dev::genesis_key.pub, key1.pub, nano::Mxrb_ratio);
	ASSERT_TIMELY (10s, node0.active.empty ());
	ASSERT_EQ (0, node0.stats->count (nano::stat::type::message, nano::stat::detail::confirm_ack, nano::stat::dir::in));
}

TEST (node, send_callback)
{
	nano::test::system system (1);
	auto & node0 (*system.nodes[0]);
	auto wallet_id = node0.wallets.first_wallet_id ();
	nano::keypair key2;
	(void)node0.wallets.insert_adhoc (wallet_id, nano::dev::genesis_key.prv);
	(void)node0.wallets.insert_adhoc (wallet_id, key2.prv);
	node0.config->callback_address = "localhost";
	node0.config->callback_port = 8010;
	node0.config->callback_target = "/";
	ASSERT_NE (nullptr, node0.wallets.send_action (wallet_id, nano::dev::genesis_key.pub, key2.pub, node0.config->receive_minimum.number ()));
	ASSERT_TIMELY (10s, node0.balance (key2.pub).is_zero ());
	ASSERT_EQ (std::numeric_limits<nano::uint128_t>::max () - node0.config->receive_minimum.number (), node0.balance (nano::dev::genesis_key.pub));
}

TEST (node, balance_observer)
{
	nano::test::system system (1);
	auto & node1 (*system.nodes[0]);
	auto wallet_id = node1.wallets.first_wallet_id ();
	std::atomic<int> balances (0);
	nano::keypair key;
	node1.observers->account_balance.add ([&key, &balances] (nano::account const & account_a, bool is_pending) {
		if (key.pub == account_a && is_pending)
		{
			balances++;
		}
		else if (nano::dev::genesis_key.pub == account_a && !is_pending)
		{
			balances++;
		}
	});
	(void)node1.wallets.insert_adhoc (wallet_id, nano::dev::genesis_key.prv);
	node1.wallets.send_action (wallet_id, nano::dev::genesis_key.pub, key.pub, 1);
	system.deadline_set (10s);
	auto done (false);
	while (!done)
	{
		auto ec = system.poll ();
		done = balances.load () == 2;
		ASSERT_NO_ERROR (ec);
	}
}

TEST (node, bootstrap_connection_scaling)
{
	nano::test::system system (1);
	auto & node1 (*system.nodes[0]);
	ASSERT_EQ (34, node1.bootstrap_initiator.connections->target_connections (5000, 1));
	ASSERT_EQ (4, node1.bootstrap_initiator.connections->target_connections (0, 1));
	ASSERT_EQ (64, node1.bootstrap_initiator.connections->target_connections (50000, 1));
	ASSERT_EQ (64, node1.bootstrap_initiator.connections->target_connections (10000000000, 1));
	ASSERT_EQ (32, node1.bootstrap_initiator.connections->target_connections (5000, 0));
	ASSERT_EQ (1, node1.bootstrap_initiator.connections->target_connections (0, 0));
	ASSERT_EQ (64, node1.bootstrap_initiator.connections->target_connections (50000, 0));
	ASSERT_EQ (64, node1.bootstrap_initiator.connections->target_connections (10000000000, 0));
	ASSERT_EQ (36, node1.bootstrap_initiator.connections->target_connections (5000, 2));
	ASSERT_EQ (8, node1.bootstrap_initiator.connections->target_connections (0, 2));
	ASSERT_EQ (64, node1.bootstrap_initiator.connections->target_connections (50000, 2));
	ASSERT_EQ (64, node1.bootstrap_initiator.connections->target_connections (10000000000, 2));
	// TODO: config changes after node started are not supported!
	// node1.config->bootstrap_connections = 128;
	// ASSERT_EQ (64, node1.bootstrap_initiator.connections->target_connections (0, 1));
	// ASSERT_EQ (64, node1.bootstrap_initiator.connections->target_connections (50000, 1));
	// ASSERT_EQ (64, node1.bootstrap_initiator.connections->target_connections (0, 2));
	// ASSERT_EQ (64, node1.bootstrap_initiator.connections->target_connections (50000, 2));
	// node1.config->bootstrap_connections_max = 256;
	// ASSERT_EQ (128, node1.bootstrap_initiator.connections->target_connections (0, 1));
	// ASSERT_EQ (256, node1.bootstrap_initiator.connections->target_connections (50000, 1));
	// ASSERT_EQ (256, node1.bootstrap_initiator.connections->target_connections (0, 2));
	// ASSERT_EQ (256, node1.bootstrap_initiator.connections->target_connections (50000, 2));
	// node1.config->bootstrap_connections_max = 0;
	// ASSERT_EQ (1, node1.bootstrap_initiator.connections->target_connections (0, 1));
	// ASSERT_EQ (1, node1.bootstrap_initiator.connections->target_connections (50000, 1));
}

TEST (node, online_reps)
{
	nano::test::system system (1);
	auto & node1 (*system.nodes[0]);
	// 1 sample of minimum weight
	ASSERT_EQ (node1.config->online_weight_minimum, node1.online_reps.trended ());
	auto vote (std::make_shared<nano::vote> ());
	ASSERT_EQ (0, node1.online_reps.online ());
	node1.online_reps.observe (nano::dev::genesis_key.pub);
	ASSERT_EQ (nano::dev::constants.genesis_amount, node1.online_reps.online ());
	// 1 minimum, 1 maximum
	ASSERT_EQ (node1.config->online_weight_minimum, node1.online_reps.trended ());
	node1.online_reps.sample ();
	ASSERT_EQ (nano::dev::constants.genesis_amount, node1.online_reps.trended ());
	node1.online_reps.clear ();
	// 2 minimum, 1 maximum
	node1.online_reps.sample ();
	ASSERT_EQ (node1.config->online_weight_minimum, node1.online_reps.trended ());
}

TEST (node, online_reps_rep_crawler)
{
	nano::test::system system;
	nano::node_flags flags;
	flags.set_disable_rep_crawler (true);
	auto & node1 = *system.add_node (flags);
	auto vote = std::make_shared<nano::vote> (nano::dev::genesis_key.pub, nano::dev::genesis_key.prv, nano::milliseconds_since_epoch (), 0, std::vector<nano::block_hash>{ nano::dev::genesis->hash () });
	ASSERT_EQ (0, node1.online_reps.online ());
	// Without rep crawler
	node1.vote_processor.vote_blocking (vote, std::make_shared<nano::transport::fake::channel> (node1));
	ASSERT_EQ (0, node1.online_reps.online ());
	// After inserting to rep crawler
	auto channel = std::make_shared<nano::transport::fake::channel> (node1);
	node1.rep_crawler.force_query (nano::dev::genesis->hash (), channel);
	node1.vote_processor.vote_blocking (vote, channel);
	ASSERT_EQ (nano::dev::constants.genesis_amount, node1.online_reps.online ());
}

TEST (node, online_reps_election)
{
	nano::test::system system;
	nano::node_flags flags;
	flags.set_disable_rep_crawler (true);
	auto & node1 = *system.add_node (flags);
	// Start election
	nano::keypair key;
	nano::state_block_builder builder;
	auto send1 = builder.make_block ()
				 .account (nano::dev::genesis_key.pub)
				 .previous (nano::dev::genesis->hash ())
				 .representative (nano::dev::genesis_key.pub)
				 .balance (nano::dev::constants.genesis_amount - nano::Gxrb_ratio)
				 .link (key.pub)
				 .sign (nano::dev::genesis_key.prv, nano::dev::genesis_key.pub)
				 .work (*node1.work_generate_blocking (nano::dev::genesis->hash ()))
				 .build ();
	node1.process_active (send1);
	ASSERT_TIMELY_EQ (5s, 1, node1.active.size ());
	// Process vote for ongoing election
	auto vote = std::make_shared<nano::vote> (nano::dev::genesis_key.pub, nano::dev::genesis_key.prv, nano::milliseconds_since_epoch (), 0, std::vector<nano::block_hash>{ send1->hash () });
	ASSERT_EQ (0, node1.online_reps.online ());
	node1.vote_processor.vote_blocking (vote, std::make_shared<nano::transport::fake::channel> (node1));
	ASSERT_EQ (nano::dev::constants.genesis_amount - nano::Gxrb_ratio, node1.online_reps.online ());
}

TEST (node, block_confirm)
{
	auto type = nano::transport::transport_type::tcp;
	nano::node_flags node_flags;
	nano::test::system system (2, type, node_flags);
	auto & node1 (*system.nodes[0]);
	auto & node2 (*system.nodes[1]);
	auto wallet_id1 = node1.wallets.first_wallet_id ();
	auto wallet_id2 = node2.wallets.first_wallet_id ();
	nano::keypair key;
	nano::state_block_builder builder;
<<<<<<< HEAD
	(void)node2.wallets.insert_adhoc (wallet_id2, nano::dev::genesis_key.prv);
=======
>>>>>>> 0b2dcf1a
	auto send1 = builder.make_block ()
				 .account (nano::dev::genesis_key.pub)
				 .previous (nano::dev::genesis->hash ())
				 .representative (nano::dev::genesis_key.pub)
				 .balance (nano::dev::constants.genesis_amount - nano::Gxrb_ratio)
				 .link (key.pub)
				 .sign (nano::dev::genesis_key.prv, nano::dev::genesis_key.pub)
				 .work (*node1.work_generate_blocking (nano::dev::genesis->hash ()))
				 .build ();
	// A copy is necessary to avoid data races during ledger processing, which sets the sideband
	auto send1_copy = builder.make_block ()
					  .from (*send1)
					  .build ();
	auto hash1 = send1->hash ();
	auto hash2 = send1_copy->hash ();
	node1.block_processor.add (send1);
	node2.block_processor.add (send1_copy);
	ASSERT_TIMELY (5s, node1.block_or_pruned_exists (send1->hash ()) && node2.block_or_pruned_exists (send1_copy->hash ()));
	ASSERT_TRUE (node1.block_or_pruned_exists (send1->hash ()));
	ASSERT_TRUE (node2.block_or_pruned_exists (send1_copy->hash ()));
	// Confirm send1 on node2 so it can vote for send2
	node2.start_election (send1_copy);
	std::shared_ptr<nano::election> election;
	ASSERT_TIMELY (5s, election = node2.active.election (send1_copy->qualified_root ()));
<<<<<<< HEAD
	ASSERT_TIMELY_EQ (10s, node1.active.recently_cemented_size (), 1);
=======
	// Make node2 genesis representative so it can vote
	system.wallet (1)->insert_adhoc (nano::dev::genesis_key.prv);
	ASSERT_TIMELY_EQ (10s, node1.active.recently_cemented.list ().size (), 1);
>>>>>>> 0b2dcf1a
}

TEST (node, confirm_quorum)
{
	nano::test::system system (1);
	auto & node1 = *system.nodes[0];
	auto wallet_id = node1.wallets.first_wallet_id ();
	(void)node1.wallets.insert_adhoc (wallet_id, nano::dev::genesis_key.prv);
	// Put greater than node.delta () in pending so quorum can't be reached
	nano::amount new_balance = node1.online_reps.delta () - nano::Gxrb_ratio;
	auto send1 = nano::state_block_builder ()
				 .account (nano::dev::genesis_key.pub)
				 .previous (nano::dev::genesis->hash ())
				 .representative (nano::dev::genesis_key.pub)
				 .balance (new_balance)
				 .link (nano::dev::genesis_key.pub)
				 .sign (nano::dev::genesis_key.prv, nano::dev::genesis_key.pub)
				 .work (*node1.work_generate_blocking (nano::dev::genesis->hash ()))
				 .build ();
	ASSERT_EQ (nano::block_status::progress, node1.process (send1));
	node1.wallets.send_action (wallet_id, nano::dev::genesis_key.pub, nano::dev::genesis_key.pub, new_balance.number ());
	ASSERT_TIMELY (2s, node1.active.election (send1->qualified_root ()));
	auto election = node1.active.election (send1->qualified_root ());
	ASSERT_NE (nullptr, election);
	ASSERT_FALSE (node1.active.confirmed (*election));
	ASSERT_EQ (1, election->votes ().size ());
	ASSERT_EQ (0, node1.balance (nano::dev::genesis_key.pub));
}

TEST (node, local_votes_cache)
{
	nano::test::system system;
	nano::node_config node_config (system.get_available_port ());
	node_config.frontiers_confirmation = nano::frontiers_confirmation_mode::disabled;
	node_config.receive_minimum = nano::dev::constants.genesis_amount;
	auto & node (*system.add_node (node_config));
	auto wallet_id = node.wallets.first_wallet_id ();
	nano::state_block_builder builder;
	auto send1 = builder.make_block ()
				 .account (nano::dev::genesis_key.pub)
				 .previous (nano::dev::genesis->hash ())
				 .representative (nano::dev::genesis_key.pub)
				 .balance (nano::dev::constants.genesis_amount - nano::Gxrb_ratio)
				 .link (nano::dev::genesis_key.pub)
				 .sign (nano::dev::genesis_key.prv, nano::dev::genesis_key.pub)
				 .work (*node.work_generate_blocking (nano::dev::genesis->hash ()))
				 .build ();
	auto send2 = builder.make_block ()
				 .account (nano::dev::genesis_key.pub)
				 .previous (send1->hash ())
				 .representative (nano::dev::genesis_key.pub)
				 .balance (nano::dev::constants.genesis_amount - 2 * nano::Gxrb_ratio)
				 .link (nano::dev::genesis_key.pub)
				 .sign (nano::dev::genesis_key.prv, nano::dev::genesis_key.pub)
				 .work (*node.work_generate_blocking (send1->hash ()))
				 .build ();
	auto send3 = builder.make_block ()
				 .account (nano::dev::genesis_key.pub)
				 .previous (send2->hash ())
				 .representative (nano::dev::genesis_key.pub)
				 .balance (nano::dev::constants.genesis_amount - 3 * nano::Gxrb_ratio)
				 .link (nano::dev::genesis_key.pub)
				 .sign (nano::dev::genesis_key.prv, nano::dev::genesis_key.pub)
				 .work (*node.work_generate_blocking (send2->hash ()))
				 .build ();
	{
		auto transaction (node.store.tx_begin_write ());
		ASSERT_EQ (nano::block_status::progress, node.ledger.process (*transaction, send1));
		ASSERT_EQ (nano::block_status::progress, node.ledger.process (*transaction, send2));
	}
	// Confirm blocks to allow voting
	node.start_election (send2);
	std::shared_ptr<nano::election> election;
	ASSERT_TIMELY (5s, election = node.active.election (send2->qualified_root ()));
	node.active.force_confirm (*election);
	ASSERT_TIMELY_EQ (3s, node.ledger.cemented_count (), 3);
	(void)node.wallets.insert_adhoc (wallet_id, nano::dev::genesis_key.prv);
	nano::confirm_req message1{ nano::dev::network_params.network, send1->hash (), send1->root () };
	nano::confirm_req message2{ nano::dev::network_params.network, send2->hash (), send2->root () };
	auto channel = std::make_shared<nano::transport::fake::channel> (node);
	node.network->inbound (message1, channel);
	ASSERT_TIMELY_EQ (3s, node.stats->count (nano::stat::type::requests, nano::stat::detail::requests_generated_votes), 1);
	node.network->inbound (message2, channel);
	ASSERT_TIMELY_EQ (3s, node.stats->count (nano::stat::type::requests, nano::stat::detail::requests_generated_votes), 2);
	for (auto i (0); i < 100; ++i)
	{
		node.network->inbound (message1, channel);
		node.network->inbound (message2, channel);
	}
	// Make sure a new vote was not generated
	ASSERT_TIMELY_EQ (3s, node.stats->count (nano::stat::type::requests, nano::stat::detail::requests_generated_votes), 2);
	// Max cache
	{
		auto transaction (node.store.tx_begin_write ());
		ASSERT_EQ (nano::block_status::progress, node.ledger.process (*transaction, send3));
	}
	nano::confirm_req message3{ nano::dev::network_params.network, send3->hash (), send3->root () };
	node.network->inbound (message3, channel);
	ASSERT_TIMELY_EQ (3s, node.stats->count (nano::stat::type::requests, nano::stat::detail::requests_generated_votes), 3);
	ASSERT_TIMELY (3s, !node.history.votes (send1->root (), send1->hash ()).empty ());
	ASSERT_TIMELY (3s, !node.history.votes (send2->root (), send2->hash ()).empty ());
	ASSERT_TIMELY (3s, !node.history.votes (send3->root (), send3->hash ()).empty ());
	// All requests should be served from the cache
	for (auto i (0); i < 100; ++i)
	{
		node.network->inbound (message3, channel);
	}
	ASSERT_TIMELY_EQ (3s, node.stats->count (nano::stat::type::requests, nano::stat::detail::requests_generated_votes), 3);
}

// Test disabled because it's failing intermittently.
// PR in which it got disabled: https://github.com/nanocurrency/nano-node/pull/3532
// Issue for investigating it: https://github.com/nanocurrency/nano-node/issues/3481
TEST (node, DISABLED_local_votes_cache_batch)
{
	nano::test::system system;
	nano::node_config node_config (system.get_available_port ());
	node_config.frontiers_confirmation = nano::frontiers_confirmation_mode::disabled;
	auto & node (*system.add_node (node_config));
	auto wallet_id = node.wallets.first_wallet_id ();
	ASSERT_GE (node.network_params.voting.max_cache, 2);
	(void)node.wallets.insert_adhoc (wallet_id, nano::dev::genesis_key.prv);
	nano::keypair key1;
	auto send1 = nano::state_block_builder ()
				 .account (nano::dev::genesis_key.pub)
				 .previous (nano::dev::genesis->hash ())
				 .representative (nano::dev::genesis_key.pub)
				 .balance (nano::dev::constants.genesis_amount - nano::Gxrb_ratio)
				 .link (key1.pub)
				 .sign (nano::dev::genesis_key.prv, nano::dev::genesis_key.pub)
				 .work (*node.work_generate_blocking (nano::dev::genesis->hash ()))
				 .build ();
	ASSERT_EQ (nano::block_status::progress, node.ledger.process (*node.store.tx_begin_write (), send1));
	node.confirming_set.add (send1->hash ());
	ASSERT_TIMELY (5s, node.ledger.confirmed ().block_exists (*node.store.tx_begin_read (), send1->hash ()));
	auto send2 = nano::state_block_builder ()
				 .account (nano::dev::genesis_key.pub)
				 .previous (send1->hash ())
				 .representative (nano::dev::genesis_key.pub)
				 .balance (nano::dev::constants.genesis_amount - 2 * nano::Gxrb_ratio)
				 .link (nano::dev::genesis_key.pub)
				 .sign (nano::dev::genesis_key.prv, nano::dev::genesis_key.pub)
				 .work (*node.work_generate_blocking (send1->hash ()))
				 .build ();
	ASSERT_EQ (nano::block_status::progress, node.ledger.process (*node.store.tx_begin_write (), send2));
	auto receive1 = nano::state_block_builder ()
					.account (key1.pub)
					.previous (0)
					.representative (nano::dev::genesis_key.pub)
					.balance (nano::Gxrb_ratio)
					.link (send1->hash ())
					.sign (key1.prv, key1.pub)
					.work (*node.work_generate_blocking (key1.pub))
					.build ();
	ASSERT_EQ (nano::block_status::progress, node.ledger.process (*node.store.tx_begin_write (), receive1));
	std::vector<std::pair<nano::block_hash, nano::root>> batch{ { send2->hash (), send2->root () }, { receive1->hash (), receive1->root () } };
	nano::confirm_req message{ nano::dev::network_params.network, batch };
	auto channel = std::make_shared<nano::transport::fake::channel> (node);
	// Generates and sends one vote for both hashes which is then cached
	node.network->inbound (message, channel);
	ASSERT_TIMELY_EQ (3s, node.stats->count (nano::stat::type::message, nano::stat::detail::confirm_ack, nano::stat::dir::out), 1);
	ASSERT_EQ (1, node.stats->count (nano::stat::type::message, nano::stat::detail::confirm_ack, nano::stat::dir::out));
	ASSERT_FALSE (node.history.votes (send2->root (), send2->hash ()).empty ());
	ASSERT_FALSE (node.history.votes (receive1->root (), receive1->hash ()).empty ());
	// Only one confirm_ack should be sent if all hashes are part of the same vote
	node.network->inbound (message, channel);
	ASSERT_TIMELY_EQ (3s, node.stats->count (nano::stat::type::message, nano::stat::detail::confirm_ack, nano::stat::dir::out), 2);
	ASSERT_EQ (2, node.stats->count (nano::stat::type::message, nano::stat::detail::confirm_ack, nano::stat::dir::out));
	// Test when votes are different
	node.history.erase (send2->root ());
	node.history.erase (receive1->root ());
	node.network->inbound (nano::confirm_req{ nano::dev::network_params.network, send2->hash (), send2->root () }, channel);
	ASSERT_TIMELY_EQ (3s, node.stats->count (nano::stat::type::message, nano::stat::detail::confirm_ack, nano::stat::dir::out), 3);
	ASSERT_EQ (3, node.stats->count (nano::stat::type::message, nano::stat::detail::confirm_ack, nano::stat::dir::out));
	node.network->inbound (nano::confirm_req{ nano::dev::network_params.network, receive1->hash (), receive1->root () }, channel);
	ASSERT_TIMELY_EQ (3s, node.stats->count (nano::stat::type::message, nano::stat::detail::confirm_ack, nano::stat::dir::out), 4);
	ASSERT_EQ (4, node.stats->count (nano::stat::type::message, nano::stat::detail::confirm_ack, nano::stat::dir::out));
	// There are two different votes, so both should be sent in response
	node.network->inbound (message, channel);
	ASSERT_TIMELY_EQ (3s, node.stats->count (nano::stat::type::message, nano::stat::detail::confirm_ack, nano::stat::dir::out), 6);
	ASSERT_EQ (6, node.stats->count (nano::stat::type::message, nano::stat::detail::confirm_ack, nano::stat::dir::out));
}

/**
 * There is a cache for locally generated votes. This test checks that the node
 * properly caches and uses those votes when replying to confirm_req requests.
 */
TEST (node, local_votes_cache_generate_new_vote)
{
	nano::test::system system;
	nano::node_config node_config (system.get_available_port ());
	node_config.frontiers_confirmation = nano::frontiers_confirmation_mode::disabled;
	auto & node (*system.add_node (node_config));
	auto wallet_id = node.wallets.first_wallet_id ();
	(void)node.wallets.insert_adhoc (wallet_id, nano::dev::genesis_key.prv);

	// Send a confirm req for genesis block to node
	nano::confirm_req message1{ nano::dev::network_params.network, nano::dev::genesis->hash (), nano::dev::genesis->root () };
	auto channel = std::make_shared<nano::transport::fake::channel> (node);
	node.network->inbound (message1, channel);

	// check that the node generated a vote for the genesis block and that it is stored in the local vote cache and it is the only vote
	ASSERT_TIMELY (5s, !node.history.votes (nano::dev::genesis->root (), nano::dev::genesis->hash ()).empty ());
	auto votes1 = node.history.votes (nano::dev::genesis->root (), nano::dev::genesis->hash ());
	ASSERT_EQ (1, votes1.size ());
	ASSERT_EQ (1, votes1[0]->hashes ().size ());
	ASSERT_EQ (nano::dev::genesis->hash (), votes1[0]->hashes ()[0]);
	ASSERT_TIMELY_EQ (3s, node.stats->count (nano::stat::type::requests, nano::stat::detail::requests_generated_votes), 1);

	auto send1 = nano::state_block_builder ()
				 .account (nano::dev::genesis_key.pub)
				 .previous (nano::dev::genesis->hash ())
				 .representative (nano::dev::genesis_key.pub)
				 .balance (nano::dev::constants.genesis_amount - nano::Gxrb_ratio)
				 .link (nano::dev::genesis_key.pub)
				 .sign (nano::dev::genesis_key.prv, nano::dev::genesis_key.pub)
				 .work (*node.work_generate_blocking (nano::dev::genesis->hash ()))
				 .build ();
	ASSERT_EQ (nano::block_status::progress, node.process (send1));
	// One of the hashes is cached
	std::vector<std::pair<nano::block_hash, nano::root>> roots_hashes{ std::make_pair (nano::dev::genesis->hash (), nano::dev::genesis->root ()), std::make_pair (send1->hash (), send1->root ()) };
	nano::confirm_req message2{ nano::dev::network_params.network, roots_hashes };
	node.network->inbound (message2, channel);
	ASSERT_TIMELY (3s, !node.history.votes (send1->root (), send1->hash ()).empty ());
	auto votes2 (node.history.votes (send1->root (), send1->hash ()));
	ASSERT_EQ (1, votes2.size ());
	ASSERT_EQ (1, votes2[0]->hashes ().size ());
	ASSERT_TIMELY_EQ (3s, node.stats->count (nano::stat::type::requests, nano::stat::detail::requests_generated_votes), 2);
	ASSERT_FALSE (node.history.votes (nano::dev::genesis->root (), nano::dev::genesis->hash ()).empty ());
	ASSERT_FALSE (node.history.votes (send1->root (), send1->hash ()).empty ());
	// First generated + again cached + new generated
	ASSERT_TIMELY_EQ (3s, 3, node.stats->count (nano::stat::type::message, nano::stat::detail::confirm_ack, nano::stat::dir::out));
}

TEST (node, local_votes_cache_fork)
{
	nano::test::system system;
	nano::node_flags node_flags;
	node_flags.set_disable_bootstrap_bulk_push_client (true);
	node_flags.set_disable_bootstrap_bulk_pull_server (true);
	node_flags.set_disable_bootstrap_listener (true);
	node_flags.set_disable_lazy_bootstrap (true);
	node_flags.set_disable_legacy_bootstrap (true);
	node_flags.set_disable_wallet_bootstrap (true);
	nano::node_config node_config (system.get_available_port ());
	node_config.frontiers_confirmation = nano::frontiers_confirmation_mode::disabled;
	auto & node1 (*system.add_node (node_config, node_flags));
	auto wallet_id = node1.wallets.first_wallet_id ();
	(void)node1.wallets.insert_adhoc (wallet_id, nano::dev::genesis_key.prv);
	auto send1 = nano::state_block_builder ()
				 .account (nano::dev::genesis_key.pub)
				 .previous (nano::dev::genesis->hash ())
				 .representative (nano::dev::genesis_key.pub)
				 .balance (nano::dev::constants.genesis_amount - nano::Gxrb_ratio)
				 .link (nano::dev::genesis_key.pub)
				 .sign (nano::dev::genesis_key.prv, nano::dev::genesis_key.pub)
				 .work (*node1.work_generate_blocking (nano::dev::genesis->hash ()))
				 .build ();
	auto send1_fork = nano::state_block_builder ()
					  .account (nano::dev::genesis_key.pub)
					  .previous (nano::dev::genesis->hash ())
					  .representative (nano::dev::genesis_key.pub)
					  .balance (nano::dev::constants.genesis_amount - 2 * nano::Gxrb_ratio)
					  .link (nano::dev::genesis_key.pub)
					  .sign (nano::dev::genesis_key.prv, nano::dev::genesis_key.pub)
					  .work (*node1.work_generate_blocking (nano::dev::genesis->hash ()))
					  .build ();
	ASSERT_EQ (nano::block_status::progress, node1.process (send1));
	// Cache vote
	auto vote = nano::test::make_vote (nano::dev::genesis_key, { send1 }, 0, 0);
	node1.vote_processor_queue.vote (vote, std::make_shared<nano::transport::fake::channel> (node1));
	node1.history.add (send1->root (), send1->hash (), vote);
	auto votes2 (node1.history.votes (send1->root (), send1->hash ()));
	ASSERT_EQ (1, votes2.size ());
	ASSERT_EQ (1, votes2[0]->hashes ().size ());
	// Start election for forked block
	node_config.peering_port = system.get_available_port ();
	auto & node2 (*system.add_node (node_config, node_flags));
	node2.process_active (send1_fork);
	ASSERT_TIMELY (5s, node2.block_or_pruned_exists (send1->hash ()));
}

TEST (node, vote_republish)
{
	nano::test::system system (2);
	auto & node1 = *system.nodes[0];
	auto & node2 = *system.nodes[1];
	nano::keypair key2;
	// by not setting a private key on node1's wallet for genesis account, it is stopped from voting
	auto wallet_id = node2.wallets.first_wallet_id ();
	(void)node2.wallets.insert_adhoc (wallet_id, key2.prv);

	// send1 and send2 are forks of each other
	nano::send_block_builder builder;
	auto send1 = builder.make_block ()
				 .previous (nano::dev::genesis->hash ())
				 .destination (key2.pub)
				 .balance (std::numeric_limits<nano::uint128_t>::max () - node1.config->receive_minimum.number ())
				 .sign (nano::dev::genesis_key.prv, nano::dev::genesis_key.pub)
				 .work (*system.work.generate (nano::dev::genesis->hash ()))
				 .build ();
	auto send2 = builder.make_block ()
				 .previous (nano::dev::genesis->hash ())
				 .destination (key2.pub)
				 .balance (std::numeric_limits<nano::uint128_t>::max () - node1.config->receive_minimum.number () * 2)
				 .sign (nano::dev::genesis_key.prv, nano::dev::genesis_key.pub)
				 .work (*system.work.generate (nano::dev::genesis->hash ()))
				 .build ();

	// process send1 first, this will make sure send1 goes into the ledger and an election is started
	node1.process_active (send1);
	ASSERT_TIMELY (5s, node2.block (send1->hash ()));
	ASSERT_TIMELY (5s, node1.active.active (*send1));
	ASSERT_TIMELY (5s, node2.active.active (*send1));

	// now process send2, send2 will not go in the ledger because only the first block of a fork goes in the ledger
	node1.process_active (send2);
	ASSERT_TIMELY (5s, node1.active.active (*send2));

	// send2 cannot be synced because it is not in the ledger of node1, it is only in the election object in RAM on node1
	ASSERT_FALSE (node1.block (send2->hash ()));

	// the vote causes the election to reach quorum and for the vote (and block?) to be published from node1 to node2
	auto vote = nano::test::make_final_vote (nano::dev::genesis_key, { send2 });
	node1.vote_processor_queue.vote (vote, std::make_shared<nano::transport::fake::channel> (node1));

	// FIXME: there is a race condition here, if the vote arrives before the block then the vote is wasted and the test fails
	// we could resend the vote but then there is a race condition between the vote resending and the election reaching quorum on node1
	// the proper fix would be to observe on node2 that both the block and the vote arrived in whatever order
	// the real node will do a confirm request if it needs to find a lost vote

	// check that send2 won on both nodes
	ASSERT_TIMELY (5s, node1.block_confirmed (send2->hash ()));
	ASSERT_TIMELY (5s, node2.block_confirmed (send2->hash ()));

	// check that send1 is deleted from the ledger on nodes
	ASSERT_FALSE (node1.block (send1->hash ()));
	ASSERT_FALSE (node2.block (send1->hash ()));
	ASSERT_TIMELY_EQ (5s, node2.balance (key2.pub), node1.config->receive_minimum.number () * 2);
	ASSERT_TIMELY_EQ (5s, node1.balance (key2.pub), node1.config->receive_minimum.number () * 2);
}

TEST (node, vote_by_hash_bundle)
{
	// Keep max_hashes above system to ensure it is kept in scope as votes can be added during system destruction
	std::atomic<size_t> max_hashes{ 0 };
	nano::test::system system (1);
	auto & node = *system.nodes[0];
	auto wallet_id = node.wallets.first_wallet_id ();
	nano::state_block_builder builder;
	std::vector<std::shared_ptr<nano::state_block>> blocks;
	auto block = builder.make_block ()
				 .account (nano::dev::genesis_key.pub)
				 .previous (nano::dev::genesis->hash ())
				 .representative (nano::dev::genesis_key.pub)
				 .balance (nano::dev::constants.genesis_amount - 1)
				 .link (nano::dev::genesis_key.pub)
				 .sign (nano::dev::genesis_key.prv, nano::dev::genesis_key.pub)
				 .work (*system.work.generate (nano::dev::genesis->hash ()))
				 .build ();
	blocks.push_back (block);
	ASSERT_EQ (nano::block_status::progress, node.ledger.process (*node.store.tx_begin_write (), blocks.back ()));
	for (auto i = 2; i < 200; ++i)
	{
		auto block = builder.make_block ()
					 .from (*blocks.back ())
					 .previous (blocks.back ()->hash ())
					 .balance (nano::dev::constants.genesis_amount - i)
					 .sign (nano::dev::genesis_key.prv, nano::dev::genesis_key.pub)
					 .work (*system.work.generate (blocks.back ()->hash ()))
					 .build ();
		blocks.push_back (block);
		ASSERT_EQ (nano::block_status::progress, node.ledger.process (*node.store.tx_begin_write (), blocks.back ()));
	}

	// Confirming last block will confirm whole chain and allow us to generate votes for those blocks later
	nano::test::confirm (node.ledger, blocks.back ());

	(void)node.wallets.insert_adhoc (wallet_id, nano::dev::genesis_key.prv);
	nano::keypair key1;
	(void)node.wallets.insert_adhoc (wallet_id, key1.prv);

	system.nodes[0]->observers->vote.add ([&max_hashes] (std::shared_ptr<nano::vote> const & vote_a, std::shared_ptr<nano::transport::channel> const &, nano::vote_source, nano::vote_code) {
		if (vote_a->hashes ().size () > max_hashes)
		{
			max_hashes = vote_a->hashes ().size ();
		}
	});

	for (auto const & block : blocks)
	{
		system.nodes[0]->enqueue_vote_request (block->root (), block->hash ());
	}

	// Verify that bundling occurs. While reaching 12 should be common on most hardware in release mode,
	// we set this low enough to allow the test to pass on CI/with sanitizers.
	ASSERT_TIMELY (20s, max_hashes.load () >= 3);
}

// This test places block send1 onto every node. Then it creates block send2 (which is a fork of send1) and sends it to node1.
// Then it sends a vote for send2 to node1 and expects node2 to also get the block plus vote and confirm send2.
// TODO: This test enforces the order block followed by vote on node1, should vote followed by block also work? It doesn't currently.
TEST (node, vote_by_hash_republish)
{
	nano::test::system system{ 2 };
	auto & node1 = *system.nodes[0];
	auto & node2 = *system.nodes[1];
	nano::keypair key2;
	(void)node2.wallets.insert_adhoc (node2.wallets.first_wallet_id (), key2.prv);

	// send1 and send2 are forks of each other
	nano::send_block_builder builder;
	auto send1 = builder.make_block ()
				 .previous (nano::dev::genesis->hash ())
				 .destination (key2.pub)
				 .balance (std::numeric_limits<nano::uint128_t>::max () - node1.config->receive_minimum.number ())
				 .sign (nano::dev::genesis_key.prv, nano::dev::genesis_key.pub)
				 .work (*system.work.generate (nano::dev::genesis->hash ()))
				 .build ();
	auto send2 = builder.make_block ()
				 .previous (nano::dev::genesis->hash ())
				 .destination (key2.pub)
				 .balance (std::numeric_limits<nano::uint128_t>::max () - node1.config->receive_minimum.number () * 2)
				 .sign (nano::dev::genesis_key.prv, nano::dev::genesis_key.pub)
				 .work (*system.work.generate (nano::dev::genesis->hash ()))
				 .build ();

	// give block send1 to node1 and check that an election for send1 starts on both nodes
	node1.process_active (send1);
	ASSERT_TIMELY (5s, node1.active.active (*send1));
	ASSERT_TIMELY (5s, node2.active.active (*send1));

	// give block send2 to node1 and wait until the block is received and processed by node1
	node1.network->tcp_channels->publish_filter->clear ();
	node1.process_active (send2);
	ASSERT_TIMELY (5s, node1.active.active (*send2));

	// construct a vote for send2 in order to overturn send1
	std::vector<nano::block_hash> vote_blocks;
	vote_blocks.push_back (send2->hash ());
	auto vote = nano::test::make_final_vote (nano::dev::genesis_key, { vote_blocks });
	node1.vote_processor_queue.vote (vote, std::make_shared<nano::transport::fake::channel> (node1));

	// send2 should win on both nodes
	ASSERT_TIMELY (5s, node1.block_confirmed (send2->hash ()));
	ASSERT_TIMELY (5s, node2.block_confirmed (send2->hash ()));
	ASSERT_FALSE (node1.block (send1->hash ()));
	ASSERT_FALSE (node2.block (send1->hash ()));
	ASSERT_TIMELY_EQ (5s, node2.balance (key2.pub), node1.config->receive_minimum.number () * 2);
	ASSERT_TIMELY_EQ (5s, node1.balance (key2.pub), node1.config->receive_minimum.number () * 2);
}

// Test disabled because it's failing intermittently.
// PR in which it got disabled: https://github.com/nanocurrency/nano-node/pull/3629
// Issue for investigating it: https://github.com/nanocurrency/nano-node/issues/3638
TEST (node, DISABLED_vote_by_hash_epoch_block_republish)
{
	nano::test::system system (2);
	auto & node1 (*system.nodes[0]);
	auto & node2 (*system.nodes[1]);
	nano::keypair key2;
	(void)node2.wallets.insert_adhoc (node2.wallets.first_wallet_id (), key2.prv);
	auto send1 = nano::send_block_builder ()
				 .previous (nano::dev::genesis->hash ())
				 .destination (key2.pub)
				 .balance (std::numeric_limits<nano::uint128_t>::max () - node1.config->receive_minimum.number ())
				 .sign (nano::dev::genesis_key.prv, nano::dev::genesis_key.pub)
				 .work (*system.work.generate (nano::dev::genesis->hash ()))
				 .build ();
	auto epoch1 = nano::state_block_builder ()
				  .account (nano::dev::genesis_key.pub)
				  .previous (nano::dev::genesis->hash ())
				  .representative (nano::dev::genesis_key.pub)
				  .balance (nano::dev::constants.genesis_amount)
				  .link (node1.ledger.epoch_link (nano::epoch::epoch_1))
				  .sign (nano::dev::genesis_key.prv, nano::dev::genesis_key.pub)
				  .work (*system.work.generate (nano::dev::genesis->hash ()))
				  .build ();
	node1.process_active (send1);
	ASSERT_TIMELY (5s, node2.active.active (*send1));
	node1.active.publish (epoch1);
	std::vector<nano::block_hash> vote_blocks;
	vote_blocks.push_back (epoch1->hash ());
	auto vote = nano::test::make_vote (nano::dev::genesis_key, { vote_blocks }, 0, 0);
	ASSERT_TRUE (node1.active.active (*send1));
	ASSERT_TRUE (node2.active.active (*send1));
	node1.vote_processor_queue.vote (vote, std::make_shared<nano::transport::fake::channel> (node1));
	ASSERT_TIMELY (10s, node1.block (epoch1->hash ()));
	ASSERT_TIMELY (10s, node2.block (epoch1->hash ()));
	ASSERT_FALSE (node1.block (send1->hash ()));
	ASSERT_FALSE (node2.block (send1->hash ()));
}

TEST (node, epoch_conflict_confirm)
{
	nano::test::system system;
	nano::node_config node_config (system.get_available_port ());
	node_config.frontiers_confirmation = nano::frontiers_confirmation_mode::disabled;
	auto & node0 = *system.add_node (node_config);
	node_config.peering_port = system.get_available_port ();
	auto & node1 = *system.add_node (node_config);
	nano::keypair key;
	nano::keypair epoch_signer (nano::dev::genesis_key);
	nano::state_block_builder builder;
	auto send = builder.make_block ()
				.account (nano::dev::genesis_key.pub)
				.previous (nano::dev::genesis->hash ())
				.representative (nano::dev::genesis_key.pub)
				.balance (nano::dev::constants.genesis_amount - 1)
				.link (key.pub)
				.sign (nano::dev::genesis_key.prv, nano::dev::genesis_key.pub)
				.work (*system.work.generate (nano::dev::genesis->hash ()))
				.build ();
	auto open = builder.make_block ()
				.account (key.pub)
				.previous (0)
				.representative (key.pub)
				.balance (1)
				.link (send->hash ())
				.sign (key.prv, key.pub)
				.work (*system.work.generate (key.pub))
				.build ();
	auto change = builder.make_block ()
				  .account (key.pub)
				  .previous (open->hash ())
				  .representative (key.pub)
				  .balance (1)
				  .link (0)
				  .sign (key.prv, key.pub)
				  .work (*system.work.generate (open->hash ()))
				  .build ();
	auto send2 = builder.make_block ()
				 .account (nano::dev::genesis_key.pub)
				 .previous (send->hash ())
				 .representative (nano::dev::genesis_key.pub)
				 .balance (nano::dev::constants.genesis_amount - 2)
				 .link (open->hash ())
				 .sign (nano::dev::genesis_key.prv, nano::dev::genesis_key.pub)
				 .work (*system.work.generate (send->hash ()))
				 .build ();
	auto epoch_open = builder.make_block ()
					  .account (change->root ().as_account ())
					  .previous (0)
					  .representative (0)
					  .balance (0)
					  .link (node0.ledger.epoch_link (nano::epoch::epoch_1))
					  .sign (epoch_signer.prv, epoch_signer.pub)
					  .work (*system.work.generate (open->hash ()))
					  .build ();

	// Process initial blocks on node1
	ASSERT_TRUE (nano::test::process (node1, { send, send2, open }));

	// Confirm open block in node1 to allow generating votes
	nano::test::confirm (node1.ledger, open);

	// Process initial blocks on node0
	ASSERT_TRUE (nano::test::process (node0, { send, send2, open }));

	// Process conflicting blocks on node 0 as blocks coming from live network
	ASSERT_TRUE (nano::test::process_live (node0, { change, epoch_open }));

	// Ensure blocks were propagated to both nodes
	ASSERT_TIMELY (5s, nano::test::exists (node0, { change, epoch_open }));
	ASSERT_TIMELY (5s, nano::test::exists (node1, { change, epoch_open }));

	// Confirm initial blocks in node1 to allow generating votes later
	ASSERT_TRUE (nano::test::start_elections (system, node1, { change, epoch_open, send2 }, true));
	ASSERT_TIMELY (5s, nano::test::confirmed (node1, { change, epoch_open, send2 }));

	// Start elections for node0 for conflicting change and epoch_open blocks (those two blocks have the same root)
	ASSERT_TRUE (nano::test::activate (node0, { change, epoch_open }));
	ASSERT_TIMELY (5s, nano::test::active (node0, { change, epoch_open }));

	// Make node1 a representative
	(void)node1.wallets.insert_adhoc (node1.wallets.first_wallet_id (), nano::dev::genesis_key.prv);

	// Ensure the elections for conflicting blocks have completed
	ASSERT_TIMELY (5s, nano::test::active (node0, { change, epoch_open }));

	// Ensure both conflicting blocks were successfully processed and confirmed
	ASSERT_TIMELY (5s, nano::test::confirmed (node0, { change, epoch_open }));
}

// Test disabled because it's failing intermittently.
// PR in which it got disabled: https://github.com/nanocurrency/nano-node/pull/3526
// Issue for investigating it: https://github.com/nanocurrency/nano-node/issues/3527
TEST (node, DISABLED_fork_invalid_block_signature)
{
	nano::test::system system;
	nano::node_flags node_flags;
	// Disabling republishing + waiting for a rollback before sending the correct vote below fixes an intermittent failure in this test
	// If these are taken out, one of two things may cause the test two fail often:
	// - Block *send2* might get processed before the rollback happens, simply due to timings, with code "fork", and not be processed again. Waiting for the rollback fixes this issue.
	// - Block *send1* might get processed again after the rollback happens, which causes *send2* to be processed with code "fork". Disabling block republishing ensures "send1" is not processed again.
	// An alternative would be to repeatedly flood the correct vote
	node_flags.set_disable_block_processor_republishing (true);
	auto & node1 (*system.add_node (node_flags));
	auto & node2 (*system.add_node (node_flags));
	nano::keypair key2;
	nano::send_block_builder builder;
	auto send1 = builder.make_block ()
				 .previous (nano::dev::genesis->hash ())
				 .destination (key2.pub)
				 .balance (std::numeric_limits<nano::uint128_t>::max () - node1.config->receive_minimum.number ())
				 .sign (nano::dev::genesis_key.prv, nano::dev::genesis_key.pub)
				 .work (*system.work.generate (nano::dev::genesis->hash ()))
				 .build ();
	auto send2 = builder.make_block ()
				 .previous (nano::dev::genesis->hash ())
				 .destination (key2.pub)
				 .balance (std::numeric_limits<nano::uint128_t>::max () - node1.config->receive_minimum.number () * 2)
				 .sign (nano::dev::genesis_key.prv, nano::dev::genesis_key.pub)
				 .work (*system.work.generate (nano::dev::genesis->hash ()))
				 .build ();
	auto send2_corrupt (std::make_shared<nano::send_block> (*send2));
	send2_corrupt->signature_set (nano::signature (123));
	auto vote = nano::test::make_vote (nano::dev::genesis_key, { send2 }, 0, 0);
	auto vote_corrupt = nano::test::make_vote (nano::dev::genesis_key, { send2_corrupt }, 0, 0);

	node1.process_active (send1);
	ASSERT_TIMELY (5s, node1.block (send1->hash ()));
	// Send the vote with the corrupt block signature
	nano::confirm_ack ack{ node1.network_params.network, vote_corrupt };
	node2.network->tcp_channels->flood_message (ack, 1.0f);
	// Wait for the rollback
	ASSERT_TIMELY (5s, node1.stats->count (nano::stat::type::rollback));
	// Send the vote with the correct block
	nano::confirm_ack ack2{ node1.network_params.network, vote };
	node2.network->tcp_channels->flood_message (ack2, 1.0f);
	ASSERT_TIMELY (10s, !node1.block (send1->hash ()));
	ASSERT_TIMELY (10s, node1.block (send2->hash ()));
	ASSERT_EQ (node1.block (send2->hash ())->block_signature (), send2->block_signature ());
}

TEST (node, fork_election_invalid_block_signature)
{
	nano::test::system system (1);
	auto & node1 (*system.nodes[0]);
	nano::block_builder builder;
	auto send1 = builder.state ()
				 .account (nano::dev::genesis_key.pub)
				 .previous (nano::dev::genesis->hash ())
				 .representative (nano::dev::genesis_key.pub)
				 .balance (nano::dev::constants.genesis_amount - nano::Gxrb_ratio)
				 .link (nano::dev::genesis_key.pub)
				 .work (*system.work.generate (nano::dev::genesis->hash ()))
				 .sign (nano::dev::genesis_key.prv, nano::dev::genesis_key.pub)
				 .build ();
	auto send2 = builder.state ()
				 .account (nano::dev::genesis_key.pub)
				 .previous (nano::dev::genesis->hash ())
				 .representative (nano::dev::genesis_key.pub)
				 .balance (nano::dev::constants.genesis_amount - 2 * nano::Gxrb_ratio)
				 .link (nano::dev::genesis_key.pub)
				 .work (*system.work.generate (nano::dev::genesis->hash ()))
				 .sign (nano::dev::genesis_key.prv, nano::dev::genesis_key.pub)
				 .build ();
	auto send3 = builder.state ()
				 .account (nano::dev::genesis_key.pub)
				 .previous (nano::dev::genesis->hash ())
				 .representative (nano::dev::genesis_key.pub)
				 .balance (nano::dev::constants.genesis_amount - 2 * nano::Gxrb_ratio)
				 .link (nano::dev::genesis_key.pub)
				 .work (*system.work.generate (nano::dev::genesis->hash ()))
				 .sign (nano::dev::genesis_key.prv, 0) // Invalid signature
				 .build ();

	auto channel1 = std::make_shared<nano::transport::fake::channel> (node1);
	node1.network->inbound (nano::publish{ nano::dev::network_params.network, send1 }, channel1);
	ASSERT_TIMELY (5s, node1.active.active (send1->qualified_root ()));
	auto election (node1.active.election (send1->qualified_root ()));
	ASSERT_NE (nullptr, election);
	ASSERT_EQ (1, election->blocks ().size ());
	node1.network->inbound (nano::publish{ nano::dev::network_params.network, send3 }, channel1);
	node1.network->inbound (nano::publish{ nano::dev::network_params.network, send2 }, channel1);
	ASSERT_TIMELY (3s, election->blocks ().size () > 1);
	ASSERT_EQ (election->blocks ()[send2->hash ()]->block_signature (), send2->block_signature ());
}

TEST (node, block_processor_signatures)
{
	nano::test::system system{ 1 };
	auto & node1 = *system.nodes[0];
	(void)node1.wallets.insert_adhoc (node1.wallets.first_wallet_id (), nano::dev::genesis_key.prv);
	nano::block_hash latest = system.nodes[0]->latest (nano::dev::genesis_key.pub);
	nano::state_block_builder builder;
	nano::keypair key1;
	nano::keypair key2;
	nano::keypair key3;
	auto send1 = builder.make_block ()
				 .account (nano::dev::genesis_key.pub)
				 .previous (latest)
				 .representative (nano::dev::genesis_key.pub)
				 .balance (nano::dev::constants.genesis_amount - nano::Gxrb_ratio)
				 .link (key1.pub)
				 .sign (nano::dev::genesis_key.prv, nano::dev::genesis_key.pub)
				 .work (*node1.work_generate_blocking (latest))
				 .build ();
	auto send2 = builder.make_block ()
				 .account (nano::dev::genesis_key.pub)
				 .previous (send1->hash ())
				 .representative (nano::dev::genesis_key.pub)
				 .balance (nano::dev::constants.genesis_amount - 2 * nano::Gxrb_ratio)
				 .link (key2.pub)
				 .sign (nano::dev::genesis_key.prv, nano::dev::genesis_key.pub)
				 .work (*node1.work_generate_blocking (send1->hash ()))
				 .build ();
	auto send3 = builder.make_block ()
				 .account (nano::dev::genesis_key.pub)
				 .previous (send2->hash ())
				 .representative (nano::dev::genesis_key.pub)
				 .balance (nano::dev::constants.genesis_amount - 3 * nano::Gxrb_ratio)
				 .link (key3.pub)
				 .sign (nano::dev::genesis_key.prv, nano::dev::genesis_key.pub)
				 .work (*node1.work_generate_blocking (send2->hash ()))
				 .build ();
	// Invalid signature bit
	auto send4 = builder.make_block ()
				 .account (nano::dev::genesis_key.pub)
				 .previous (send3->hash ())
				 .representative (nano::dev::genesis_key.pub)
				 .balance (nano::dev::constants.genesis_amount - 4 * nano::Gxrb_ratio)
				 .link (key3.pub)
				 .sign (nano::dev::genesis_key.prv, nano::dev::genesis_key.pub)
				 .work (*node1.work_generate_blocking (send3->hash ()))
				 .build ();
	auto sig{ send4->block_signature () };
	sig.bytes[32] ^= 0x1;
	send4->signature_set (sig);
	// Invalid signature bit (force)
	auto send5 = builder.make_block ()
				 .account (nano::dev::genesis_key.pub)
				 .previous (send3->hash ())
				 .representative (nano::dev::genesis_key.pub)
				 .balance (nano::dev::constants.genesis_amount - 5 * nano::Gxrb_ratio)
				 .link (key3.pub)
				 .sign (nano::dev::genesis_key.prv, nano::dev::genesis_key.pub)
				 .work (*node1.work_generate_blocking (send3->hash ()))
				 .build ();
	auto signature = send5->block_signature ();
	signature.bytes[31] ^= 0x1;
	send5->signature_set (signature);
	// Invalid signature to unchecked
	node1.unchecked.put (send5->previous (), nano::unchecked_info{ send5 });
	auto receive1 = builder.make_block ()
					.account (key1.pub)
					.previous (0)
					.representative (nano::dev::genesis_key.pub)
					.balance (nano::Gxrb_ratio)
					.link (send1->hash ())
					.sign (key1.prv, key1.pub)
					.work (*node1.work_generate_blocking (key1.pub))
					.build ();
	auto receive2 = builder.make_block ()
					.account (key2.pub)
					.previous (0)
					.representative (nano::dev::genesis_key.pub)
					.balance (nano::Gxrb_ratio)
					.link (send2->hash ())
					.sign (key2.prv, key2.pub)
					.work (*node1.work_generate_blocking (key2.pub))
					.build ();
	// Invalid private key
	auto receive3 = builder.make_block ()
					.account (key3.pub)
					.previous (0)
					.representative (nano::dev::genesis_key.pub)
					.balance (nano::Gxrb_ratio)
					.link (send3->hash ())
					.sign (key2.prv, key3.pub)
					.work (*node1.work_generate_blocking (key3.pub))
					.build ();
	node1.process_active (send1);
	node1.process_active (send2);
	node1.process_active (send3);
	node1.process_active (send4);
	node1.process_active (receive1);
	node1.process_active (receive2);
	node1.process_active (receive3);
	ASSERT_TIMELY (5s, node1.block (receive2->hash ()) != nullptr); // Implies send1, send2, send3, receive1.
	ASSERT_TIMELY_EQ (5s, node1.unchecked.count (), 0);
	ASSERT_EQ (nullptr, node1.block (receive3->hash ())); // Invalid signer
	ASSERT_EQ (nullptr, node1.block (send4->hash ())); // Invalid signature via process_active
	ASSERT_EQ (nullptr, node1.block (send5->hash ())); // Invalid signature via unchecked
}

/*
 *  State blocks go through a different signature path, ensure invalidly signed state blocks are rejected
 *  This test can freeze if the wake conditions in block_processor::flush are off, for that reason this is done async here
 */
TEST (node, block_processor_reject_state)
{
	nano::test::system system (1);
	auto & node (*system.nodes[0]);
	nano::state_block_builder builder;
	auto send1 = builder.make_block ()
				 .account (nano::dev::genesis_key.pub)
				 .previous (nano::dev::genesis->hash ())
				 .representative (nano::dev::genesis_key.pub)
				 .balance (nano::dev::constants.genesis_amount - nano::Gxrb_ratio)
				 .link (nano::dev::genesis_key.pub)
				 .sign (nano::dev::genesis_key.prv, nano::dev::genesis_key.pub)
				 .work (*node.work_generate_blocking (nano::dev::genesis->hash ()))
				 .build ();
	auto sig{ send1->block_signature () };
	sig.bytes[0] ^= 1;
	send1->signature_set (sig);
	ASSERT_FALSE (node.block_or_pruned_exists (send1->hash ()));
	node.process_active (send1);
	ASSERT_TIMELY_EQ (5s, 1, node.stats->count (nano::stat::type::blockprocessor_result, nano::stat::detail::bad_signature));
	ASSERT_FALSE (node.block_or_pruned_exists (send1->hash ()));
	auto send2 = builder.make_block ()
				 .account (nano::dev::genesis_key.pub)
				 .previous (nano::dev::genesis->hash ())
				 .representative (nano::dev::genesis_key.pub)
				 .balance (nano::dev::constants.genesis_amount - 2 * nano::Gxrb_ratio)
				 .link (nano::dev::genesis_key.pub)
				 .sign (nano::dev::genesis_key.prv, nano::dev::genesis_key.pub)
				 .work (*node.work_generate_blocking (nano::dev::genesis->hash ()))
				 .build ();
	node.process_active (send2);
	ASSERT_TIMELY (5s, node.block_or_pruned_exists (send2->hash ()));
}

TEST (node, block_processor_full)
{
	nano::test::system system;
	nano::node_flags node_flags;
	node_flags.set_force_use_write_queue (true);
	node_flags.set_block_processor_full_size (3);
	auto & node = *system.add_node (nano::node_config (system.get_available_port ()), node_flags);
	nano::state_block_builder builder;
	auto send1 = builder.make_block ()
				 .account (nano::dev::genesis_key.pub)
				 .previous (nano::dev::genesis->hash ())
				 .representative (nano::dev::genesis_key.pub)
				 .balance (nano::dev::constants.genesis_amount - nano::Gxrb_ratio)
				 .link (nano::dev::genesis_key.pub)
				 .sign (nano::dev::genesis_key.prv, nano::dev::genesis_key.pub)
				 .work (*node.work_generate_blocking (nano::dev::genesis->hash ()))
				 .build ();
	auto send2 = builder.make_block ()
				 .account (nano::dev::genesis_key.pub)
				 .previous (nano::dev::genesis->hash ())
				 .representative (nano::dev::genesis_key.pub)
				 .balance (nano::dev::constants.genesis_amount - 2 * nano::Gxrb_ratio)
				 .link (nano::dev::genesis_key.pub)
				 .sign (nano::dev::genesis_key.prv, nano::dev::genesis_key.pub)
				 .work (*node.work_generate_blocking (nano::dev::genesis->hash ()))
				 .build ();
	auto send3 = builder.make_block ()
				 .account (nano::dev::genesis_key.pub)
				 .previous (nano::dev::genesis->hash ())
				 .representative (nano::dev::genesis_key.pub)
				 .balance (nano::dev::constants.genesis_amount - 3 * nano::Gxrb_ratio)
				 .link (nano::dev::genesis_key.pub)
				 .sign (nano::dev::genesis_key.prv, nano::dev::genesis_key.pub)
				 .work (*node.work_generate_blocking (nano::dev::genesis->hash ()))
				 .build ();
	node.block_processor.stop (); // Stop processing the block queue
	node.block_processor.add (send1);
	ASSERT_FALSE (node.block_processor.full ());
	node.block_processor.add (send2);
	ASSERT_FALSE (node.block_processor.full ());
	node.block_processor.add (send3);
	// Block processor may be not full during state blocks signatures verification
	ASSERT_TIMELY (5s, node.block_processor.full ());
}

TEST (node, block_processor_half_full)
{
	nano::test::system system;
	nano::node_flags node_flags;
	node_flags.set_block_processor_full_size (6);
	node_flags.set_force_use_write_queue (true);
	auto & node = *system.add_node (nano::node_config (system.get_available_port ()), node_flags);
	nano::state_block_builder builder;
	auto send1 = builder.make_block ()
				 .account (nano::dev::genesis_key.pub)
				 .previous (nano::dev::genesis->hash ())
				 .representative (nano::dev::genesis_key.pub)
				 .balance (nano::dev::constants.genesis_amount - nano::Gxrb_ratio)
				 .link (nano::dev::genesis_key.pub)
				 .sign (nano::dev::genesis_key.prv, nano::dev::genesis_key.pub)
				 .work (*node.work_generate_blocking (nano::dev::genesis->hash ()))
				 .build ();
	auto send2 = builder.make_block ()
				 .account (nano::dev::genesis_key.pub)
				 .previous (send1->hash ())
				 .representative (nano::dev::genesis_key.pub)
				 .balance (nano::dev::constants.genesis_amount - 2 * nano::Gxrb_ratio)
				 .link (nano::dev::genesis_key.pub)
				 .sign (nano::dev::genesis_key.prv, nano::dev::genesis_key.pub)
				 .work (*node.work_generate_blocking (send1->hash ()))
				 .build ();
	auto send3 = builder.make_block ()
				 .account (nano::dev::genesis_key.pub)
				 .previous (send2->hash ())
				 .representative (nano::dev::genesis_key.pub)
				 .balance (nano::dev::constants.genesis_amount - 3 * nano::Gxrb_ratio)
				 .link (nano::dev::genesis_key.pub)
				 .sign (nano::dev::genesis_key.prv, nano::dev::genesis_key.pub)
				 .work (*node.work_generate_blocking (send2->hash ()))
				 .build ();
	// The write guard prevents block processor doing any writes
	auto write_guard = node.ledger.wait ();
	node.block_processor.add (send1);
	ASSERT_FALSE (node.block_processor.half_full ());
	node.block_processor.add (send2);
	ASSERT_FALSE (node.block_processor.half_full ());
	node.block_processor.add (send3);
	// Block processor may be not half_full during state blocks signatures verification
	ASSERT_TIMELY (2s, node.block_processor.half_full ());
	ASSERT_FALSE (node.block_processor.full ());
}

TEST (node, confirm_back)
{
	nano::test::system system (1);
	nano::keypair key;
	auto & node (*system.nodes[0]);
	auto genesis_start_balance (node.balance (nano::dev::genesis_key.pub));
	auto send1 = nano::send_block_builder ()
				 .previous (nano::dev::genesis->hash ())
				 .destination (key.pub)
				 .balance (genesis_start_balance - 1)
				 .sign (nano::dev::genesis_key.prv, nano::dev::genesis_key.pub)
				 .work (*system.work.generate (nano::dev::genesis->hash ()))
				 .build ();
	nano::state_block_builder builder;
	auto open = builder.make_block ()
				.account (key.pub)
				.previous (0)
				.representative (key.pub)
				.balance (1)
				.link (send1->hash ())
				.sign (key.prv, key.pub)
				.work (*system.work.generate (key.pub))
				.build ();
	auto send2 = builder.make_block ()
				 .account (key.pub)
				 .previous (open->hash ())
				 .representative (key.pub)
				 .balance (0)
				 .link (nano::dev::genesis_key.pub)
				 .sign (key.prv, key.pub)
				 .work (*system.work.generate (open->hash ()))
				 .build ();
	node.process_active (send1);
	node.process_active (open);
	node.process_active (send2);
	ASSERT_TIMELY (5s, node.block (send2->hash ()) != nullptr);
	ASSERT_TRUE (nano::test::start_elections (system, node, { send1, open, send2 }));
	ASSERT_EQ (3, node.active.size ());
	std::vector<nano::block_hash> vote_blocks;
	vote_blocks.push_back (send2->hash ());
	auto vote = nano::test::make_final_vote (nano::dev::genesis_key, { vote_blocks });
	node.vote_processor.vote_blocking (vote, std::make_shared<nano::transport::fake::channel> (node));
	ASSERT_TIMELY (10s, node.active.empty ());
}

/** This checks that a node can be opened (without being blocked) when a write lock is held elsewhere */
TEST (node, dont_write_lock_node)
{
	auto path = nano::unique_path ();

	std::promise<void> write_lock_held_promise;
	std::promise<void> finished_promise;
	std::thread ([&path, &write_lock_held_promise, &finished_promise] () {
		auto store = nano::make_store (path, nano::dev::constants, false, true);

		// Hold write lock open until main thread is done needing it
		auto transaction (store->tx_begin_write ());
		write_lock_held_promise.set_value ();
		finished_promise.get_future ().wait ();
	})
	.detach ();

	write_lock_held_promise.get_future ().wait ();

	// Check inactive node can finish executing while a write lock is open
	nano::node_flags flags{ nano::inactive_node_flag_defaults () };
	nano::inactive_node node (path, flags);
	finished_promise.set_value ();
}

// TODO: Gustav: Disabled because it is flaky
TEST (node, DISABLED_bidirectional_tcp)
{
	nano::test::system system;
	nano::node_flags node_flags;
	// Disable bootstrap to start elections for new blocks
	node_flags.set_disable_legacy_bootstrap (true);
	node_flags.set_disable_lazy_bootstrap (true);
	node_flags.set_disable_wallet_bootstrap (true);
	nano::node_config node_config (system.get_available_port ());
	node_config.frontiers_confirmation = nano::frontiers_confirmation_mode::disabled;
	auto node1 = system.add_node (node_config, node_flags);
	auto wallet_id1 = node1->wallets.first_wallet_id ();
	node_config.peering_port = system.get_available_port ();
	node_config.tcp_incoming_connections_max = 0; // Disable incoming TCP connections for node 2
	auto node2 = system.add_node (node_config, node_flags);
	auto wallet_id2 = node2->wallets.first_wallet_id ();
	// Check network connections
	ASSERT_EQ (1, node1->network->size ());
	ASSERT_EQ (1, node2->network->size ());
	auto list1 (node1->network->tcp_channels->list (1));
	ASSERT_EQ (nano::transport::transport_type::tcp, list1[0]->get_type ());
	ASSERT_NE (node2->network->endpoint (), list1[0]->get_remote_endpoint ()); // Ephemeral port
	ASSERT_EQ (node2->node_id.pub, list1[0]->get_node_id ());
	auto list2 (node2->network->tcp_channels->list (1));
	ASSERT_EQ (nano::transport::transport_type::tcp, list2[0]->get_type ());
	ASSERT_EQ (node1->network->endpoint (), list2[0]->get_remote_endpoint ());
	ASSERT_EQ (node1->node_id.pub, list2[0]->get_node_id ());
	// Test block propagation from node 1
	nano::keypair key;
	nano::state_block_builder builder;
	auto send1 = builder.make_block ()
				 .account (nano::dev::genesis_key.pub)
				 .previous (nano::dev::genesis->hash ())
				 .representative (nano::dev::genesis_key.pub)
				 .balance (nano::dev::constants.genesis_amount - nano::Gxrb_ratio)
				 .link (key.pub)
				 .sign (nano::dev::genesis_key.prv, nano::dev::genesis_key.pub)
				 .work (*node1->work_generate_blocking (nano::dev::genesis->hash ()))
				 .build ();
	node1->process_active (send1);
	ASSERT_TIMELY (10s, node1->block_or_pruned_exists (send1->hash ()) && node2->block_or_pruned_exists (send1->hash ()));
	// Test block confirmation from node 1 (add representative to node 1)
	(void)node1->wallets.insert_adhoc (wallet_id1, nano::dev::genesis_key.prv);
	// Wait to find new reresentative
	ASSERT_TIMELY (10s, node2->representative_register.representative_count () != 0);
	/* Wait for confirmation
	To check connection we need only node 2 confirmation status
	Node 1 election can be unconfirmed because representative private key was inserted after election start (and node 2 isn't flooding new votes to principal representatives) */
	bool confirmed (false);
	system.deadline_set (10s);
	while (!confirmed)
	{
		auto transaction2 (node2->store.tx_begin_read ());
		confirmed = node2->ledger.confirmed ().block_exists (*transaction2, send1->hash ());
		ASSERT_NO_ERROR (system.poll ());
	}
	// Test block propagation & confirmation from node 2 (remove representative from node 1)
	ASSERT_EQ (nano::wallets_error::none, node1->wallets.remove_account (wallet_id1, nano::dev::genesis_key.pub));
	/* Test block propagation from node 2
	Node 2 has only ephemeral TCP port open. Node 1 cannot establish connection to node 2 listening port */
	auto send2 = builder.make_block ()
				 .account (nano::dev::genesis_key.pub)
				 .previous (send1->hash ())
				 .representative (nano::dev::genesis_key.pub)
				 .balance (nano::dev::constants.genesis_amount - 2 * nano::Gxrb_ratio)
				 .link (key.pub)
				 .sign (nano::dev::genesis_key.prv, nano::dev::genesis_key.pub)
				 .work (*node1->work_generate_blocking (send1->hash ()))
				 .build ();
	node2->process_active (send2);
	ASSERT_TIMELY (10s, node1->block_or_pruned_exists (send2->hash ()) && node2->block_or_pruned_exists (send2->hash ()));
	// Test block confirmation from node 2 (add representative to node 2)
	(void)node2->wallets.insert_adhoc (wallet_id2, nano::dev::genesis_key.prv);
	// Wait to find changed reresentative
	ASSERT_TIMELY (10s, node1->representative_register.representative_count () != 0);
	/* Wait for confirmation
	To check connection we need only node 1 confirmation status
	Node 2 election can be unconfirmed because representative private key was inserted after election start (and node 1 isn't flooding new votes to principal representatives) */
	confirmed = false;
	system.deadline_set (20s);
	while (!confirmed)
	{
		auto transaction1 (node1->store.tx_begin_read ());
		confirmed = node1->ledger.confirmed ().block_exists (*transaction1, send2->hash ());
		ASSERT_NO_ERROR (system.poll ());
	}
}

TEST (node, node_sequence)
{
	nano::test::system system (3);
	ASSERT_EQ (0, system.nodes[0]->node_seq);
	ASSERT_EQ (0, system.nodes[0]->node_seq);
	ASSERT_EQ (1, system.nodes[1]->node_seq);
	ASSERT_EQ (2, system.nodes[2]->node_seq);
}

/**
 * This test checks that a node can generate a self generated vote to rollback an election.
 * It also checks that the vote aggregrator replies with the election winner at the time.
 */
TEST (node, rollback_vote_self)
{
	nano::test::system system;
	nano::node_flags flags;
	flags.set_disable_request_loop (true);
	auto & node = *system.add_node (flags);
	auto wallet_id = node.wallets.first_wallet_id ();
	nano::state_block_builder builder;
	nano::keypair key;

	// send half the voting weight to a non voting rep to ensure quorum cannot be reached
	auto send1 = builder.make_block ()
				 .account (nano::dev::genesis_key.pub)
				 .previous (nano::dev::genesis->hash ())
				 .representative (nano::dev::genesis_key.pub)
				 .link (key.pub)
				 .balance (nano::dev::constants.genesis_amount - (nano::dev::constants.genesis_amount / 2))
				 .sign (nano::dev::genesis_key.prv, nano::dev::genesis_key.pub)
				 .work (*system.work.generate (nano::dev::genesis->hash ()))
				 .build ();

	auto open = builder.make_block ()
				.account (key.pub)
				.previous (0)
				.representative (key.pub)
				.link (send1->hash ())
				.balance (nano::dev::constants.genesis_amount / 2)
				.sign (key.prv, key.pub)
				.work (*system.work.generate (key.pub))
				.build ();

	// send 1 raw
	auto send2 = builder.make_block ()
				 .from (*send1)
				 .previous (send1->hash ())
				 .balance (send1->balance_field ().value ().number () - 1)
				 .link (nano::dev::genesis_key.pub)
				 .sign (nano::dev::genesis_key.prv, nano::dev::genesis_key.pub)
				 .work (*system.work.generate (send1->hash ()))
				 .build ();

	// fork of send2 block
	auto fork = builder.make_block ()
				.from (*send2)
				.balance (send1->balance_field ().value ().number () - 2)
				.sign (nano::dev::genesis_key.prv, nano::dev::genesis_key.pub)
				.build ();

	// Process and mark the first 2 blocks as confirmed to allow voting
	ASSERT_TRUE (nano::test::process (node, { send1, open }));
	nano::test::confirm (node.ledger, open);

	// wait until the rep weights have caught up with the weight transfer
	ASSERT_TIMELY_EQ (5s, nano::dev::constants.genesis_amount / 2, node.weight (key.pub));

	// process forked blocks, send2 will be the winner because it was first and there are no votes yet
	node.process_active (send2);
	std::shared_ptr<nano::election> election;
	ASSERT_TIMELY (5s, election = node.active.election (send2->qualified_root ()));
	node.process_active (fork);
	ASSERT_TIMELY_EQ (5s, 2, election->blocks ().size ());
	ASSERT_EQ (election->winner ()->hash (), send2->hash ());

	{
		// The write guard prevents the block processor from performing the rollback
		auto write_guard = node.ledger.wait ();

		ASSERT_EQ (0, node.active.votes_with_weight (*election).size ());
		// Vote with key to switch the winner
		node.active.vote (*election, key.pub, 0, fork->hash ());
		ASSERT_EQ (1, node.active.votes_with_weight (*election).size ());
		// The winner changed
		ASSERT_EQ (election->winner ()->hash (), fork->hash ());

		// Insert genesis key in the wallet
		(void)node.wallets.insert_adhoc (wallet_id, nano::dev::genesis_key.prv);

		// Even without the rollback being finished, the aggregator must reply with a vote for the new winner, not the old one
		ASSERT_TRUE (node.history.votes (send2->root (), send2->hash ()).empty ());
		ASSERT_TRUE (node.history.votes (fork->root (), fork->hash ()).empty ());
		auto channel = std::make_shared<nano::transport::fake::channel> (node);
		node.aggregator.request ({ { send2->hash (), send2->root () } }, channel);
		ASSERT_TIMELY (5s, !node.history.votes (fork->root (), fork->hash ()).empty ());
		ASSERT_TRUE (node.history.votes (send2->root (), send2->hash ()).empty ());

		// Going out of the scope allows the rollback to complete
	}

	// A vote is eventually generated from the local representative
	auto is_genesis_vote = [] (nano::vote_with_weight_info info) {
		return info.representative == nano::dev::genesis_key.pub;
	};
	ASSERT_TIMELY_EQ (5s, 2, node.active.votes_with_weight (*election).size ());
	auto votes_with_weight = node.active.votes_with_weight (*election);
	ASSERT_EQ (1, std::count_if (votes_with_weight.begin (), votes_with_weight.end (), is_genesis_vote));
	auto vote = std::find_if (votes_with_weight.begin (), votes_with_weight.end (), is_genesis_vote);
	ASSERT_NE (votes_with_weight.end (), vote);
	ASSERT_EQ (fork->hash (), vote->hash);
}

TEST (node, rollback_gap_source)
{
	nano::test::system system;
	nano::node_config node_config (system.get_available_port ());
	node_config.frontiers_confirmation = nano::frontiers_confirmation_mode::disabled;
	auto & node = *system.add_node (node_config);
	nano::state_block_builder builder;
	nano::keypair key;
	auto send1 = builder.make_block ()
				 .account (nano::dev::genesis_key.pub)
				 .previous (nano::dev::genesis->hash ())
				 .representative (nano::dev::genesis_key.pub)
				 .link (key.pub)
				 .balance (nano::dev::constants.genesis_amount - 1)
				 .sign (nano::dev::genesis_key.prv, nano::dev::genesis_key.pub)
				 .work (*system.work.generate (nano::dev::genesis->hash ()))
				 .build ();
	// Side a of a forked open block receiving from send1
	// This is a losing block
	auto fork1a = builder.make_block ()
				  .account (key.pub)
				  .previous (0)
				  .representative (key.pub)
				  .link (send1->hash ())
				  .balance (1)
				  .sign (key.prv, key.pub)
				  .work (*system.work.generate (key.pub))
				  .build ();
	auto send2 = builder.make_block ()
				 .from (*send1)
				 .previous (send1->hash ())
				 .balance (send1->balance_field ().value ().number () - 1)
				 .link (key.pub)
				 .sign (nano::dev::genesis_key.prv, nano::dev::genesis_key.pub)
				 .work (*system.work.generate (send1->hash ()))
				 .build ();
	// Side b of a forked open block receiving from send2.
	// This is the winning block
	auto fork1b = builder.make_block ()
				  .from (*fork1a)
				  .link (send2->hash ())
				  .sign (key.prv, key.pub)
				  .build ();
	// Set 'node' up with losing block 'fork1a'
	ASSERT_EQ (nano::block_status::progress, node.process (send1));
	ASSERT_EQ (nano::block_status::progress, node.process (fork1a));
	// Node has 'fork1a' & doesn't have source 'send2' for winning 'fork1b' block
	ASSERT_EQ (nullptr, node.block (send2->hash ()));
	node.block_processor.force (fork1b);
	ASSERT_TIMELY_EQ (5s, node.block (fork1a->hash ()), nullptr);
	// Wait for the rollback (attempt to replace fork with open)
	ASSERT_TIMELY_EQ (5s, node.stats->count (nano::stat::type::rollback, nano::stat::detail::open), 1);
	// But replacing is not possible (missing source block - send2)
	ASSERT_EQ (nullptr, node.block (fork1b->hash ()));
	// Fork can be returned by some other forked node
	node.process_active (fork1a);
	ASSERT_TIMELY (5s, node.block (fork1a->hash ()) != nullptr);
	// With send2 block in ledger election can start again to remove fork block
	ASSERT_EQ (nano::block_status::progress, node.process (send2));
	node.block_processor.force (fork1b);
	// Wait for new rollback
	ASSERT_TIMELY_EQ (5s, node.stats->count (nano::stat::type::rollback, nano::stat::detail::open), 2);
	// Now fork block should be replaced with open
	ASSERT_TIMELY (5s, node.block (fork1b->hash ()) != nullptr);
	ASSERT_EQ (nullptr, node.block (fork1a->hash ()));
}

// Confirm a complex dependency graph starting from the first block
TEST (node, dependency_graph)
{
	nano::test::system system;
	nano::node_config config (system.get_available_port ());
	config.frontiers_confirmation = nano::frontiers_confirmation_mode::disabled;
	auto & node = *system.add_node (config);
	auto wallet_id = node.wallets.first_wallet_id ();

	nano::state_block_builder builder;
	nano::keypair key1, key2, key3;

	// Send to key1
	auto gen_send1 = builder.make_block ()
					 .account (nano::dev::genesis_key.pub)
					 .previous (nano::dev::genesis->hash ())
					 .representative (nano::dev::genesis_key.pub)
					 .link (key1.pub)
					 .balance (nano::dev::constants.genesis_amount - 1)
					 .sign (nano::dev::genesis_key.prv, nano::dev::genesis_key.pub)
					 .work (*system.work.generate (nano::dev::genesis->hash ()))
					 .build ();
	// Receive from genesis
	auto key1_open = builder.make_block ()
					 .account (key1.pub)
					 .previous (0)
					 .representative (key1.pub)
					 .link (gen_send1->hash ())
					 .balance (1)
					 .sign (key1.prv, key1.pub)
					 .work (*system.work.generate (key1.pub))
					 .build ();
	// Send to genesis
	auto key1_send1 = builder.make_block ()
					  .account (key1.pub)
					  .previous (key1_open->hash ())
					  .representative (key1.pub)
					  .link (nano::dev::genesis_key.pub)
					  .balance (0)
					  .sign (key1.prv, key1.pub)
					  .work (*system.work.generate (key1_open->hash ()))
					  .build ();
	// Receive from key1
	auto gen_receive = builder.make_block ()
					   .from (*gen_send1)
					   .previous (gen_send1->hash ())
					   .link (key1_send1->hash ())
					   .balance (nano::dev::constants.genesis_amount)
					   .sign (nano::dev::genesis_key.prv, nano::dev::genesis_key.pub)
					   .work (*system.work.generate (gen_send1->hash ()))
					   .build ();
	// Send to key2
	auto gen_send2 = builder.make_block ()
					 .from (*gen_receive)
					 .previous (gen_receive->hash ())
					 .link (key2.pub)
					 .balance (gen_receive->balance_field ().value ().number () - 2)
					 .sign (nano::dev::genesis_key.prv, nano::dev::genesis_key.pub)
					 .work (*system.work.generate (gen_receive->hash ()))
					 .build ();
	// Receive from genesis
	auto key2_open = builder.make_block ()
					 .account (key2.pub)
					 .previous (0)
					 .representative (key2.pub)
					 .link (gen_send2->hash ())
					 .balance (2)
					 .sign (key2.prv, key2.pub)
					 .work (*system.work.generate (key2.pub))
					 .build ();
	// Send to key3
	auto key2_send1 = builder.make_block ()
					  .account (key2.pub)
					  .previous (key2_open->hash ())
					  .representative (key2.pub)
					  .link (key3.pub)
					  .balance (1)
					  .sign (key2.prv, key2.pub)
					  .work (*system.work.generate (key2_open->hash ()))
					  .build ();
	// Receive from key2
	auto key3_open = builder.make_block ()
					 .account (key3.pub)
					 .previous (0)
					 .representative (key3.pub)
					 .link (key2_send1->hash ())
					 .balance (1)
					 .sign (key3.prv, key3.pub)
					 .work (*system.work.generate (key3.pub))
					 .build ();
	// Send to key1
	auto key2_send2 = builder.make_block ()
					  .from (*key2_send1)
					  .previous (key2_send1->hash ())
					  .link (key1.pub)
					  .balance (key2_send1->balance_field ().value ().number () - 1)
					  .sign (key2.prv, key2.pub)
					  .work (*system.work.generate (key2_send1->hash ()))
					  .build ();
	// Receive from key2
	auto key1_receive = builder.make_block ()
						.from (*key1_send1)
						.previous (key1_send1->hash ())
						.link (key2_send2->hash ())
						.balance (key1_send1->balance_field ().value ().number () + 1)
						.sign (key1.prv, key1.pub)
						.work (*system.work.generate (key1_send1->hash ()))
						.build ();
	// Send to key3
	auto key1_send2 = builder.make_block ()
					  .from (*key1_receive)
					  .previous (key1_receive->hash ())
					  .link (key3.pub)
					  .balance (key1_receive->balance_field ().value ().number () - 1)
					  .sign (key1.prv, key1.pub)
					  .work (*system.work.generate (key1_receive->hash ()))
					  .build ();
	// Receive from key1
	auto key3_receive = builder.make_block ()
						.from (*key3_open)
						.previous (key3_open->hash ())
						.link (key1_send2->hash ())
						.balance (key3_open->balance_field ().value ().number () + 1)
						.sign (key3.prv, key3.pub)
						.work (*system.work.generate (key3_open->hash ()))
						.build ();
	// Upgrade key3
	auto key3_epoch = builder.make_block ()
					  .from (*key3_receive)
					  .previous (key3_receive->hash ())
					  .link (node.ledger.epoch_link (nano::epoch::epoch_1))
					  .balance (key3_receive->balance_field ().value ())
					  .sign (nano::dev::genesis_key.prv, nano::dev::genesis_key.pub)
					  .work (*system.work.generate (key3_receive->hash ()))
					  .build ();

	ASSERT_EQ (nano::block_status::progress, node.process (gen_send1));
	ASSERT_EQ (nano::block_status::progress, node.process (key1_open));
	ASSERT_EQ (nano::block_status::progress, node.process (key1_send1));
	ASSERT_EQ (nano::block_status::progress, node.process (gen_receive));
	ASSERT_EQ (nano::block_status::progress, node.process (gen_send2));
	ASSERT_EQ (nano::block_status::progress, node.process (key2_open));
	ASSERT_EQ (nano::block_status::progress, node.process (key2_send1));
	ASSERT_EQ (nano::block_status::progress, node.process (key3_open));
	ASSERT_EQ (nano::block_status::progress, node.process (key2_send2));
	ASSERT_EQ (nano::block_status::progress, node.process (key1_receive));
	ASSERT_EQ (nano::block_status::progress, node.process (key1_send2));
	ASSERT_EQ (nano::block_status::progress, node.process (key3_receive));
	ASSERT_EQ (nano::block_status::progress, node.process (key3_epoch));
	ASSERT_TRUE (node.active.empty ());

	// Hash -> Ancestors
	std::unordered_map<nano::block_hash, std::vector<nano::block_hash>> dependency_graph{
		{ key1_open->hash (), { gen_send1->hash () } },
		{ key1_send1->hash (), { key1_open->hash () } },
		{ gen_receive->hash (), { gen_send1->hash (), key1_open->hash () } },
		{ gen_send2->hash (), { gen_receive->hash () } },
		{ key2_open->hash (), { gen_send2->hash () } },
		{ key2_send1->hash (), { key2_open->hash () } },
		{ key3_open->hash (), { key2_send1->hash () } },
		{ key2_send2->hash (), { key2_send1->hash () } },
		{ key1_receive->hash (), { key1_send1->hash (), key2_send2->hash () } },
		{ key1_send2->hash (), { key1_send1->hash () } },
		{ key3_receive->hash (), { key3_open->hash (), key1_send2->hash () } },
		{ key3_epoch->hash (), { key3_receive->hash () } },
	};
	ASSERT_EQ (node.ledger.block_count () - 2, dependency_graph.size ());

	// Start an election for the first block of the dependency graph, and ensure all blocks are eventually confirmed
	(void)node.wallets.insert_adhoc (wallet_id, nano::dev::genesis_key.prv);
	node.start_election (gen_send1);

	ASSERT_NO_ERROR (system.poll_until_true (15s, [&] {
		// Not many blocks should be active simultaneously
		EXPECT_LT (node.active.size (), 6);

		// Ensure that active blocks have their ancestors confirmed
		auto error = std::any_of (dependency_graph.cbegin (), dependency_graph.cend (), [&] (auto entry) {
			if (node.election_active (entry.first))
			{
				for (auto ancestor : entry.second)
				{
					if (!node.block_confirmed (ancestor))
					{
						return true;
					}
				}
			}
			return false;
		});

		EXPECT_FALSE (error);
		return error || node.ledger.cemented_count () == node.ledger.block_count ();
	}));
	ASSERT_EQ (node.ledger.cemented_count (), node.ledger.block_count ());
	ASSERT_TIMELY (5s, node.active.empty ());
}

// Confirm a complex dependency graph. Uses frontiers confirmation which will fail to
// confirm a frontier optimistically then fallback to pessimistic confirmation.
TEST (node, dependency_graph_frontier)
{
	nano::test::system system;
	nano::node_config config (system.get_available_port ());
	config.frontiers_confirmation = nano::frontiers_confirmation_mode::disabled;
	auto & node1 = *system.add_node (config);
	auto wallet_id1 = node1.wallets.first_wallet_id ();
	config.peering_port = system.get_available_port ();
	config.frontiers_confirmation = nano::frontiers_confirmation_mode::always;
	auto & node2 = *system.add_node (config);
	auto wallet_id2 = node2.wallets.first_wallet_id ();

	nano::state_block_builder builder;
	nano::keypair key1, key2, key3;

	// Send to key1
	auto gen_send1 = builder.make_block ()
					 .account (nano::dev::genesis_key.pub)
					 .previous (nano::dev::genesis->hash ())
					 .representative (nano::dev::genesis_key.pub)
					 .link (key1.pub)
					 .balance (nano::dev::constants.genesis_amount - 1)
					 .sign (nano::dev::genesis_key.prv, nano::dev::genesis_key.pub)
					 .work (*system.work.generate (nano::dev::genesis->hash ()))
					 .build ();
	// Receive from genesis
	auto key1_open = builder.make_block ()
					 .account (key1.pub)
					 .previous (0)
					 .representative (key1.pub)
					 .link (gen_send1->hash ())
					 .balance (1)
					 .sign (key1.prv, key1.pub)
					 .work (*system.work.generate (key1.pub))
					 .build ();
	// Send to genesis
	auto key1_send1 = builder.make_block ()
					  .account (key1.pub)
					  .previous (key1_open->hash ())
					  .representative (key1.pub)
					  .link (nano::dev::genesis_key.pub)
					  .balance (0)
					  .sign (key1.prv, key1.pub)
					  .work (*system.work.generate (key1_open->hash ()))
					  .build ();
	// Receive from key1
	auto gen_receive = builder.make_block ()
					   .from (*gen_send1)
					   .previous (gen_send1->hash ())
					   .link (key1_send1->hash ())
					   .balance (nano::dev::constants.genesis_amount)
					   .sign (nano::dev::genesis_key.prv, nano::dev::genesis_key.pub)
					   .work (*system.work.generate (gen_send1->hash ()))
					   .build ();
	// Send to key2
	auto gen_send2 = builder.make_block ()
					 .from (*gen_receive)
					 .previous (gen_receive->hash ())
					 .link (key2.pub)
					 .balance (gen_receive->balance_field ().value ().number () - 2)
					 .sign (nano::dev::genesis_key.prv, nano::dev::genesis_key.pub)
					 .work (*system.work.generate (gen_receive->hash ()))
					 .build ();
	// Receive from genesis
	auto key2_open = builder.make_block ()
					 .account (key2.pub)
					 .previous (0)
					 .representative (key2.pub)
					 .link (gen_send2->hash ())
					 .balance (2)
					 .sign (key2.prv, key2.pub)
					 .work (*system.work.generate (key2.pub))
					 .build ();
	// Send to key3
	auto key2_send1 = builder.make_block ()
					  .account (key2.pub)
					  .previous (key2_open->hash ())
					  .representative (key2.pub)
					  .link (key3.pub)
					  .balance (1)
					  .sign (key2.prv, key2.pub)
					  .work (*system.work.generate (key2_open->hash ()))
					  .build ();
	// Receive from key2
	auto key3_open = builder.make_block ()
					 .account (key3.pub)
					 .previous (0)
					 .representative (key3.pub)
					 .link (key2_send1->hash ())
					 .balance (1)
					 .sign (key3.prv, key3.pub)
					 .work (*system.work.generate (key3.pub))
					 .build ();
	// Send to key1
	auto key2_send2 = builder.make_block ()
					  .from (*key2_send1)
					  .previous (key2_send1->hash ())
					  .link (key1.pub)
					  .balance (key2_send1->balance_field ().value ().number () - 1)
					  .sign (key2.prv, key2.pub)
					  .work (*system.work.generate (key2_send1->hash ()))
					  .build ();
	// Receive from key2
	auto key1_receive = builder.make_block ()
						.from (*key1_send1)
						.previous (key1_send1->hash ())
						.link (key2_send2->hash ())
						.balance (key1_send1->balance_field ().value ().number () + 1)
						.sign (key1.prv, key1.pub)
						.work (*system.work.generate (key1_send1->hash ()))
						.build ();
	// Send to key3
	auto key1_send2 = builder.make_block ()
					  .from (*key1_receive)
					  .previous (key1_receive->hash ())
					  .link (key3.pub)
					  .balance (key1_receive->balance_field ().value ().number () - 1)
					  .sign (key1.prv, key1.pub)
					  .work (*system.work.generate (key1_receive->hash ()))
					  .build ();
	// Receive from key1
	auto key3_receive = builder.make_block ()
						.from (*key3_open)
						.previous (key3_open->hash ())
						.link (key1_send2->hash ())
						.balance (key3_open->balance_field ().value ().number () + 1)
						.sign (key3.prv, key3.pub)
						.work (*system.work.generate (key3_open->hash ()))
						.build ();
	// Upgrade key3
	auto key3_epoch = builder.make_block ()
					  .from (*key3_receive)
					  .previous (key3_receive->hash ())
					  .link (node1.ledger.epoch_link (nano::epoch::epoch_1))
					  .balance (key3_receive->balance_field ().value ())
					  .sign (nano::dev::genesis_key.prv, nano::dev::genesis_key.pub)
					  .work (*system.work.generate (key3_receive->hash ()))
					  .build ();

	for (auto const & node : system.nodes)
	{
		auto transaction (node->store.tx_begin_write ());
		ASSERT_EQ (nano::block_status::progress, node->ledger.process (*transaction, gen_send1));
		ASSERT_EQ (nano::block_status::progress, node->ledger.process (*transaction, key1_open));
		ASSERT_EQ (nano::block_status::progress, node->ledger.process (*transaction, key1_send1));
		ASSERT_EQ (nano::block_status::progress, node->ledger.process (*transaction, gen_receive));
		ASSERT_EQ (nano::block_status::progress, node->ledger.process (*transaction, gen_send2));
		ASSERT_EQ (nano::block_status::progress, node->ledger.process (*transaction, key2_open));
		ASSERT_EQ (nano::block_status::progress, node->ledger.process (*transaction, key2_send1));
		ASSERT_EQ (nano::block_status::progress, node->ledger.process (*transaction, key3_open));
		ASSERT_EQ (nano::block_status::progress, node->ledger.process (*transaction, key2_send2));
		ASSERT_EQ (nano::block_status::progress, node->ledger.process (*transaction, key1_receive));
		ASSERT_EQ (nano::block_status::progress, node->ledger.process (*transaction, key1_send2));
		ASSERT_EQ (nano::block_status::progress, node->ledger.process (*transaction, key3_receive));
		ASSERT_EQ (nano::block_status::progress, node->ledger.process (*transaction, key3_epoch));
	}

	// node1 can vote, but only on the first block
	(void)node1.wallets.insert_adhoc (wallet_id1, nano::dev::genesis_key.prv);

	ASSERT_TIMELY (10s, node2.active.active (gen_send1->qualified_root ()));
	node1.start_election (gen_send1);

	ASSERT_TIMELY_EQ (15s, node1.ledger.cemented_count (), node1.ledger.block_count ());
	ASSERT_TIMELY_EQ (15s, node2.ledger.cemented_count (), node2.ledger.block_count ());
}

namespace nano
{
TEST (node, deferred_dependent_elections)
{
	nano::test::system system;
	nano::node_config node_config_1{ system.get_available_port () };
	node_config_1.frontiers_confirmation = nano::frontiers_confirmation_mode::disabled;
	nano::node_config node_config_2{ system.get_available_port () };
	node_config_2.frontiers_confirmation = nano::frontiers_confirmation_mode::disabled;
	nano::node_flags flags;
	flags.set_disable_request_loop (true);
	auto & node = *system.add_node (node_config_1, flags);
	auto & node2 = *system.add_node (node_config_2, flags); // node2 will be used to ensure all blocks are being propagated

	nano::state_block_builder builder;
	nano::keypair key;
	auto send1 = builder.make_block ()
				 .account (nano::dev::genesis_key.pub)
				 .previous (nano::dev::genesis->hash ())
				 .representative (nano::dev::genesis_key.pub)
				 .link (key.pub)
				 .balance (nano::dev::constants.genesis_amount - 1)
				 .sign (nano::dev::genesis_key.prv, nano::dev::genesis_key.pub)
				 .work (*system.work.generate (nano::dev::genesis->hash ()))
				 .build ();
	auto open = builder.make_block ()
				.account (key.pub)
				.previous (0)
				.representative (key.pub)
				.link (send1->hash ())
				.balance (1)
				.sign (key.prv, key.pub)
				.work (*system.work.generate (key.pub))
				.build ();
	auto send2 = builder.make_block ()
				 .from (*send1)
				 .previous (send1->hash ())
				 .balance (send1->balance_field ().value ().number () - 1)
				 .link (key.pub)
				 .sign (nano::dev::genesis_key.prv, nano::dev::genesis_key.pub)
				 .work (*system.work.generate (send1->hash ()))
				 .build ();
	auto receive = builder.make_block ()
				   .from (*open)
				   .previous (open->hash ())
				   .link (send2->hash ())
				   .balance (2)
				   .sign (key.prv, key.pub)
				   .work (*system.work.generate (open->hash ()))
				   .build ();
	auto fork = builder.make_block ()
				.from (*receive)
				.representative (nano::dev::genesis_key.pub) // was key.pub
				.sign (key.prv, key.pub)
				.build ();

	nano::test::process (node, { send1 });
	auto election_send1 = nano::test::start_election (system, node, send1->hash ());
	ASSERT_NE (nullptr, election_send1);

	// Should process and republish but not start an election for any dependent blocks
	nano::test::process (node, { open, send2 });
	ASSERT_TIMELY (5s, node.block (open->hash ()));
	ASSERT_TIMELY (5s, node.block (send2->hash ()));
	ASSERT_NEVER (0.5s, node.active.active (open->qualified_root ()) || node.active.active (send2->qualified_root ()));
	ASSERT_TIMELY (5s, node2.block (open->hash ()));
	ASSERT_TIMELY (5s, node2.block (send2->hash ()));

	// Re-processing older blocks with updated work also does not start an election
	node.work_generate_blocking (*open, nano::dev::network_params.work.difficulty (*open) + 1);
	node.process_local (open);
	ASSERT_NEVER (0.5s, node.active.active (open->qualified_root ()));

	// It is however possible to manually start an election from elsewhere
	ASSERT_TRUE (nano::test::start_election (system, node, open->hash ()));
	node.active.erase (*open);
	ASSERT_FALSE (node.active.active (open->qualified_root ()));

	/// The election was dropped but it's still not possible to restart it
	node.work_generate_blocking (*open, nano::dev::network_params.work.difficulty (*open) + 1);
	ASSERT_FALSE (node.active.active (open->qualified_root ()));
	node.process_local (open);
	ASSERT_NEVER (0.5s, node.active.active (open->qualified_root ()));

	// Drop both elections
	node.active.erase (*open);
	ASSERT_FALSE (node.active.active (open->qualified_root ()));
	node.active.erase (*send2);
	ASSERT_FALSE (node.active.active (send2->qualified_root ()));

	// Confirming send1 will automatically start elections for the dependents
	node.active.force_confirm (*election_send1);
	ASSERT_TIMELY (5s, node.block_confirmed (send1->hash ()));
	ASSERT_TIMELY (5s, node.active.active (open->qualified_root ()));
	ASSERT_TIMELY (5s, node.active.active (send2->qualified_root ()));
	auto election_open = node.active.election (open->qualified_root ());
	ASSERT_NE (nullptr, election_open);
	auto election_send2 = node.active.election (send2->qualified_root ());
	ASSERT_NE (nullptr, election_open);

	// Confirm one of the dependents of the receive but not the other, to ensure both have to be confirmed to start an election on processing
	ASSERT_EQ (nano::block_status::progress, node.process (receive));
	ASSERT_FALSE (node.active.active (receive->qualified_root ()));
	node.active.force_confirm (*election_open);
	ASSERT_TIMELY (5s, node.block_confirmed (open->hash ()));
	ASSERT_FALSE (node.ledger.dependents_confirmed (*node.store.tx_begin_read (), *receive));
	ASSERT_NEVER (0.5s, node.active.active (receive->qualified_root ()));
	ASSERT_FALSE (node.ledger.rollback (*node.store.tx_begin_write (), receive->hash ()));
	ASSERT_FALSE (node.block (receive->hash ()));
	node.process_local (receive);
	ASSERT_TIMELY (5s, node.block (receive->hash ()));
	ASSERT_NEVER (0.5s, node.active.active (receive->qualified_root ()));

	// Processing a fork will also not start an election
	ASSERT_EQ (nano::block_status::fork, node.process (fork));
	node.process_local (fork);
	ASSERT_NEVER (0.5s, node.active.active (receive->qualified_root ()));

	// Confirming the other dependency allows starting an election from a fork
	node.active.force_confirm (*election_send2);
	ASSERT_TIMELY (5s, node.block_confirmed (send2->hash ()));
	ASSERT_TIMELY (5s, node.active.active (receive->qualified_root ()));
}
}

// Test that a node configured with `enable_pruning` and `max_pruning_age = 1s` will automatically
// prune old confirmed blocks without explicitly saying `node.ledger_pruning` in the unit test
TEST (node, pruning_automatic)
{
	nano::test::system system{};

	nano::node_config node_config{ system.get_available_port () };
	// TODO: remove after allowing pruned voting
	node_config.enable_voting = false;
	node_config.max_pruning_age = std::chrono::seconds (1);

	nano::node_flags node_flags{};
	node_flags.set_enable_pruning (true);

	auto & node1 = *system.add_node (node_config, node_flags);
	nano::keypair key1{};
	nano::send_block_builder builder{};
	auto latest_hash = nano::dev::genesis->hash ();

	auto send1 = builder.make_block ()
				 .previous (latest_hash)
				 .destination (key1.pub)
				 .balance (nano::dev::constants.genesis_amount - nano::Gxrb_ratio)
				 .sign (nano::dev::genesis_key.prv, nano::dev::genesis_key.pub)
				 .work (*system.work.generate (latest_hash))
				 .build ();
	node1.process_active (send1);

	latest_hash = send1->hash ();
	auto send2 = builder.make_block ()
				 .previous (latest_hash)
				 .destination (key1.pub)
				 .balance (0)
				 .sign (nano::dev::genesis_key.prv, nano::dev::genesis_key.pub)
				 .work (*system.work.generate (latest_hash))
				 .build ();
	node1.process_active (send2);
	ASSERT_TIMELY (5s, node1.block (send2->hash ()) != nullptr);

	// Force-confirm both blocks
	node1.process_confirmed (nano::election_status{ send1 });
	ASSERT_TIMELY (5s, node1.block_confirmed (send1->hash ()));
	node1.process_confirmed (nano::election_status{ send2 });
	ASSERT_TIMELY (5s, node1.block_confirmed (send2->hash ()));

	// Check pruning result
	ASSERT_EQ (3, node1.ledger.block_count ());
	ASSERT_TIMELY_EQ (5s, node1.ledger.pruned_count (), 1);
	ASSERT_TIMELY_EQ (5s, node1.store.pruned ().count (*node1.store.tx_begin_read ()), 1);
	ASSERT_EQ (1, node1.ledger.pruned_count ());
	ASSERT_EQ (3, node1.ledger.block_count ());

	ASSERT_TRUE (nano::test::block_or_pruned_all_exists (node1, { nano::dev::genesis, send1, send2 }));
}

TEST (node, pruning_age)
{
	nano::test::system system{};

	nano::node_config node_config{ system.get_available_port () };
	// TODO: remove after allowing pruned voting
	node_config.enable_voting = false;
	// Pruning with max age 0
	node_config.max_pruning_age = std::chrono::seconds{ 0 };

	nano::node_flags node_flags{};
	node_flags.set_enable_pruning (true);

	auto & node1 = *system.add_node (node_config, node_flags);
	nano::keypair key1{};
	nano::send_block_builder builder{};
	auto latest_hash = nano::dev::genesis->hash ();

	auto send1 = builder.make_block ()
				 .previous (latest_hash)
				 .destination (key1.pub)
				 .balance (nano::dev::constants.genesis_amount - nano::Gxrb_ratio)
				 .sign (nano::dev::genesis_key.prv, nano::dev::genesis_key.pub)
				 .work (*system.work.generate (latest_hash))
				 .build ();
	node1.process_active (send1);

	latest_hash = send1->hash ();
	auto send2 = builder.make_block ()
				 .previous (latest_hash)
				 .destination (key1.pub)
				 .balance (0)
				 .sign (nano::dev::genesis_key.prv, nano::dev::genesis_key.pub)
				 .work (*system.work.generate (latest_hash))
				 .build ();
	node1.process_active (send2);

	// Force-confirm both blocks
	node1.process_confirmed (nano::election_status{ send1 });
	ASSERT_TIMELY (5s, node1.block_confirmed (send1->hash ()));
	node1.process_confirmed (nano::election_status{ send2 });
	ASSERT_TIMELY (5s, node1.block_confirmed (send2->hash ()));

	node1.ledger_pruning (1, true);
	ASSERT_EQ (1, node1.ledger.pruned_count ());
	ASSERT_EQ (3, node1.ledger.block_count ());

	ASSERT_TRUE (nano::test::block_or_pruned_all_exists (node1, { nano::dev::genesis, send1, send2 }));
}

// Test that a node configured with `enable_pruning` will
// prune DEEP-enough confirmed blocks by explicitly saying `node.ledger_pruning` in the unit test
TEST (node, pruning_depth)
{
	nano::test::system system{};

	nano::node_config node_config{ system.get_available_port () };
	// TODO: remove after allowing pruned voting
	node_config.enable_voting = false;

	nano::node_flags node_flags{};
	node_flags.set_enable_pruning (true);

	auto & node1 = *system.add_node (node_config, node_flags);
	nano::keypair key1{};
	nano::send_block_builder builder{};
	auto latest_hash = nano::dev::genesis->hash ();

	auto send1 = builder.make_block ()
				 .previous (latest_hash)
				 .destination (key1.pub)
				 .balance (nano::dev::constants.genesis_amount - nano::Gxrb_ratio)
				 .sign (nano::dev::genesis_key.prv, nano::dev::genesis_key.pub)
				 .work (*system.work.generate (latest_hash))
				 .build ();
	node1.process_active (send1);

	latest_hash = send1->hash ();
	auto send2 = builder.make_block ()
				 .previous (latest_hash)
				 .destination (key1.pub)
				 .balance (0)
				 .sign (nano::dev::genesis_key.prv, nano::dev::genesis_key.pub)
				 .work (*system.work.generate (latest_hash))
				 .build ();
	node1.process_active (send2);

	// Force-confirm both blocks
	node1.process_confirmed (nano::election_status{ send1 });
	ASSERT_TIMELY (5s, node1.block_confirmed (send1->hash ()));
	node1.process_confirmed (nano::election_status{ send2 });
	ASSERT_TIMELY (5s, node1.block_confirmed (send2->hash ()));

	// Three blocks in total, nothing pruned yet
	ASSERT_EQ (0, node1.ledger.pruned_count ());
	ASSERT_EQ (3, node1.ledger.block_count ());

	// Pruning with default depth (unlimited)
	node1.ledger_pruning (1, true);
	ASSERT_EQ (0, node1.ledger.pruned_count ());
	ASSERT_EQ (3, node1.ledger.block_count ());
}

TEST (node, pruning_depth_max_depth)
{
	nano::test::system system{};

	nano::node_config node_config{ system.get_available_port () };
	// TODO: remove after allowing pruned voting
	node_config.enable_voting = false;
	// Pruning with max depth 1
	node_config.max_pruning_depth = 1;

	nano::node_flags node_flags{};
	node_flags.set_enable_pruning (true);

	auto & node1 = *system.add_node (node_config, node_flags);
	nano::keypair key1{};
	nano::send_block_builder builder{};
	auto latest_hash = nano::dev::genesis->hash ();

	auto send1 = builder.make_block ()
				 .previous (latest_hash)
				 .destination (key1.pub)
				 .balance (nano::dev::constants.genesis_amount - nano::Gxrb_ratio)
				 .sign (nano::dev::genesis_key.prv, nano::dev::genesis_key.pub)
				 .work (*system.work.generate (latest_hash))
				 .build ();
	node1.process_active (send1);

	latest_hash = send1->hash ();
	auto send2 = builder.make_block ()
				 .previous (latest_hash)
				 .destination (key1.pub)
				 .balance (0)
				 .sign (nano::dev::genesis_key.prv, nano::dev::genesis_key.pub)
				 .work (*system.work.generate (latest_hash))
				 .build ();
	node1.process_active (send2);

	// Force-confirm both blocks
	node1.process_confirmed (nano::election_status{ send1 });
	ASSERT_TIMELY (5s, node1.block_confirmed (send1->hash ()));
	node1.process_confirmed (nano::election_status{ send2 });
	ASSERT_TIMELY (5s, node1.block_confirmed (send2->hash ()));

	node1.ledger_pruning (1, true);
	ASSERT_EQ (1, node1.ledger.pruned_count ());
	ASSERT_EQ (3, node1.ledger.block_count ());

	ASSERT_TRUE (nano::test::block_or_pruned_all_exists (node1, { nano::dev::genesis, send1, send2 }));
}<|MERGE_RESOLUTION|>--- conflicted
+++ resolved
@@ -1783,10 +1783,6 @@
 	auto wallet_id2 = node2.wallets.first_wallet_id ();
 	nano::keypair key;
 	nano::state_block_builder builder;
-<<<<<<< HEAD
-	(void)node2.wallets.insert_adhoc (wallet_id2, nano::dev::genesis_key.prv);
-=======
->>>>>>> 0b2dcf1a
 	auto send1 = builder.make_block ()
 				 .account (nano::dev::genesis_key.pub)
 				 .previous (nano::dev::genesis->hash ())
@@ -1811,13 +1807,9 @@
 	node2.start_election (send1_copy);
 	std::shared_ptr<nano::election> election;
 	ASSERT_TIMELY (5s, election = node2.active.election (send1_copy->qualified_root ()));
-<<<<<<< HEAD
+	// Make node2 genesis representative so it can vote
+	(void)node2.wallets.insert_adhoc (wallet_id2, nano::dev::genesis_key.prv);
 	ASSERT_TIMELY_EQ (10s, node1.active.recently_cemented_size (), 1);
-=======
-	// Make node2 genesis representative so it can vote
-	system.wallet (1)->insert_adhoc (nano::dev::genesis_key.prv);
-	ASSERT_TIMELY_EQ (10s, node1.active.recently_cemented.list ().size (), 1);
->>>>>>> 0b2dcf1a
 }
 
 TEST (node, confirm_quorum)
