--- conflicted
+++ resolved
@@ -1,7 +1,6 @@
 mod account_balance;
 mod account_block_count;
 mod account_info;
-<<<<<<< HEAD
 mod account_representative;
 mod account_weight;
 mod available_supply;
@@ -11,6 +10,7 @@
 mod frontier_count;
 mod accounts_frontiers;
 mod frontiers;
+mod representatives;
 
 pub use account_balance::*;
 pub use account_block_count::*;
@@ -23,9 +23,5 @@
 pub use frontier_count::*;
 pub use accounts_frontiers::*;
 pub use frontiers::*;
-=======
-mod representatives;
 
-pub use account_info::*;
-pub use representatives::*;
->>>>>>> fa29d0e7
+pub use representatives::*;