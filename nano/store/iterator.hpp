#pragma once

#include <nano/store/iterator_impl.hpp>

#include <memory>

namespace nano::store
{
/**
 * Iterates the key/value pairs of a transaction
 */
template <typename T, typename U>
class iterator final
{
public:
	iterator (std::nullptr_t)
	{
	}
	iterator (std::unique_ptr<iterator_impl<T, U>> impl_a) :
		impl (std::move (impl_a))
	{
		impl->fill (current);
	}
	iterator (iterator<T, U> && other_a) :
		current (std::move (other_a.current)),
		impl (std::move (other_a.impl))
	{
	}
	iterator<T, U> & operator++ ()
	{
		++*impl;
		impl->fill (current);
		return *this;
	}
<<<<<<< HEAD
	nano::store_iterator<T, U> & operator= (nano::store_iterator<T, U> && other_a) noexcept
=======
	iterator<T, U> & operator-- ()
	{
		--*impl;
		impl->fill (current);
		return *this;
	}
	iterator<T, U> & operator= (iterator<T, U> && other_a) noexcept
>>>>>>> 1e57b5b4
	{
		impl = std::move (other_a.impl);
		current = std::move (other_a.current);
		return *this;
	}
	iterator<T, U> & operator= (iterator<T, U> const &) = delete;
	std::pair<T, U> * operator-> ()
	{
		return &current;
	}
	bool operator== (iterator<T, U> const & other_a) const
	{
		return (impl == nullptr && other_a.impl == nullptr) || (impl != nullptr && *impl == other_a.impl.get ()) || (other_a.impl != nullptr && *other_a.impl == impl.get ());
	}
	bool operator!= (iterator<T, U> const & other_a) const
	{
		return !(*this == other_a);
	}

private:
	std::pair<T, U> current;
	std::unique_ptr<iterator_impl<T, U>> impl;
};
} // namespace nano::store<|MERGE_RESOLUTION|>--- conflicted
+++ resolved
@@ -32,17 +32,7 @@
 		impl->fill (current);
 		return *this;
 	}
-<<<<<<< HEAD
-	nano::store_iterator<T, U> & operator= (nano::store_iterator<T, U> && other_a) noexcept
-=======
-	iterator<T, U> & operator-- ()
-	{
-		--*impl;
-		impl->fill (current);
-		return *this;
-	}
-	iterator<T, U> & operator= (iterator<T, U> && other_a) noexcept
->>>>>>> 1e57b5b4
+	nano::store::iterator<T, U> & operator= (nano::store::iterator<T, U> && other_a) noexcept
 	{
 		impl = std::move (other_a.impl);
 		current = std::move (other_a.current);
