if(${CMAKE_SYSTEM_NAME} MATCHES "Darwin")
  set(platform_sources plat/posix/perms.cpp plat/darwin/thread_role.cpp
                       plat/default/debugging.cpp)
elseif(${CMAKE_SYSTEM_NAME} MATCHES "Windows")
  set(platform_sources plat/windows/perms.cpp plat/windows/registry.cpp
                       plat/windows/thread_role.cpp plat/default/debugging.cpp)
elseif(${CMAKE_SYSTEM_NAME} MATCHES "Linux")
  set(platform_sources plat/posix/perms.cpp plat/linux/thread_role.cpp
                       plat/linux/debugging.cpp)
elseif(${CMAKE_SYSTEM_NAME} MATCHES "FreeBSD")
  set(platform_sources plat/posix/perms.cpp plat/freebsd/thread_role.cpp
                       plat/default/debugging.cpp)
else()
  error("Unknown platform: ${CMAKE_SYSTEM_NAME}")
endif()

add_library(
  nano_lib
  ${platform_sources}
  asio.hpp
  asio.cpp
  blockbuilders.hpp
  blockbuilders.cpp
  blocks.hpp
  blocks.cpp
  cli.hpp
  cli.cpp
  config.hpp
  config.cpp
  configbase.hpp
  diagnosticsconfig.hpp
  diagnosticsconfig.cpp
  epoch.hpp
  epoch.cpp
  errors.hpp
  errors.cpp
  ipc.hpp
  ipc.cpp
  ipc_client.hpp
  ipc_client.cpp
  json_error_response.hpp
  jsonconfig.hpp
  jsonconfig.cpp
  lmdbconfig.hpp
  lmdbconfig.cpp
  locks.hpp
  locks.cpp
  logger_mt.hpp
  logger_mt.cpp
  memory.hpp
  memory.cpp
  numbers.hpp
  numbers.cpp
  observer_set.hpp
  optional_ptr.hpp
  processing_queue.hpp
<<<<<<< HEAD
=======
  rate_limiting.hpp
  rate_limiting.cpp
  relaxed_atomic.hpp
>>>>>>> 346067e7
  rep_weights.hpp
  rep_weights.cpp
  rpc_handler_interface.hpp
  rpcconfig.hpp
  rpcconfig.cpp
  rsnanoutils.hpp
  rsnanoutils.cpp
  signal_manager.hpp
  signal_manager.cpp
  stats.hpp
  stats.cpp
  stats_enums.hpp
  stream.hpp
<<<<<<< HEAD
  stream.cpp
=======
  thread_roles.hpp
  thread_roles.cpp
>>>>>>> 346067e7
  threading.hpp
  threading.cpp
  timer.hpp
  timer.cpp
  tlsconfig.hpp
  tlsconfig.cpp
  tomlconfig.hpp
  tomlconfig.cpp
  utility.hpp
  utility.cpp
  walletconfig.hpp
  walletconfig.cpp
  work.hpp
  work.cpp)

include_directories(${CMAKE_SOURCE_DIR}/submodules)
include_directories(${CMAKE_SOURCE_DIR}/submodules/cpptoml/include)
include_directories(
  ${CMAKE_SOURCE_DIR}/submodules/nano-pow-server/deps/cpptoml/include)

target_link_libraries(
  nano_lib
  crypto_lib
  secure
  ipc_flatbuffers_lib
  rsnano_ffi
  ${CMAKE_DL_LIBS}
  Boost::asio
  Boost::circular_buffer
  Boost::dll
  Boost::log_setup
  Boost::log
  Boost::multiprecision
  Boost::program_options
  Boost::stacktrace)

target_compile_definitions(
  nano_lib
  PRIVATE -DMAJOR_VERSION_STRING=${CPACK_PACKAGE_VERSION_MAJOR}
          -DMINOR_VERSION_STRING=${CPACK_PACKAGE_VERSION_MINOR}
          -DPATCH_VERSION_STRING=${CPACK_PACKAGE_VERSION_PATCH}
          -DPRE_RELEASE_VERSION_STRING=${CPACK_PACKAGE_VERSION_PRE_RELEASE}
          -DCI=${CI_TEST}
  PUBLIC -DACTIVE_NETWORK=${ACTIVE_NETWORK})<|MERGE_RESOLUTION|>--- conflicted
+++ resolved
@@ -54,12 +54,7 @@
   observer_set.hpp
   optional_ptr.hpp
   processing_queue.hpp
-<<<<<<< HEAD
-=======
-  rate_limiting.hpp
-  rate_limiting.cpp
   relaxed_atomic.hpp
->>>>>>> 346067e7
   rep_weights.hpp
   rep_weights.cpp
   rpc_handler_interface.hpp
@@ -73,12 +68,9 @@
   stats.cpp
   stats_enums.hpp
   stream.hpp
-<<<<<<< HEAD
   stream.cpp
-=======
   thread_roles.hpp
   thread_roles.cpp
->>>>>>> 346067e7
   threading.hpp
   threading.cpp
   timer.hpp
