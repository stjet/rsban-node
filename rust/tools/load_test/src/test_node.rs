use crate::create_send_and_receive_blocks;
use anyhow::{anyhow, Result};
use reqwest::Url;
use rsnano_core::{utils::get_cpu_count, Account, WalletId, DEV_GENESIS_KEY};
use rsnano_node::{
    config::{
        get_node_toml_config_path, get_rpc_toml_config_path, DaemonConfig, DaemonToml,
        NetworkConstants,
    },
    unique_path, NetworkParams, DEV_NETWORK_PARAMS,
};
use rsnano_rpc_client::NanoRpcClient;
<<<<<<< HEAD
use rsnano_rpc_messages::{AccountInfoDto, KeyCreateDto};
=======
use rsnano_rpc_messages::{AccountInfoDto, KeyPairDto};
>>>>>>> 4a7c5593
use rsnano_rpc_server::{RpcServerConfig, RpcServerToml};
use std::{
    collections::HashMap,
    fs,
    path::{Path, PathBuf},
    process::{Child, Command},
    sync::Arc,
    time::Duration,
};
use tokio::time::sleep;
use toml::to_string;

const RPC_PORT_START: u16 = 60000;
const PEERING_PORT_START: u16 = 61000;
const IPC_PORT_START: u16 = 62000;

pub struct TestNode {
    node_no: usize,
    pub data_path: PathBuf,
    node_child: Option<Child>,
    rpc_child: Option<Child>,
    node_client: Arc<NanoRpcClient>,
    pub rpc_port: u16,
    pub peering_port: u16,
}

impl TestNode {
    pub fn new(node_no: usize) -> Result<Self> {
        let data_path = unique_path().ok_or_else(|| anyhow!("no unique path"))?;
        let rpc_port = RPC_PORT_START + node_no as u16;
        let peering_port = PEERING_PORT_START + node_no as u16;
        let node_url = format!("http://[::1]:{}/", rpc_port);
        let node_client = Arc::new(NanoRpcClient::new(Url::parse(&node_url)?));
        Ok(Self {
            node_no,
            data_path,
            node_child: None,
            rpc_child: None,
            node_client,
            rpc_port,
            peering_port,
        })
    }

    pub async fn start(&mut self, node_path: &Path, rpc_path: &Path) -> Result<()> {
        std::fs::create_dir(self.data_path.as_path())?;
        write_config_files(self.data_path.as_path(), self.node_no)?;
        let current_network = DEV_NETWORK_PARAMS.network.get_current_network_as_string();
        self.node_child = Some(spawn_nano_node(node_path, &self.data_path, current_network));
        self.rpc_child = Some(spawn_nano_rpc(rpc_path, &self.data_path, current_network));
        Ok(())
    }

    pub async fn stop(&mut self) -> Result<()> {
        self.node_client.stop_rpc().await?;

        if let Some(c) = self.node_child.take() {
            wait_for_child_to_exit(c).await;
        }

        if let Some(c) = self.rpc_child.take() {
            wait_for_child_to_exit(c).await;
        }
        Ok(())
    }

    pub async fn connect(&self, other: &TestNode) -> Result<()> {
        self.node_client.keepalive(other.peering_port).await
    }

    pub async fn create_send_and_receive_blocks(
        &self,
        destination_count: usize,
        send_count: usize,
        simultaneous_process_calls: usize,
    ) -> Result<HashMap<Account, AccountInfoDto>> {
        let destination_accounts = self.create_destination_accounts(destination_count).await?;
        let wallet = self.node_client.wallet_create_rpc().await?;
        self.add_genesis_account(wallet).await?;
        self.add_destination_accounts(&destination_accounts, wallet)
            .await?;

        create_send_and_receive_blocks(
            send_count,
            simultaneous_process_calls,
            destination_accounts,
            wallet,
            self.node_client.clone(),
        )
        .await
    }

    async fn add_genesis_account(&self, wallet: WalletId) -> Result<()> {
        self.node_client
            .wallet_add(wallet, DEV_GENESIS_KEY.private_key())
            .await
    }

    async fn add_destination_accounts(
        &self,
        destination_accounts: &[KeyCreateDto],
        wallet: WalletId,
    ) -> Result<()> {
        for account in destination_accounts {
            self.node_client.wallet_add(wallet, account.private).await?;
        }
        Ok(())
    }

    async fn create_destination_accounts(
        &self,
        destination_count: usize,
    ) -> Result<Vec<KeyCreateDto>> {
        let mut destination_accounts = Vec::with_capacity(destination_count);
        for _ in 0..destination_count {
            let acc = self.node_client.key_create_rpc().await?;
            destination_accounts.push(acc);
        }
        Ok(destination_accounts)
    }

    pub async fn account_info(&self, account: Account) -> Result<AccountInfoDto> {
        self.node_client.account_info(account).await
    }
}

async fn wait_for_child_to_exit(mut child: Child) {
    loop {
        if child.try_wait().is_ok() {
            break;
        }
        sleep(Duration::from_millis(100)).await;
    }
}

fn spawn_nano_rpc(rpc_path: &Path, data_path: &Path, network: &str) -> Child {
    Command::new(rpc_path.as_os_str())
        .arg("--daemon")
        .arg("--data_path")
        .arg(data_path)
        .arg("--network")
        .arg(network)
        .spawn()
        .expect("could not spawn rpc server")
}

fn spawn_nano_node(node_path: &Path, data_path: &Path, network: &str) -> Child {
    Command::new(node_path.as_os_str())
        .arg("--daemon")
        .arg("--data_path")
        .arg(data_path)
        .arg("--network")
        .arg(network)
        .spawn()
        .expect("could not spawn node")
}

fn write_config_files(data_path: &Path, index: usize) -> Result<()> {
    let network_params = NetworkParams::new(NetworkConstants::active_network());
    write_node_config(index, data_path, &network_params)?;
    write_rpc_config(index, data_path, &network_params)?;
    Ok(())
}

fn write_node_config(index: usize, data_path: &Path, network_params: &NetworkParams) -> Result<()> {
    let mut daemon_config = DaemonConfig::new(network_params, 1);
    daemon_config.node.peering_port = Some(PEERING_PORT_START + index as u16);
    daemon_config
        .node
        .ipc_config
        .transport_tcp
        .transport
        .enabled = true;
    daemon_config.node.ipc_config.transport_tcp.port = IPC_PORT_START + index as u16;
    daemon_config.node.use_memory_pools = (index % 2) == 0;
<<<<<<< HEAD
    let daemon_toml = DaemonToml::default();
=======
    let daemon_toml: DaemonToml = (&daemon_config).into();
>>>>>>> 4a7c5593
    fs::write(
        get_node_toml_config_path(data_path),
        to_string(&daemon_toml)?,
    )?;
    Ok(())
}

fn write_rpc_config(index: usize, data_path: &Path, network_params: &NetworkParams) -> Result<()> {
    let mut rpc_server_config = RpcServerConfig::new(&network_params.network, get_cpu_count());
    rpc_server_config.port = RPC_PORT_START + index as u16;
    rpc_server_config.enable_control = true;
    rpc_server_config.rpc_process.ipc_port = IPC_PORT_START + index as u16;
<<<<<<< HEAD
    let rpc_server_toml = RpcServerToml::default();
=======
    let rpc_server_toml: RpcServerToml =
        (&RpcServerConfig::default_for(network_params.network.current_network, get_cpu_count()))
            .into();
>>>>>>> 4a7c5593
    fs::write(
        get_rpc_toml_config_path(data_path),
        to_string(&rpc_server_toml)?,
    )?;
    Ok(())
}<|MERGE_RESOLUTION|>--- conflicted
+++ resolved
@@ -10,11 +10,7 @@
     unique_path, NetworkParams, DEV_NETWORK_PARAMS,
 };
 use rsnano_rpc_client::NanoRpcClient;
-<<<<<<< HEAD
 use rsnano_rpc_messages::{AccountInfoDto, KeyCreateDto};
-=======
-use rsnano_rpc_messages::{AccountInfoDto, KeyPairDto};
->>>>>>> 4a7c5593
 use rsnano_rpc_server::{RpcServerConfig, RpcServerToml};
 use std::{
     collections::HashMap,
@@ -190,11 +186,7 @@
         .enabled = true;
     daemon_config.node.ipc_config.transport_tcp.port = IPC_PORT_START + index as u16;
     daemon_config.node.use_memory_pools = (index % 2) == 0;
-<<<<<<< HEAD
-    let daemon_toml = DaemonToml::default();
-=======
     let daemon_toml: DaemonToml = (&daemon_config).into();
->>>>>>> 4a7c5593
     fs::write(
         get_node_toml_config_path(data_path),
         to_string(&daemon_toml)?,
@@ -207,13 +199,9 @@
     rpc_server_config.port = RPC_PORT_START + index as u16;
     rpc_server_config.enable_control = true;
     rpc_server_config.rpc_process.ipc_port = IPC_PORT_START + index as u16;
-<<<<<<< HEAD
-    let rpc_server_toml = RpcServerToml::default();
-=======
     let rpc_server_toml: RpcServerToml =
         (&RpcServerConfig::default_for(network_params.network.current_network, get_cpu_count()))
             .into();
->>>>>>> 4a7c5593
     fs::write(
         get_rpc_toml_config_path(data_path),
         to_string(&rpc_server_toml)?,
