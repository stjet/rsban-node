--- conflicted
+++ resolved
@@ -133,7 +133,6 @@
     Json(rpc_command): Json<RpcCommand>,
 ) -> Response {
     let response = match rpc_command {
-<<<<<<< HEAD
         RpcCommand::AccountCreate(args) => {
             account_create(
                 rpc_service.node,
@@ -310,9 +309,7 @@
         RpcCommand::NodeId => node_id(rpc_service.node, rpc_service.enable_control).await,
         RpcCommand::Send(args) => send(rpc_service.node, rpc_service.enable_control, args).await,
         RpcCommand::SearchReceivableAll => search_receivable_all(rpc_service.node, rpc_service.enable_control).await,
-=======
         RpcCommand::ReceiveMinimum => receive_minimum(rpc_service.node, rpc_service.enable_control).await,
->>>>>>> 856453b8
         _ => todo!(),
     };
 
