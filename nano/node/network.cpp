#include <nano/crypto_lib/random_pool_shuffle.hpp>
#include <nano/lib/rsnanoutils.hpp>
#include <nano/lib/threading.hpp>
#include <nano/node/network.hpp>
#include <nano/node/node.hpp>
#include <nano/node/telemetry.hpp>

#include <boost/format.hpp>

/*
 * network
 */

nano::network::network (nano::node & node_a, uint16_t port_a) :
	id (nano::network_constants::active_network ()),
	syn_cookies{ std::make_shared<nano::syn_cookies> (node_a.network_params.network.max_peers_per_ip) },
	inbound{ [this] (nano::message const & message, std::shared_ptr<nano::transport::channel> const & channel) {
		debug_assert (message.get_header ().get_network () == node.network_params.network.current_network);
		debug_assert (message.get_header ().get_version_using () >= node.network_params.network.protocol_version_min);
		process_message (message, channel);
	} },
	resolver (node_a.io_ctx),
	tcp_message_manager (node_a.config->tcp_incoming_connections_max),
	node (node_a),
	publish_filter{ std::make_shared<nano::network_filter> (256 * 1024) },
	port (port_a),
	disconnect_observer ([] () {})
{
}

nano::network::~network ()
{
	stop ();
}

void nano::network::start_threads ()
{
	tcp_channels = std::move (std::make_shared<nano::transport::tcp_channels> (node, inbound));
	boost::thread::attributes attrs;
	nano::thread_attributes::set (attrs);
	auto this_l = shared_from_this ();
	// TCP
	for (std::size_t i = 0; i < node.config->network_threads && !node.flags.disable_tcp_realtime (); ++i)
	{
		auto this_l = shared_from_this ();
		packet_processing_threads.emplace_back (attrs, [this_l] () {
			nano::thread_role::set (nano::thread_role::name::packet_processing);
			try
			{
				this_l->tcp_channels->process_messages ();
			}
			catch (boost::system::error_code & ec)
			{
				this_l->node.logger->always_log (FATAL_LOG_PREFIX, ec.message ());
				release_assert (false);
			}
			catch (std::error_code & ec)
			{
				this_l->node.logger->always_log (FATAL_LOG_PREFIX, ec.message ());
				release_assert (false);
			}
			catch (std::runtime_error & err)
			{
				this_l->node.logger->always_log (FATAL_LOG_PREFIX, err.what ());
				release_assert (false);
			}
			catch (...)
			{
				this_l->node.logger->always_log (FATAL_LOG_PREFIX, "Unknown exception");
				release_assert (false);
			}
			if (this_l->node.config->logging.network_packet_logging ())
			{
				this_l->node.logger->try_log ("Exiting TCP packet processing thread");
			}
		});
	}
}

void nano::network::start ()
{
	if (!node.flags.disable_connection_cleanup ())
	{
		ongoing_cleanup ();
	}
	ongoing_syn_cookie_cleanup ();
	if (!node.flags.disable_tcp_realtime ())
	{
		tcp_channels->start ();
	}
	ongoing_keepalive ();
}

void nano::network::stop ()
{
	if (!stopped.exchange (true))
	{
		tcp_channels->stop ();
		resolver.cancel ();
		tcp_message_manager.stop ();
		port = 0;
		for (auto & thread : packet_processing_threads)
		{
			thread.join ();
		}
	}
}

void nano::network::send_keepalive (std::shared_ptr<nano::transport::channel> const & channel_a)
{
	nano::keepalive message{ node.network_params.network };
	std::array<nano::endpoint, 8> peers;
	random_fill (peers);
	message.set_peers (peers);
	channel_a->send (message);
}

void nano::network::send_keepalive_self (std::shared_ptr<nano::transport::channel> const & channel_a)
{
	nano::keepalive message{ node.network_params.network };
	auto peers{ message.get_peers () };
	fill_keepalive_self (peers);
	message.set_peers (peers);
	channel_a->send (message);
}

void nano::network::send_node_id_handshake (std::shared_ptr<nano::transport::channel> const & channel_a, std::optional<nano::uint256_union> const & cookie, std::optional<nano::uint256_union> const & respond_to)
{
	std::optional<nano::node_id_handshake::response_payload> response;
	if (respond_to)
	{
		nano::node_id_handshake::response_payload pld{ node.node_id.pub, nano::sign_message (node.node_id.prv, node.node_id.pub, *respond_to) };
		debug_assert (!nano::validate_message (pld.node_id, *respond_to, pld.signature));
		response = pld;
	}

	std::optional<nano::node_id_handshake::query_payload> query;
	if (cookie)
	{
		nano::node_id_handshake::query_payload pld{ *cookie };
		query = pld;
	}

	nano::node_id_handshake message{ node.network_params.network, query, response };
<<<<<<< HEAD
	if (node.config->logging.network_node_id_handshake_logging ())
	{
		node.logger->try_log (boost::str (boost::format ("Node ID handshake sent with node ID %1% to %2%: query %3%, respond_to %4% (signature %5%)") % node.node_id.pub.to_node_id () % channel_a->get_endpoint () % (query ? query->to_string () : std::string ("[none]")) % (respond_to ? respond_to->to_string () : std::string ("[none]")) % (response ? response->second.to_string () : std::string ("[none]"))));
=======

	if (node.config.logging.network_node_id_handshake_logging ())
	{
		node.logger.try_log (boost::str (boost::format ("Node ID handshake sent with node ID %1% to %2%: query %3%, respond_to %4% (signature %5%)") % node.node_id.pub.to_node_id () % channel_a->get_endpoint () % (query ? query->cookie.to_string () : std::string ("[none]")) % (respond_to ? respond_to->to_string () : std::string ("[none]")) % (response ? response->signature.to_string () : std::string ("[none]"))));
>>>>>>> 62774e01
	}

	channel_a->send (message);
}

void nano::network::flood_message (nano::message & message_a, nano::transport::buffer_drop_policy const drop_policy_a, float const scale_a)
{
	for (auto & i : list (fanout (scale_a)))
	{
		i->send (message_a, nullptr, drop_policy_a);
	}
}

void nano::network::flood_keepalive (float const scale_a)
{
	nano::keepalive message{ node.network_params.network };
	auto peers{ message.get_peers () };
	random_fill (peers);
	message.set_peers (peers);
	flood_message (message, nano::transport::buffer_drop_policy::limiter, scale_a);
}

void nano::network::flood_keepalive_self (float const scale_a)
{
	nano::keepalive message{ node.network_params.network };
	auto peers{ message.get_peers () };
	fill_keepalive_self (peers);
	message.set_peers (peers);
	flood_message (message, nano::transport::buffer_drop_policy::limiter, scale_a);
}

void nano::network::flood_block (std::shared_ptr<nano::block> const & block_a, nano::transport::buffer_drop_policy const drop_policy_a)
{
	nano::publish message (node.network_params.network, block_a);
	flood_message (message, drop_policy_a);
}

void nano::network::flood_block_initial (std::shared_ptr<nano::block> const & block_a)
{
	nano::publish message (node.network_params.network, block_a);
	for (auto const & i : node.rep_crawler.principal_representatives ())
	{
		i.channel->send (message, nullptr, nano::transport::buffer_drop_policy::no_limiter_drop);
	}
	for (auto & i : list_non_pr (fanout (1.0)))
	{
		i->send (message, nullptr, nano::transport::buffer_drop_policy::no_limiter_drop);
	}
}

void nano::network::flood_vote (std::shared_ptr<nano::vote> const & vote_a, float scale)
{
	nano::confirm_ack message{ node.network_params.network, vote_a };
	for (auto & i : list (fanout (scale)))
	{
		i->send (message, nullptr);
	}
}

void nano::network::flood_vote_pr (std::shared_ptr<nano::vote> const & vote_a)
{
	nano::confirm_ack message{ node.network_params.network, vote_a };
	for (auto const & i : node.rep_crawler.principal_representatives ())
	{
		i.channel->send (message, nullptr, nano::transport::buffer_drop_policy::no_limiter_drop);
	}
}

void nano::network::flood_block_many (std::deque<std::shared_ptr<nano::block>> blocks_a, std::function<void ()> callback_a, unsigned delay_a)
{
	if (!blocks_a.empty ())
	{
		auto block_l (blocks_a.front ());
		blocks_a.pop_front ();
		flood_block (block_l);
		if (!blocks_a.empty ())
		{
			std::weak_ptr<nano::node> node_w (node.shared ());
			node.workers->add_timed_task (std::chrono::steady_clock::now () + std::chrono::milliseconds (delay_a + std::rand () % delay_a), [node_w, blocks (std::move (blocks_a)), callback_a, delay_a] () {
				if (auto node_l = node_w.lock ())
				{
					node_l->network->flood_block_many (std::move (blocks), callback_a, delay_a);
				}
			});
		}
		else if (callback_a)
		{
			callback_a ();
		}
	}
}

void nano::network::send_confirm_req (std::shared_ptr<nano::transport::channel> const & channel_a, std::pair<nano::block_hash, nano::block_hash> const & hash_root_a)
{
	// Confirmation request with hash + root
	nano::confirm_req req (node.network_params.network, hash_root_a.first, hash_root_a.second);
	channel_a->send (req);
}

void nano::network::broadcast_confirm_req (std::shared_ptr<nano::block> const & block_a)
{
	auto list (std::make_shared<std::vector<std::shared_ptr<nano::transport::channel>>> (node.rep_crawler.representative_endpoints (std::numeric_limits<std::size_t>::max ())));
	if (list->empty () || node.rep_crawler.total_weight () < node.online_reps.delta ())
	{
		// broadcast request to all peers (with max limit 2 * sqrt (peers count))
		auto peers (node.network->list (std::min<std::size_t> (100, node.network->fanout (2.0))));
		list->clear ();
		list->insert (list->end (), peers.begin (), peers.end ());
	}

	/*
	 * In either case (broadcasting to all representatives, or broadcasting to
	 * all peers because there are not enough connected representatives),
	 * limit each instance to a single random up-to-32 selection.  The invoker
	 * of "broadcast_confirm_req" will be responsible for calling it again
	 * if the votes for a block have not arrived in time.
	 */
	std::size_t const max_endpoints = 32;
	nano::random_pool_shuffle (list->begin (), list->end ());
	if (list->size () > max_endpoints)
	{
		list->erase (list->begin () + max_endpoints, list->end ());
	}

	broadcast_confirm_req_base (block_a, list, 0);
}

void nano::network::broadcast_confirm_req_base (std::shared_ptr<nano::block> const & block_a, std::shared_ptr<std::vector<std::shared_ptr<nano::transport::channel>>> const & endpoints_a, unsigned delay_a, bool resumption)
{
	std::size_t const max_reps = 10;
	if (!resumption && node.config->logging.network_logging ())
	{
		node.logger->try_log (boost::str (boost::format ("Broadcasting confirm req for block %1% to %2% representatives") % block_a->hash ().to_string () % endpoints_a->size ()));
	}
	auto count (0);
	while (!endpoints_a->empty () && count < max_reps)
	{
		auto channel (endpoints_a->back ());
		send_confirm_req (channel, std::make_pair (block_a->hash (), block_a->root ().as_block_hash ()));
		endpoints_a->pop_back ();
		count++;
	}
	if (!endpoints_a->empty ())
	{
		delay_a += std::rand () % broadcast_interval_ms;

		std::weak_ptr<nano::node> node_w (node.shared ());
		node.workers->add_timed_task (std::chrono::steady_clock::now () + std::chrono::milliseconds (delay_a), [node_w, block_a, endpoints_a, delay_a] () {
			if (auto node_l = node_w.lock ())
			{
				node_l->network->broadcast_confirm_req_base (block_a, endpoints_a, delay_a, true);
			}
		});
	}
}

void nano::network::broadcast_confirm_req_batched_many (std::unordered_map<std::shared_ptr<nano::transport::channel>, std::deque<std::pair<nano::block_hash, nano::root>>> request_bundle_a, std::function<void ()> callback_a, unsigned delay_a, bool resumption_a)
{
	if (!resumption_a && node.config->logging.network_logging ())
	{
		node.logger->try_log (boost::str (boost::format ("Broadcasting batch confirm req to %1% representatives") % request_bundle_a.size ()));
	}

	for (auto i (request_bundle_a.begin ()), n (request_bundle_a.end ()); i != n;)
	{
		std::vector<std::pair<nano::block_hash, nano::root>> roots_hashes_l;
		// Limit max request size hash + root to 7 pairs
		while (roots_hashes_l.size () < confirm_req_hashes_max && !i->second.empty ())
		{
			// expects ordering by priority, descending
			roots_hashes_l.push_back (i->second.front ());
			i->second.pop_front ();
		}
		nano::confirm_req req{ node.network_params.network, roots_hashes_l };
		i->first->send (req);
		if (i->second.empty ())
		{
			i = request_bundle_a.erase (i);
		}
		else
		{
			++i;
		}
	}
	if (!request_bundle_a.empty ())
	{
		std::weak_ptr<nano::node> node_w (node.shared ());
		node.workers->add_timed_task (std::chrono::steady_clock::now () + std::chrono::milliseconds (delay_a), [node_w, request_bundle_a, callback_a, delay_a] () {
			if (auto node_l = node_w.lock ())
			{
				node_l->network->broadcast_confirm_req_batched_many (request_bundle_a, callback_a, delay_a, true);
			}
		});
	}
	else if (callback_a)
	{
		callback_a ();
	}
}

void nano::network::broadcast_confirm_req_many (std::deque<std::pair<std::shared_ptr<nano::block>, std::shared_ptr<std::vector<std::shared_ptr<nano::transport::channel>>>>> requests_a, std::function<void ()> callback_a, unsigned delay_a)
{
	auto pair_l (requests_a.front ());
	requests_a.pop_front ();
	auto block_l (pair_l.first);
	// confirm_req to representatives
	auto endpoints (pair_l.second);
	if (!endpoints->empty ())
	{
		broadcast_confirm_req_base (block_l, endpoints, delay_a);
	}
	/* Continue while blocks remain
	Broadcast with random delay between delay_a & 2*delay_a */
	if (!requests_a.empty ())
	{
		std::weak_ptr<nano::node> node_w (node.shared ());
		node.workers->add_timed_task (std::chrono::steady_clock::now () + std::chrono::milliseconds (delay_a + std::rand () % delay_a), [node_w, requests_a, callback_a, delay_a] () {
			if (auto node_l = node_w.lock ())
			{
				node_l->network->broadcast_confirm_req_many (requests_a, callback_a, delay_a);
			}
		});
	}
	else if (callback_a)
	{
		callback_a ();
	}
}

namespace
{
class network_message_visitor : public nano::message_visitor
{
public:
	network_message_visitor (nano::node & node_a, std::shared_ptr<nano::transport::channel> const & channel_a) :
		node (node_a),
		channel (channel_a)
	{
	}

	void keepalive (nano::keepalive const & message_a) override
	{
		if (node.config->logging.network_keepalive_logging ())
		{
			node.logger->try_log (boost::str (boost::format ("Received keepalive message from %1%") % channel->to_string ()));
		}

		node.network->merge_peers (message_a.get_peers ());

		// Check for special node port data
		auto peer0 (message_a.get_peers ()[0]);
		if (peer0.address () == boost::asio::ip::address_v6{} && peer0.port () != 0)
		{
			nano::endpoint new_endpoint (channel->get_tcp_endpoint ().address (), peer0.port ());
			node.network->merge_peer (new_endpoint);

			// Remember this for future forwarding to other peers
			channel->set_peering_endpoint (new_endpoint);
		}
	}

	void publish (nano::publish const & message_a) override
	{
		if (node.config->logging.network_message_logging ())
		{
			node.logger->try_log (boost::str (boost::format ("Publish message from %1% for %2%") % channel->to_string () % message_a.get_block ()->hash ().to_string ()));
		}

		if (!node.block_processor.full ())
		{
			auto block{ message_a.get_block () };
			node.process_active (block);
		}
		else
		{
			node.network->publish_filter->clear (message_a.get_digest ());
			node.stats->inc (nano::stat::type::drop, nano::stat::detail::publish, nano::stat::dir::in);
		}
	}

	void confirm_req (nano::confirm_req const & message_a) override
	{
		if (node.config->logging.network_message_logging ())
		{
			if (!message_a.get_roots_hashes ().empty ())
			{
				node.logger->try_log (boost::str (boost::format ("Confirm_req message from %1% for hashes:roots %2%") % channel->to_string () % message_a.roots_string ()));
			}
			else
			{
				node.logger->try_log (boost::str (boost::format ("Confirm_req message from %1% for %2%") % channel->to_string () % message_a.get_block ()->hash ().to_string ()));
			}
		}

		// Don't load nodes with disabled voting
		if (node.config->enable_voting && node.wallets.reps ().voting > 0)
		{
			if (message_a.get_block () != nullptr)
			{
				node.aggregator.add (channel, { { message_a.get_block ()->hash (), message_a.get_block ()->root () } });
			}
			else if (!message_a.get_roots_hashes ().empty ())
			{
				node.aggregator.add (channel, message_a.get_roots_hashes ());
			}
		}
	}

	void confirm_ack (nano::confirm_ack const & message_a) override
	{
		if (node.config->logging.network_message_logging ())
		{
			node.logger->try_log (boost::str (boost::format ("Received confirm_ack message from %1% for %2% timestamp %3%") % channel->to_string () % message_a.get_vote ()->hashes_string () % std::to_string (message_a.get_vote ()->timestamp ())));
		}

		if (!message_a.get_vote ()->account ().is_zero ())
		{
			node.vote_processor.vote (message_a.get_vote (), channel);
		}
	}

	void bulk_pull (nano::bulk_pull const &) override
	{
		debug_assert (false);
	}

	void bulk_pull_account (nano::bulk_pull_account const &) override
	{
		debug_assert (false);
	}

	void bulk_push (nano::bulk_push const &) override
	{
		debug_assert (false);
	}

	void frontier_req (nano::frontier_req const &) override
	{
		debug_assert (false);
	}

	void node_id_handshake (nano::node_id_handshake const & message_a) override
	{
		node.stats->inc (nano::stat::type::message, nano::stat::detail::node_id_handshake, nano::stat::dir::in);
	}

	void telemetry_req (nano::telemetry_req const & message_a) override
	{
		if (node.config->logging.network_telemetry_logging ())
		{
			node.logger->try_log (boost::str (boost::format ("Telemetry_req message from %1%") % channel->to_string ()));
		}

		// Send an empty telemetry_ack if we do not want, just to acknowledge that we have received the message to
		// remove any timeouts on the server side waiting for a message.
		nano::telemetry_ack telemetry_ack{ node.network_params.network };
		if (!node.flags.disable_providing_telemetry_metrics ())
		{
			auto telemetry_data = node.local_telemetry ();
			telemetry_ack = nano::telemetry_ack{ node.network_params.network, telemetry_data };
		}
		channel->send (telemetry_ack, nullptr, nano::transport::buffer_drop_policy::no_socket_drop);
	}

	void telemetry_ack (nano::telemetry_ack const & message_a) override
	{
		if (node.config->logging.network_telemetry_logging ())
		{
			node.logger->try_log (boost::str (boost::format ("Received telemetry_ack message from %1%") % channel->to_string ()));
		}

		node.telemetry->process (message_a, channel);
	}

	void asc_pull_req (nano::asc_pull_req const & message) override
	{
		node.bootstrap_server.request (message, channel);
	}

	void asc_pull_ack (nano::asc_pull_ack const & message) override
	{
		// TODO: Process in ascending bootstrap client
	}

private:
	nano::node & node;
	std::shared_ptr<nano::transport::channel> channel;
};
}

void nano::network::process_message (nano::message const & message, std::shared_ptr<nano::transport::channel> const & channel)
{
	node.stats->inc (nano::stat::type::message, nano::to_stat_detail (message.type ()), nano::stat::dir::in);

	network_message_visitor visitor (node, channel);
	message.visit (visitor);
}

// Send keepalives to all the peers we've been notified of
void nano::network::merge_peers (std::array<nano::endpoint, 8> const & peers_a)
{
	for (auto i (peers_a.begin ()), j (peers_a.end ()); i != j; ++i)
	{
		merge_peer (*i);
	}
}

void nano::network::merge_peer (nano::endpoint const & peer_a)
{
	if (!reachout (peer_a, node.config->allow_local_peers))
	{
		std::weak_ptr<nano::node> node_w (node.shared ());
		node.network->tcp_channels->start_tcp (peer_a);
	}
}

bool nano::network::not_a_peer (nano::endpoint const & endpoint_a, bool allow_local_peers)
{
	bool result (false);
	if (endpoint_a.address ().to_v6 ().is_unspecified ())
	{
		result = true;
	}
	else if (nano::transport::reserved_address (endpoint_a, allow_local_peers))
	{
		result = true;
	}
	else if (endpoint_a == endpoint ())
	{
		result = true;
	}
	return result;
}

bool nano::network::reachout (nano::endpoint const & endpoint_a, bool allow_local_peers)
{
	// Don't contact invalid IPs
	bool error = not_a_peer (endpoint_a, allow_local_peers);
	if (!error)
	{
		error = tcp_channels->reachout (endpoint_a);
	}
	return error;
}

std::deque<std::shared_ptr<nano::transport::channel>> nano::network::list (std::size_t count_a, uint8_t minimum_version_a, bool include_tcp_temporary_channels_a)
{
	std::deque<std::shared_ptr<nano::transport::channel>> result;
	tcp_channels->list (result, minimum_version_a, include_tcp_temporary_channels_a);
	nano::random_pool_shuffle (result.begin (), result.end ());
	if (count_a > 0 && result.size () > count_a)
	{
		result.resize (count_a, nullptr);
	}
	return result;
}

std::deque<std::shared_ptr<nano::transport::channel>> nano::network::list_non_pr (std::size_t count_a)
{
	std::deque<std::shared_ptr<nano::transport::channel>> result;
	tcp_channels->list (result);
	nano::random_pool_shuffle (result.begin (), result.end ());
	result.erase (std::remove_if (result.begin (), result.end (), [this] (std::shared_ptr<nano::transport::channel> const & channel) {
		return this->node.rep_crawler.is_pr (*channel);
	}),
	result.end ());
	if (result.size () > count_a)
	{
		result.resize (count_a, nullptr);
	}
	return result;
}

// Simulating with sqrt_broadcast_simulate shows we only need to broadcast to sqrt(total_peers) random peers in order to successfully publish to everyone with high probability
std::size_t nano::network::fanout (float scale) const
{
	return static_cast<std::size_t> (std::ceil (scale * size_sqrt ()));
}

std::unordered_set<std::shared_ptr<nano::transport::channel>> nano::network::random_set (std::size_t count_a, uint8_t min_version_a, bool include_temporary_channels_a) const
{
	return tcp_channels->random_set (count_a, min_version_a, include_temporary_channels_a);
}

void nano::network::random_fill (std::array<nano::endpoint, 8> & target_a) const
{
	auto peers (random_set (target_a.size (), 0, false)); // Don't include channels with ephemeral remote ports
	debug_assert (peers.size () <= target_a.size ());
	auto endpoint (nano::endpoint (boost::asio::ip::address_v6{}, 0));
	debug_assert (endpoint.address ().is_v6 ());
	std::fill (target_a.begin (), target_a.end (), endpoint);
	auto j (target_a.begin ());
	for (auto i (peers.begin ()), n (peers.end ()); i != n; ++i, ++j)
	{
		debug_assert ((*i)->get_peering_endpoint ().address ().is_v6 ());
		debug_assert (j < target_a.end ());
		*j = (*i)->get_peering_endpoint ();
	}
}

void nano::network::fill_keepalive_self (std::array<nano::endpoint, 8> & target_a) const
{
	random_fill (target_a);
	// We will clobber values in index 0 and 1 and if there are only 2 nodes in the system, these are the only positions occupied
	// Move these items to index 2 and 3 so they propagate
	target_a[2] = target_a[0];
	target_a[3] = target_a[1];
	// Replace part of message with node external address or listening port
	target_a[1] = nano::endpoint (boost::asio::ip::address_v6{}, 0); // For node v19 (response channels)
	if (node.config->external_address != boost::asio::ip::address_v6{}.to_string () && node.config->external_port != 0)
	{
		target_a[0] = nano::endpoint (boost::asio::ip::make_address_v6 (node.config->external_address), node.config->external_port);
	}
	else
	{
		auto external_address (node.port_mapping.external_address ());
		if (external_address.address () != boost::asio::ip::address_v4::any ())
		{
			target_a[0] = nano::endpoint (boost::asio::ip::address_v6{}, port);
			boost::system::error_code ec;
			auto external_v6 = boost::asio::ip::make_address_v6 (external_address.address ().to_string (), ec);
			target_a[1] = nano::endpoint (external_v6, external_address.port ());
		}
		else
		{
			target_a[0] = nano::endpoint (boost::asio::ip::address_v6{}, port);
		}
	}
}

nano::tcp_endpoint nano::network::bootstrap_peer ()
{
	return tcp_channels->bootstrap_peer (node.network_params.network.protocol_version_min);
}

std::shared_ptr<nano::transport::channel> nano::network::find_channel (nano::endpoint const & endpoint_a)
{
	return tcp_channels->find_channel (nano::transport::map_endpoint_to_tcp (endpoint_a));
}

std::shared_ptr<nano::transport::channel> nano::network::find_node_id (nano::account const & node_id_a)
{
	return tcp_channels->find_node_id (node_id_a);
}

nano::endpoint nano::network::endpoint () const
{
	return nano::endpoint (boost::asio::ip::address_v6::loopback (), port);
}

void nano::network::cleanup (std::chrono::steady_clock::time_point const & cutoff_a)
{
	tcp_channels->purge (cutoff_a);
	if (node.network->empty ())
	{
		disconnect_observer ();
	}
}

void nano::network::ongoing_cleanup ()
{
	cleanup (std::chrono::steady_clock::now () - node.network_params.network.cleanup_cutoff ());
	std::weak_ptr<nano::node> node_w (node.shared ());
	node.workers->add_timed_task (std::chrono::steady_clock::now () + std::chrono::seconds (node.network_params.network.is_dev_network () ? 1 : 5), [node_w] () {
		if (auto node_l = node_w.lock ())
		{
			node_l->network->ongoing_cleanup ();
		}
	});
}

void nano::network::ongoing_syn_cookie_cleanup ()
{
	syn_cookies->purge (nano::transport::syn_cookie_cutoff);
	std::weak_ptr<nano::node> node_w (node.shared ());
	node.workers->add_timed_task (std::chrono::steady_clock::now () + (nano::transport::syn_cookie_cutoff * 2), [node_w] () {
		if (auto node_l = node_w.lock ())
		{
			node_l->network->ongoing_syn_cookie_cleanup ();
		}
	});
}

void nano::network::ongoing_keepalive ()
{
	flood_keepalive (0.75f);
	flood_keepalive_self (0.25f);
	std::weak_ptr<nano::node> node_w (node.shared ());
	node.workers->add_timed_task (std::chrono::steady_clock::now () + node.network_params.network.keepalive_period, [node_w] () {
		if (auto node_l = node_w.lock ())
		{
			node_l->network->ongoing_keepalive ();
		}
	});
}

std::size_t nano::network::size () const
{
	return tcp_channels->size ();
}

float nano::network::size_sqrt () const
{
	return static_cast<float> (std::sqrt (size ()));
}

bool nano::network::empty () const
{
	return size () == 0;
}

void nano::network::erase (nano::transport::channel const & channel_a)
{
	auto const channel_type = channel_a.get_type ();
	if (channel_type == nano::transport::transport_type::tcp)
	{
		tcp_channels->erase (channel_a.get_tcp_endpoint ());
	}
}

void nano::network::exclude (std::shared_ptr<nano::transport::channel> const & channel)
{
	// Add to peer exclusion list
	excluded_peers.add (channel->get_tcp_endpoint ());

	// Disconnect
	erase (*channel);
}

nano::tcp_message_manager::tcp_message_manager (unsigned incoming_connections_max_a) :
	handle{ rsnano::rsn_tcp_message_manager_create (incoming_connections_max_a) }
{
}

nano::tcp_message_manager::~tcp_message_manager ()
{
	rsnano::rsn_tcp_message_manager_destroy (handle);
}

void nano::tcp_message_manager::put_message (nano::tcp_message_item const & item_a)
{
	rsnano::rsn_tcp_message_manager_put_message (handle, item_a.handle);
}

nano::tcp_message_item nano::tcp_message_manager::get_message ()
{
	return nano::tcp_message_item{ rsnano::rsn_tcp_message_manager_get_message (handle) };
}

void nano::tcp_message_manager::stop ()
{
	rsnano::rsn_tcp_message_manager_stop (handle);
}

nano::syn_cookies::syn_cookies (std::size_t max_cookies_per_ip_a) :
	handle{ rsnano::rsn_syn_cookies_create (max_cookies_per_ip_a) }
{
}

nano::syn_cookies::~syn_cookies ()
{
	rsnano::rsn_syn_cookies_destroy (handle);
}

boost::optional<nano::uint256_union> nano::syn_cookies::assign (nano::endpoint const & endpoint_a)
{
	auto endpoint_dto{ rsnano::udp_endpoint_to_dto (endpoint_a) };
	boost::optional<nano::uint256_union> result;
	nano::uint256_union cookie;
	if (rsnano::rsn_syn_cookies_assign (handle, &endpoint_dto, cookie.bytes.data ()))
		result = cookie;

	return result;
}

bool nano::syn_cookies::validate (nano::endpoint const & endpoint_a, nano::account const & node_id, nano::signature const & sig)
{
	auto endpoint_dto{ rsnano::udp_endpoint_to_dto (endpoint_a) };
	bool ok = rsnano::rsn_syn_cookies_validate (handle, &endpoint_dto, node_id.bytes.data (), sig.bytes.data ());
	return !ok;
}

void nano::syn_cookies::purge (std::chrono::seconds const & cutoff_a)
{
	rsnano::rsn_syn_cookies_purge (handle, cutoff_a.count ());
}

std::size_t nano::syn_cookies::cookies_size ()
{
	return rsnano::rsn_syn_cookies_cookies_count (handle);
}

std::unique_ptr<nano::container_info_component> nano::collect_container_info (network & network, std::string const & name)
{
	auto composite = std::make_unique<container_info_composite> (name);
	composite->add_component (network.tcp_channels->collect_container_info ("tcp_channels"));
	composite->add_component (network.syn_cookies->collect_container_info ("syn_cookies"));
	composite->add_component (network.excluded_peers.collect_container_info ("excluded_peers"));
	return composite;
}

std::unique_ptr<nano::container_info_component> nano::syn_cookies::collect_container_info (std::string const & name)
{
	std::size_t syn_cookies_count = rsnano::rsn_syn_cookies_cookies_count (handle);
	std::size_t syn_cookies_per_ip_count = rsnano::rsn_syn_cookies_cookies_per_ip_count (handle);
	auto composite = std::make_unique<container_info_composite> (name);
	composite->add_component (std::make_unique<container_info_leaf> (container_info{ "syn_cookies", syn_cookies_count, rsnano::rsn_syn_cookies_cookie_info_size () }));
	composite->add_component (std::make_unique<container_info_leaf> (container_info{ "syn_cookies_per_ip", syn_cookies_per_ip_count, rsnano::rsn_syn_cookies_cookies_per_ip_size () }));
	return composite;
}

std::string nano::network::to_string (nano::networks network)
{
	rsnano::StringDto result;
	rsnano::rsn_network_to_string (static_cast<uint16_t> (network), &result);
	return rsnano::convert_dto_to_string (result);
}

void nano::network::on_new_channel (std::function<void (std::shared_ptr<nano::transport::channel>)> observer_a)
{
	tcp_channels->on_new_channel (observer_a);
	channel_observer = std::move (observer_a);
}

void nano::network::notify_new_channel (std::shared_ptr<nano::transport::channel> channel_a)
{
	channel_observer (channel_a);
}<|MERGE_RESOLUTION|>--- conflicted
+++ resolved
@@ -142,16 +142,9 @@
 	}
 
 	nano::node_id_handshake message{ node.network_params.network, query, response };
-<<<<<<< HEAD
 	if (node.config->logging.network_node_id_handshake_logging ())
 	{
-		node.logger->try_log (boost::str (boost::format ("Node ID handshake sent with node ID %1% to %2%: query %3%, respond_to %4% (signature %5%)") % node.node_id.pub.to_node_id () % channel_a->get_endpoint () % (query ? query->to_string () : std::string ("[none]")) % (respond_to ? respond_to->to_string () : std::string ("[none]")) % (response ? response->second.to_string () : std::string ("[none]"))));
-=======
-
-	if (node.config.logging.network_node_id_handshake_logging ())
-	{
-		node.logger.try_log (boost::str (boost::format ("Node ID handshake sent with node ID %1% to %2%: query %3%, respond_to %4% (signature %5%)") % node.node_id.pub.to_node_id () % channel_a->get_endpoint () % (query ? query->cookie.to_string () : std::string ("[none]")) % (respond_to ? respond_to->to_string () : std::string ("[none]")) % (response ? response->signature.to_string () : std::string ("[none]"))));
->>>>>>> 62774e01
+		node.logger->try_log (boost::str (boost::format ("Node ID handshake sent with node ID %1% to %2%: query %3%, respond_to %4% (signature %5%)") % node.node_id.pub.to_node_id () % channel_a->get_endpoint () % (query ? query->cookie.to_string () : std::string ("[none]")) % (respond_to ? respond_to->to_string () : std::string ("[none]")) % (response ? response->signature.to_string () : std::string ("[none]"))));
 	}
 
 	channel_a->send (message);
