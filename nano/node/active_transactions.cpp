#include <nano/lib/threading.hpp>
#include <nano/node/active_transactions.hpp>
#include <nano/node/confirmation_height_processor.hpp>
#include <nano/node/confirmation_solicitor.hpp>
#include <nano/node/election.hpp>
#include <nano/node/node.hpp>
#include <nano/node/repcrawler.hpp>
#include <nano/secure/store.hpp>

#include <boost/format.hpp>
#include <boost/variant/get.hpp>

#include <numeric>

using namespace std::chrono;

std::size_t constexpr nano::active_transactions::max_active_elections_frontier_insertion;

constexpr std::chrono::minutes nano::active_transactions::expired_optimistic_election_info_cutoff;

nano::active_transactions::active_transactions (nano::node & node_a, nano::confirmation_height_processor & confirmation_height_processor_a) :
	scheduler{ node_a.scheduler }, // Move dependencies requiring this circular reference
	confirmation_height_processor{ confirmation_height_processor_a },
	node{ node_a },
	generator{ *node_a.config, node_a.ledger, node_a.wallets, node_a.vote_processor, node_a.history, node_a.network, *node_a.stats, false },
	final_generator{ *node_a.config, node_a.ledger, node_a.wallets, node_a.vote_processor, node_a.history, node_a.network, *node_a.stats, true },
	election_time_to_live{ node_a.network_params.network.is_dev_network () ? 0s : 2s },
	thread ([this] () {
		nano::thread_role::set (nano::thread_role::name::request_loop);
		request_loop ();
	})
{
	// Register a callback which will get called after a block is cemented
	confirmation_height_processor.add_cemented_observer ([this] (std::shared_ptr<nano::block> const & callback_block_a) {
		this->block_cemented_callback (callback_block_a);
	});

	// Register a callback which will get called if a block is already cemented
	confirmation_height_processor.add_block_already_cemented_observer ([this] (nano::block_hash const & hash_a) {
		this->block_already_cemented_callback (hash_a);
	});

	nano::unique_lock<nano::mutex> lock (mutex);
	condition.wait (lock, [&started = started] { return started; });
}

nano::active_transactions::~active_transactions ()
{
	stop ();
}

bool nano::active_transactions::insert_election_from_frontiers_confirmation (std::shared_ptr<nano::block> const & block_a, nano::account const & account_a, nano::uint128_t previous_balance_a, nano::election_behavior election_behavior_a)
{
	bool inserted{ false };
	nano::unique_lock<nano::mutex> lock (mutex);
	if (roots.get<tag_root> ().find (block_a->qualified_root ()) == roots.get<tag_root> ().end ())
	{
		std::function<void (std::shared_ptr<nano::block> const &)> election_confirmation_cb;
		if (election_behavior_a == nano::election_behavior::optimistic)
		{
			election_confirmation_cb = [this] (std::shared_ptr<nano::block> const & block_a) {
				--optimistic_elections_count;
			};
		}

		auto insert_result = insert_impl (lock, block_a, election_behavior_a, election_confirmation_cb);
		inserted = insert_result.inserted;
		if (inserted)
		{
			insert_result.election->transition_active ();
			if (insert_result.election->optimistic ())
			{
				++optimistic_elections_count;
			}
		}
	}
	return inserted;
}

nano::frontiers_confirmation_info nano::active_transactions::get_frontiers_confirmation_info ()
{
	// Limit maximum count of elections to start
	auto rep_counts (node.wallets.reps ());
	bool representative (node.config->enable_voting && rep_counts.voting > 0);
	bool half_princpal_representative (representative && rep_counts.have_half_rep ());
	/* Check less frequently for regular nodes in auto mode */
	bool agressive_mode (half_princpal_representative || node.config->frontiers_confirmation == nano::frontiers_confirmation_mode::always);
	auto is_dev_network = node.network_params.network.is_dev_network ();
	auto roots_size = size ();
	auto check_time_exceeded = std::chrono::steady_clock::now () >= next_frontier_check;
	auto max_elections = max_active_elections_frontier_insertion;
	auto low_active_elections = roots_size < max_elections;
	bool wallets_check_required = (!skip_wallets || !priority_wallet_cementable_frontiers.empty ()) && !agressive_mode;
	// Minimise dropping real-time transactions, set the number of frontiers added to a factor of the maximum number of possible active elections
	auto max_active = node.config->active_elections_size / 20;
	if (roots_size <= max_active && (check_time_exceeded || wallets_check_required || (!is_dev_network && low_active_elections && agressive_mode)))
	{
		// When the number of active elections is low increase max number of elections for setting confirmation height.
		if (max_active > roots_size + max_elections)
		{
			max_elections = max_active - roots_size;
		}
	}
	else
	{
		max_elections = 0;
	}

	return nano::frontiers_confirmation_info{ max_elections, agressive_mode };
}

void nano::active_transactions::set_next_frontier_check (bool agressive_mode_a)
{
	auto request_interval (std::chrono::milliseconds (node.network_params.network.request_interval_ms));
	auto rel_time_next_frontier_check = request_interval * (agressive_mode_a ? 20 : 60);
	// Decrease check time for dev network
	int dev_network_factor = node.network_params.network.is_dev_network () ? 1000 : 1;

	next_frontier_check = steady_clock::now () + (rel_time_next_frontier_check / dev_network_factor);
}

void nano::active_transactions::confirm_prioritized_frontiers (nano::transaction const & transaction_a, uint64_t max_elections_a, uint64_t & elections_count_a)
{
	nano::unique_lock<nano::mutex> lk (mutex);
	auto start_elections_for_prioritized_frontiers = [&transaction_a, &elections_count_a, max_elections_a, &lk, this] (prioritize_num_uncemented & cementable_frontiers) {
		while (!cementable_frontiers.empty () && !this->stopped && elections_count_a < max_elections_a && optimistic_elections_count < max_optimistic ())
		{
			auto cementable_account_front_it = cementable_frontiers.get<tag_uncemented> ().begin ();
			auto cementable_account = *cementable_account_front_it;
			cementable_frontiers.get<tag_uncemented> ().erase (cementable_account_front_it);
			if (expired_optimistic_election_infos.get<tag_account> ().count (cementable_account.account) == 0)
			{
				lk.unlock ();
				nano::account_info info;
				auto error = this->node.store.account.get (transaction_a, cementable_account.account, info);
				if (!error)
				{
					if (!this->confirmation_height_processor.is_processing_block (info.head))
					{
						nano::confirmation_height_info confirmation_height_info;
						this->node.store.confirmation_height.get (transaction_a, cementable_account.account, confirmation_height_info);

						if (info.block_count > confirmation_height_info.height)
						{
							auto block (this->node.store.block.get (transaction_a, info.head));
							auto previous_balance (this->node.ledger.balance (transaction_a, block->previous ()));
							auto inserted_election = this->insert_election_from_frontiers_confirmation (block, cementable_account.account, previous_balance, nano::election_behavior::optimistic);
							if (inserted_election)
							{
								++elections_count_a;
							}
						}
					}
				}
				lk.lock ();
			}
		}
	};

	start_elections_for_prioritized_frontiers (priority_wallet_cementable_frontiers);
	start_elections_for_prioritized_frontiers (priority_cementable_frontiers);
}

void nano::active_transactions::block_cemented_callback (std::shared_ptr<nano::block> const & block_a)
{
	auto transaction = node.store.tx_begin_read ();

	boost::optional<nano::election_status_type> election_status_type;
	if (!confirmation_height_processor.is_processing_added_block (block_a->hash ()))
	{
		election_status_type = confirm_block (transaction, block_a);
	}
	else
	{
		// This block was explicitly added to the confirmation height_processor
		election_status_type = nano::election_status_type::active_confirmed_quorum;
	}

	if (election_status_type.is_initialized ())
	{
		if (election_status_type == nano::election_status_type::inactive_confirmation_height)
		{
			nano::account account{};
			nano::uint128_t amount (0);
			bool is_state_send (false);
			bool is_state_epoch (false);
			nano::account pending_account{};
			node.process_confirmed_data (transaction, block_a, block_a->hash (), account, amount, is_state_send, is_state_epoch, pending_account);
			node.observers.blocks.notify (nano::election_status{ block_a, 0, 0, std::chrono::duration_cast<std::chrono::milliseconds> (std::chrono::system_clock::now ().time_since_epoch ()), std::chrono::duration_values<std::chrono::milliseconds>::zero (), 0, 1, 0, nano::election_status_type::inactive_confirmation_height }, {}, account, amount, is_state_send, is_state_epoch);
		}
		else
		{
			auto hash (block_a->hash ());
			nano::unique_lock<nano::mutex> election_winners_lk (election_winner_details_mutex);
			auto existing (election_winner_details.find (hash));
			if (existing != election_winner_details.end ())
			{
				auto election = existing->second;
				election_winner_details.erase (hash);
				election_winners_lk.unlock ();
				if (election->confirmed () && election->winner ()->hash () == hash)
				{
					nano::unique_lock<nano::mutex> election_lk (election->mutex);
					auto status_l = election->status;
					election_lk.unlock ();
					add_recently_cemented (status_l);
					auto destination (block_a->link ().is_zero () ? block_a->destination () : block_a->link ().as_account ());
					node.receive_confirmed (transaction, hash, destination);
					nano::account account{};
					nano::uint128_t amount (0);
					bool is_state_send (false);
					bool is_state_epoch (false);
					nano::account pending_account{};
					node.process_confirmed_data (transaction, block_a, hash, account, amount, is_state_send, is_state_epoch, pending_account);
					election_lk.lock ();
					election->status.type = *election_status_type;
					election->status.confirmation_request_count = election->confirmation_request_count;
					status_l = election->status;
					election_lk.unlock ();
					auto votes (election->votes_with_weight ());
					node.observers.blocks.notify (status_l, votes, account, amount, is_state_send, is_state_epoch);
					if (amount > 0)
					{
						node.observers.account_balance.notify (account, false);
						if (!pending_account.is_zero ())
						{
							node.observers.account_balance.notify (pending_account, true);
						}
					}
				}
			}
		}

		auto account (!block_a->account ().is_zero () ? block_a->account () : block_a->sideband ().account ());
		debug_assert (!account.is_zero ());
		if (!node.ledger.cache.final_votes_confirmation_canary.load () && account == node.network_params.ledger.final_votes_canary_account && block_a->sideband ().height () >= node.network_params.ledger.final_votes_canary_height)
		{
			node.ledger.cache.final_votes_confirmation_canary.store (true);
		}

		// Next-block activations are done after cementing hardcoded bootstrap count to allow confirming very large chains without interference
		bool const cemented_bootstrap_count_reached{ node.ledger.cache.cemented_count >= node.ledger.bootstrap_weight_max_blocks };

		// Next-block activations are only done for blocks with previously active elections
		bool const was_active{ *election_status_type == nano::election_status_type::active_confirmed_quorum || *election_status_type == nano::election_status_type::active_confirmation_height };

		if (cemented_bootstrap_count_reached && was_active)
		{
			// Start or vote for the next unconfirmed block
			scheduler.activate (account, transaction);

			// Start or vote for the next unconfirmed block in the destination account
			auto const & destination (node.ledger.block_destination (transaction, *block_a));
			if (!destination.is_zero () && destination != account)
			{
				scheduler.activate (destination, transaction);
			}
		}
	}
}

void nano::active_transactions::add_election_winner_details (nano::block_hash const & hash_a, std::shared_ptr<nano::election> const & election_a)
{
	nano::lock_guard<nano::mutex> guard (election_winner_details_mutex);
	election_winner_details.emplace (hash_a, election_a);
}

void nano::active_transactions::remove_election_winner_details (nano::block_hash const & hash_a)
{
	nano::lock_guard<nano::mutex> guard (election_winner_details_mutex);
	election_winner_details.erase (hash_a);
}

void nano::active_transactions::block_already_cemented_callback (nano::block_hash const & hash_a)
{
	// Depending on timing there is a situation where the election_winner_details is not reset.
	// This can happen when a block wins an election, and the block is confirmed + observer
	// called before the block hash gets added to election_winner_details. If the block is confirmed
	// callbacks have already been done, so we can safely just remove it.
	remove_election_winner_details (hash_a);
}

int64_t nano::active_transactions::vacancy () const
{
	nano::lock_guard<nano::mutex> lock{ mutex };
	auto result = static_cast<int64_t> (node.config->active_elections_size) - static_cast<int64_t> (roots.size ());
	return result;
}

void nano::active_transactions::request_confirm (nano::unique_lock<nano::mutex> & lock_a)
{
	debug_assert (lock_a.owns_lock ());

	std::size_t const this_loop_target_l (roots.size ());
	auto const elections_l{ list_active_impl (this_loop_target_l) };

	lock_a.unlock ();

	nano::confirmation_solicitor solicitor (node.network, *node.config);
	solicitor.prepare (node.rep_crawler.principal_representatives (std::numeric_limits<std::size_t>::max ()));
	nano::vote_generator_session generator_session (generator);
	nano::vote_generator_session final_generator_session (generator);

	std::size_t unconfirmed_count_l (0);
	nano::timer<std::chrono::milliseconds> elapsed (nano::timer_state::started);

	/*
	 * Loop through active elections in descending order of proof-of-work difficulty, requesting confirmation
	 *
	 * Only up to a certain amount of elections are queued for confirmation request and block rebroadcasting. The remaining elections can still be confirmed if votes arrive
	 * Elections extending the soft config.active_elections_size limit are flushed after a certain time-to-live cutoff
	 * Flushed elections are later re-activated via frontier confirmation
	 */
	for (auto const & election_l : elections_l)
	{
		bool const confirmed_l (election_l->confirmed ());
		unconfirmed_count_l += !confirmed_l;

		if (election_l->transition_time (solicitor))
		{
			if (election_l->optimistic () && election_l->failed ())
			{
				if (election_l->confirmation_request_count != 0)
				{
					// Locks active mutex
					add_expired_optimistic_election (*election_l);
				}
				--optimistic_elections_count;
			}

			// Locks active mutex, cleans up the election and erases it from the main container
			if (!confirmed_l)
			{
				node.stats->inc (nano::stat::type::election, nano::stat::detail::election_drop_expired);
			}
			erase (election_l->qualified_root);
		}
	}

	solicitor.flush ();
	generator_session.flush ();
	final_generator_session.flush ();
	lock_a.lock ();

	if (node.config->logging.timing_logging ())
	{
		node.logger->try_log (boost::str (boost::format ("Processed %1% elections (%2% were already confirmed) in %3% %4%") % this_loop_target_l % (this_loop_target_l - unconfirmed_count_l) % elapsed.value ().count () % elapsed.unit ()));
	}
}

void nano::active_transactions::cleanup_election (nano::unique_lock<nano::mutex> & lock_a, std::shared_ptr<nano::election> election)
{
	debug_assert (lock_a.owns_lock ());

	if (!election->confirmed ())
	{
<<<<<<< HEAD
		node.stats->inc (nano::stat::type::election, nano::stat::detail::election_drop_all);
=======
		node.stats.inc (nano::stat::type::election, nano::stat::detail::election_drop_all);
		if (election->behavior == election_behavior::hinted)
		{
			node.stats.inc (nano::stat::type::election, nano::stat::detail::election_hinted_drop);
		}
	}
	else
	{
		node.stats.inc (nano::stat::type::election, nano::stat::detail::election_confirmed_all);
		if (election->behavior == election_behavior::hinted)
		{
			node.stats.inc (nano::stat::type::election, nano::stat::detail::election_hinted_confirmed);
		}
>>>>>>> 384f7db5
	}

	if (election->behavior == election_behavior::hinted)
	{
		--active_hinted_elections_count;
	}

	auto blocks_l = election->blocks ();
	for (auto const & [hash, block] : blocks_l)
	{
		auto erased (blocks.erase (hash));
		(void)erased;
		debug_assert (erased == 1);
		erase_inactive_votes_cache (hash);
	}
	roots.get<tag_root> ().erase (roots.get<tag_root> ().find (election->qualified_root));

	lock_a.unlock ();
	vacancy_update ();
	for (auto const & [hash, block] : blocks_l)
	{
		// Notify observers about dropped elections & blocks lost confirmed elections
		if (!election->confirmed () || hash != election->winner ()->hash ())
		{
			node.observers.active_stopped.notify (hash);
		}

		if (!election->confirmed ())
		{
			// Clear from publish filter
			node.network.publish_filter->clear (block);
		}
	}

<<<<<<< HEAD
	node.stats->inc (nano::stat::type::election, election.confirmed () ? nano::stat::detail::election_confirmed : nano::stat::detail::election_not_confirmed);
	if (node.config->logging.election_result_logging ())
	{
		node.logger->try_log (boost::str (boost::format ("Election erased for root %1%, confirmed: %2$b") % election.qualified_root.to_string () % election.confirmed ()));
=======
	node.stats.inc (nano::stat::type::election, election->confirmed () ? nano::stat::detail::election_confirmed : nano::stat::detail::election_not_confirmed);
	if (node.config.logging.election_result_logging ())
	{
		node.logger.try_log (boost::str (boost::format ("Election erased for root %1%, confirmed: %2$b") % election->qualified_root.to_string () % election->confirmed ()));
>>>>>>> 384f7db5
	}
}

std::vector<std::shared_ptr<nano::election>> nano::active_transactions::list_active (std::size_t max_a)
{
	nano::lock_guard<nano::mutex> guard (mutex);
	return list_active_impl (max_a);
}

std::vector<std::shared_ptr<nano::election>> nano::active_transactions::list_active_impl (std::size_t max_a) const
{
	std::vector<std::shared_ptr<nano::election>> result_l;
	result_l.reserve (std::min (max_a, roots.size ()));
	{
		auto & sorted_roots_l (roots.get<tag_random_access> ());
		std::size_t count_l{ 0 };
		for (auto i = sorted_roots_l.begin (), n = sorted_roots_l.end (); i != n && count_l < max_a; ++i, ++count_l)
		{
			result_l.push_back (i->election);
		}
	}
	return result_l;
}

void nano::active_transactions::add_expired_optimistic_election (nano::election const & election_a)
{
	nano::lock_guard<nano::mutex> guard (mutex);
	auto account = election_a.status.winner->account ();
	if (account.is_zero ())
	{
		account = election_a.status.winner->sideband ().account ();
	}

	auto it = expired_optimistic_election_infos.get<tag_account> ().find (account);
	if (it != expired_optimistic_election_infos.get<tag_account> ().end ())
	{
		expired_optimistic_election_infos.get<tag_account> ().modify (it, [] (auto & expired_optimistic_election) {
			expired_optimistic_election.expired_time = std::chrono::steady_clock::now ();
			expired_optimistic_election.election_started = false;
		});
	}
	else
	{
		expired_optimistic_election_infos.emplace (std::chrono::steady_clock::now (), account);
	}

	// Expire the oldest one if a maximum is reached
	auto const max_expired_optimistic_election_infos = 10000;
	if (expired_optimistic_election_infos.size () > max_expired_optimistic_election_infos)
	{
		expired_optimistic_election_infos.get<tag_expired_time> ().erase (expired_optimistic_election_infos.get<tag_expired_time> ().begin ());
	}
	expired_optimistic_election_infos_size = expired_optimistic_election_infos.size ();
}

unsigned nano::active_transactions::max_optimistic ()
{
	return node.ledger.cache.cemented_count < node.ledger.bootstrap_weight_max_blocks ? std::numeric_limits<unsigned>::max () : 50u;
}

void nano::active_transactions::frontiers_confirmation (nano::unique_lock<nano::mutex> & lock_a)
{
	// Spend some time prioritizing accounts with the most uncemented blocks to reduce voting traffic
	auto request_interval = std::chrono::milliseconds (node.network_params.network.request_interval_ms);
	// Spend longer searching ledger accounts when there is a low amount of elections going on
	auto low_active = roots.size () < 1000;
	auto time_to_spend_prioritizing_ledger_accounts = request_interval / (low_active ? 20 : 100);
	auto time_to_spend_prioritizing_wallet_accounts = request_interval / 250;
	auto time_to_spend_confirming_pessimistic_accounts = time_to_spend_prioritizing_ledger_accounts;
	lock_a.unlock ();
	auto transaction = node.store.tx_begin_read ();
	prioritize_frontiers_for_confirmation (transaction, node.network_params.network.is_dev_network () ? std::chrono::milliseconds (50) : time_to_spend_prioritizing_ledger_accounts, time_to_spend_prioritizing_wallet_accounts);
	auto frontiers_confirmation_info = get_frontiers_confirmation_info ();
	if (frontiers_confirmation_info.can_start_elections ())
	{
		uint64_t elections_count (0);
		confirm_prioritized_frontiers (transaction, frontiers_confirmation_info.max_elections, elections_count);
		confirm_expired_frontiers_pessimistically (transaction, frontiers_confirmation_info.max_elections, elections_count);
		set_next_frontier_check (frontiers_confirmation_info.aggressive_mode);
	}
	lock_a.lock ();
}

/*
 * This function takes the expired_optimistic_election_infos generated from failed elections from frontiers confirmations and starts
 * confirming blocks at cemented height + 1 (cemented frontier successor) for an account only if all dependent blocks already
 * confirmed.
 */
void nano::active_transactions::confirm_expired_frontiers_pessimistically (nano::transaction const & transaction_a, uint64_t max_elections_a, uint64_t & elections_count_a)
{
	auto i{ node.store.account.begin (transaction_a, next_frontier_account) };
	auto n{ node.store.account.end () };
	nano::timer<std::chrono::milliseconds> timer (nano::timer_state::started);
	nano::confirmation_height_info confirmation_height_info;

	// Loop through any expired optimistic elections which have not been started yet. This tag stores already started ones first
	std::vector<nano::account> elections_started_for_account;
	for (auto i = expired_optimistic_election_infos.get<tag_election_started> ().lower_bound (false); i != expired_optimistic_election_infos.get<tag_election_started> ().end ();)
	{
		if (stopped || elections_count_a >= max_elections_a)
		{
			break;
		}

		auto const & account{ i->account };
		nano::account_info account_info;
		bool should_delete{ true };
		if (!node.store.account.get (transaction_a, account, account_info))
		{
			node.store.confirmation_height.get (transaction_a, account, confirmation_height_info);
			if (account_info.block_count > confirmation_height_info.height)
			{
				should_delete = false;
				std::shared_ptr<nano::block> previous_block;
				std::shared_ptr<nano::block> block;
				if (confirmation_height_info.height == 0)
				{
					block = node.store.block.get (transaction_a, account_info.open_block);
				}
				else
				{
					previous_block = node.store.block.get (transaction_a, confirmation_height_info.frontier);
					block = node.store.block.get (transaction_a, previous_block->sideband ().successor ());
				}

				if (block && !node.confirmation_height_processor.is_processing_block (block->hash ()) && node.ledger.dependents_confirmed (transaction_a, *block))
				{
					nano::uint128_t previous_balance{ 0 };
					if (previous_block && previous_block->balance ().is_zero ())
					{
						previous_balance = previous_block->sideband ().balance ().number ();
					}

					auto inserted_election = insert_election_from_frontiers_confirmation (block, account, previous_balance, nano::election_behavior::normal);
					if (inserted_election)
					{
						++elections_count_a;
					}
					elections_started_for_account.push_back (i->account);
				}
			}
		}

		if (should_delete)
		{
			// This account is confirmed already or doesn't exist.
			i = expired_optimistic_election_infos.get<tag_election_started> ().erase (i);
			expired_optimistic_election_infos_size = expired_optimistic_election_infos.size ();
		}
		else
		{
			++i;
		}
	}

	for (auto const & account : elections_started_for_account)
	{
		auto it = expired_optimistic_election_infos.get<tag_account> ().find (account);
		debug_assert (it != expired_optimistic_election_infos.get<tag_account> ().end ());
		expired_optimistic_election_infos.get<tag_account> ().modify (it, [] (auto & expired_optimistic_election_info_a) {
			expired_optimistic_election_info_a.election_started = true;
		});
	}
}

bool nano::active_transactions::should_do_frontiers_confirmation () const
{
	auto pending_confirmation_height_size (confirmation_height_processor.awaiting_processing_size ());
	auto disabled_confirmation_mode = (node.config->frontiers_confirmation == nano::frontiers_confirmation_mode::disabled);
	auto conf_height_capacity_reached = pending_confirmation_height_size > confirmed_frontiers_max_pending_size;
	auto all_cemented = node.ledger.cache.block_count == node.ledger.cache.cemented_count;
	return (!disabled_confirmation_mode && !conf_height_capacity_reached && !all_cemented);
}

void nano::active_transactions::request_loop ()
{
	nano::unique_lock<nano::mutex> lock (mutex);
	started = true;
	lock.unlock ();
	condition.notify_all ();

	// The wallets and active_transactions objects are mutually dependent, so we need a fully
	// constructed node before proceeding.
	this->node.node_initialized_latch.wait ();

	lock.lock ();

	while (!stopped && !node.flags.disable_request_loop)
	{
		// If many votes are queued, ensure at least the currently active ones finish processing
		lock.unlock ();
		condition.notify_all ();
		if (node.vote_processor.half_full ())
		{
			node.vote_processor.flush ();
		}
		lock.lock ();

		auto const stamp_l = std::chrono::steady_clock::now ();

		request_confirm (lock);
		debug_assert (lock.owns_lock ());

		if (!stopped)
		{
			auto const min_sleep_l = std::chrono::milliseconds (node.network_params.network.request_interval_ms / 2);
			auto const wakeup_l = std::max (stamp_l + std::chrono::milliseconds (node.network_params.network.request_interval_ms), std::chrono::steady_clock::now () + min_sleep_l);
			condition.wait_until (lock, wakeup_l, [&wakeup_l, &stopped = stopped] { return stopped || std::chrono::steady_clock::now () >= wakeup_l; });
		}
	}
}

bool nano::active_transactions::prioritize_account_for_confirmation (nano::active_transactions::prioritize_num_uncemented & cementable_frontiers_a, std::size_t & cementable_frontiers_size_a, nano::account const & account_a, nano::account_info const & info_a, uint64_t confirmation_height_a)
{
	auto inserted_new{ false };
	if (info_a.block_count > confirmation_height_a && !confirmation_height_processor.is_processing_block (info_a.head))
	{
		auto num_uncemented = info_a.block_count - confirmation_height_a;
		nano::lock_guard<nano::mutex> guard (mutex);
		auto it = cementable_frontiers_a.get<tag_account> ().find (account_a);
		if (it != cementable_frontiers_a.get<tag_account> ().end ())
		{
			if (it->blocks_uncemented != num_uncemented)
			{
				// Account already exists and there is now a different uncemented block count so update it in the container
				cementable_frontiers_a.get<tag_account> ().modify (it, [num_uncemented] (nano::cementable_account & info) {
					info.blocks_uncemented = num_uncemented;
				});
			}
		}
		else
		{
			debug_assert (cementable_frontiers_size_a <= max_priority_cementable_frontiers);
			if (cementable_frontiers_size_a == max_priority_cementable_frontiers)
			{
				// The maximum amount of frontiers stored has been reached. Check if the current frontier
				// has more uncemented blocks than the lowest uncemented frontier in the collection if so replace it.
				auto least_uncemented_frontier_it = cementable_frontiers_a.get<tag_uncemented> ().end ();
				--least_uncemented_frontier_it;
				if (num_uncemented > least_uncemented_frontier_it->blocks_uncemented)
				{
					cementable_frontiers_a.get<tag_uncemented> ().erase (least_uncemented_frontier_it);
					cementable_frontiers_a.get<tag_account> ().emplace (account_a, num_uncemented);
				}
			}
			else
			{
				inserted_new = true;
				cementable_frontiers_a.get<tag_account> ().emplace (account_a, num_uncemented);
			}
		}
		cementable_frontiers_size_a = cementable_frontiers_a.size ();
	}
	return inserted_new;
}

void nano::active_transactions::prioritize_frontiers_for_confirmation (nano::transaction const & transaction_a, std::chrono::milliseconds ledger_account_traversal_max_time_a, std::chrono::milliseconds wallet_account_traversal_max_time_a)
{
	// Don't try to prioritize when there are a large number of pending confirmation heights as blocks can be cemented in the meantime, making the prioritization less reliable
	if (confirmation_height_processor.awaiting_processing_size () < confirmed_frontiers_max_pending_size)
	{
		std::size_t priority_cementable_frontiers_size;
		std::size_t priority_wallet_cementable_frontiers_size;
		{
			nano::lock_guard<nano::mutex> guard (mutex);
			priority_cementable_frontiers_size = priority_cementable_frontiers.size ();
			priority_wallet_cementable_frontiers_size = priority_wallet_cementable_frontiers.size ();
		}

		nano::timer<std::chrono::milliseconds> wallet_account_timer (nano::timer_state::started);
		// Remove any old expired optimistic elections so they are no longer excluded in subsequent checks
		auto expired_cutoff_it (expired_optimistic_election_infos.get<tag_expired_time> ().lower_bound (std::chrono::steady_clock::now () - expired_optimistic_election_info_cutoff));
		expired_optimistic_election_infos.get<tag_expired_time> ().erase (expired_optimistic_election_infos.get<tag_expired_time> ().begin (), expired_cutoff_it);
		expired_optimistic_election_infos_size = expired_optimistic_election_infos.size ();

		auto num_new_inserted{ 0u };
		auto should_iterate = [this, &num_new_inserted] () {
			auto max_optimistic_l = max_optimistic ();
			return !stopped && (max_optimistic_l > optimistic_elections_count && max_optimistic_l - optimistic_elections_count > num_new_inserted);
		};

		if (!skip_wallets)
		{
			// Prioritize wallet accounts first
			{
				nano::lock_guard<nano::mutex> lock (node.wallets.mutex);
				auto wallet_transaction (node.wallets.tx_begin_read ());
				auto const & items = node.wallets.items;
				if (items.empty ())
				{
					skip_wallets = true;
				}
				for (auto item_it = items.cbegin (); item_it != items.cend () && should_iterate (); ++item_it)
				{
					// Skip this wallet if it has been traversed already while there are others still awaiting
					if (wallet_ids_already_iterated.find (item_it->first) != wallet_ids_already_iterated.end ())
					{
						continue;
					}

					nano::account_info info;
					auto & wallet (item_it->second);
					nano::lock_guard<std::recursive_mutex> wallet_lock (wallet->store.mutex);

					auto & next_wallet_frontier_account = next_wallet_id_accounts.emplace (item_it->first, wallet_store::special_count).first->second;

					auto i (wallet->store.begin (wallet_transaction, next_wallet_frontier_account));
					auto n (wallet->store.end ());
					for (; i != n && should_iterate (); ++i)
					{
						auto const & account (i->first);
						if (expired_optimistic_election_infos.get<tag_account> ().count (account) == 0 && !node.store.account.get (transaction_a, account, info))
						{
							nano::confirmation_height_info confirmation_height_info;
							node.store.confirmation_height.get (transaction_a, account, confirmation_height_info);
							// If it exists in normal priority collection delete from there.
							auto it = priority_cementable_frontiers.find (account);
							if (it != priority_cementable_frontiers.end ())
							{
								nano::lock_guard<nano::mutex> guard (mutex);
								priority_cementable_frontiers.erase (it);
								priority_cementable_frontiers_size = priority_cementable_frontiers.size ();
							}

							auto insert_newed = prioritize_account_for_confirmation (priority_wallet_cementable_frontiers, priority_wallet_cementable_frontiers_size, account, info, confirmation_height_info.height);
							if (insert_newed)
							{
								++num_new_inserted;
							}

							if (wallet_account_timer.since_start () >= wallet_account_traversal_max_time_a)
							{
								break;
							}
						}
						next_wallet_frontier_account = account.number () + 1;
					}
					// Go back to the beginning when we have reached the end of the wallet accounts for this wallet
					if (i == n)
					{
						wallet_ids_already_iterated.emplace (item_it->first);
						next_wallet_id_accounts.at (item_it->first) = wallet_store::special_count;

						// Skip wallet accounts when they have all been traversed
						if (std::next (item_it) == items.cend ())
						{
							wallet_ids_already_iterated.clear ();
							skip_wallets = true;
						}
					}
				}
			}
		}

		nano::timer<std::chrono::milliseconds> timer (nano::timer_state::started);
		auto i (node.store.account.begin (transaction_a, next_frontier_account));
		auto n (node.store.account.end ());
		for (; i != n && should_iterate (); ++i)
		{
			auto const & account (i->first);
			auto const & info (i->second);
			if (priority_wallet_cementable_frontiers.find (account) == priority_wallet_cementable_frontiers.end ())
			{
				if (expired_optimistic_election_infos.get<tag_account> ().count (account) == 0)
				{
					nano::confirmation_height_info confirmation_height_info;
					node.store.confirmation_height.get (transaction_a, account, confirmation_height_info);
					auto insert_newed = prioritize_account_for_confirmation (priority_cementable_frontiers, priority_cementable_frontiers_size, account, info, confirmation_height_info.height);
					if (insert_newed)
					{
						++num_new_inserted;
					}
				}
			}
			next_frontier_account = account.number () + 1;
			if (timer.since_start () >= ledger_account_traversal_max_time_a)
			{
				break;
			}
		}

		// Go back to the beginning when we have reached the end of the accounts and start with wallet accounts next time
		if (i == n)
		{
			next_frontier_account = 0;
			skip_wallets = false;
		}
	}
}

void nano::active_transactions::stop ()
{
	nano::unique_lock<nano::mutex> lock (mutex);
	if (!started)
	{
		condition.wait (lock, [&started = started] { return started; });
	}
	stopped = true;
	lock.unlock ();
	condition.notify_all ();
	if (thread.joinable ())
	{
		thread.join ();
	}
	generator.stop ();
	final_generator.stop ();
	lock.lock ();
	roots.clear ();
}

nano::election_insertion_result nano::active_transactions::insert_impl (nano::unique_lock<nano::mutex> & lock_a, std::shared_ptr<nano::block> const & block_a, nano::election_behavior election_behavior_a, std::function<void (std::shared_ptr<nano::block> const &)> const & confirmation_action_a)
{
	debug_assert (lock_a.owns_lock ());
	debug_assert (block_a->has_sideband ());
	nano::election_insertion_result result;
	if (!stopped)
	{
		auto root (block_a->qualified_root ());
		auto existing (roots.get<tag_root> ().find (root));
		if (existing == roots.get<tag_root> ().end ())
		{
			if (recently_confirmed.get<tag_root> ().find (root) == recently_confirmed.get<tag_root> ().end ())
			{
				result.inserted = true;
				auto hash (block_a->hash ());
<<<<<<< HEAD
				auto epoch (block_a->sideband ().details ().epoch ());
				nano::uint128_t previous_balance (previous_balance_a.value_or (0));
				debug_assert (!(previous_balance_a.value_or (0) > 0 && block_a->previous ().is_zero ()));
				if (!previous_balance_a.is_initialized () && !block_a->previous ().is_zero ())
				{
					auto transaction (node.store.tx_begin_read ());
					if (node.store.block.exists (transaction, block_a->previous ()))
					{
						previous_balance = node.ledger.balance (transaction, block_a->previous ());
					}
				}
=======
				auto epoch (block_a->sideband ().details.epoch);
>>>>>>> 384f7db5
				result.election = nano::make_shared<nano::election> (
				node, block_a, confirmation_action_a, [&node = node] (auto const & rep_a) {
					// Representative is defined as online if replying to live votes or rep_crawler queries
					node.online_reps.observe (rep_a);
				},
				election_behavior_a);
				roots.get<tag_root> ().emplace (nano::active_transactions::conflict_info{ root, result.election, epoch, election_behavior_a });
				blocks.emplace (hash, result.election);
				// Increase hinted election counter while still holding lock
				if (election_behavior_a == election_behavior::hinted)
				{
					active_hinted_elections_count++;
				}
				auto const cache = find_inactive_votes_cache_impl (hash);
				lock_a.unlock ();
				result.election->insert_inactive_votes_cache (cache);
				node.stats->inc (nano::stat::type::election, nano::stat::detail::election_start);
				vacancy_update ();
			}
		}
		else
		{
			result.election = existing->election;
		}

		if (lock_a.owns_lock ())
		{
			lock_a.unlock ();
		}

		// Votes are generated for inserted or ongoing elections
		if (result.election)
		{
			result.election->generate_votes ();
		}
	}
	return result;
}

nano::election_insertion_result nano::active_transactions::insert_hinted (nano::unique_lock<nano::mutex> & lock_a, std::shared_ptr<nano::block> const & block_a)
{
	debug_assert (lock_a.owns_lock ());

	const std::size_t limit = node.config.active_elections_hinted_limit_percentage * node.config.active_elections_size / 100;
	if (active_hinted_elections_count >= limit)
	{
		// Reached maximum number of hinted elections, drop new ones
		node.stats.inc (nano::stat::type::election, nano::stat::detail::election_hinted_overflow);
		return {};
	}

	auto result = insert_impl (lock_a, block_a, nano::election_behavior::hinted);
	if (result.inserted)
	{
		node.stats.inc (nano::stat::type::election, nano::stat::detail::election_hinted_started);
	}
	return result;
}

// Validate a vote and apply it to the current election if one exists
nano::vote_code nano::active_transactions::vote (std::shared_ptr<nano::vote> const & vote_a)
{
	nano::vote_code result{ nano::vote_code::indeterminate };
	// If all hashes were recently confirmed then it is a replay
	unsigned recently_confirmed_counter (0);
	std::vector<std::pair<std::shared_ptr<nano::election>, nano::block_hash>> process;
	{
		nano::unique_lock<nano::mutex> lock (mutex);
		for (auto const & hash : vote_a->hashes ())
		{
			auto & recently_confirmed_by_hash (recently_confirmed.get<tag_hash> ());
			auto existing (blocks.find (hash));
			if (existing != blocks.end ())
			{
				process.emplace_back (existing->second, hash);
			}
			else if (recently_confirmed_by_hash.count (hash) == 0)
			{
				add_inactive_votes_cache (lock, hash, vote_a->account (), vote_a->timestamp ());
			}
			else
			{
				++recently_confirmed_counter;
			}
		}
	}

	if (!process.empty ())
	{
		bool replay (false);
		bool processed (false);
		for (auto const & [election, block_hash] : process)
		{
			auto const result_l = election->vote (vote_a->account (), vote_a->timestamp (), block_hash);
			processed = processed || result_l.processed;
			replay = replay || result_l.replay;
		}

		// Republish vote if it is new and the node does not host a principal representative (or close to)
		if (processed)
		{
			auto const reps (node.wallets.reps ());
			if (!reps.have_half_rep () && !reps.exists (vote_a->account ()))
			{
				node.network.flood_vote (vote_a, 0.5f);
			}
		}
		result = replay ? nano::vote_code::replay : nano::vote_code::vote;
	}
	else if (recently_confirmed_counter == vote_a->hashes ().size ())
	{
		result = nano::vote_code::replay;
	}
	return result;
}

bool nano::active_transactions::active (nano::qualified_root const & root_a)
{
	nano::lock_guard<nano::mutex> lock (mutex);
	return roots.get<tag_root> ().find (root_a) != roots.get<tag_root> ().end ();
}

bool nano::active_transactions::active (nano::block const & block_a)
{
	nano::lock_guard<nano::mutex> guard (mutex);
	return roots.get<tag_root> ().find (block_a.qualified_root ()) != roots.get<tag_root> ().end () && blocks.find (block_a.hash ()) != blocks.end ();
}

std::shared_ptr<nano::election> nano::active_transactions::election (nano::qualified_root const & root_a) const
{
	std::shared_ptr<nano::election> result;
	nano::lock_guard<nano::mutex> lock (mutex);
	auto existing = roots.get<tag_root> ().find (root_a);
	if (existing != roots.get<tag_root> ().end ())
	{
		result = existing->election;
	}
	return result;
}

std::shared_ptr<nano::block> nano::active_transactions::winner (nano::block_hash const & hash_a) const
{
	std::shared_ptr<nano::block> result;
	nano::unique_lock<nano::mutex> lock (mutex);
	auto existing = blocks.find (hash_a);
	if (existing != blocks.end ())
	{
		auto election = existing->second;
		lock.unlock ();
		result = election->winner ();
	}
	return result;
}

std::deque<nano::election_status> nano::active_transactions::list_recently_cemented ()
{
	nano::lock_guard<nano::mutex> lock (mutex);
	return recently_cemented;
}

void nano::active_transactions::add_recently_cemented (nano::election_status const & status_a)
{
	nano::lock_guard<nano::mutex> guard (mutex);
	recently_cemented.push_back (status_a);
	if (recently_cemented.size () > node.config->confirmation_history_size)
	{
		recently_cemented.pop_front ();
	}
}

void nano::active_transactions::add_recently_confirmed (nano::qualified_root const & root_a, nano::block_hash const & hash_a)
{
	nano::lock_guard<nano::mutex> guard (mutex);
	recently_confirmed.get<tag_sequence> ().emplace_back (root_a, hash_a);
	if (recently_confirmed.size () > recently_confirmed_size)
	{
		recently_confirmed.get<tag_sequence> ().pop_front ();
	}
}

void nano::active_transactions::erase_recently_confirmed (nano::block_hash const & hash_a)
{
	nano::lock_guard<nano::mutex> guard (mutex);
	recently_confirmed.get<tag_hash> ().erase (hash_a);
}

void nano::active_transactions::erase (nano::block const & block_a)
{
	erase (block_a.qualified_root ());
}

void nano::active_transactions::erase (nano::qualified_root const & root_a)
{
	nano::unique_lock<nano::mutex> lock (mutex);
	auto root_it (roots.get<tag_root> ().find (root_a));
	if (root_it != roots.get<tag_root> ().end ())
	{
		cleanup_election (lock, root_it->election);
	}
}

void nano::active_transactions::erase_hash (nano::block_hash const & hash_a)
{
	nano::unique_lock<nano::mutex> lock (mutex);
	[[maybe_unused]] auto erased (blocks.erase (hash_a));
	debug_assert (erased == 1);
}

void nano::active_transactions::erase_oldest ()
{
	nano::unique_lock<nano::mutex> lock (mutex);
	if (!roots.empty ())
	{
		node.stats->inc (nano::stat::type::election, nano::stat::detail::election_drop_overflow);
		auto item = roots.get<tag_random_access> ().front ();
		cleanup_election (lock, item.election);
	}
}

bool nano::active_transactions::empty ()
{
	nano::lock_guard<nano::mutex> lock (mutex);
	return roots.empty ();
}

std::size_t nano::active_transactions::size ()
{
	nano::lock_guard<nano::mutex> lock (mutex);
	return roots.size ();
}

bool nano::active_transactions::publish (std::shared_ptr<nano::block> const & block_a)
{
	nano::unique_lock<nano::mutex> lock (mutex);
	auto existing (roots.get<tag_root> ().find (block_a->qualified_root ()));
	auto result (true);
	if (existing != roots.get<tag_root> ().end ())
	{
		auto election (existing->election);
		lock.unlock ();
		result = election->publish (block_a);
		if (!result)
		{
			lock.lock ();
			blocks.emplace (block_a->hash (), election);
			auto const cache = find_inactive_votes_cache_impl (block_a->hash ());
			lock.unlock ();
			election->insert_inactive_votes_cache (cache);
			node.stats->inc (nano::stat::type::election, nano::stat::detail::election_block_conflict);
		}
	}
	return result;
}

// Returns the type of election status requiring callbacks calling later
boost::optional<nano::election_status_type> nano::active_transactions::confirm_block (nano::transaction const & transaction_a, std::shared_ptr<nano::block> const & block_a)
{
	auto hash (block_a->hash ());
	nano::unique_lock<nano::mutex> lock (mutex);
	auto existing (blocks.find (hash));
	boost::optional<nano::election_status_type> status_type;
	if (existing != blocks.end ())
	{
		lock.unlock ();
		nano::unique_lock<nano::mutex> election_lock (existing->second->mutex);
		if (existing->second->status.winner && existing->second->status.winner->hash () == hash)
		{
			if (!existing->second->confirmed ())
			{
				existing->second->confirm_once (election_lock, nano::election_status_type::active_confirmation_height);
				status_type = nano::election_status_type::active_confirmation_height;
			}
			else
			{
#ifndef NDEBUG
				nano::unique_lock<nano::mutex> election_winners_lk (election_winner_details_mutex);
				debug_assert (election_winner_details.find (hash) != election_winner_details.cend ());
#endif
				status_type = nano::election_status_type::active_confirmed_quorum;
			}
		}
		else
		{
			status_type = boost::optional<nano::election_status_type>{};
		}
	}
	else
	{
		status_type = nano::election_status_type::inactive_confirmation_height;
	}

	return status_type;
}

std::size_t nano::active_transactions::priority_cementable_frontiers_size ()
{
	nano::lock_guard<nano::mutex> guard (mutex);
	return priority_cementable_frontiers.size ();
}

std::size_t nano::active_transactions::priority_wallet_cementable_frontiers_size ()
{
	nano::lock_guard<nano::mutex> guard (mutex);
	return priority_wallet_cementable_frontiers.size ();
}

std::size_t nano::active_transactions::inactive_votes_cache_size ()
{
	nano::lock_guard<nano::mutex> guard (mutex);
	return inactive_votes_cache.size ();
}

void nano::active_transactions::add_inactive_votes_cache (nano::unique_lock<nano::mutex> & lock_a, nano::block_hash const & hash_a, nano::account const & representative_a, uint64_t const timestamp_a)
{
	if (node.flags.inactive_votes_cache_size == 0)
	{
		return;
	}

	// Check principal representative status
	if (node.ledger.weight (representative_a) > node.minimum_principal_weight ())
	{
		/** It is important that the new vote is added to the cache before calling inactive_votes_bootstrap_check
		 * This guarantees consistency when a vote is received while also receiving the corresponding block
		 */
		auto & inactive_by_hash (inactive_votes_cache.get<tag_hash> ());
		auto existing (inactive_by_hash.find (hash_a));
		if (existing != inactive_by_hash.end ())
		{
			if (existing->needs_eval ())
			{
				auto is_new (false);
				inactive_by_hash.modify (existing, [representative_a, timestamp_a, &is_new] (nano::inactive_cache_information & info) {
					auto it = std::find_if (info.voters.begin (), info.voters.end (), [&representative_a] (auto const & item_a) { return item_a.first == representative_a; });
					is_new = (it == info.voters.end ());
					if (is_new)
					{
						info.arrival = std::chrono::steady_clock::now ();
						info.voters.emplace_back (representative_a, timestamp_a);
					}
				});

				if (is_new)
				{
					auto const old_status = existing->status;
					auto const status = inactive_votes_bootstrap_check (lock_a, existing->voters, hash_a, existing->status);
					if (status != old_status)
					{
						// The lock has since been released
						existing = inactive_by_hash.find (hash_a);
						if (existing != inactive_by_hash.end ())
						{
							inactive_by_hash.modify (existing, [status] (nano::inactive_cache_information & info) {
								info.status = status;
							});
						}
					}
				}
			}
		}
		else
		{
			auto & inactive_by_arrival (inactive_votes_cache.get<tag_arrival> ());
			nano::inactive_cache_status default_status{};
			inactive_by_arrival.emplace (nano::inactive_cache_information{ std::chrono::steady_clock::now (), hash_a, representative_a, timestamp_a, default_status });
			auto const status (inactive_votes_bootstrap_check (lock_a, representative_a, hash_a, default_status));
			if (status != default_status)
			{
				// The lock has since been released
				existing = inactive_by_hash.find (hash_a);
				if (existing != inactive_by_hash.end ())
				{
					inactive_by_hash.modify (existing, [status] (nano::inactive_cache_information & info) {
						info.status = status;
					});
				}
			}
			if (inactive_votes_cache.size () > node.flags.inactive_votes_cache_size)
			{
				inactive_by_arrival.erase (inactive_by_arrival.begin ());
			}
		}
	}
}

void nano::active_transactions::trigger_inactive_votes_cache_election (std::shared_ptr<nano::block> const & block_a)
{
	nano::unique_lock<nano::mutex> lock (mutex);
	auto const status = find_inactive_votes_cache_impl (block_a->hash ()).status;
	if (status.election_started)
	{
		insert_hinted (lock, block_a);
	}
}

nano::inactive_cache_information nano::active_transactions::find_inactive_votes_cache (nano::block_hash const & hash_a)
{
	nano::lock_guard<nano::mutex> guard (mutex);
	return find_inactive_votes_cache_impl (hash_a);
}

nano::inactive_cache_information nano::active_transactions::find_inactive_votes_cache_impl (nano::block_hash const & hash_a)
{
	auto & inactive_by_hash (inactive_votes_cache.get<tag_hash> ());
	auto existing (inactive_by_hash.find (hash_a));
	if (existing != inactive_by_hash.end ())
	{
		return *existing;
	}
	else
	{
		return nano::inactive_cache_information{};
	}
}

void nano::active_transactions::erase_inactive_votes_cache (nano::block_hash const & hash_a)
{
	inactive_votes_cache.get<tag_hash> ().erase (hash_a);
}

nano::inactive_cache_status nano::active_transactions::inactive_votes_bootstrap_check (nano::unique_lock<nano::mutex> & lock_a, nano::account const & voter_a, nano::block_hash const & hash_a, nano::inactive_cache_status const & previously_a)
{
	debug_assert (lock_a.owns_lock ());
	lock_a.unlock ();
	return inactive_votes_bootstrap_check_impl (lock_a, node.ledger.weight (voter_a), 1, hash_a, previously_a);
}

nano::inactive_cache_status nano::active_transactions::inactive_votes_bootstrap_check (nano::unique_lock<nano::mutex> & lock_a, std::vector<std::pair<nano::account, uint64_t>> const & voters_a, nano::block_hash const & hash_a, nano::inactive_cache_status const & previously_a)
{
	/** Perform checks on accumulated tally from inactive votes
	 * These votes are generally either for unconfirmed blocks or old confirmed blocks
	 * That check is made after hitting a tally threshold, and always as late and as few times as possible
	 */
	debug_assert (lock_a.owns_lock ());
	lock_a.unlock ();

	nano::uint128_t tally;
	for (auto const & [voter, timestamp] : voters_a)
	{
		tally += node.ledger.weight (voter);
	}

	return inactive_votes_bootstrap_check_impl (lock_a, tally, voters_a.size (), hash_a, previously_a);
}

nano::inactive_cache_status nano::active_transactions::inactive_votes_bootstrap_check_impl (nano::unique_lock<nano::mutex> & lock_a, nano::uint128_t const & tally_a, std::size_t voters_size_a, nano::block_hash const & hash_a, nano::inactive_cache_status const & previously_a)
{
	debug_assert (!lock_a.owns_lock ());
	nano::inactive_cache_status status (previously_a);
	const unsigned election_start_voters_min = node.network_params.network.is_dev_network () ? 2 : node.network_params.network.is_beta_network () ? 5
																																				  : 15;
	status.tally = tally_a;
	if (!previously_a.confirmed && tally_a >= node.online_reps.delta ())
	{
		status.bootstrap_started = true;
		status.confirmed = true;
	}
	else if (!previously_a.bootstrap_started && !node.flags.disable_legacy_bootstrap && node.flags.disable_lazy_bootstrap && tally_a > node.gap_cache.bootstrap_threshold ())
	{
		status.bootstrap_started = true;
	}
	if (!previously_a.election_started && voters_size_a >= election_start_voters_min && tally_a >= (node.online_reps.trended () / 100) * node.config->election_hint_weight_percent)
	{
		status.election_started = true;
	}

	if ((status.election_started && !previously_a.election_started) || (status.bootstrap_started && !previously_a.bootstrap_started))
	{
		auto transaction (node.store.tx_begin_read ());
		auto block = node.store.block.get (transaction, hash_a);
		if (block && status.election_started && !previously_a.election_started && !node.block_confirmed_or_being_confirmed (transaction, hash_a))
		{
			lock_a.lock ();
			auto result = insert_hinted (lock_a, block);
			if (!result.inserted && result.election == nullptr)
			{
				status.election_started = false;
			}
		}
		else if (!block && status.bootstrap_started && !previously_a.bootstrap_started && (!node.ledger.pruning || !node.store.pruned.exists (transaction, hash_a)))
		{
			node.gap_cache.bootstrap_start (hash_a);
		}
	}

	if (!lock_a.owns_lock ())
	{
		lock_a.lock ();
	}

	return status;
}

bool nano::purge_singleton_inactive_votes_cache_pool_memory ()
{
	return boost::singleton_pool<boost::fast_pool_allocator_tag, sizeof (nano::active_transactions::ordered_cache::node_type)>::purge_memory ();
}

std::size_t nano::active_transactions::election_winner_details_size ()
{
	nano::lock_guard<nano::mutex> guard (election_winner_details_mutex);
	return election_winner_details.size ();
}

nano::cementable_account::cementable_account (nano::account const & account_a, std::size_t blocks_uncemented_a) :
	account (account_a), blocks_uncemented (blocks_uncemented_a)
{
}

nano::expired_optimistic_election_info::expired_optimistic_election_info (std::chrono::steady_clock::time_point expired_time_a, nano::account account_a) :
	expired_time (expired_time_a),
	account (account_a)
{
}

bool nano::frontiers_confirmation_info::can_start_elections () const
{
	return max_elections > 0;
}

std::unique_ptr<nano::container_info_component> nano::collect_container_info (active_transactions & active_transactions, std::string const & name)
{
	std::size_t roots_count;
	std::size_t blocks_count;
	std::size_t recently_confirmed_count;
	std::size_t recently_cemented_count;

	{
		nano::lock_guard<nano::mutex> guard (active_transactions.mutex);
		roots_count = active_transactions.roots.size ();
		blocks_count = active_transactions.blocks.size ();
		recently_confirmed_count = active_transactions.recently_confirmed.size ();
		recently_cemented_count = active_transactions.recently_cemented.size ();
	}

	auto composite = std::make_unique<container_info_composite> (name);
	composite->add_component (std::make_unique<container_info_leaf> (container_info{ "roots", roots_count, sizeof (decltype (active_transactions.roots)::value_type) }));
	composite->add_component (std::make_unique<container_info_leaf> (container_info{ "blocks", blocks_count, sizeof (decltype (active_transactions.blocks)::value_type) }));
	composite->add_component (std::make_unique<container_info_leaf> (container_info{ "election_winner_details", active_transactions.election_winner_details_size (), sizeof (decltype (active_transactions.election_winner_details)::value_type) }));
	composite->add_component (std::make_unique<container_info_leaf> (container_info{ "recently_confirmed", recently_confirmed_count, sizeof (decltype (active_transactions.recently_confirmed)::value_type) }));
	composite->add_component (std::make_unique<container_info_leaf> (container_info{ "recently_cemented", recently_cemented_count, sizeof (decltype (active_transactions.recently_cemented)::value_type) }));
	composite->add_component (std::make_unique<container_info_leaf> (container_info{ "priority_wallet_cementable_frontiers", active_transactions.priority_wallet_cementable_frontiers_size (), sizeof (nano::cementable_account) }));
	composite->add_component (std::make_unique<container_info_leaf> (container_info{ "priority_cementable_frontiers", active_transactions.priority_cementable_frontiers_size (), sizeof (nano::cementable_account) }));
	composite->add_component (std::make_unique<container_info_leaf> (container_info{ "expired_optimistic_election_infos", active_transactions.expired_optimistic_election_infos_size, sizeof (decltype (active_transactions.expired_optimistic_election_infos)::value_type) }));
	composite->add_component (std::make_unique<container_info_leaf> (container_info{ "inactive_votes_cache", active_transactions.inactive_votes_cache_size (), sizeof (nano::gap_information) }));
	composite->add_component (std::make_unique<container_info_leaf> (container_info{ "optimistic_elections_count", active_transactions.optimistic_elections_count, 0 })); // This isn't an extra container, is just to expose the count easily
	composite->add_component (collect_container_info (active_transactions.generator, "generator"));
	return composite;
}<|MERGE_RESOLUTION|>--- conflicted
+++ resolved
@@ -354,23 +354,19 @@
 
 	if (!election->confirmed ())
 	{
-<<<<<<< HEAD
 		node.stats->inc (nano::stat::type::election, nano::stat::detail::election_drop_all);
-=======
-		node.stats.inc (nano::stat::type::election, nano::stat::detail::election_drop_all);
 		if (election->behavior == election_behavior::hinted)
 		{
-			node.stats.inc (nano::stat::type::election, nano::stat::detail::election_hinted_drop);
+			node.stats->inc (nano::stat::type::election, nano::stat::detail::election_hinted_drop);
 		}
 	}
 	else
 	{
-		node.stats.inc (nano::stat::type::election, nano::stat::detail::election_confirmed_all);
+		node.stats->inc (nano::stat::type::election, nano::stat::detail::election_confirmed_all);
 		if (election->behavior == election_behavior::hinted)
 		{
-			node.stats.inc (nano::stat::type::election, nano::stat::detail::election_hinted_confirmed);
-		}
->>>>>>> 384f7db5
+			node.stats->inc (nano::stat::type::election, nano::stat::detail::election_hinted_confirmed);
+		}
 	}
 
 	if (election->behavior == election_behavior::hinted)
@@ -405,17 +401,10 @@
 		}
 	}
 
-<<<<<<< HEAD
-	node.stats->inc (nano::stat::type::election, election.confirmed () ? nano::stat::detail::election_confirmed : nano::stat::detail::election_not_confirmed);
+	node.stats->inc (nano::stat::type::election, election->confirmed () ? nano::stat::detail::election_confirmed : nano::stat::detail::election_not_confirmed);
 	if (node.config->logging.election_result_logging ())
 	{
-		node.logger->try_log (boost::str (boost::format ("Election erased for root %1%, confirmed: %2$b") % election.qualified_root.to_string () % election.confirmed ()));
-=======
-	node.stats.inc (nano::stat::type::election, election->confirmed () ? nano::stat::detail::election_confirmed : nano::stat::detail::election_not_confirmed);
-	if (node.config.logging.election_result_logging ())
-	{
-		node.logger.try_log (boost::str (boost::format ("Election erased for root %1%, confirmed: %2$b") % election->qualified_root.to_string () % election->confirmed ()));
->>>>>>> 384f7db5
+		node.logger->try_log (boost::str (boost::format ("Election erased for root %1%, confirmed: %2$b") % election->qualified_root.to_string () % election->confirmed ()));
 	}
 }
 
@@ -841,21 +830,7 @@
 			{
 				result.inserted = true;
 				auto hash (block_a->hash ());
-<<<<<<< HEAD
 				auto epoch (block_a->sideband ().details ().epoch ());
-				nano::uint128_t previous_balance (previous_balance_a.value_or (0));
-				debug_assert (!(previous_balance_a.value_or (0) > 0 && block_a->previous ().is_zero ()));
-				if (!previous_balance_a.is_initialized () && !block_a->previous ().is_zero ())
-				{
-					auto transaction (node.store.tx_begin_read ());
-					if (node.store.block.exists (transaction, block_a->previous ()))
-					{
-						previous_balance = node.ledger.balance (transaction, block_a->previous ());
-					}
-				}
-=======
-				auto epoch (block_a->sideband ().details.epoch);
->>>>>>> 384f7db5
 				result.election = nano::make_shared<nano::election> (
 				node, block_a, confirmation_action_a, [&node = node] (auto const & rep_a) {
 					// Representative is defined as online if replying to live votes or rep_crawler queries
@@ -899,18 +874,18 @@
 {
 	debug_assert (lock_a.owns_lock ());
 
-	const std::size_t limit = node.config.active_elections_hinted_limit_percentage * node.config.active_elections_size / 100;
+	const std::size_t limit = node.config->active_elections_hinted_limit_percentage * node.config->active_elections_size / 100;
 	if (active_hinted_elections_count >= limit)
 	{
 		// Reached maximum number of hinted elections, drop new ones
-		node.stats.inc (nano::stat::type::election, nano::stat::detail::election_hinted_overflow);
+		node.stats->inc (nano::stat::type::election, nano::stat::detail::election_hinted_overflow);
 		return {};
 	}
 
 	auto result = insert_impl (lock_a, block_a, nano::election_behavior::hinted);
 	if (result.inserted)
 	{
-		node.stats.inc (nano::stat::type::election, nano::stat::detail::election_hinted_started);
+		node.stats->inc (nano::stat::type::election, nano::stat::detail::election_hinted_started);
 	}
 	return result;
 }
