--- conflicted
+++ resolved
@@ -444,11 +444,7 @@
 	nano::send_block_builder send_block_builder;
 	nano::state_block_builder state_block_builder;
 	// Enough weight to trigger election hinting but not enough to confirm block on its own
-<<<<<<< HEAD
-	auto amount = ((node.online_reps.trended () / 100) * node.config->election_hint_weight_percent) / 2 + 1000 * nano::Gxrb_ratio;
-=======
-	auto amount = ((node.online_reps.trended () / 100) * node.config.hinted_scheduler.hinting_threshold_percent) / 2 + 1000 * nano::Gxrb_ratio;
->>>>>>> 77c30b79
+	auto amount = ((node.online_reps.trended () / 100) * node.config->hinted_scheduler.hinting_threshold_percent) / 2 + 1000 * nano::Gxrb_ratio;
 	auto send1 = send_block_builder.make_block ()
 				 .previous (latest)
 				 .destination (key1.pub)
@@ -1440,11 +1436,7 @@
 
 	// Setup representatives
 	// Enough weight to trigger election hinting but not enough to confirm block on its own
-<<<<<<< HEAD
-	const auto amount = ((node.online_reps.trended () / 100) * node.config->election_hint_weight_percent) + 1000 * nano::Gxrb_ratio;
-=======
-	const auto amount = ((node.online_reps.trended () / 100) * node.config.hinted_scheduler.hinting_threshold_percent) + 1000 * nano::Gxrb_ratio;
->>>>>>> 77c30b79
+	const auto amount = ((node.online_reps.trended () / 100) * node.config->hinted_scheduler.hinting_threshold_percent) + 1000 * nano::Gxrb_ratio;
 	nano::keypair rep1 = nano::test::setup_rep (system, node, amount / 2);
 	nano::keypair rep2 = nano::test::setup_rep (system, node, amount / 2);
 
