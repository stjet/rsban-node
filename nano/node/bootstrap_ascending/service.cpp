--- conflicted
+++ resolved
@@ -147,11 +147,7 @@
 		case nano::block_status::gap_source:
 		{
 			const auto account = block.previous ().is_zero () ? block.account_field ().value () : ledger.account (tx, block.previous ()).value ();
-<<<<<<< HEAD
-			const auto source = !block.source_field () ? block.link ().as_block_hash () : block.source_field ().value ();
-=======
-			const auto source = block.source_field ().value_or (block.link ().value_or (0).as_block_hash ());
->>>>>>> 4b2f574c
+			const auto source = !block.source_field () ? block.link ().value ().as_block_hash () : block.source_field ().value ();
 
 			// Mark account as blocked because it is missing the source block
 			accounts.block (account, source);
