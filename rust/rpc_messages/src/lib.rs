--- conflicted
+++ resolved
@@ -21,7 +21,6 @@
     Receive(ReceiveArgs),
     Send(SendArgs),
     WalletAdd(WalletAddArgs),
-<<<<<<< HEAD
     AccountCreate(AccountCreateArgs),
     AccountBalance(AccountBalanceArgs),
     AccountsCreate(AccountsCreateArgs),
@@ -61,24 +60,5 @@
     PasswordEnter(WalletWithPasswordArgs),
     PasswordValid(WalletRpcMessage),
     DeterministicKey(DeterministicKeyArgs),
-=======
-    WalletCreate,
     KeyExpand(KeyExpandArgs),
-}
-
-#[cfg(test)]
-mod tests {
-    use crate::RpcCommand;
-    use serde_json::to_string_pretty;
-
-    #[test]
-    fn serialize_stop_command() {
-        assert_eq!(
-            to_string_pretty(&RpcCommand::Stop).unwrap(),
-            r#"{
-  "action": "stop"
-}"#
-        )
-    }
->>>>>>> 8b64e3dc
 }