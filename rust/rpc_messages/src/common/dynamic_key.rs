--- conflicted
+++ resolved
@@ -74,13 +74,9 @@
 create_rpc_message!(BoolDto, bool);
 create_rpc_message!(AccountRpcMessage, Account);
 create_rpc_message!(AmountDto, Amount);
-<<<<<<< HEAD
 create_rpc_message!(BlockHashRpcMessage, BlockHash);
 create_rpc_message!(U64RpcMessage, u64);
-=======
-create_rpc_message!(BlockHashMessage, BlockHash);
 create_rpc_message!(AccountsWithAmountsDto, HashMap<Account, Amount>);
->>>>>>> fa29d0e7
 
 #[cfg(test)]
 mod tests {
@@ -191,36 +187,4 @@
         let deserialized: U64RpcMessage = from_str(&serialized).unwrap();
         assert_eq!(block_hash_message, deserialized);
     }
-
-    #[test]
-    fn serialize_accounts_with_amounts_dto() {
-        let mut accounts = HashMap::new();
-        accounts.insert(Account::zero(), Amount::from(1000));
-        
-        let message = AccountsWithAmountsDto::new("accounts".to_string(), accounts);
-        
-        let serialized = serde_json::to_string_pretty(&message).unwrap();
-        assert_eq!(
-            serialized,
-            r#"{
-  "accounts": {
-    "nano_1111111111111111111111111111111111111111111111111111hifc8npp": "1000"
-  }
-}"#
-        );
-    }
-
-    #[test]
-    fn deserialize_accounts_with_amounts_dto() {
-        let json = r#"{
-  "accounts": {
-    "nano_1111111111111111111111111111111111111111111111111111hifc8npp": "1000"
-  }
-}"#;
-
-        let deserialized: AccountsWithAmountsDto = serde_json::from_str(json).unwrap();
-        
-        assert_eq!(deserialized.key, "accounts");
-        assert_eq!(deserialized.value.get(&Account::zero()), Some(&Amount::from(1000)));
-    }
 }