#include <nano/lib/threading.hpp>
#include <nano/node/active_transactions.hpp>
#include <nano/node/confirmation_height_processor.hpp>
#include <nano/node/confirmation_solicitor.hpp>
#include <nano/node/election.hpp>
#include <nano/node/node.hpp>
#include <nano/node/repcrawler.hpp>
#include <nano/secure/store.hpp>

#include <boost/format.hpp>
#include <boost/variant/get.hpp>

#include <numeric>

using namespace std::chrono;

nano::active_transactions::active_transactions (nano::node & node_a, nano::confirmation_height_processor & confirmation_height_processor_a) :
	scheduler{ node_a.scheduler }, // Move dependencies requiring this circular reference
	confirmation_height_processor{ confirmation_height_processor_a },
	node{ node_a },
	generator{ *node_a.config, node_a.ledger, node_a.wallets, node_a.vote_processor, node_a.history, *node_a.network, *node_a.stats, false },
	final_generator{ *node_a.config, node_a.ledger, node_a.wallets, node_a.vote_processor, node_a.history, *node_a.network, *node_a.stats, true },
	election_time_to_live{ node_a.network_params.network.is_dev_network () ? 0s : 2s },
	thread ([this] () {
		nano::thread_role::set (nano::thread_role::name::request_loop);
		request_loop ();
	})
{
	// Register a callback which will get called after a block is cemented
	confirmation_height_processor.add_cemented_observer ([this] (std::shared_ptr<nano::block> const & callback_block_a) {
		this->block_cemented_callback (callback_block_a);
	});

	// Register a callback which will get called if a block is already cemented
	confirmation_height_processor.add_block_already_cemented_observer ([this] (nano::block_hash const & hash_a) {
		this->block_already_cemented_callback (hash_a);
	});

	nano::unique_lock<nano::mutex> lock (mutex);
	condition.wait (lock, [&started = started] { return started; });
}

nano::active_transactions::~active_transactions ()
{
	stop ();
}

<<<<<<< HEAD
bool nano::active_transactions::insert_election_from_frontiers_confirmation (std::shared_ptr<nano::block> const & block_a, nano::account const & account_a, nano::uint128_t previous_balance_a, nano::election_behavior election_behavior_a)
{
	bool inserted{ false };
	nano::unique_lock<nano::mutex> lock (mutex);
	if (roots.get<tag_root> ().find (block_a->qualified_root ()) == roots.get<tag_root> ().end ())
	{
		std::function<void (std::shared_ptr<nano::block> const &)> election_confirmation_cb;
		if (election_behavior_a == nano::election_behavior::optimistic)
		{
			election_confirmation_cb = [this] (std::shared_ptr<nano::block> const & block_a) {
				--optimistic_elections_count;
			};
		}

		auto insert_result = insert_impl (lock, block_a, election_behavior_a, election_confirmation_cb);
		inserted = insert_result.inserted;
		if (inserted)
		{
			insert_result.election->transition_active ();
			if (insert_result.election->optimistic ())
			{
				++optimistic_elections_count;
			}
		}
	}
	return inserted;
}

nano::frontiers_confirmation_info nano::active_transactions::get_frontiers_confirmation_info ()
{
	// Limit maximum count of elections to start
	auto rep_counts (node.wallets.reps ());
	bool representative (node.config->enable_voting && rep_counts.voting > 0);
	bool half_princpal_representative (representative && rep_counts.have_half_rep ());
	/* Check less frequently for regular nodes in auto mode */
	bool agressive_mode (half_princpal_representative || node.config->frontiers_confirmation == nano::frontiers_confirmation_mode::always);
	auto is_dev_network = node.network_params.network.is_dev_network ();
	auto roots_size = size ();
	auto check_time_exceeded = std::chrono::steady_clock::now () >= next_frontier_check;
	auto max_elections = max_active_elections_frontier_insertion;
	auto low_active_elections = roots_size < max_elections;
	bool wallets_check_required = (!skip_wallets || !priority_wallet_cementable_frontiers.empty ()) && !agressive_mode;
	// Minimise dropping real-time transactions, set the number of frontiers added to a factor of the maximum number of possible active elections
	auto max_active = node.config->active_elections_size / 20;
	if (roots_size <= max_active && (check_time_exceeded || wallets_check_required || (!is_dev_network && low_active_elections && agressive_mode)))
	{
		// When the number of active elections is low increase max number of elections for setting confirmation height.
		if (max_active > roots_size + max_elections)
		{
			max_elections = max_active - roots_size;
		}
	}
	else
	{
		max_elections = 0;
	}

	return nano::frontiers_confirmation_info{ max_elections, agressive_mode };
}

void nano::active_transactions::set_next_frontier_check (bool agressive_mode_a)
{
	auto request_interval (std::chrono::milliseconds (node.network_params.network.request_interval_ms));
	auto rel_time_next_frontier_check = request_interval * (agressive_mode_a ? 20 : 60);
	// Decrease check time for dev network
	int dev_network_factor = node.network_params.network.is_dev_network () ? 1000 : 1;

	next_frontier_check = steady_clock::now () + (rel_time_next_frontier_check / dev_network_factor);
}

void nano::active_transactions::confirm_prioritized_frontiers (nano::transaction const & transaction_a, uint64_t max_elections_a, uint64_t & elections_count_a)
{
	nano::unique_lock<nano::mutex> lk (mutex);
	auto start_elections_for_prioritized_frontiers = [&transaction_a, &elections_count_a, max_elections_a, &lk, this] (prioritize_num_uncemented & cementable_frontiers) {
		while (!cementable_frontiers.empty () && !this->stopped && elections_count_a < max_elections_a && optimistic_elections_count < max_optimistic ())
		{
			auto cementable_account_front_it = cementable_frontiers.get<tag_uncemented> ().begin ();
			auto cementable_account = *cementable_account_front_it;
			cementable_frontiers.get<tag_uncemented> ().erase (cementable_account_front_it);
			if (expired_optimistic_election_infos.get<tag_account> ().count (cementable_account.account) == 0)
			{
				lk.unlock ();
				nano::account_info info;
				auto error = this->node.store.account.get (transaction_a, cementable_account.account, info);
				if (!error)
				{
					if (!this->confirmation_height_processor.is_processing_block (info.head))
					{
						nano::confirmation_height_info confirmation_height_info;
						this->node.store.confirmation_height.get (transaction_a, cementable_account.account, confirmation_height_info);

						if (info.block_count > confirmation_height_info.height)
						{
							auto block (this->node.store.block.get (transaction_a, info.head));
							auto previous_balance (this->node.ledger.balance (transaction_a, block->previous ()));
							auto inserted_election = this->insert_election_from_frontiers_confirmation (block, cementable_account.account, previous_balance, nano::election_behavior::optimistic);
							if (inserted_election)
							{
								++elections_count_a;
							}
						}
					}
				}
				lk.lock ();
			}
		}
	};

	start_elections_for_prioritized_frontiers (priority_wallet_cementable_frontiers);
	start_elections_for_prioritized_frontiers (priority_cementable_frontiers);
}

=======
>>>>>>> f9d9b75c
void nano::active_transactions::block_cemented_callback (std::shared_ptr<nano::block> const & block_a)
{
	auto transaction = node.store.tx_begin_read ();

	boost::optional<nano::election_status_type> election_status_type;
	if (!confirmation_height_processor.is_processing_added_block (block_a->hash ()))
	{
		election_status_type = confirm_block (transaction, block_a);
	}
	else
	{
		// This block was explicitly added to the confirmation height_processor
		election_status_type = nano::election_status_type::active_confirmed_quorum;
	}

	if (election_status_type.is_initialized ())
	{
		if (election_status_type == nano::election_status_type::inactive_confirmation_height)
		{
			nano::account account{};
			nano::uint128_t amount (0);
			bool is_state_send (false);
			bool is_state_epoch (false);
			nano::account pending_account{};
			node.process_confirmed_data (transaction, block_a, block_a->hash (), account, amount, is_state_send, is_state_epoch, pending_account);
			node.observers.blocks.notify (nano::election_status{ block_a, 0, 0, std::chrono::duration_cast<std::chrono::milliseconds> (std::chrono::system_clock::now ().time_since_epoch ()), std::chrono::duration_values<std::chrono::milliseconds>::zero (), 0, 1, 0, nano::election_status_type::inactive_confirmation_height }, {}, account, amount, is_state_send, is_state_epoch);
		}
		else
		{
			auto hash (block_a->hash ());
			nano::unique_lock<nano::mutex> election_winners_lk (election_winner_details_mutex);
			auto existing (election_winner_details.find (hash));
			if (existing != election_winner_details.end ())
			{
				auto election = existing->second;
				election_winner_details.erase (hash);
				election_winners_lk.unlock ();
				if (election->confirmed () && election->winner ()->hash () == hash)
				{
					nano::unique_lock<nano::mutex> election_lk (election->mutex);
					auto status_l = election->status;
					election_lk.unlock ();
					add_recently_cemented (status_l);
					auto destination (block_a->link ().is_zero () ? block_a->destination () : block_a->link ().as_account ());
					node.receive_confirmed (transaction, hash, destination);
					nano::account account{};
					nano::uint128_t amount (0);
					bool is_state_send (false);
					bool is_state_epoch (false);
					nano::account pending_account{};
					node.process_confirmed_data (transaction, block_a, hash, account, amount, is_state_send, is_state_epoch, pending_account);
					election_lk.lock ();
					election->status.type = *election_status_type;
					election->status.confirmation_request_count = election->confirmation_request_count;
					status_l = election->status;
					election_lk.unlock ();
					auto votes (election->votes_with_weight ());
					node.observers.blocks.notify (status_l, votes, account, amount, is_state_send, is_state_epoch);
					if (amount > 0)
					{
						node.observers.account_balance.notify (account, false);
						if (!pending_account.is_zero ())
						{
							node.observers.account_balance.notify (pending_account, true);
						}
					}
				}
			}
		}

		auto account (!block_a->account ().is_zero () ? block_a->account () : block_a->sideband ().account ());
		debug_assert (!account.is_zero ());
		if (!node.ledger.cache.final_votes_confirmation_canary.load () && account == node.network_params.ledger.final_votes_canary_account && block_a->sideband ().height () >= node.network_params.ledger.final_votes_canary_height)
		{
			node.ledger.cache.final_votes_confirmation_canary.store (true);
		}

		// Next-block activations are done after cementing hardcoded bootstrap count to allow confirming very large chains without interference
		bool const cemented_bootstrap_count_reached{ node.ledger.cache.cemented_count >= node.ledger.bootstrap_weight_max_blocks };

		// Next-block activations are only done for blocks with previously active elections
		bool const was_active{ *election_status_type == nano::election_status_type::active_confirmed_quorum || *election_status_type == nano::election_status_type::active_confirmation_height };

		if (cemented_bootstrap_count_reached && was_active)
		{
			// Start or vote for the next unconfirmed block
			scheduler.activate (account, transaction);

			// Start or vote for the next unconfirmed block in the destination account
			auto const & destination (node.ledger.block_destination (transaction, *block_a));
			if (!destination.is_zero () && destination != account)
			{
				scheduler.activate (destination, transaction);
			}
		}
	}
}

void nano::active_transactions::add_election_winner_details (nano::block_hash const & hash_a, std::shared_ptr<nano::election> const & election_a)
{
	nano::lock_guard<nano::mutex> guard (election_winner_details_mutex);
	election_winner_details.emplace (hash_a, election_a);
}

void nano::active_transactions::remove_election_winner_details (nano::block_hash const & hash_a)
{
	nano::lock_guard<nano::mutex> guard (election_winner_details_mutex);
	election_winner_details.erase (hash_a);
}

void nano::active_transactions::block_already_cemented_callback (nano::block_hash const & hash_a)
{
	// Depending on timing there is a situation where the election_winner_details is not reset.
	// This can happen when a block wins an election, and the block is confirmed + observer
	// called before the block hash gets added to election_winner_details. If the block is confirmed
	// callbacks have already been done, so we can safely just remove it.
	remove_election_winner_details (hash_a);
}

int64_t nano::active_transactions::vacancy () const
{
	nano::lock_guard<nano::mutex> lock{ mutex };
	auto result = static_cast<int64_t> (node.config->active_elections_size) - static_cast<int64_t> (roots.size ());
	return result;
}

void nano::active_transactions::request_confirm (nano::unique_lock<nano::mutex> & lock_a)
{
	debug_assert (lock_a.owns_lock ());

	std::size_t const this_loop_target_l (roots.size ());
	auto const elections_l{ list_active_impl (this_loop_target_l) };

	lock_a.unlock ();

	nano::confirmation_solicitor solicitor (*node.network, *node.config);
	solicitor.prepare (node.rep_crawler.principal_representatives (std::numeric_limits<std::size_t>::max ()));
	nano::vote_generator_session generator_session (generator);
	nano::vote_generator_session final_generator_session (generator);

	std::size_t unconfirmed_count_l (0);
	nano::timer<std::chrono::milliseconds> elapsed (nano::timer_state::started);

	/*
	 * Loop through active elections in descending order of proof-of-work difficulty, requesting confirmation
	 *
	 * Only up to a certain amount of elections are queued for confirmation request and block rebroadcasting. The remaining elections can still be confirmed if votes arrive
	 * Elections extending the soft config.active_elections_size limit are flushed after a certain time-to-live cutoff
	 * Flushed elections are later re-activated via frontier confirmation
	 */
	for (auto const & election_l : elections_l)
	{
		bool const confirmed_l (election_l->confirmed ());
		unconfirmed_count_l += !confirmed_l;

		if (election_l->transition_time (solicitor))
		{
			// Locks active mutex, cleans up the election and erases it from the main container
			if (!confirmed_l)
			{
				node.stats->inc (nano::stat::type::election, nano::stat::detail::election_drop_expired);
			}
			erase (election_l->qualified_root);
		}
	}

	solicitor.flush ();
	generator_session.flush ();
	final_generator_session.flush ();
	lock_a.lock ();

	if (node.config->logging.timing_logging ())
	{
		node.logger->try_log (boost::str (boost::format ("Processed %1% elections (%2% were already confirmed) in %3% %4%") % this_loop_target_l % (this_loop_target_l - unconfirmed_count_l) % elapsed.value ().count () % elapsed.unit ()));
	}
}

void nano::active_transactions::cleanup_election (nano::unique_lock<nano::mutex> & lock_a, std::shared_ptr<nano::election> election)
{
	debug_assert (lock_a.owns_lock ());

	if (!election->confirmed ())
	{
		node.stats->inc (nano::stat::type::election, nano::stat::detail::election_drop_all);
		if (election->behavior == election_behavior::hinted)
		{
			node.stats->inc (nano::stat::type::election, nano::stat::detail::election_hinted_drop);
		}
	}
	else
	{
		node.stats->inc (nano::stat::type::election, nano::stat::detail::election_confirmed_all);
		if (election->behavior == election_behavior::hinted)
		{
			node.stats->inc (nano::stat::type::election, nano::stat::detail::election_hinted_confirmed);
		}
	}

	if (election->behavior == election_behavior::hinted)
	{
		--active_hinted_elections_count;
	}

	auto blocks_l = election->blocks ();
	for (auto const & [hash, block] : blocks_l)
	{
		auto erased (blocks.erase (hash));
		(void)erased;
		debug_assert (erased == 1);
		erase_inactive_votes_cache (hash);
	}
	roots.get<tag_root> ().erase (roots.get<tag_root> ().find (election->qualified_root));

	lock_a.unlock ();
	vacancy_update ();
	for (auto const & [hash, block] : blocks_l)
	{
		// Notify observers about dropped elections & blocks lost confirmed elections
		if (!election->confirmed () || hash != election->winner ()->hash ())
		{
			node.observers.active_stopped.notify (hash);
		}

		if (!election->confirmed ())
		{
			// Clear from publish filter
			node.network->publish_filter->clear (block);
		}
	}

	node.stats->inc (nano::stat::type::election, election->confirmed () ? nano::stat::detail::election_confirmed : nano::stat::detail::election_not_confirmed);
	if (node.config->logging.election_result_logging ())
	{
		node.logger->try_log (boost::str (boost::format ("Election erased for root %1%, confirmed: %2$b") % election->qualified_root.to_string () % election->confirmed ()));
	}
}

std::vector<std::shared_ptr<nano::election>> nano::active_transactions::list_active (std::size_t max_a)
{
	nano::lock_guard<nano::mutex> guard (mutex);
	return list_active_impl (max_a);
}

std::vector<std::shared_ptr<nano::election>> nano::active_transactions::list_active_impl (std::size_t max_a) const
{
	std::vector<std::shared_ptr<nano::election>> result_l;
	result_l.reserve (std::min (max_a, roots.size ()));
	{
		auto & sorted_roots_l (roots.get<tag_random_access> ());
		std::size_t count_l{ 0 };
		for (auto i = sorted_roots_l.begin (), n = sorted_roots_l.end (); i != n && count_l < max_a; ++i, ++count_l)
		{
			result_l.push_back (i->election);
		}
	}
	return result_l;
}

<<<<<<< HEAD
void nano::active_transactions::add_expired_optimistic_election (nano::election const & election_a)
{
	nano::lock_guard<nano::mutex> guard (mutex);
	auto account = election_a.status.winner->account ();
	if (account.is_zero ())
	{
		account = election_a.status.winner->sideband ().account ();
	}

	auto it = expired_optimistic_election_infos.get<tag_account> ().find (account);
	if (it != expired_optimistic_election_infos.get<tag_account> ().end ())
	{
		expired_optimistic_election_infos.get<tag_account> ().modify (it, [] (auto & expired_optimistic_election) {
			expired_optimistic_election.expired_time = std::chrono::steady_clock::now ();
			expired_optimistic_election.election_started = false;
		});
	}
	else
	{
		expired_optimistic_election_infos.emplace (std::chrono::steady_clock::now (), account);
	}

	// Expire the oldest one if a maximum is reached
	auto const max_expired_optimistic_election_infos = 10000;
	if (expired_optimistic_election_infos.size () > max_expired_optimistic_election_infos)
	{
		expired_optimistic_election_infos.get<tag_expired_time> ().erase (expired_optimistic_election_infos.get<tag_expired_time> ().begin ());
	}
	expired_optimistic_election_infos_size = expired_optimistic_election_infos.size ();
}

unsigned nano::active_transactions::max_optimistic ()
{
	return node.ledger.cache.cemented_count < node.ledger.bootstrap_weight_max_blocks ? std::numeric_limits<unsigned>::max () : 50u;
}

void nano::active_transactions::frontiers_confirmation (nano::unique_lock<nano::mutex> & lock_a)
{
	// Spend some time prioritizing accounts with the most uncemented blocks to reduce voting traffic
	auto request_interval = std::chrono::milliseconds (node.network_params.network.request_interval_ms);
	// Spend longer searching ledger accounts when there is a low amount of elections going on
	auto low_active = roots.size () < 1000;
	auto time_to_spend_prioritizing_ledger_accounts = request_interval / (low_active ? 20 : 100);
	auto time_to_spend_prioritizing_wallet_accounts = request_interval / 250;
	auto time_to_spend_confirming_pessimistic_accounts = time_to_spend_prioritizing_ledger_accounts;
	lock_a.unlock ();
	auto transaction = node.store.tx_begin_read ();
	prioritize_frontiers_for_confirmation (transaction, node.network_params.network.is_dev_network () ? std::chrono::milliseconds (50) : time_to_spend_prioritizing_ledger_accounts, time_to_spend_prioritizing_wallet_accounts);
	auto frontiers_confirmation_info = get_frontiers_confirmation_info ();
	if (frontiers_confirmation_info.can_start_elections ())
	{
		uint64_t elections_count (0);
		confirm_prioritized_frontiers (transaction, frontiers_confirmation_info.max_elections, elections_count);
		confirm_expired_frontiers_pessimistically (transaction, frontiers_confirmation_info.max_elections, elections_count);
		set_next_frontier_check (frontiers_confirmation_info.aggressive_mode);
	}
	lock_a.lock ();
}

/*
 * This function takes the expired_optimistic_election_infos generated from failed elections from frontiers confirmations and starts
 * confirming blocks at cemented height + 1 (cemented frontier successor) for an account only if all dependent blocks already
 * confirmed.
 */
void nano::active_transactions::confirm_expired_frontiers_pessimistically (nano::transaction const & transaction_a, uint64_t max_elections_a, uint64_t & elections_count_a)
{
	auto i{ node.store.account.begin (transaction_a, next_frontier_account) };
	auto n{ node.store.account.end () };
	nano::timer<std::chrono::milliseconds> timer (nano::timer_state::started);
	nano::confirmation_height_info confirmation_height_info;

	// Loop through any expired optimistic elections which have not been started yet. This tag stores already started ones first
	std::vector<nano::account> elections_started_for_account;
	for (auto i = expired_optimistic_election_infos.get<tag_election_started> ().lower_bound (false); i != expired_optimistic_election_infos.get<tag_election_started> ().end ();)
	{
		if (stopped || elections_count_a >= max_elections_a)
		{
			break;
		}

		auto const & account{ i->account };
		nano::account_info account_info;
		bool should_delete{ true };
		if (!node.store.account.get (transaction_a, account, account_info))
		{
			node.store.confirmation_height.get (transaction_a, account, confirmation_height_info);
			if (account_info.block_count > confirmation_height_info.height)
			{
				should_delete = false;
				std::shared_ptr<nano::block> previous_block;
				std::shared_ptr<nano::block> block;
				if (confirmation_height_info.height == 0)
				{
					block = node.store.block.get (transaction_a, account_info.open_block);
				}
				else
				{
					previous_block = node.store.block.get (transaction_a, confirmation_height_info.frontier);
					block = node.store.block.get (transaction_a, previous_block->sideband ().successor ());
				}

				if (block && !node.confirmation_height_processor.is_processing_block (block->hash ()) && node.ledger.dependents_confirmed (transaction_a, *block))
				{
					nano::uint128_t previous_balance{ 0 };
					if (previous_block && previous_block->balance ().is_zero ())
					{
						previous_balance = previous_block->sideband ().balance ().number ();
					}

					auto inserted_election = insert_election_from_frontiers_confirmation (block, account, previous_balance, nano::election_behavior::normal);
					if (inserted_election)
					{
						++elections_count_a;
					}
					elections_started_for_account.push_back (i->account);
				}
			}
		}

		if (should_delete)
		{
			// This account is confirmed already or doesn't exist.
			i = expired_optimistic_election_infos.get<tag_election_started> ().erase (i);
			expired_optimistic_election_infos_size = expired_optimistic_election_infos.size ();
		}
		else
		{
			++i;
		}
	}

	for (auto const & account : elections_started_for_account)
	{
		auto it = expired_optimistic_election_infos.get<tag_account> ().find (account);
		debug_assert (it != expired_optimistic_election_infos.get<tag_account> ().end ());
		expired_optimistic_election_infos.get<tag_account> ().modify (it, [] (auto & expired_optimistic_election_info_a) {
			expired_optimistic_election_info_a.election_started = true;
		});
	}
}

bool nano::active_transactions::should_do_frontiers_confirmation () const
{
	auto pending_confirmation_height_size (confirmation_height_processor.awaiting_processing_size ());
	auto disabled_confirmation_mode = (node.config->frontiers_confirmation == nano::frontiers_confirmation_mode::disabled);
	auto conf_height_capacity_reached = pending_confirmation_height_size > confirmed_frontiers_max_pending_size;
	auto all_cemented = node.ledger.cache.block_count == node.ledger.cache.cemented_count;
	return (!disabled_confirmation_mode && !conf_height_capacity_reached && !all_cemented);
}

=======
>>>>>>> f9d9b75c
void nano::active_transactions::request_loop ()
{
	nano::unique_lock<nano::mutex> lock (mutex);
	started = true;
	lock.unlock ();
	condition.notify_all ();

	// The wallets and active_transactions objects are mutually dependent, so we need a fully
	// constructed node before proceeding.
	this->node.node_initialized_latch.wait ();

	lock.lock ();

	while (!stopped && !node.flags.disable_request_loop ())
	{
		// If many votes are queued, ensure at least the currently active ones finish processing
		lock.unlock ();
		condition.notify_all ();
		if (node.vote_processor.half_full ())
		{
			node.vote_processor.flush ();
		}
		lock.lock ();

		auto const stamp_l = std::chrono::steady_clock::now ();

		request_confirm (lock);
		debug_assert (lock.owns_lock ());

		if (!stopped)
		{
			auto const min_sleep_l = std::chrono::milliseconds (node.network_params.network.request_interval_ms / 2);
			auto const wakeup_l = std::max (stamp_l + std::chrono::milliseconds (node.network_params.network.request_interval_ms), std::chrono::steady_clock::now () + min_sleep_l);
			condition.wait_until (lock, wakeup_l, [&wakeup_l, &stopped = stopped] { return stopped || std::chrono::steady_clock::now () >= wakeup_l; });
		}
	}
}

void nano::active_transactions::stop ()
{
	nano::unique_lock<nano::mutex> lock (mutex);
	if (!started)
	{
		condition.wait (lock, [&started = started] { return started; });
	}
	stopped = true;
	lock.unlock ();
	condition.notify_all ();
	if (thread.joinable ())
	{
		thread.join ();
	}
	generator.stop ();
	final_generator.stop ();
	lock.lock ();
	roots.clear ();
}

nano::election_insertion_result nano::active_transactions::insert_impl (nano::unique_lock<nano::mutex> & lock_a, std::shared_ptr<nano::block> const & block_a, nano::election_behavior election_behavior_a, std::function<void (std::shared_ptr<nano::block> const &)> const & confirmation_action_a)
{
	debug_assert (lock_a.owns_lock ());
	debug_assert (block_a->has_sideband ());
	nano::election_insertion_result result;
	if (!stopped)
	{
		auto root (block_a->qualified_root ());
		auto existing (roots.get<tag_root> ().find (root));
		if (existing == roots.get<tag_root> ().end ())
		{
			if (recently_confirmed.get<tag_root> ().find (root) == recently_confirmed.get<tag_root> ().end ())
			{
				result.inserted = true;
				auto hash (block_a->hash ());
<<<<<<< HEAD
				auto epoch (block_a->sideband ().details ().epoch ());
=======
>>>>>>> f9d9b75c
				result.election = nano::make_shared<nano::election> (
				node, block_a, confirmation_action_a, [&node = node] (auto const & rep_a) {
					// Representative is defined as online if replying to live votes or rep_crawler queries
					node.online_reps.observe (rep_a);
				},
				election_behavior_a);
				roots.get<tag_root> ().emplace (nano::active_transactions::conflict_info{ root, result.election });
				blocks.emplace (hash, result.election);
				// Increase hinted election counter while still holding lock
				if (election_behavior_a == election_behavior::hinted)
				{
					active_hinted_elections_count++;
				}
				auto const cache = find_inactive_votes_cache_impl (hash);
				lock_a.unlock ();
				result.election->insert_inactive_votes_cache (cache);
				node.observers.active_started.notify (hash);
				node.stats->inc (nano::stat::type::election, nano::stat::detail::election_start);
				vacancy_update ();
			}
		}
		else
		{
			result.election = existing->election;
		}

		if (lock_a.owns_lock ())
		{
			lock_a.unlock ();
		}

		// Votes are generated for inserted or ongoing elections
		if (result.election)
		{
			result.election->generate_votes ();
		}
	}
	return result;
}

nano::election_insertion_result nano::active_transactions::insert_hinted (nano::unique_lock<nano::mutex> & lock_a, std::shared_ptr<nano::block> const & block_a)
{
	debug_assert (lock_a.owns_lock ());

	const std::size_t limit = node.config->active_elections_hinted_limit_percentage * node.config->active_elections_size / 100;
	if (active_hinted_elections_count >= limit)
	{
		// Reached maximum number of hinted elections, drop new ones
		node.stats->inc (nano::stat::type::election, nano::stat::detail::election_hinted_overflow);
		return {};
	}

	auto result = insert_impl (lock_a, block_a, nano::election_behavior::hinted);
	if (result.inserted)
	{
		node.stats->inc (nano::stat::type::election, nano::stat::detail::election_hinted_started);
	}
	return result;
}

// Validate a vote and apply it to the current election if one exists
nano::vote_code nano::active_transactions::vote (std::shared_ptr<nano::vote> const & vote_a)
{
	nano::vote_code result{ nano::vote_code::indeterminate };
	// If all hashes were recently confirmed then it is a replay
	unsigned recently_confirmed_counter (0);
	std::vector<std::pair<std::shared_ptr<nano::election>, nano::block_hash>> process;
	{
		nano::unique_lock<nano::mutex> lock (mutex);
		for (auto const & hash : vote_a->hashes ())
		{
			auto & recently_confirmed_by_hash (recently_confirmed.get<tag_hash> ());
			auto existing (blocks.find (hash));
			if (existing != blocks.end ())
			{
				process.emplace_back (existing->second, hash);
			}
			else if (recently_confirmed_by_hash.count (hash) == 0)
			{
				add_inactive_votes_cache (lock, hash, vote_a->account (), vote_a->timestamp ());
			}
			else
			{
				++recently_confirmed_counter;
			}
		}
	}

	if (!process.empty ())
	{
		bool replay (false);
		bool processed (false);
		for (auto const & [election, block_hash] : process)
		{
			auto const result_l = election->vote (vote_a->account (), vote_a->timestamp (), block_hash);
			processed = processed || result_l.processed;
			replay = replay || result_l.replay;
		}

		// Republish vote if it is new and the node does not host a principal representative (or close to)
		if (processed)
		{
			auto const reps (node.wallets.reps ());
			if (!reps.have_half_rep () && !reps.exists (vote_a->account ()))
			{
				node.network->flood_vote (vote_a, 0.5f);
			}
		}
		result = replay ? nano::vote_code::replay : nano::vote_code::vote;
	}
	else if (recently_confirmed_counter == vote_a->hashes ().size ())
	{
		result = nano::vote_code::replay;
	}
	return result;
}

bool nano::active_transactions::active (nano::qualified_root const & root_a)
{
	nano::lock_guard<nano::mutex> lock (mutex);
	return roots.get<tag_root> ().find (root_a) != roots.get<tag_root> ().end ();
}

bool nano::active_transactions::active (nano::block const & block_a)
{
	nano::lock_guard<nano::mutex> guard (mutex);
	return roots.get<tag_root> ().find (block_a.qualified_root ()) != roots.get<tag_root> ().end () && blocks.find (block_a.hash ()) != blocks.end ();
}

std::shared_ptr<nano::election> nano::active_transactions::election (nano::qualified_root const & root_a) const
{
	std::shared_ptr<nano::election> result;
	nano::lock_guard<nano::mutex> lock (mutex);
	auto existing = roots.get<tag_root> ().find (root_a);
	if (existing != roots.get<tag_root> ().end ())
	{
		result = existing->election;
	}
	return result;
}

std::shared_ptr<nano::block> nano::active_transactions::winner (nano::block_hash const & hash_a) const
{
	std::shared_ptr<nano::block> result;
	nano::unique_lock<nano::mutex> lock (mutex);
	auto existing = blocks.find (hash_a);
	if (existing != blocks.end ())
	{
		auto election = existing->second;
		lock.unlock ();
		result = election->winner ();
	}
	return result;
}

std::deque<nano::election_status> nano::active_transactions::list_recently_cemented ()
{
	nano::lock_guard<nano::mutex> lock (mutex);
	return recently_cemented;
}

void nano::active_transactions::add_recently_cemented (nano::election_status const & status_a)
{
	nano::lock_guard<nano::mutex> guard (mutex);
	recently_cemented.push_back (status_a);
	if (recently_cemented.size () > node.config->confirmation_history_size)
	{
		recently_cemented.pop_front ();
	}
}

void nano::active_transactions::add_recently_confirmed (nano::qualified_root const & root_a, nano::block_hash const & hash_a)
{
	nano::lock_guard<nano::mutex> guard (mutex);
	recently_confirmed.get<tag_sequence> ().emplace_back (root_a, hash_a);
	if (recently_confirmed.size () > recently_confirmed_size)
	{
		recently_confirmed.get<tag_sequence> ().pop_front ();
	}
}

void nano::active_transactions::erase_recently_confirmed (nano::block_hash const & hash_a)
{
	nano::lock_guard<nano::mutex> guard (mutex);
	recently_confirmed.get<tag_hash> ().erase (hash_a);
}

void nano::active_transactions::erase (nano::block const & block_a)
{
	erase (block_a.qualified_root ());
}

void nano::active_transactions::erase (nano::qualified_root const & root_a)
{
	nano::unique_lock<nano::mutex> lock (mutex);
	auto root_it (roots.get<tag_root> ().find (root_a));
	if (root_it != roots.get<tag_root> ().end ())
	{
		cleanup_election (lock, root_it->election);
	}
}

void nano::active_transactions::erase_hash (nano::block_hash const & hash_a)
{
	nano::unique_lock<nano::mutex> lock (mutex);
	[[maybe_unused]] auto erased (blocks.erase (hash_a));
	debug_assert (erased == 1);
}

void nano::active_transactions::erase_oldest ()
{
	nano::unique_lock<nano::mutex> lock (mutex);
	if (!roots.empty ())
	{
		node.stats->inc (nano::stat::type::election, nano::stat::detail::election_drop_overflow);
		auto item = roots.get<tag_random_access> ().front ();
		cleanup_election (lock, item.election);
	}
}

bool nano::active_transactions::empty ()
{
	nano::lock_guard<nano::mutex> lock (mutex);
	return roots.empty ();
}

std::size_t nano::active_transactions::size ()
{
	nano::lock_guard<nano::mutex> lock (mutex);
	return roots.size ();
}

bool nano::active_transactions::publish (std::shared_ptr<nano::block> const & block_a)
{
	nano::unique_lock<nano::mutex> lock (mutex);
	auto existing (roots.get<tag_root> ().find (block_a->qualified_root ()));
	auto result (true);
	if (existing != roots.get<tag_root> ().end ())
	{
		auto election (existing->election);
		lock.unlock ();
		result = election->publish (block_a);
		if (!result)
		{
			lock.lock ();
			blocks.emplace (block_a->hash (), election);
			auto const cache = find_inactive_votes_cache_impl (block_a->hash ());
			lock.unlock ();
			election->insert_inactive_votes_cache (cache);
			node.stats->inc (nano::stat::type::election, nano::stat::detail::election_block_conflict);
		}
	}
	return result;
}

// Returns the type of election status requiring callbacks calling later
boost::optional<nano::election_status_type> nano::active_transactions::confirm_block (nano::transaction const & transaction_a, std::shared_ptr<nano::block> const & block_a)
{
	auto hash (block_a->hash ());
	nano::unique_lock<nano::mutex> lock (mutex);
	auto existing (blocks.find (hash));
	boost::optional<nano::election_status_type> status_type;
	if (existing != blocks.end ())
	{
		lock.unlock ();
		nano::unique_lock<nano::mutex> election_lock (existing->second->mutex);
		if (existing->second->status.winner && existing->second->status.winner->hash () == hash)
		{
			if (!existing->second->confirmed ())
			{
				existing->second->confirm_once (election_lock, nano::election_status_type::active_confirmation_height);
				status_type = nano::election_status_type::active_confirmation_height;
			}
			else
			{
#ifndef NDEBUG
				nano::unique_lock<nano::mutex> election_winners_lk (election_winner_details_mutex);
				debug_assert (election_winner_details.find (hash) != election_winner_details.cend ());
#endif
				status_type = nano::election_status_type::active_confirmed_quorum;
			}
		}
		else
		{
			status_type = boost::optional<nano::election_status_type>{};
		}
	}
	else
	{
		status_type = nano::election_status_type::inactive_confirmation_height;
	}

	return status_type;
}

std::size_t nano::active_transactions::inactive_votes_cache_size ()
{
	nano::lock_guard<nano::mutex> guard (mutex);
	return inactive_votes_cache.size ();
}

void nano::active_transactions::add_inactive_votes_cache (nano::unique_lock<nano::mutex> & lock_a, nano::block_hash const & hash_a, nano::account const & representative_a, uint64_t const timestamp_a)
{
	if (node.flags.inactive_votes_cache_size () == 0)
	{
		return;
	}

	// Check principal representative status
	if (node.ledger.weight (representative_a) > node.minimum_principal_weight ())
	{
		/** It is important that the new vote is added to the cache before calling inactive_votes_bootstrap_check
		 * This guarantees consistency when a vote is received while also receiving the corresponding block
		 */
		auto & inactive_by_hash (inactive_votes_cache.get<tag_hash> ());
		auto existing (inactive_by_hash.find (hash_a));
		if (existing != inactive_by_hash.end ())
		{
			if (existing->needs_eval ())
			{
				auto is_new (false);
				inactive_by_hash.modify (existing, [representative_a, timestamp_a, &is_new] (nano::inactive_cache_information & info) {
					auto it = std::find_if (info.voters.begin (), info.voters.end (), [&representative_a] (auto const & item_a) { return item_a.first == representative_a; });
					is_new = (it == info.voters.end ());
					if (is_new)
					{
						info.arrival = std::chrono::steady_clock::now ();
						info.voters.emplace_back (representative_a, timestamp_a);
					}
				});

				if (is_new)
				{
					auto const old_status = existing->status;
					auto const status = inactive_votes_bootstrap_check (lock_a, existing->voters, hash_a, existing->status);
					if (status != old_status)
					{
						// The lock has since been released
						existing = inactive_by_hash.find (hash_a);
						if (existing != inactive_by_hash.end ())
						{
							inactive_by_hash.modify (existing, [status] (nano::inactive_cache_information & info) {
								info.status = status;
							});
						}
					}
				}
			}
		}
		else
		{
			auto & inactive_by_arrival (inactive_votes_cache.get<tag_arrival> ());
			nano::inactive_cache_status default_status{};
			inactive_by_arrival.emplace (nano::inactive_cache_information{ std::chrono::steady_clock::now (), hash_a, representative_a, timestamp_a, default_status });
			auto const status (inactive_votes_bootstrap_check (lock_a, representative_a, hash_a, default_status));
			if (status != default_status)
			{
				// The lock has since been released
				existing = inactive_by_hash.find (hash_a);
				if (existing != inactive_by_hash.end ())
				{
					inactive_by_hash.modify (existing, [status] (nano::inactive_cache_information & info) {
						info.status = status;
					});
				}
			}
			if (inactive_votes_cache.size () > node.flags.inactive_votes_cache_size ())
			{
				inactive_by_arrival.erase (inactive_by_arrival.begin ());
			}
		}
	}
}

void nano::active_transactions::trigger_inactive_votes_cache_election (std::shared_ptr<nano::block> const & block_a)
{
	nano::unique_lock<nano::mutex> lock (mutex);
	auto const status = find_inactive_votes_cache_impl (block_a->hash ()).status;
	if (status.election_started)
	{
		insert_hinted (lock, block_a);
	}
}

nano::inactive_cache_information nano::active_transactions::find_inactive_votes_cache (nano::block_hash const & hash_a)
{
	nano::lock_guard<nano::mutex> guard (mutex);
	return find_inactive_votes_cache_impl (hash_a);
}

nano::inactive_cache_information nano::active_transactions::find_inactive_votes_cache_impl (nano::block_hash const & hash_a)
{
	auto & inactive_by_hash (inactive_votes_cache.get<tag_hash> ());
	auto existing (inactive_by_hash.find (hash_a));
	if (existing != inactive_by_hash.end ())
	{
		return *existing;
	}
	else
	{
		return nano::inactive_cache_information{};
	}
}

void nano::active_transactions::erase_inactive_votes_cache (nano::block_hash const & hash_a)
{
	inactive_votes_cache.get<tag_hash> ().erase (hash_a);
}

nano::inactive_cache_status nano::active_transactions::inactive_votes_bootstrap_check (nano::unique_lock<nano::mutex> & lock_a, nano::account const & voter_a, nano::block_hash const & hash_a, nano::inactive_cache_status const & previously_a)
{
	debug_assert (lock_a.owns_lock ());
	lock_a.unlock ();
	return inactive_votes_bootstrap_check_impl (lock_a, node.ledger.weight (voter_a), 1, hash_a, previously_a);
}

nano::inactive_cache_status nano::active_transactions::inactive_votes_bootstrap_check (nano::unique_lock<nano::mutex> & lock_a, std::vector<std::pair<nano::account, uint64_t>> const & voters_a, nano::block_hash const & hash_a, nano::inactive_cache_status const & previously_a)
{
	/** Perform checks on accumulated tally from inactive votes
	 * These votes are generally either for unconfirmed blocks or old confirmed blocks
	 * That check is made after hitting a tally threshold, and always as late and as few times as possible
	 */
	debug_assert (lock_a.owns_lock ());
	lock_a.unlock ();

	nano::uint128_t tally;
	for (auto const & [voter, timestamp] : voters_a)
	{
		tally += node.ledger.weight (voter);
	}

	return inactive_votes_bootstrap_check_impl (lock_a, tally, voters_a.size (), hash_a, previously_a);
}

nano::inactive_cache_status nano::active_transactions::inactive_votes_bootstrap_check_impl (nano::unique_lock<nano::mutex> & lock_a, nano::uint128_t const & tally_a, std::size_t voters_size_a, nano::block_hash const & hash_a, nano::inactive_cache_status const & previously_a)
{
	debug_assert (!lock_a.owns_lock ());
	nano::inactive_cache_status status (previously_a);
	const unsigned election_start_voters_min = node.network_params.network.is_dev_network () ? 2 : node.network_params.network.is_beta_network () ? 5
																																				  : 15;
	status.tally = tally_a;
	if (!previously_a.confirmed && tally_a >= node.online_reps.delta ())
	{
		status.bootstrap_started = true;
		status.confirmed = true;
	}
	else if (!previously_a.bootstrap_started && !node.flags.disable_legacy_bootstrap () && node.flags.disable_lazy_bootstrap () && tally_a > node.gap_cache.bootstrap_threshold ())
	{
		status.bootstrap_started = true;
	}
	if (!previously_a.election_started && voters_size_a >= election_start_voters_min && tally_a >= (node.online_reps.trended () / 100) * node.config->election_hint_weight_percent)
	{
		status.election_started = true;
	}

	if ((status.election_started && !previously_a.election_started) || (status.bootstrap_started && !previously_a.bootstrap_started))
	{
		auto transaction (node.store.tx_begin_read ());
		auto block = node.store.block.get (transaction, hash_a);
		if (block && status.election_started && !previously_a.election_started && !node.block_confirmed_or_being_confirmed (transaction, hash_a))
		{
			lock_a.lock ();
			auto result = insert_hinted (lock_a, block);
			if (!result.inserted && result.election == nullptr)
			{
				status.election_started = false;
			}
		}
		else if (!block && status.bootstrap_started && !previously_a.bootstrap_started && (!node.ledger.pruning || !node.store.pruned.exists (transaction, hash_a)))
		{
			node.gap_cache.bootstrap_start (hash_a);
		}
	}

	if (!lock_a.owns_lock ())
	{
		lock_a.lock ();
	}

	return status;
}

bool nano::purge_singleton_inactive_votes_cache_pool_memory ()
{
	return boost::singleton_pool<boost::fast_pool_allocator_tag, sizeof (nano::active_transactions::ordered_cache::node_type)>::purge_memory ();
}

std::size_t nano::active_transactions::election_winner_details_size ()
{
	nano::lock_guard<nano::mutex> guard (election_winner_details_mutex);
	return election_winner_details.size ();
}

nano::cementable_account::cementable_account (nano::account const & account_a, std::size_t blocks_uncemented_a) :
	account (account_a), blocks_uncemented (blocks_uncemented_a)
{
}

std::unique_ptr<nano::container_info_component> nano::collect_container_info (active_transactions & active_transactions, std::string const & name)
{
	std::size_t roots_count;
	std::size_t blocks_count;
	std::size_t recently_confirmed_count;
	std::size_t recently_cemented_count;

	{
		nano::lock_guard<nano::mutex> guard (active_transactions.mutex);
		roots_count = active_transactions.roots.size ();
		blocks_count = active_transactions.blocks.size ();
		recently_confirmed_count = active_transactions.recently_confirmed.size ();
		recently_cemented_count = active_transactions.recently_cemented.size ();
	}

	auto composite = std::make_unique<container_info_composite> (name);
	composite->add_component (std::make_unique<container_info_leaf> (container_info{ "roots", roots_count, sizeof (decltype (active_transactions.roots)::value_type) }));
	composite->add_component (std::make_unique<container_info_leaf> (container_info{ "blocks", blocks_count, sizeof (decltype (active_transactions.blocks)::value_type) }));
	composite->add_component (std::make_unique<container_info_leaf> (container_info{ "election_winner_details", active_transactions.election_winner_details_size (), sizeof (decltype (active_transactions.election_winner_details)::value_type) }));
	composite->add_component (std::make_unique<container_info_leaf> (container_info{ "recently_confirmed", recently_confirmed_count, sizeof (decltype (active_transactions.recently_confirmed)::value_type) }));
	composite->add_component (std::make_unique<container_info_leaf> (container_info{ "recently_cemented", recently_cemented_count, sizeof (decltype (active_transactions.recently_cemented)::value_type) }));
	composite->add_component (std::make_unique<container_info_leaf> (container_info{ "inactive_votes_cache", active_transactions.inactive_votes_cache_size (), sizeof (nano::gap_information) }));
	composite->add_component (collect_container_info (active_transactions.generator, "generator"));
	return composite;
}<|MERGE_RESOLUTION|>--- conflicted
+++ resolved
@@ -45,121 +45,6 @@
 	stop ();
 }
 
-<<<<<<< HEAD
-bool nano::active_transactions::insert_election_from_frontiers_confirmation (std::shared_ptr<nano::block> const & block_a, nano::account const & account_a, nano::uint128_t previous_balance_a, nano::election_behavior election_behavior_a)
-{
-	bool inserted{ false };
-	nano::unique_lock<nano::mutex> lock (mutex);
-	if (roots.get<tag_root> ().find (block_a->qualified_root ()) == roots.get<tag_root> ().end ())
-	{
-		std::function<void (std::shared_ptr<nano::block> const &)> election_confirmation_cb;
-		if (election_behavior_a == nano::election_behavior::optimistic)
-		{
-			election_confirmation_cb = [this] (std::shared_ptr<nano::block> const & block_a) {
-				--optimistic_elections_count;
-			};
-		}
-
-		auto insert_result = insert_impl (lock, block_a, election_behavior_a, election_confirmation_cb);
-		inserted = insert_result.inserted;
-		if (inserted)
-		{
-			insert_result.election->transition_active ();
-			if (insert_result.election->optimistic ())
-			{
-				++optimistic_elections_count;
-			}
-		}
-	}
-	return inserted;
-}
-
-nano::frontiers_confirmation_info nano::active_transactions::get_frontiers_confirmation_info ()
-{
-	// Limit maximum count of elections to start
-	auto rep_counts (node.wallets.reps ());
-	bool representative (node.config->enable_voting && rep_counts.voting > 0);
-	bool half_princpal_representative (representative && rep_counts.have_half_rep ());
-	/* Check less frequently for regular nodes in auto mode */
-	bool agressive_mode (half_princpal_representative || node.config->frontiers_confirmation == nano::frontiers_confirmation_mode::always);
-	auto is_dev_network = node.network_params.network.is_dev_network ();
-	auto roots_size = size ();
-	auto check_time_exceeded = std::chrono::steady_clock::now () >= next_frontier_check;
-	auto max_elections = max_active_elections_frontier_insertion;
-	auto low_active_elections = roots_size < max_elections;
-	bool wallets_check_required = (!skip_wallets || !priority_wallet_cementable_frontiers.empty ()) && !agressive_mode;
-	// Minimise dropping real-time transactions, set the number of frontiers added to a factor of the maximum number of possible active elections
-	auto max_active = node.config->active_elections_size / 20;
-	if (roots_size <= max_active && (check_time_exceeded || wallets_check_required || (!is_dev_network && low_active_elections && agressive_mode)))
-	{
-		// When the number of active elections is low increase max number of elections for setting confirmation height.
-		if (max_active > roots_size + max_elections)
-		{
-			max_elections = max_active - roots_size;
-		}
-	}
-	else
-	{
-		max_elections = 0;
-	}
-
-	return nano::frontiers_confirmation_info{ max_elections, agressive_mode };
-}
-
-void nano::active_transactions::set_next_frontier_check (bool agressive_mode_a)
-{
-	auto request_interval (std::chrono::milliseconds (node.network_params.network.request_interval_ms));
-	auto rel_time_next_frontier_check = request_interval * (agressive_mode_a ? 20 : 60);
-	// Decrease check time for dev network
-	int dev_network_factor = node.network_params.network.is_dev_network () ? 1000 : 1;
-
-	next_frontier_check = steady_clock::now () + (rel_time_next_frontier_check / dev_network_factor);
-}
-
-void nano::active_transactions::confirm_prioritized_frontiers (nano::transaction const & transaction_a, uint64_t max_elections_a, uint64_t & elections_count_a)
-{
-	nano::unique_lock<nano::mutex> lk (mutex);
-	auto start_elections_for_prioritized_frontiers = [&transaction_a, &elections_count_a, max_elections_a, &lk, this] (prioritize_num_uncemented & cementable_frontiers) {
-		while (!cementable_frontiers.empty () && !this->stopped && elections_count_a < max_elections_a && optimistic_elections_count < max_optimistic ())
-		{
-			auto cementable_account_front_it = cementable_frontiers.get<tag_uncemented> ().begin ();
-			auto cementable_account = *cementable_account_front_it;
-			cementable_frontiers.get<tag_uncemented> ().erase (cementable_account_front_it);
-			if (expired_optimistic_election_infos.get<tag_account> ().count (cementable_account.account) == 0)
-			{
-				lk.unlock ();
-				nano::account_info info;
-				auto error = this->node.store.account.get (transaction_a, cementable_account.account, info);
-				if (!error)
-				{
-					if (!this->confirmation_height_processor.is_processing_block (info.head))
-					{
-						nano::confirmation_height_info confirmation_height_info;
-						this->node.store.confirmation_height.get (transaction_a, cementable_account.account, confirmation_height_info);
-
-						if (info.block_count > confirmation_height_info.height)
-						{
-							auto block (this->node.store.block.get (transaction_a, info.head));
-							auto previous_balance (this->node.ledger.balance (transaction_a, block->previous ()));
-							auto inserted_election = this->insert_election_from_frontiers_confirmation (block, cementable_account.account, previous_balance, nano::election_behavior::optimistic);
-							if (inserted_election)
-							{
-								++elections_count_a;
-							}
-						}
-					}
-				}
-				lk.lock ();
-			}
-		}
-	};
-
-	start_elections_for_prioritized_frontiers (priority_wallet_cementable_frontiers);
-	start_elections_for_prioritized_frontiers (priority_cementable_frontiers);
-}
-
-=======
->>>>>>> f9d9b75c
 void nano::active_transactions::block_cemented_callback (std::shared_ptr<nano::block> const & block_a)
 {
 	auto transaction = node.store.tx_begin_read ();
@@ -418,159 +303,6 @@
 	return result_l;
 }
 
-<<<<<<< HEAD
-void nano::active_transactions::add_expired_optimistic_election (nano::election const & election_a)
-{
-	nano::lock_guard<nano::mutex> guard (mutex);
-	auto account = election_a.status.winner->account ();
-	if (account.is_zero ())
-	{
-		account = election_a.status.winner->sideband ().account ();
-	}
-
-	auto it = expired_optimistic_election_infos.get<tag_account> ().find (account);
-	if (it != expired_optimistic_election_infos.get<tag_account> ().end ())
-	{
-		expired_optimistic_election_infos.get<tag_account> ().modify (it, [] (auto & expired_optimistic_election) {
-			expired_optimistic_election.expired_time = std::chrono::steady_clock::now ();
-			expired_optimistic_election.election_started = false;
-		});
-	}
-	else
-	{
-		expired_optimistic_election_infos.emplace (std::chrono::steady_clock::now (), account);
-	}
-
-	// Expire the oldest one if a maximum is reached
-	auto const max_expired_optimistic_election_infos = 10000;
-	if (expired_optimistic_election_infos.size () > max_expired_optimistic_election_infos)
-	{
-		expired_optimistic_election_infos.get<tag_expired_time> ().erase (expired_optimistic_election_infos.get<tag_expired_time> ().begin ());
-	}
-	expired_optimistic_election_infos_size = expired_optimistic_election_infos.size ();
-}
-
-unsigned nano::active_transactions::max_optimistic ()
-{
-	return node.ledger.cache.cemented_count < node.ledger.bootstrap_weight_max_blocks ? std::numeric_limits<unsigned>::max () : 50u;
-}
-
-void nano::active_transactions::frontiers_confirmation (nano::unique_lock<nano::mutex> & lock_a)
-{
-	// Spend some time prioritizing accounts with the most uncemented blocks to reduce voting traffic
-	auto request_interval = std::chrono::milliseconds (node.network_params.network.request_interval_ms);
-	// Spend longer searching ledger accounts when there is a low amount of elections going on
-	auto low_active = roots.size () < 1000;
-	auto time_to_spend_prioritizing_ledger_accounts = request_interval / (low_active ? 20 : 100);
-	auto time_to_spend_prioritizing_wallet_accounts = request_interval / 250;
-	auto time_to_spend_confirming_pessimistic_accounts = time_to_spend_prioritizing_ledger_accounts;
-	lock_a.unlock ();
-	auto transaction = node.store.tx_begin_read ();
-	prioritize_frontiers_for_confirmation (transaction, node.network_params.network.is_dev_network () ? std::chrono::milliseconds (50) : time_to_spend_prioritizing_ledger_accounts, time_to_spend_prioritizing_wallet_accounts);
-	auto frontiers_confirmation_info = get_frontiers_confirmation_info ();
-	if (frontiers_confirmation_info.can_start_elections ())
-	{
-		uint64_t elections_count (0);
-		confirm_prioritized_frontiers (transaction, frontiers_confirmation_info.max_elections, elections_count);
-		confirm_expired_frontiers_pessimistically (transaction, frontiers_confirmation_info.max_elections, elections_count);
-		set_next_frontier_check (frontiers_confirmation_info.aggressive_mode);
-	}
-	lock_a.lock ();
-}
-
-/*
- * This function takes the expired_optimistic_election_infos generated from failed elections from frontiers confirmations and starts
- * confirming blocks at cemented height + 1 (cemented frontier successor) for an account only if all dependent blocks already
- * confirmed.
- */
-void nano::active_transactions::confirm_expired_frontiers_pessimistically (nano::transaction const & transaction_a, uint64_t max_elections_a, uint64_t & elections_count_a)
-{
-	auto i{ node.store.account.begin (transaction_a, next_frontier_account) };
-	auto n{ node.store.account.end () };
-	nano::timer<std::chrono::milliseconds> timer (nano::timer_state::started);
-	nano::confirmation_height_info confirmation_height_info;
-
-	// Loop through any expired optimistic elections which have not been started yet. This tag stores already started ones first
-	std::vector<nano::account> elections_started_for_account;
-	for (auto i = expired_optimistic_election_infos.get<tag_election_started> ().lower_bound (false); i != expired_optimistic_election_infos.get<tag_election_started> ().end ();)
-	{
-		if (stopped || elections_count_a >= max_elections_a)
-		{
-			break;
-		}
-
-		auto const & account{ i->account };
-		nano::account_info account_info;
-		bool should_delete{ true };
-		if (!node.store.account.get (transaction_a, account, account_info))
-		{
-			node.store.confirmation_height.get (transaction_a, account, confirmation_height_info);
-			if (account_info.block_count > confirmation_height_info.height)
-			{
-				should_delete = false;
-				std::shared_ptr<nano::block> previous_block;
-				std::shared_ptr<nano::block> block;
-				if (confirmation_height_info.height == 0)
-				{
-					block = node.store.block.get (transaction_a, account_info.open_block);
-				}
-				else
-				{
-					previous_block = node.store.block.get (transaction_a, confirmation_height_info.frontier);
-					block = node.store.block.get (transaction_a, previous_block->sideband ().successor ());
-				}
-
-				if (block && !node.confirmation_height_processor.is_processing_block (block->hash ()) && node.ledger.dependents_confirmed (transaction_a, *block))
-				{
-					nano::uint128_t previous_balance{ 0 };
-					if (previous_block && previous_block->balance ().is_zero ())
-					{
-						previous_balance = previous_block->sideband ().balance ().number ();
-					}
-
-					auto inserted_election = insert_election_from_frontiers_confirmation (block, account, previous_balance, nano::election_behavior::normal);
-					if (inserted_election)
-					{
-						++elections_count_a;
-					}
-					elections_started_for_account.push_back (i->account);
-				}
-			}
-		}
-
-		if (should_delete)
-		{
-			// This account is confirmed already or doesn't exist.
-			i = expired_optimistic_election_infos.get<tag_election_started> ().erase (i);
-			expired_optimistic_election_infos_size = expired_optimistic_election_infos.size ();
-		}
-		else
-		{
-			++i;
-		}
-	}
-
-	for (auto const & account : elections_started_for_account)
-	{
-		auto it = expired_optimistic_election_infos.get<tag_account> ().find (account);
-		debug_assert (it != expired_optimistic_election_infos.get<tag_account> ().end ());
-		expired_optimistic_election_infos.get<tag_account> ().modify (it, [] (auto & expired_optimistic_election_info_a) {
-			expired_optimistic_election_info_a.election_started = true;
-		});
-	}
-}
-
-bool nano::active_transactions::should_do_frontiers_confirmation () const
-{
-	auto pending_confirmation_height_size (confirmation_height_processor.awaiting_processing_size ());
-	auto disabled_confirmation_mode = (node.config->frontiers_confirmation == nano::frontiers_confirmation_mode::disabled);
-	auto conf_height_capacity_reached = pending_confirmation_height_size > confirmed_frontiers_max_pending_size;
-	auto all_cemented = node.ledger.cache.block_count == node.ledger.cache.cemented_count;
-	return (!disabled_confirmation_mode && !conf_height_capacity_reached && !all_cemented);
-}
-
-=======
->>>>>>> f9d9b75c
 void nano::active_transactions::request_loop ()
 {
 	nano::unique_lock<nano::mutex> lock (mutex);
@@ -644,10 +376,6 @@
 			{
 				result.inserted = true;
 				auto hash (block_a->hash ());
-<<<<<<< HEAD
-				auto epoch (block_a->sideband ().details ().epoch ());
-=======
->>>>>>> f9d9b75c
 				result.election = nano::make_shared<nano::election> (
 				node, block_a, confirmation_action_a, [&node = node] (auto const & rep_a) {
 					// Representative is defined as online if replying to live votes or rep_crawler queries
