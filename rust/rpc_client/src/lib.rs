--- conflicted
+++ resolved
@@ -1,13 +1,8 @@
 use crate::AccountBalanceDto;
 use anyhow::{bail, Result};
-<<<<<<< HEAD
 use reqwest::Client;
 pub use reqwest::Url;
 use rsnano_core::{Account, Amount, BlockHash, JsonBlock, PublicKey, RawKey, WalletId, WorkNonce};
-=======
-use reqwest::{Client, Url};
-use rsnano_core::{Account, Amount, BlockHash, JsonBlock, RawKey, WalletId};
->>>>>>> 047326fb
 use rsnano_rpc_messages::*;
 use serde::Serialize;
 use serde_json::{from_str, from_value, Value};
@@ -29,7 +24,6 @@
         }
     }
 
-<<<<<<< HEAD
     pub async fn account_get(&self, key: PublicKey) -> Result<AccountRpcMessage> {
         let cmd = RpcCommand::account_get(key);
         let result = self.rpc_request(&cmd).await?;
@@ -401,10 +395,12 @@
 
     pub async fn block_info(&self, hash: BlockHash) -> Result<BlockInfoDto> {
         let cmd = RpcCommand::block_info(hash);
-=======
+        let result = self.rpc_request(&cmd).await?;
+        Ok(serde_json::from_value(result)?)
+    }
+
     pub async fn blocks(&self, blocks: Vec<BlockHash>) -> Result<BlocksDto> {
         let cmd = RpcCommand::blocks(blocks);
->>>>>>> 047326fb
         let result = self.rpc_request(&cmd).await?;
         Ok(serde_json::from_value(result)?)
     }
