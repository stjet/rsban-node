--- conflicted
+++ resolved
@@ -144,43 +144,13 @@
 	bool should_vote = false;
 	if (is_final)
 	{
-<<<<<<< HEAD
-		for (auto const & vote : cached_votes)
-		{
-			vote_broadcaster.broadcast (vote);
-		}
+		auto block (ledger.store.block ().get (transaction, hash_a));
+		should_vote = block != nullptr && ledger.dependents_confirmed (transaction, *block) && ledger.store.final_vote ().put (transaction, block->qualified_root (), hash_a);
+		debug_assert (block == nullptr || root_a == block->root ());
 	}
 	else
 	{
-		auto should_vote (false);
-		if (is_final)
-		{
-			auto block (ledger.store.block ().get (transaction, hash_a));
-			should_vote = block != nullptr && ledger.dependents_confirmed (transaction, *block) && ledger.store.final_vote ().put (transaction, block->qualified_root (), hash_a);
-			debug_assert (block == nullptr || root_a == block->root ());
-		}
-		else
-		{
-			auto block (ledger.store.block ().get (transaction, hash_a));
-			should_vote = block != nullptr && ledger.dependents_confirmed (transaction, *block);
-		}
-		if (should_vote)
-		{
-			nano::unique_lock<nano::mutex> lock (mutex);
-			candidates.emplace_back (root_a, hash_a);
-			if (candidates.size () >= nano::network::confirm_ack_hashes_max)
-			{
-				lock.unlock ();
-				condition.notify_all ();
-			}
-=======
-		auto block (ledger.store.block.get (transaction, hash_a));
-		should_vote = block != nullptr && ledger.dependents_confirmed (transaction, *block) && ledger.store.final_vote.put (transaction, block->qualified_root (), hash_a);
-		debug_assert (block == nullptr || root_a == block->root ());
-	}
-	else
-	{
-		auto block (ledger.store.block.get (transaction, hash_a));
+		auto block (ledger.store.block ().get (transaction, hash_a));
 		should_vote = block != nullptr && ledger.dependents_confirmed (transaction, *block);
 	}
 	if (should_vote)
@@ -191,7 +161,6 @@
 		{
 			lock.unlock ();
 			condition.notify_all ();
->>>>>>> 7cd66fa4
 		}
 	}
 }
@@ -277,19 +246,7 @@
 	while (!candidates.empty () && hashes.size () < nano::network::confirm_ack_hashes_max)
 	{
 		auto const & [root, hash] = candidates.front ();
-<<<<<<< HEAD
-		auto cached_votes = history.votes (root, hash, is_final);
-		for (auto const & cached_vote : cached_votes)
-		{
-			if (cached_sent.insert (cached_vote).second)
-			{
-				vote_broadcaster.broadcast (cached_vote);
-			}
-		}
-		if (cached_votes.empty () && std::find (roots.begin (), roots.end (), root) == roots.end ())
-=======
 		if (std::find (roots.begin (), roots.end (), root) == roots.end ())
->>>>>>> 7cd66fa4
 		{
 			if (spacing.votable (root, hash))
 			{
@@ -328,21 +285,7 @@
 		for (; i != n && hashes.size () < nano::network::confirm_ack_hashes_max; ++i)
 		{
 			auto const & [root, hash] = *i;
-<<<<<<< HEAD
-			auto cached_votes = history.votes (root, hash, is_final);
-			for (auto const & cached_vote : cached_votes)
-			{
-				if (cached_sent.insert (cached_vote).second)
-				{
-					stats.add (nano::stat::type::requests, nano::stat::detail::requests_cached_late_hashes, stat::dir::in, cached_vote->hashes ().size ());
-					stats.inc (nano::stat::type::requests, nano::stat::detail::requests_cached_late_votes, stat::dir::in);
-					reply_action (cached_vote, request_a.second);
-				}
-			}
-			if (cached_votes.empty () && std::find (roots.begin (), roots.end (), root) == roots.end ())
-=======
 			if (std::find (roots.begin (), roots.end (), root) == roots.end ())
->>>>>>> 7cd66fa4
 			{
 				if (spacing.votable (root, hash))
 				{
