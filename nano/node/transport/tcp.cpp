#include "nano/lib/rsnanoutils.hpp"

#include <nano/lib/stats.hpp>
#include <nano/node/node.hpp>
#include <nano/node/transport/tcp.hpp>

#include <boost/format.hpp>

/*
 * channel_tcp
 */

nano::transport::channel_tcp::channel_tcp (boost::asio::io_context & io_ctx_a, nano::outbound_bandwidth_limiter & limiter_a, nano::network_constants const & network_a, std::shared_ptr<nano::socket> const & socket_a, std::shared_ptr<nano::transport::channel_tcp_observer> const & observer_a) :
	channel (rsnano::rsn_channel_tcp_create (
	std::chrono::steady_clock::now ().time_since_epoch ().count (),
	socket_a->handle,
	new std::weak_ptr<nano::transport::channel_tcp_observer> (observer_a),
	limiter_a.handle,
	&io_ctx_a))
{
	set_network_version (network_a.protocol_version);
}

uint8_t nano::transport::channel_tcp::get_network_version () const
{
	return rsnano::rsn_channel_tcp_network_version (handle);
}

void nano::transport::channel_tcp::set_network_version (uint8_t network_version_a)
{
	rsnano::rsn_channel_tcp_network_set_version (handle, network_version_a);
}

nano::tcp_endpoint nano::transport::channel_tcp::get_tcp_endpoint () const
{
	rsnano::EndpointDto ep_dto{};
	rsnano::rsn_channel_tcp_endpoint (handle, &ep_dto);
	return rsnano::dto_to_endpoint (ep_dto);
}

bool nano::transport::channel_tcp::max ()
{
	return rsnano::rsn_channel_tcp_max (handle);
}

std::size_t nano::transport::channel_tcp::hash_code () const
{
	std::hash<::nano::tcp_endpoint> hash;
	return hash (get_tcp_endpoint ());
}

bool nano::transport::channel_tcp::operator== (nano::transport::channel const & other_a) const
{
	bool result (false);
	auto other_l (dynamic_cast<nano::transport::channel_tcp const *> (&other_a));
	if (other_l != nullptr)
	{
		return *this == *other_l;
	}
	return result;
}

void nano::transport::channel_tcp_send_callback (void * context_a, const rsnano::ErrorCodeDto * ec_a, std::size_t size_a)
{
	auto callback_ptr = static_cast<std::function<void (boost::system::error_code const &, std::size_t)> *> (context_a);
	if (*callback_ptr)
	{
		auto ec{ rsnano::dto_to_error_code (*ec_a) };
		(*callback_ptr) (ec, size_a);
	}
}

void nano::transport::delete_send_buffer_callback (void * context_a)
{
	auto callback_ptr = static_cast<std::function<void (boost::system::error_code const &, std::size_t)> *> (context_a);
	delete callback_ptr;
}

void nano::transport::channel_tcp::send (nano::message & message_a, std::function<void (boost::system::error_code const &, std::size_t)> const & callback_a, nano::buffer_drop_policy drop_policy_a, nano::bandwidth_limit_type limiter_type)
{
	auto callback_pointer = new std::function<void (boost::system::error_code const &, std::size_t)> (callback_a);
	rsnano::rsn_channel_tcp_send (handle, message_a.handle, nano::transport::channel_tcp_send_callback, nano::transport::delete_send_buffer_callback, callback_pointer, static_cast<uint8_t> (drop_policy_a), static_cast<uint8_t> (limiter_type));
}

void nano::transport::channel_tcp::send_buffer (nano::shared_const_buffer const & buffer_a, std::function<void (boost::system::error_code const &, std::size_t)> const & callback_a, nano::buffer_drop_policy policy_a)
{
	auto callback_pointer = new std::function<void (boost::system::error_code const &, std::size_t)> (callback_a);
	rsnano::rsn_channel_tcp_send_buffer (handle, buffer_a.data (), buffer_a.size (), nano::transport::channel_tcp_send_callback, nano::transport::delete_send_buffer_callback, callback_pointer, static_cast<uint8_t> (policy_a));
}

std::string nano::transport::channel_tcp::to_string () const
{
	return boost::str (boost::format ("%1%") % get_tcp_endpoint ());
}

bool nano::transport::channel_tcp::operator== (nano::transport::channel_tcp const & other_a) const
{
	return rsnano::rsn_channel_tcp_eq (handle, other_a.handle);
}

std::shared_ptr<nano::socket> nano::transport::channel_tcp::try_get_socket () const
{
	auto socket_handle{ rsnano::rsn_channel_tcp_socket (handle) };
	std::shared_ptr<nano::socket> socket;
	if (socket_handle)
	{
		socket = std::make_shared<nano::socket> (socket_handle);
	}
	return socket;
}

void nano::transport::channel_tcp::set_endpoint ()
{
	rsnano::rsn_channel_tcp_set_endpoint (handle);
}

nano::endpoint nano::transport::channel_tcp::get_peering_endpoint () const
{
	rsnano::EndpointDto dto;
	rsnano::rsn_channel_tcp_peering_endpoint (handle, &dto);
	return rsnano::dto_to_udp_endpoint (dto);
}

void nano::transport::channel_tcp::set_peering_endpoint (nano::endpoint endpoint)
{
	auto dto{ rsnano::udp_endpoint_to_dto (endpoint) };
	rsnano::rsn_channel_tcp_set_peering_endpoint (handle, &dto);
}

bool nano::transport::channel_tcp::alive () const
{
	return rsnano::rsn_channel_tcp_is_alive (handle);
}

nano::transport::tcp_server_factory::tcp_server_factory (nano::node & node) :
	node{ node }
{
}

std::shared_ptr<nano::transport::tcp_server> nano::transport::tcp_server_factory::create_tcp_server (const std::shared_ptr<nano::transport::channel_tcp> & channel_a, const std::shared_ptr<nano::socket> & socket_a)
{
	channel_a->set_last_packet_sent (std::chrono::steady_clock::now ());

	auto response_server = std::make_shared<nano::transport::tcp_server> (
	node.io_ctx, socket_a, node.logger,
	*node.stats, node.flags, *node.config,
	node.tcp_listener, std::make_shared<nano::transport::request_response_visitor_factory> (node),
	node.workers, *node.network->publish_filter, node.block_uniquer, node.vote_uniquer, node.network->tcp_message_manager,
	*node.network->syn_cookies, node.node_id, true);

	// Listen for possible responses
	response_server->get_socket ()->type_set (nano::socket::type_t::realtime_response_server);
	response_server->set_remote_node_id (channel_a->get_node_id ());
	response_server->start ();

	if (!node.flags.disable_initial_telemetry_requests ())
	{
		node.telemetry->get_metrics_single_peer_async (channel_a, [] (nano::telemetry_data_response const &) {
			// Intentionally empty, starts the telemetry request cycle to more quickly disconnect from invalid peers
		});
	}

	return response_server;
}

/*
 * tcp_channels
 */

nano::transport::tcp_channels::tcp_channels (nano::node & node, std::function<void (nano::message const &, std::shared_ptr<nano::transport::channel> const &)> sink) :
	tcp_server_factory{ node },
	node_id{ node.node_id },
	network_params{ node.network_params },
	limiter{ node.outbound_limiter },
	syn_cookies{ node.network->syn_cookies },
	stats{ node.stats },
	config{ node.config },
	logger{ node.logger },
	network{ node.network },
	workers{ node.workers },
	flags{ node.flags },
	io_ctx{ node.io_ctx },
	observers{ node.observers },
	sink{ std::move (sink) },
	handle{ rsnano::rsn_tcp_channels_create () }
{
}

nano::transport::tcp_channels::~tcp_channels ()
{
	rsnano::rsn_tcp_channels_destroy (handle);
}

bool nano::transport::tcp_channels::insert (std::shared_ptr<nano::transport::channel_tcp> const & channel_a, std::shared_ptr<nano::socket> const & socket_a, std::shared_ptr<nano::transport::tcp_server> const & server_a)
{
	auto endpoint (channel_a->get_tcp_endpoint ());
	debug_assert (endpoint.address ().is_v6 ());
	auto udp_endpoint (nano::transport::map_tcp_to_endpoint (endpoint));
	bool error (true);
	if (!network->not_a_peer (udp_endpoint, config->allow_local_peers) && !stopped)
	{
		nano::unique_lock<nano::mutex> lock{ mutex };
		auto existing (channels.get<endpoint_tag> ().find (endpoint));
		if (existing == channels.get<endpoint_tag> ().end ())
		{
			auto node_id (channel_a->get_node_id ());
			if (!channel_a->is_temporary ())
			{
				channels.get<node_id_tag> ().erase (node_id);
			}
			channels.get<endpoint_tag> ().emplace (channel_a, socket_a, server_a);
			attempts.get<endpoint_tag> ().erase (endpoint);
			error = false;
			lock.unlock ();
			channel_observer (channel_a);
			// Remove UDP channel to same IP:port if exists
			network->udp_channels.erase (udp_endpoint);
			// Remove UDP channels with same node ID
			network->udp_channels.clean_node_id (node_id);
		}
	}
	return error;
}

void nano::transport::tcp_channels::erase (nano::tcp_endpoint const & endpoint_a)
{
	nano::lock_guard<nano::mutex> lock{ mutex };
	channels.get<endpoint_tag> ().erase (endpoint_a);
}

void nano::transport::tcp_channels::erase_temporary_channel (nano::tcp_endpoint const & endpoint_a)
{
	auto exisiting_response_channel (find_channel (endpoint_a));
	if (exisiting_response_channel != nullptr)
	{
		exisiting_response_channel->set_temporary (false);
		erase (endpoint_a);
	}
}

std::size_t nano::transport::tcp_channels::size () const
{
	nano::lock_guard<nano::mutex> lock{ mutex };
	return channels.size ();
}

std::shared_ptr<nano::transport::channel_tcp> nano::transport::tcp_channels::find_channel (nano::tcp_endpoint const & endpoint_a) const
{
	nano::lock_guard<nano::mutex> lock{ mutex };
	std::shared_ptr<nano::transport::channel_tcp> result;
	auto existing (channels.get<endpoint_tag> ().find (endpoint_a));
	if (existing != channels.get<endpoint_tag> ().end ())
	{
		result = existing->get_channel ();
	}
	return result;
}

std::unordered_set<std::shared_ptr<nano::transport::channel>> nano::transport::tcp_channels::random_set (std::size_t count_a, uint8_t min_version, bool include_temporary_channels_a) const
{
	std::unordered_set<std::shared_ptr<nano::transport::channel>> result;
	result.reserve (count_a);
	nano::lock_guard<nano::mutex> lock{ mutex };
	// Stop trying to fill result with random samples after this many attempts
	auto random_cutoff (count_a * 2);
	auto peers_size (channels.size ());
	// Usually count_a will be much smaller than peers.size()
	// Otherwise make sure we have a cutoff on attempting to randomly fill
	if (!channels.empty ())
	{
		for (auto i (0); i < random_cutoff && result.size () < count_a; ++i)
		{
			auto index (nano::random_pool::generate_word32 (0, static_cast<uint32_t> (peers_size - 1)));

			auto channel = channels.get<random_access_tag> ()[index].get_channel ();
			if (channel->get_network_version () >= min_version && (include_temporary_channels_a || !channel->is_temporary ()))
			{
				result.insert (channel);
			}
		}
	}
	return result;
}

std::vector<nano::endpoint> nano::transport::tcp_channels::get_current_peers () const
{
	std::vector<nano::endpoint> endpoints;
	nano::lock_guard<nano::mutex> lock{ mutex };
	endpoints.reserve (channels.size ());
	std::transform (channels.begin (), channels.end (),
	std::back_inserter (endpoints), [] (auto const & channel) { return nano::transport::map_tcp_to_endpoint (channel.endpoint ()); });
	return endpoints;
}

std::shared_ptr<nano::transport::channel_tcp> nano::transport::tcp_channels::find_node_id (nano::account const & node_id_a)
{
	std::shared_ptr<nano::transport::channel_tcp> result;
	nano::lock_guard<nano::mutex> lock{ mutex };
	auto existing (channels.get<node_id_tag> ().find (node_id_a));
	if (existing != channels.get<node_id_tag> ().end ())
	{
		result = existing->get_channel ();
	}
	return result;
}

nano::tcp_endpoint nano::transport::tcp_channels::bootstrap_peer (uint8_t connection_protocol_version_min)
{
	nano::tcp_endpoint result (boost::asio::ip::address_v6::any (), 0);
	nano::lock_guard<nano::mutex> lock{ mutex };
	for (auto i (channels.get<last_bootstrap_attempt_tag> ().begin ()), n (channels.get<last_bootstrap_attempt_tag> ().end ()); i != n;)
	{
		if (i->get_channel ()->get_network_version () >= connection_protocol_version_min)
		{
			result = nano::transport::map_endpoint_to_tcp (i->get_channel ()->get_peering_endpoint ());
			channels.get<last_bootstrap_attempt_tag> ().modify (i, [] (channel_tcp_wrapper & wrapper_a) {
				wrapper_a.get_channel ()->set_last_bootstrap_attempt (std::chrono::steady_clock::now ());
			});
			i = n;
		}
		else
		{
			++i;
		}
	}
	return result;
}

void nano::transport::tcp_channels::process_messages ()
{
	while (!stopped)
	{
		auto item (network->tcp_message_manager.get_message ());
		if (item.get_message () != nullptr)
		{
			auto message{ item.get_message () };
			process_message (*message, item.get_endpoint (), item.get_node_id (), item.get_socket ());
		}
	}
}

void nano::transport::tcp_channels::process_message (nano::message const & message_a, nano::tcp_endpoint const & endpoint_a, nano::account const & node_id_a, std::shared_ptr<nano::socket> const & socket_a)
{
	auto type_a = socket_a->type ();
	if (!stopped && message_a.get_header ().get_version_using () >= network_params.network.protocol_version_min)
	{
		auto channel (network->find_channel (nano::transport::map_tcp_to_endpoint (endpoint_a)));
		if (channel)
		{
			sink (message_a, channel);
		}
		else
		{
			channel = network->find_node_id (node_id_a);
			if (channel)
			{
				sink (message_a, channel);
			}
			else if (!network->excluded_peers.check (endpoint_a))
			{
				if (!node_id_a.is_zero ())
				{
					// Add temporary channel
					auto temporary_channel (std::make_shared<nano::transport::channel_tcp> (io_ctx, limiter, config->network_params.network, socket_a, network->tcp_channels));
					temporary_channel->set_endpoint ();
					debug_assert (endpoint_a == temporary_channel->get_tcp_endpoint ());
					temporary_channel->set_node_id (node_id_a);
					temporary_channel->set_network_version (message_a.get_header ().get_version_using ());
					temporary_channel->set_temporary (true);
					debug_assert (type_a == nano::socket::type_t::realtime || type_a == nano::socket::type_t::realtime_response_server);
					// Don't insert temporary channels for response_server
					if (type_a == nano::socket::type_t::realtime)
					{
						insert (temporary_channel, socket_a, nullptr);
					}
					sink (message_a, temporary_channel);
				}
				else
				{
					// Initial node_id_handshake request without node ID
					debug_assert (message_a.get_header ().get_type () == nano::message_type::node_id_handshake);
					stats->inc (nano::stat::type::message, nano::stat::detail::node_id_handshake, nano::stat::dir::in);
				}
			}
		}
		if (channel)
		{
			channel->set_last_packet_received (std::chrono::steady_clock::now ());
		}
	}
}

void nano::transport::tcp_channels::start ()
{
	ongoing_keepalive ();
}

void nano::transport::tcp_channels::stop ()
{
	stopped = true;
	nano::unique_lock<nano::mutex> lock{ mutex };
	// Close all TCP sockets
	for (auto const & channel : channels)
	{
		auto socket{ channel.try_get_socket () };
		if (socket)
		{
			socket->close ();
		}
		// Remove response server
		auto server{ channel.get_response_server () };
		if (server)
		{
			server->stop ();
		}
	}
	channels.clear ();
}

bool nano::transport::tcp_channels::max_ip_connections (nano::tcp_endpoint const & endpoint_a)
{
	if (flags.disable_max_peers_per_ip ())
	{
		return false;
	}
	bool result{ false };
	auto const address (nano::transport::ipv4_address_or_ipv6_subnet (endpoint_a.address ()));
	nano::unique_lock<nano::mutex> lock{ mutex };
	result = channels.get<ip_address_tag> ().count (address) >= network_params.network.max_peers_per_ip;
	if (!result)
	{
		result = attempts.get<ip_address_tag> ().count (address) >= network_params.network.max_peers_per_ip;
	}
	if (result)
	{
		stats->inc (nano::stat::type::tcp, nano::stat::detail::tcp_max_per_ip, nano::stat::dir::out);
	}
	return result;
}

bool nano::transport::tcp_channels::max_subnetwork_connections (nano::tcp_endpoint const & endpoint_a)
{
	if (flags.disable_max_peers_per_subnetwork ())
	{
		return false;
	}
	bool result{ false };
	auto const subnet (nano::transport::map_address_to_subnetwork (endpoint_a.address ()));
	nano::unique_lock<nano::mutex> lock{ mutex };
	result = channels.get<subnetwork_tag> ().count (subnet) >= network_params.network.max_peers_per_subnetwork;
	if (!result)
	{
		result = attempts.get<subnetwork_tag> ().count (subnet) >= network_params.network.max_peers_per_subnetwork;
	}
	if (result)
	{
		stats->inc (nano::stat::type::tcp, nano::stat::detail::tcp_max_per_subnetwork, nano::stat::dir::out);
	}
	return result;
}

bool nano::transport::tcp_channels::max_ip_or_subnetwork_connections (nano::tcp_endpoint const & endpoint_a)
{
	return max_ip_connections (endpoint_a) || max_subnetwork_connections (endpoint_a);
}

bool nano::transport::tcp_channels::reachout (nano::endpoint const & endpoint_a)
{
	auto tcp_endpoint (nano::transport::map_endpoint_to_tcp (endpoint_a));
	// Don't overload single IP
	bool error = network->excluded_peers.check (tcp_endpoint) || max_ip_or_subnetwork_connections (tcp_endpoint);
	if (!error && !flags.disable_tcp_realtime ())
	{
		// Don't keepalive to nodes that already sent us something
		error |= find_channel (tcp_endpoint) != nullptr;
		nano::lock_guard<nano::mutex> lock{ mutex };
		auto inserted (attempts.emplace (tcp_endpoint));
		error |= !inserted.second;
	}
	return error;
}

std::unique_ptr<nano::container_info_component> nano::transport::tcp_channels::collect_container_info (std::string const & name)
{
	std::size_t channels_count;
	std::size_t attemps_count;
	std::size_t node_id_handshake_sockets_count;
	{
		nano::lock_guard<nano::mutex> guard{ mutex };
		channels_count = channels.size ();
		attemps_count = attempts.size ();
	}

	auto composite = std::make_unique<container_info_composite> (name);
	composite->add_component (std::make_unique<container_info_leaf> (container_info{ "channels", channels_count, sizeof (decltype (channels)::value_type) }));
	composite->add_component (std::make_unique<container_info_leaf> (container_info{ "attempts", attemps_count, sizeof (decltype (attempts)::value_type) }));

	return composite;
}

void nano::transport::tcp_channels::purge (std::chrono::steady_clock::time_point const & cutoff_a)
{
	nano::lock_guard<nano::mutex> lock{ mutex };

	// Remove channels with dead underlying sockets
	for (auto it = channels.begin (); it != channels.end (); ++it)
	{
		if (!it->get_channel ()->alive ())
		{
			it = channels.erase (it);
		}
	}

	auto disconnect_cutoff (channels.get<last_packet_sent_tag> ().lower_bound (cutoff_a));
	channels.get<last_packet_sent_tag> ().erase (channels.get<last_packet_sent_tag> ().begin (), disconnect_cutoff);

	// Remove keepalive attempt tracking for attempts older than cutoff
	auto attempts_cutoff (attempts.get<last_attempt_tag> ().lower_bound (cutoff_a));
	attempts.get<last_attempt_tag> ().erase (attempts.get<last_attempt_tag> ().begin (), attempts_cutoff);

	// Check if any tcp channels belonging to old protocol versions which may still be alive due to async operations
	auto lower_bound = channels.get<version_tag> ().lower_bound (network_params.network.protocol_version_min);
	channels.get<version_tag> ().erase (channels.get<version_tag> ().begin (), lower_bound);
}

void nano::transport::tcp_channels::ongoing_keepalive ()
{
	nano::keepalive message{ network_params.network };
	auto peers{ message.get_peers () };
	network->random_fill (peers);
	message.set_peers (peers);
	nano::unique_lock<nano::mutex> lock{ mutex };
	// Wake up channels
	std::vector<std::shared_ptr<nano::transport::channel_tcp>> send_list;
	auto keepalive_sent_cutoff (channels.get<last_packet_sent_tag> ().lower_bound (std::chrono::steady_clock::now () - network_params.network.keepalive_period));
	for (auto i (channels.get<last_packet_sent_tag> ().begin ()); i != keepalive_sent_cutoff; ++i)
	{
		send_list.push_back (i->get_channel ());
	}
	lock.unlock ();
	for (auto & channel : send_list)
	{
		channel->send (message);
	}
	// Attempt to start TCP connections to known UDP peers
	nano::tcp_endpoint invalid_endpoint (boost::asio::ip::address_v6::any (), 0);
	if (!network_params.network.is_dev_network () && !flags.disable_udp ())
	{
		std::size_t random_count (std::min (static_cast<std::size_t> (6), static_cast<std::size_t> (std::ceil (std::sqrt (network->udp_channels.size ())))));
		for (auto i (0); i <= random_count; ++i)
		{
			auto tcp_endpoint (network->udp_channels.bootstrap_peer (network_params.network.protocol_version_min));
			if (tcp_endpoint != invalid_endpoint && find_channel (tcp_endpoint) == nullptr && !network->excluded_peers.check (tcp_endpoint))
			{
				start_tcp (nano::transport::map_tcp_to_endpoint (tcp_endpoint));
			}
		}
	}
	std::weak_ptr<nano::transport::tcp_channels> this_w (shared_from_this ());
	workers->add_timed_task (std::chrono::steady_clock::now () + network_params.network.keepalive_period, [this_w] () {
		if (auto this_l = this_w.lock ())
		{
			if (!this_l->stopped)
			{
				this_l->ongoing_keepalive ();
			}
		}
	});
}

void nano::transport::tcp_channels::list (std::deque<std::shared_ptr<nano::transport::channel>> & deque_a, uint8_t minimum_version_a, bool include_temporary_channels_a)
{
	nano::lock_guard<nano::mutex> lock{ mutex };
	// clang-format off
	nano::transform_if (channels.get<random_access_tag> ().begin (), channels.get<random_access_tag> ().end (), std::back_inserter (deque_a),
		[include_temporary_channels_a, minimum_version_a](auto & channel_a) { return channel_a.get_channel()->get_network_version () >= minimum_version_a && (include_temporary_channels_a || !channel_a.get_channel()->is_temporary ()); },
		[](auto const & channel) { return channel.get_channel(); });
	// clang-format on
}

void nano::transport::tcp_channels::modify (std::shared_ptr<nano::transport::channel_tcp> const & channel_a, std::function<void (std::shared_ptr<nano::transport::channel_tcp> const &)> modify_callback_a)
{
	nano::lock_guard<nano::mutex> lock{ mutex };
	auto existing (channels.get<endpoint_tag> ().find (channel_a->get_tcp_endpoint ()));
	if (existing != channels.get<endpoint_tag> ().end ())
	{
		channels.get<endpoint_tag> ().modify (existing, [modify_callback = std::move (modify_callback_a)] (channel_tcp_wrapper & wrapper_a) {
			modify_callback (wrapper_a.get_channel ());
		});
	}
}

void nano::transport::tcp_channels::update (nano::tcp_endpoint const & endpoint_a)
{
	nano::lock_guard<nano::mutex> lock{ mutex };
	auto existing (channels.get<endpoint_tag> ().find (endpoint_a));
	if (existing != channels.get<endpoint_tag> ().end ())
	{
		channels.get<endpoint_tag> ().modify (existing, [] (channel_tcp_wrapper & wrapper_a) {
			wrapper_a.get_channel ()->set_last_packet_sent (std::chrono::steady_clock::now ());
		});
	}
}

void nano::transport::tcp_channels::start_tcp (nano::endpoint const & endpoint_a)
{
	auto socket = std::make_shared<nano::socket> (io_ctx, nano::socket::endpoint_type_t::client, *stats, logger, workers,
	config->tcp_io_timeout,
	network_params.network.silent_connection_tolerance_time,
	config->logging.network_timeout_logging (),
	observers);
	auto channel (std::make_shared<nano::transport::channel_tcp> (io_ctx, limiter, config->network_params.network, socket, network->tcp_channels));
	auto network_consts = network_params.network;
	auto config_l = config;
	auto logger_l = logger;
	std::weak_ptr<nano::transport::tcp_channels> this_w = shared_from_this ();
	socket->async_connect (nano::transport::map_endpoint_to_tcp (endpoint_a),
	[channel, socket, endpoint_a, network_consts, config_l, logger_l, this_w] (boost::system::error_code const & ec) {
		if (auto this_l = this_w.lock ())
		{
			if (!ec && channel)
			{
				// TCP node ID handshake
				auto cookie (this_l->syn_cookies->assign (endpoint_a));
				nano::node_id_handshake message (network_consts, cookie, boost::none);
				if (config_l->logging.network_node_id_handshake_logging ())
				{
					logger_l->try_log (boost::str (boost::format ("Node ID handshake request sent with node ID %1% to %2%: query %3%") % this_l->node_id.pub.to_node_id () % endpoint_a % (cookie.has_value () ? cookie->to_string () : "not set")));
				}
				channel->set_endpoint ();
				std::shared_ptr<std::vector<uint8_t>> receive_buffer (std::make_shared<std::vector<uint8_t>> ());
				receive_buffer->resize (256);
				channel->send (message, [this_w, channel, endpoint_a, receive_buffer, config_l, logger_l] (boost::system::error_code const & ec, std::size_t size_a) {
					if (auto this_l = this_w.lock ())
					{
						if (!ec)
						{
							this_l->start_tcp_receive_node_id (channel, endpoint_a, receive_buffer);
						}
						else
						{
							if (auto socket_l = channel->try_get_socket ())
							{
								socket_l->close ();
							}
							if (config_l->logging.network_node_id_handshake_logging ())
							{
								logger_l->try_log (boost::str (boost::format ("Error sending node_id_handshake to %1%: %2%") % endpoint_a % ec.message ()));
							}
						}
					}
				});
			}
			else
			{
				if (config_l->logging.network_logging ())
				{
					if (ec)
					{
						logger_l->try_log (boost::str (boost::format ("Error connecting to %1%: %2%") % endpoint_a % ec.message ()));
					}
					else
					{
						logger_l->try_log (boost::str (boost::format ("Error connecting to %1%") % endpoint_a));
					}
				}
			}
		}
	});
}

void nano::transport::tcp_channels::start_tcp_receive_node_id (std::shared_ptr<nano::transport::channel_tcp> const & channel_a, nano::endpoint const & endpoint_a, std::shared_ptr<std::vector<uint8_t>> const & receive_buffer_a)
{
	std::weak_ptr<nano::transport::tcp_channels> this_w (shared_from_this ());
	auto socket_l = channel_a->try_get_socket ();
	if (!socket_l)
	{
		return;
	}
	std::weak_ptr<nano::transport::channel_tcp> channel_w (channel_a);
	auto cleanup_node_id_handshake_socket = [channel_w, this_w] (nano::endpoint const & endpoint_a) {
		if (auto this_l = this_w.lock ())
		{
			if (auto channel_l = channel_w.lock ())
			{
				if (auto socket_l = channel_l->try_get_socket ())
				{
					socket_l->close ();
				}
			}
		}
	};

	auto network_consts = network_params.network;
	auto stats_l = stats;
	auto config_l = config;
	auto logger_l = logger;
	auto flags_l = flags;
	socket_l->async_read (receive_buffer_a, 8 + sizeof (nano::account) + sizeof (nano::account) + sizeof (nano::signature), [this_w, channel_a, endpoint_a, receive_buffer_a, cleanup_node_id_handshake_socket, network_consts, stats_l, config_l, logger_l, flags_l] (boost::system::error_code const & ec, std::size_t size_a) {
		auto this_l{ this_w.lock () };
		if (!this_l)
		{
			return;
		}
		if (ec || !channel_a)
		{
			if (config_l->logging.network_node_id_handshake_logging ())
			{
				logger_l->try_log (boost::str (boost::format ("Error reading node_id_handshake from %1%") % endpoint_a));
			}
			cleanup_node_id_handshake_socket (endpoint_a);
			return;
		}
		stats_l->inc (nano::stat::type::message, nano::stat::detail::node_id_handshake, nano::stat::dir::in);
		auto error (false);
		nano::bufferstream stream (receive_buffer_a->data (), size_a);
		nano::message_header header (error, stream);
		// the header type should in principle be checked after checking the network bytes and the version numbers, I will not change it here since the benefits do not outweight the difficulties
		if (error || header.get_type () != nano::message_type::node_id_handshake)
		{
			if (config_l->logging.network_node_id_handshake_logging ())
			{
				logger_l->try_log (boost::str (boost::format ("Error reading node_id_handshake message header from %1%") % endpoint_a));
			}
			cleanup_node_id_handshake_socket (endpoint_a);
			return;
		}
		if (header.get_network () != network_consts.current_network || header.get_version_using () < network_consts.protocol_version_min)
		{
			// error handling, either the networks bytes or the version is wrong
			if (header.get_network () == network_consts.current_network)
			{
				stats_l->inc (nano::stat::type::message, nano::stat::detail::invalid_network);
			}
			else
			{
				stats_l->inc (nano::stat::type::message, nano::stat::detail::outdated_version);
			}

			cleanup_node_id_handshake_socket (endpoint_a);
			// Cleanup attempt
			{
				nano::lock_guard<nano::mutex> lock{ this_l->mutex };
				this_l->attempts.get<endpoint_tag> ().erase (nano::transport::map_endpoint_to_tcp (endpoint_a));
			}
			return;
		}
		nano::node_id_handshake message (error, stream, header);
		if (error || !message.get_response () || !message.get_query ())
		{
			if (config_l->logging.network_node_id_handshake_logging ())
			{
				logger_l->try_log (boost::str (boost::format ("Error reading node_id_handshake from %1%") % endpoint_a));
			}
			cleanup_node_id_handshake_socket (endpoint_a);
			return;
		}
		channel_a->set_network_version (header.get_version_using ());
		auto node_id_l (message.get_response ()->first);
		bool process (!this_l->syn_cookies->validate (endpoint_a, node_id_l, message.get_response ()->second) && node_id_l != this_l->node_id.pub);
		if (!process)
		{
			return;
		}
		/* If node ID is known, don't establish new connection
		   Exception: temporary channels from tcp_server */
		auto existing_channel (this_l->find_node_id (node_id_l));
		if (existing_channel && !existing_channel->is_temporary ())
		{
			return;
		}
		channel_a->set_node_id (node_id_l);
		channel_a->set_last_packet_received (std::chrono::steady_clock::now ());
		boost::optional<std::pair<nano::account, nano::signature>> response (std::make_pair (this_l->node_id.pub, nano::sign_message (this_l->node_id.prv, this_l->node_id.pub, *message.get_query ())));
		nano::node_id_handshake response_message (network_consts, boost::none, response);
		if (config_l->logging.network_node_id_handshake_logging ())
		{
			logger_l->try_log (boost::str (boost::format ("Node ID handshake response sent with node ID %1% to %2%: query %3%") % this_l->node_id.pub.to_node_id () % endpoint_a % (*message.get_query ()).to_string ()));
		}
		channel_a->send (response_message, [this_w, channel_a, endpoint_a, cleanup_node_id_handshake_socket, config_l, logger_l, flags_l] (boost::system::error_code const & ec, std::size_t size_a) {
			auto this_l = this_w.lock ();
			if (!this_l)
			{
				return;
			}
			if (ec || !channel_a)
			{
				if (config_l->logging.network_node_id_handshake_logging ())
				{
					logger_l->try_log (boost::str (boost::format ("Error sending node_id_handshake to %1%: %2%") % endpoint_a % ec.message ()));
				}
				cleanup_node_id_handshake_socket (endpoint_a);
				return;
			}
			// Insert new node ID connection
			auto socket_l = channel_a->try_get_socket ();
			if (!socket_l)
			{
				return;
			}
<<<<<<< HEAD
			auto response_server = this_l->tcp_server_factory.create_tcp_server (channel_a, socket_l);
			this_l->insert (channel_a, socket_l, response_server);
=======
			channel_a->set_last_packet_sent (std::chrono::steady_clock::now ());
			auto response_server = std::make_shared<nano::transport::tcp_server> (socket_l, node_l);
			node_l->network.tcp_channels.insert (channel_a, socket_l, response_server);
			// Listen for possible responses
			response_server->socket->type_set (nano::socket::type_t::realtime_response_server);
			response_server->remote_node_id = channel_a->get_node_id ();
			response_server->start ();
>>>>>>> baabcca4
		});
	});
}

void nano::transport::tcp_channels::data_sent (boost::asio::ip::tcp::endpoint const & endpoint_a)
{
	update (endpoint_a);
}

void nano::transport::tcp_channels::host_unreachable ()
{
	stats->inc (nano::stat::type::error, nano::stat::detail::unreachable_host, nano::stat::dir::out);
}

void nano::transport::tcp_channels::message_sent (nano::message const & message_a)
{
	auto detail = nano::to_stat_detail (message_a.get_header ().get_type ());
	stats->inc (nano::stat::type::message, detail, nano::stat::dir::out);
}

void nano::transport::tcp_channels::message_dropped (nano::message const & message_a, std::size_t buffer_size_a)
{
	nano::transport::callback_visitor visitor;
	message_a.visit (visitor);
	stats->inc (nano::stat::type::drop, visitor.result, nano::stat::dir::out);
	if (config->logging.network_packet_logging ())
	{
		logger->always_log (boost::str (boost::format ("%1% of size %2% dropped") % stats->detail_to_string (visitor.result) % buffer_size_a));
	}
}

void nano::transport::tcp_channels::no_socket_drop ()
{
	stats->inc (nano::stat::type::tcp, nano::stat::detail::tcp_write_no_socket_drop, nano::stat::dir::out);
}

void nano::transport::tcp_channels::write_drop ()
{
	stats->inc (nano::stat::type::tcp, nano::stat::detail::tcp_write_drop, nano::stat::dir::out);
}

void nano::transport::tcp_channels::on_new_channel (std::function<void (std::shared_ptr<nano::transport::channel>)> observer_a)
{
	channel_observer = std::move (observer_a);
}

nano::transport::tcp_channels::channel_tcp_wrapper::channel_tcp_wrapper (std::shared_ptr<nano::transport::channel_tcp> channel_a, std::shared_ptr<nano::socket> socket_a, std::shared_ptr<nano::transport::tcp_server> server_a) :
	channel{ channel_a },
	server{ server_a }
{
	rsnano::TcpServerHandle * server_handle = nullptr;
	if (server_a)
		server_handle = server_a->handle;
	handle = rsnano::rsn_channel_tcp_wrapper_create (channel_a->handle, socket_a->handle, server_handle);
}

nano::transport::tcp_channels::channel_tcp_wrapper::~channel_tcp_wrapper ()
{
	rsnano::rsn_channel_tcp_wrapper_destroy (handle);
}

std::shared_ptr<nano::transport::channel_tcp> nano::transport::tcp_channels::channel_tcp_wrapper::get_channel () const
{
	return channel;
}
std::shared_ptr<nano::transport::tcp_server> nano::transport::tcp_channels::channel_tcp_wrapper::get_response_server () const
{
	return server;
}

nano::tcp_message_item::tcp_message_item () :
	handle{ rsnano::rsn_tcp_message_item_empty () }
{
}

nano::tcp_message_item::~tcp_message_item ()
{
	if (handle)
		rsnano::rsn_tcp_message_item_destroy (handle);
}

nano::tcp_message_item::tcp_message_item (std::shared_ptr<nano::message> message_a, nano::tcp_endpoint endpoint_a, nano::account node_id_a, std::shared_ptr<nano::socket> socket_a)
{
	rsnano::MessageHandle * message_handle = nullptr;
	if (message_a)
	{
		message_handle = message_a->handle;
	}

	rsnano::EndpointDto endpoint_dto{ rsnano::endpoint_to_dto (endpoint_a) };
	rsnano::SocketHandle * socket_handle = nullptr;
	if (socket_a)
	{
		socket_handle = socket_a->handle;
	}
	handle = rsnano::rsn_tcp_message_item_create (message_handle, &endpoint_dto, node_id_a.bytes.data (), socket_handle);
}

nano::tcp_message_item::tcp_message_item (nano::tcp_message_item const & other_a) :
	handle{ rsnano::rsn_tcp_message_item_clone (other_a.handle) }
{
}

nano::tcp_message_item::tcp_message_item (nano::tcp_message_item && other_a) noexcept :
	handle{ other_a.handle }
{
	other_a.handle = nullptr;
}

nano::tcp_message_item::tcp_message_item (rsnano::TcpMessageItemHandle * handle_a) :
	handle{ handle_a }
{
}

std::shared_ptr<nano::message> nano::tcp_message_item::get_message () const
{
	auto message_handle = rsnano::rsn_tcp_message_item_message (handle);
	return nano::message_handle_to_message (message_handle);
}

nano::tcp_endpoint nano::tcp_message_item::get_endpoint () const
{
	rsnano::EndpointDto endpoint_dto;
	rsnano::rsn_tcp_message_item_endpoint (handle, &endpoint_dto);
	return rsnano::dto_to_endpoint (endpoint_dto);
}

nano::account nano::tcp_message_item::get_node_id () const
{
	nano::account node_id;
	rsnano::rsn_tcp_message_item_node_id (handle, node_id.bytes.data ());
	return node_id;
}

std::shared_ptr<nano::socket> nano::tcp_message_item::get_socket () const
{
	auto socket_handle = rsnano::rsn_tcp_message_item_socket (handle);
	return std::make_shared<nano::socket> (socket_handle);
}

nano::tcp_message_item & nano::tcp_message_item::operator= (tcp_message_item const & other_a)
{
	if (handle != nullptr)
		rsnano::rsn_tcp_message_item_destroy (handle);
	handle = rsnano::rsn_tcp_message_item_clone (other_a.handle);
	return *this;
}
nano::tcp_message_item & nano::tcp_message_item::operator= (tcp_message_item && other_a)
{
	if (handle != nullptr)
		rsnano::rsn_tcp_message_item_destroy (handle);
	handle = other_a.handle;
	other_a.handle = nullptr;
	return *this;
}<|MERGE_RESOLUTION|>--- conflicted
+++ resolved
@@ -152,13 +152,6 @@
 	response_server->get_socket ()->type_set (nano::socket::type_t::realtime_response_server);
 	response_server->set_remote_node_id (channel_a->get_node_id ());
 	response_server->start ();
-
-	if (!node.flags.disable_initial_telemetry_requests ())
-	{
-		node.telemetry->get_metrics_single_peer_async (channel_a, [] (nano::telemetry_data_response const &) {
-			// Intentionally empty, starts the telemetry request cycle to more quickly disconnect from invalid peers
-		});
-	}
 
 	return response_server;
 }
@@ -798,18 +791,8 @@
 			{
 				return;
 			}
-<<<<<<< HEAD
 			auto response_server = this_l->tcp_server_factory.create_tcp_server (channel_a, socket_l);
 			this_l->insert (channel_a, socket_l, response_server);
-=======
-			channel_a->set_last_packet_sent (std::chrono::steady_clock::now ());
-			auto response_server = std::make_shared<nano::transport::tcp_server> (socket_l, node_l);
-			node_l->network.tcp_channels.insert (channel_a, socket_l, response_server);
-			// Listen for possible responses
-			response_server->socket->type_set (nano::socket::type_t::realtime_response_server);
-			response_server->remote_node_id = channel_a->get_node_id ();
-			response_server->start ();
->>>>>>> baabcca4
 		});
 	});
 }
