#pragma once

#include <nano/lib/config.hpp>

#include <functional>

namespace nano
{
// OS-specific way of finding a path to a home directory.
<<<<<<< HEAD
boost::filesystem::path working_path (nano::networks network = nano::network_constants::active_network ());
// Get a unique path within the home directory, used for testing.
// Any directories created at this location will be removed when a test finishes.
boost::filesystem::path unique_path (nano::networks network = nano::network_constants::active_network ());
=======
std::filesystem::path working_path (nano::networks network = nano::network_constants::active_network);
// Get a unique path within the home directory, used for testing.
// Any directories created at this location will be removed when a test finishes.
std::filesystem::path unique_path (nano::networks network = nano::network_constants::active_network);
>>>>>>> 81178d0c
// Remove all unique tmp directories created by the process
void remove_temporary_directories ();
// Generic signal handler declarations
extern std::function<void ()> signal_handler_impl;
void signal_handler (int sig);
}<|MERGE_RESOLUTION|>--- conflicted
+++ resolved
@@ -7,17 +7,10 @@
 namespace nano
 {
 // OS-specific way of finding a path to a home directory.
-<<<<<<< HEAD
-boost::filesystem::path working_path (nano::networks network = nano::network_constants::active_network ());
+std::filesystem::path working_path (nano::networks network = nano::network_constants::active_network ());
 // Get a unique path within the home directory, used for testing.
 // Any directories created at this location will be removed when a test finishes.
-boost::filesystem::path unique_path (nano::networks network = nano::network_constants::active_network ());
-=======
-std::filesystem::path working_path (nano::networks network = nano::network_constants::active_network);
-// Get a unique path within the home directory, used for testing.
-// Any directories created at this location will be removed when a test finishes.
-std::filesystem::path unique_path (nano::networks network = nano::network_constants::active_network);
->>>>>>> 81178d0c
+std::filesystem::path unique_path (nano::networks network = nano::network_constants::active_network ());
 // Remove all unique tmp directories created by the process
 void remove_temporary_directories ();
 // Generic signal handler declarations
