--- conflicted
+++ resolved
@@ -1289,14 +1289,9 @@
 		auto path (nano::unique_path ());
 		auto store = nano::make_store (logger, path, nano::dev::constants);
 		ASSERT_TRUE (!store->init_error ());
-<<<<<<< HEAD
-		nano::stat stats;
+		nano::stats stats;
 		auto & constants{ nano::dev::constants };
 		nano::ledger ledger (*store, stats, constants);
-=======
-		nano::stats stats;
-		nano::ledger ledger (*store, stats, nano::dev::constants);
->>>>>>> 62811054
 		nano::write_database_queue write_database_queue (false);
 		nano::work_pool pool{ nano::dev::network_params.network, std::numeric_limits<unsigned>::max () };
 		nano::keypair key1;
@@ -1365,14 +1360,9 @@
 		auto path (nano::unique_path ());
 		auto store = nano::make_store (logger, path, nano::dev::constants);
 		ASSERT_TRUE (!store->init_error ());
-<<<<<<< HEAD
-		nano::stat stats;
+		nano::stats stats;
 		auto & constants{ nano::dev::constants };
 		nano::ledger ledger (*store, stats, constants);
-=======
-		nano::stats stats;
-		nano::ledger ledger (*store, stats, nano::dev::constants);
->>>>>>> 62811054
 		nano::write_database_queue write_database_queue (false);
 		nano::work_pool pool{ nano::dev::network_params.network, std::numeric_limits<unsigned>::max () };
 		nano::keypair key1;
